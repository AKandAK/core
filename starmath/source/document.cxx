--- conflicted
+++ resolved
@@ -260,13 +260,9 @@
     ReplaceBadChars();
     pTree = aInterpreter.Parse(aText);
     nModifyCount++;     //! see comment for SID_GAPHIC_SM in SmDocShell::GetState
-<<<<<<< HEAD
     SetFormulaArranged( sal_False );
-=======
-    SetFormulaArranged( FALSE );
 
     aUsedSymbols = aInterpreter.GetUsedSymbols();
->>>>>>> 5b7dc4c9
 }
 
 
@@ -1165,11 +1161,7 @@
                 if( pArgs && SFX_ITEM_SET == pArgs->GetItemState( nId, sal_False, &pItem ))
                     nCnt = ((SfxUInt16Item*)pItem)->GetValue();
 
-<<<<<<< HEAD
-                sal_Bool (SfxUndoManager:: *fnDo)( sal_uInt16 );
-=======
-                BOOL (::svl::IUndoManager:: *fnDo)();
->>>>>>> 5b7dc4c9
+                sal_Bool (::svl::IUndoManager:: *fnDo)();
 
                 sal_uInt16 nCount;
                 if( SID_UNDO == rReq.GetSlot() )
@@ -1277,11 +1269,7 @@
                 ::svl::IUndoManager* pTmpUndoMgr = GetUndoManager();
                 if( pTmpUndoMgr )
                 {
-<<<<<<< HEAD
-                    UniString(SfxUndoManager:: *fnGetComment)( sal_uInt16 ) const;
-=======
                     UniString(::svl::IUndoManager:: *fnGetComment)( size_t, bool const ) const;
->>>>>>> 5b7dc4c9
 
                     sal_uInt16 nCount;
                     if( SID_GETUNDOSTRINGS == nWh )
