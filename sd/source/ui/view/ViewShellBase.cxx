--- conflicted
+++ resolved
@@ -203,12 +203,8 @@
 {
 public:
     FocusForwardingWindow (vcl::Window& rParentWindow, ViewShellBase& rBase);
-<<<<<<< HEAD
     virtual ~FocusForwardingWindow();
-=======
-    virtual ~FocusForwardingWindow (void);
     virtual void dispose() SAL_OVERRIDE;
->>>>>>> 0cde74f7
     virtual void KeyInput (const KeyEvent& rEvent) SAL_OVERRIDE;
     virtual void Command (const CommandEvent& rEvent) SAL_OVERRIDE;
 
