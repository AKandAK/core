/* -*- Mode: C++; tab-width: 4; indent-tabs-mode: nil; c-basic-offset: 4 -*- */
/*************************************************************************
 *
 * DO NOT ALTER OR REMOVE COPYRIGHT NOTICES OR THIS FILE HEADER.
 *
 * Copyright 2000, 2010 Oracle and/or its affiliates.
 *
 * OpenOffice.org - a multi-platform office productivity suite
 *
 * This file is part of OpenOffice.org.
 *
 * OpenOffice.org is free software: you can redistribute it and/or modify
 * it under the terms of the GNU Lesser General Public License version 3
 * only, as published by the Free Software Foundation.
 *
 * OpenOffice.org is distributed in the hope that it will be useful,
 * but WITHOUT ANY WARRANTY; without even the implied warranty of
 * MERCHANTABILITY or FITNESS FOR A PARTICULAR PURPOSE.  See the
 * GNU Lesser General Public License version 3 for more details
 * (a copy is included in the LICENSE file that accompanied this code).
 *
 * You should have received a copy of the GNU Lesser General Public License
 * version 3 along with OpenOffice.org.  If not, see
 * <http://www.openoffice.org/license.html>
 * for a copy of the LGPLv3 License.
 *
 ************************************************************************/

// MARKER(update_precomp.py): autogen include statement, do not remove
#include "precompiled_sc.hxx"



// INCLUDE ---------------------------------------------------------------

#include <stdio.h>
#include <rtl/math.hxx>
#include <tools/debug.hxx>
#include <tools/date.hxx>
#include <unotools/transliterationwrapper.hxx>
#include <unotools/collatorwrapper.hxx>

#include <com/sun/star/sheet/DataPilotFieldFilter.hpp>

#include "dptabdat.hxx"
#include "global.hxx"
#include "dpcachetable.hxx"
#include "dptabres.hxx"
#include "document.hxx"
#include "dpobject.hxx"

using namespace ::com::sun::star;
using ::com::sun::star::uno::Sequence;
using ::com::sun::star::uno::Any;
using ::std::vector;
// ---------------------------------------------------------------------------

ScDPTableData::CalcInfo::CalcInfo() :
    bRepeatIfEmpty(false)
{
}

// ---------------------------------------------------------------------------

ScDPTableData::ScDPTableData(ScDocument* pDoc) :
    mpDoc(pDoc)
{
    nLastDateVal = nLastHier = nLastLevel = nLastRet = -1;      // invalid

    //! reset before new calculation (in case the base date is changed)
}

ScDPTableData::~ScDPTableData()
{
}

long ScDPTableData::GetDatePart( long nDateVal, long nHierarchy, long nLevel )
{
    if ( nDateVal == nLastDateVal && nHierarchy == nLastHier && nLevel == nLastLevel )
        return nLastRet;

    Date aDate( 30,12,1899 );                   //! get from source data (and cache here)
    aDate += nDateVal;

    long nRet = 0;
    switch (nHierarchy)
    {
        case SC_DAPI_HIERARCHY_QUARTER:
            switch (nLevel)
            {
                case 0: nRet = aDate.GetYear();                 break;
                case 1: nRet = (aDate.GetMonth()-1) / 3 + 1;    break;
                case 2: nRet = aDate.GetMonth();                break;
                case 3: nRet = aDate.GetDay();                  break;
                default:
                    OSL_FAIL("GetDatePart: wrong level");
            }
            break;
        case SC_DAPI_HIERARCHY_WEEK:
            switch (nLevel)
            {
                //! use settings for different definitions
                case 0: nRet = aDate.GetYear();                 break;      //!...
                case 1: nRet = aDate.GetWeekOfYear();           break;
                case 2: nRet = (long)aDate.GetDayOfWeek();      break;
                default:
                    OSL_FAIL("GetDatePart: wrong level");
            }
            break;
        default:
            OSL_FAIL("GetDatePart: wrong hierarchy");
    }

    nLastDateVal = nDateVal;
    nLastHier    = nHierarchy;
    nLastLevel   = nLevel;
    nLastRet     = nRet;

    return nRet;
}

bool ScDPTableData::IsRepeatIfEmpty()
{
    return false;
}

sal_uLong ScDPTableData::GetNumberFormat(long)
{
    return 0;           // default format
}

sal_Bool ScDPTableData::IsBaseForGroup(long) const
{
    return sal_False;       // always false
}

long ScDPTableData::GetGroupBase(long) const
{
    return -1;          // always none
}

sal_Bool ScDPTableData::IsNumOrDateGroup(long) const
{
    return sal_False;       // always false
}

sal_Bool ScDPTableData::IsInGroup( const ScDPItemData&, long,
                               const ScDPItemData&, long ) const
{
<<<<<<< HEAD
    OSL_FAIL("IsInGroup shouldn't be called for non-group data");
    return FALSE;
=======
    DBG_ERROR("IsInGroup shouldn't be called for non-group data");
    return sal_False;
>>>>>>> ce6308e4
}

sal_Bool ScDPTableData::HasCommonElement( const ScDPItemData&, long,
                                      const ScDPItemData&, long ) const
{
<<<<<<< HEAD
    OSL_FAIL("HasCommonElement shouldn't be called for non-group data");
    return FALSE;
=======
    DBG_ERROR("HasCommonElement shouldn't be called for non-group data");
    return sal_False;
>>>>>>> ce6308e4
}
void ScDPTableData::FillRowDataFromCacheTable(sal_Int32 nRow, const ScDPCacheTable& rCacheTable,
                                        const CalcInfo& rInfo, CalcRowData& rData)
{
    // column dimensions
    GetItemData(rCacheTable, nRow, rInfo.aColLevelDims, rData.aColData);

    // row dimensions
    GetItemData(rCacheTable, nRow, rInfo.aRowLevelDims, rData.aRowData);

    // page dimensions
    GetItemData(rCacheTable, nRow, rInfo.aPageDims, rData.aPageData);

    long nCacheColumnCount = rCacheTable.getCache()->GetColumnCount();
    sal_Int32 n = rInfo.aDataSrcCols.size();
    for (sal_Int32 i = 0; i < n; ++i)
    {
        long nDim = rInfo.aDataSrcCols[i];
        rData.aValues.push_back( ScDPValueData() );
        // #i111435# GetItemData needs dimension indexes including groups,
        // so the index must be checked here (groups aren't useful as data fields).
        if ( nDim < nCacheColumnCount )
        {
            ScDPValueData& rVal = rData.aValues.back();
            rCacheTable.getValue( rVal, static_cast<SCCOL>(nDim), static_cast<SCROW>(nRow), false);
        }
    }
}

void ScDPTableData::ProcessRowData(CalcInfo& rInfo, CalcRowData& rData, bool bAutoShow)
{
    if (!bAutoShow)
    {
            LateInitParams  aColParams( rInfo.aColDims, rInfo.aColLevels, sal_False );
            LateInitParams  aRowParams ( rInfo.aRowDims, rInfo.aRowLevels, sal_True );
            // root always init child
            aColParams.SetInitChild( sal_True );
            aColParams.SetInitAllChildren( sal_False);
            aRowParams.SetInitChild( sal_True );
            aRowParams.SetInitAllChildren( sal_False);

            rInfo.pColRoot->LateInitFrom( aColParams, rData.aColData,0, *rInfo.pInitState);
            rInfo.pRowRoot->LateInitFrom( aRowParams, rData.aRowData, 0, *rInfo.pInitState);
    }

    if ( ( !rInfo.pColRoot->GetChildDimension() || rInfo.pColRoot->GetChildDimension()->IsValidEntry(rData.aColData) ) &&
         ( !rInfo.pRowRoot->GetChildDimension() || rInfo.pRowRoot->GetChildDimension()->IsValidEntry(rData.aRowData) ) )
    {
        //! single process method with ColMembers, RowMembers and data !!!
        if (rInfo.pColRoot->GetChildDimension())
        {
            vector</*ScDPItemData*/ SCROW > aEmptyData;
            rInfo.pColRoot->GetChildDimension()->ProcessData(rData.aColData, NULL, aEmptyData, rData.aValues);
        }

        rInfo.pRowRoot->ProcessData(rData.aRowData, rInfo.pColRoot->GetChildDimension(),
                                    rData.aColData, rData.aValues);
    }
}

void ScDPTableData::CalcResultsFromCacheTable(const ScDPCacheTable& rCacheTable, CalcInfo& rInfo, bool bAutoShow)
{
    sal_Int32 nRowSize = rCacheTable.getRowSize();
    for (sal_Int32 nRow = 0; nRow < nRowSize; ++nRow)
    {
        if (!rCacheTable.isRowActive(nRow))
            continue;

        CalcRowData aData;
        FillRowDataFromCacheTable(nRow, rCacheTable, rInfo, aData);
        ProcessRowData(rInfo, aData, bAutoShow);
    }
}

void ScDPTableData::GetItemData(const ScDPCacheTable& rCacheTable, sal_Int32 nRow,
                                const vector<long>& rDims, vector< SCROW/*ScDPItemData*/>& rItemData)
{
    sal_Int32 nDimSize = rDims.size();
    for (sal_Int32 i = 0; i < nDimSize; ++i)
    {
        long nDim = rDims[i];

        if (getIsDataLayoutDimension(nDim))
        {
            rItemData.push_back( -1 );
            continue;
        }

        nDim = GetSourceDim( nDim );
        if ( nDim >= rCacheTable.getCache()->GetColumnCount() )
           continue;

        SCROW nId= rCacheTable.getCache()->GetItemDataId( static_cast<SCCOL>(nDim), static_cast<SCROW>(nRow), IsRepeatIfEmpty());
        rItemData.push_back( nId );

    }
}

// -----------------------------------------------------------------------

long ScDPTableData::GetMembersCount( long nDim )
{
    if ( nDim > MAXCOL )
        return 0;
    return GetCacheTable().getFieldEntries( nDim ).size();
}

const ScDPItemData* ScDPTableData::GetMemberByIndex( long nDim, long nIndex )
{
    if ( nIndex >= GetMembersCount( nDim ) )
        return NULL;

    const ::std::vector<SCROW>& nMembers = GetCacheTable().getFieldEntries( nDim );

    return GetCacheTable().getCache()->GetItemDataById( (SCCOL) nDim, (SCROW)nMembers[nIndex] );
}

const ScDPItemData* ScDPTableData::GetMemberById( long nDim, long nId)
{

    return GetCacheTable().getCache()->GetItemDataById( (SCCOL) nDim, (SCROW)nId);
}

SCROW   ScDPTableData::GetIdOfItemData( long  nDim, const ScDPItemData& rData )
{
        return GetCacheTable().getCache()->GetIdByItemData((SCCOL) nDim, rData );
 }

const std::vector< SCROW >& ScDPTableData::GetColumnEntries( long nColumn )
{
    return GetCacheTable().getFieldEntries( nColumn );
}

long ScDPTableData::GetSourceDim( long nDim )
{
    return nDim;

}

long ScDPTableData::Compare( long nDim, long nDataId1, long nDataId2)
{
    if ( getIsDataLayoutDimension(nDim) )
        return 0;

    long n1 = GetCacheTable().getOrder(nDim, nDataId1);
    long n2 = GetCacheTable().getOrder(nDim, nDataId2);
    if ( n1 > n2 )
        return 1;
    else if ( n1 == n2 )
        return 0;
    else
        return -1;
}
// -----------------------------------------------------------------------

/* vim:set shiftwidth=4 softtabstop=4 expandtab: */<|MERGE_RESOLUTION|>--- conflicted
+++ resolved
@@ -131,7 +131,7 @@
 
 sal_Bool ScDPTableData::IsBaseForGroup(long) const
 {
-    return sal_False;       // always false
+    return false;       // always false
 }
 
 long ScDPTableData::GetGroupBase(long) const
@@ -141,31 +141,21 @@
 
 sal_Bool ScDPTableData::IsNumOrDateGroup(long) const
 {
-    return sal_False;       // always false
+    return false;       // always false
 }
 
 sal_Bool ScDPTableData::IsInGroup( const ScDPItemData&, long,
                                const ScDPItemData&, long ) const
 {
-<<<<<<< HEAD
     OSL_FAIL("IsInGroup shouldn't be called for non-group data");
-    return FALSE;
-=======
-    DBG_ERROR("IsInGroup shouldn't be called for non-group data");
-    return sal_False;
->>>>>>> ce6308e4
+    return false;
 }
 
 sal_Bool ScDPTableData::HasCommonElement( const ScDPItemData&, long,
                                       const ScDPItemData&, long ) const
 {
-<<<<<<< HEAD
     OSL_FAIL("HasCommonElement shouldn't be called for non-group data");
-    return FALSE;
-=======
-    DBG_ERROR("HasCommonElement shouldn't be called for non-group data");
-    return sal_False;
->>>>>>> ce6308e4
+    return false;
 }
 void ScDPTableData::FillRowDataFromCacheTable(sal_Int32 nRow, const ScDPCacheTable& rCacheTable,
                                         const CalcInfo& rInfo, CalcRowData& rData)
@@ -199,13 +189,13 @@
 {
     if (!bAutoShow)
     {
-            LateInitParams  aColParams( rInfo.aColDims, rInfo.aColLevels, sal_False );
+            LateInitParams  aColParams( rInfo.aColDims, rInfo.aColLevels, false );
             LateInitParams  aRowParams ( rInfo.aRowDims, rInfo.aRowLevels, sal_True );
             // root always init child
             aColParams.SetInitChild( sal_True );
-            aColParams.SetInitAllChildren( sal_False);
+            aColParams.SetInitAllChildren( false);
             aRowParams.SetInitChild( sal_True );
-            aRowParams.SetInitAllChildren( sal_False);
+            aRowParams.SetInitAllChildren( false);
 
             rInfo.pColRoot->LateInitFrom( aColParams, rData.aColData,0, *rInfo.pInitState);
             rInfo.pRowRoot->LateInitFrom( aRowParams, rData.aRowData, 0, *rInfo.pInitState);
