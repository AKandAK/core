--- conflicted
+++ resolved
@@ -52,11 +52,7 @@
 #include <sfx2/viewfrm.hxx>
 #include <rtl/uuid.h>
 #include <toolkit/helper/convert.hxx>
-<<<<<<< HEAD
 #include <vcl/svapp.hxx>
-=======
-#include <toolkit/helper/vclunohelper.hxx>
->>>>>>> ce6308e4
 
 #include "drawsh.hxx"
 #include "drtxtob.hxx"
@@ -497,7 +493,7 @@
 };
 
 ScTabViewEventListener::ScTabViewEventListener(ScTabViewObj* pObj, uno::Reference< script::vba::XVBAEventProcessor >& rVbaEventsHelper):
-    pViewObj( pObj ),xVbaEventsHelper( rVbaEventsHelper ), bDelaySelectionEvent( sal_False ), bSelectionChangeOccurred( sal_False )
+    pViewObj( pObj ),xVbaEventsHelper( rVbaEventsHelper ), bDelaySelectionEvent( false ), bSelectionChangeOccurred( false )
 {
 }
 
@@ -523,15 +519,15 @@
                 {
                 }
     }
-    bDelaySelectionEvent = sal_False;
-    bSelectionChangeOccurred = sal_False;
+    bDelaySelectionEvent = false;
+    bSelectionChangeOccurred = false;
 }
 
 sal_Bool SAL_CALL ScTabViewEventListener::mousePressed( const awt::EnhancedMouseEvent& e ) throw (uno::RuntimeException)
 {
     // Delay to fire the selection change event if clicking the left mouse button to do selection.
-    bDelaySelectionEvent = ( e.Buttons == ::com::sun::star::awt::MouseButton::RIGHT ) ? sal_False : sal_True;
-    bSelectionChangeOccurred = sal_False;
+    bDelaySelectionEvent = ( e.Buttons == ::com::sun::star::awt::MouseButton::RIGHT ) ? false : sal_True;
+    bSelectionChangeOccurred = false;
 
     // ScTabViewObj::MousePressed should handle process BeforeDoubleClick and BeforeRightClick events
     return sal_True;
@@ -567,7 +563,7 @@
     aMouseClickHandlers( 0 ),
     aActivationListeners( 0 ),
     nPreviousTab( 0 ),
-    bDrawSelModeSet(sal_False)
+    bDrawSelModeSet(false)
 {
     if (pViewSh)
     {
@@ -766,23 +762,18 @@
 
 sal_Bool lcl_TabInRanges( SCTAB nTab, const ScRangeList& rRanges )
 {
-<<<<<<< HEAD
     for (size_t i = 0, nCount = rRanges.size(); i < nCount; ++i)
-=======
-    sal_uLong nCount = rRanges.Count();
-    for (sal_uLong i=0; i<nCount; i++)
->>>>>>> ce6308e4
     {
         const ScRange* pRange = rRanges[ i ];
         if ( nTab >= pRange->aStart.Tab() && nTab <= pRange->aEnd.Tab() )
             return sal_True;
     }
-    return sal_False;
+    return false;
 }
 
 void lcl_ShowObject( ScTabViewShell& rViewSh, ScDrawView& rDrawView, SdrObject* pSelObj )
 {
-    sal_Bool bFound = sal_False;
+    sal_Bool bFound = false;
     SCTAB nObjectTab = 0;
 
     SdrModel* pModel = rDrawView.GetModel();
@@ -820,11 +811,11 @@
     ScTabViewShell* pViewSh = GetViewShell();
 
     if ( !pViewSh )
-        return sal_False;
+        return false;
 
     //! Type of aSelection can be some specific interface instead of XInterface
 
-    sal_Bool bRet = sal_False;
+    sal_Bool bRet = false;
     uno::Reference<uno::XInterface> xInterface(aSelection, uno::UNO_QUERY);
     if ( !xInterface.is() )  //clear all selections
     {
@@ -841,9 +832,9 @@
 
     if (bDrawSelModeSet) // remove DrawSelMode if set by API; if necessary it will be set again later
     {
-        pViewSh->SetDrawSelMode(sal_False);
+        pViewSh->SetDrawSelMode(false);
         pViewSh->UpdateLayerLocks();
-        bDrawSelModeSet = sal_False;
+        bDrawSelModeSet = false;
     }
 
     if (bRet)
@@ -877,17 +868,13 @@
                 if (pDisp)
                     pDisp->Execute( pFunc->GetSlotID(), SFX_CALLMODE_SYNCHRON );
             }
-            pViewSh->SetDrawShell(sal_False);
-            pViewSh->SetDrawSelMode(sal_False); // nach dem Dispatcher-Execute
+            pViewSh->SetDrawShell(false);
+            pViewSh->SetDrawSelMode(false); // nach dem Dispatcher-Execute
 
             //  Ranges selektieren
 
             const ScRangeList& rRanges = pRangesImp->GetRangeList();
-<<<<<<< HEAD
             size_t nRangeCount = rRanges.size();
-=======
-            sal_uLong nRangeCount = rRanges.Count();
->>>>>>> ce6308e4
             // for empty range list, remove selection (cursor remains where it was)
             if ( nRangeCount == 0 )
                 pViewSh->Unmark();
@@ -977,7 +964,7 @@
                                         if (pDrawView->IsObjMarkable( pObj, pPV ))
                                             pDrawView->MarkObj( pObj, pPV );
                                         else
-                                            bAllMarked = sal_False;
+                                            bAllMarked = false;
                                     }
                                 }
                             }
@@ -1059,7 +1046,7 @@
             ScMarkData aFilteredMark( rMark );
             ScViewUtil::UnmarkFiltered( aFilteredMark, pDocSh->GetDocument());
             ScRangeList aRangeList;
-            aFilteredMark.FillRangeListWithMarks( &aRangeList, sal_False);
+            aFilteredMark.FillRangeListWithMarks( &aRangeList, false);
             // Theoretically a selection may start and end on a filtered row.
             switch ( aRangeList.size() )
             {
@@ -1106,69 +1093,6 @@
     return uno::makeAny(uno::Reference<uno::XInterface>(static_cast<cppu::OWeakObject*>(pObj)));
 }
 
-<<<<<<< HEAD
-=======
-
-#if 0
-// XPrintable
-
-rtl::OUString ScTabViewObj::getPrinterName(void) const
-{
-    ScUnoGuard aGuard;
-    ScTabViewShell* pViewSh = GetViewShell();
-    if (pViewSh)
-    {
-        SfxPrinter* pPrinter = pViewSh->GetPrinter(sal_True);
-        if (pPrinter)
-            return pPrinter->GetName();
-    }
-
-    DBG_ERROR("getPrinterName: keine View oder kein Printer");
-    return rtl::OUString();
-}
-
-void ScTabViewObj::setPrinterName(const rtl::OUString& PrinterName)
-{
-    ScUnoGuard aGuard;
-    //  Drucker setzen - wie in SfxViewShell::ExecPrint_Impl
-
-    ScTabViewShell* pViewSh = GetViewShell();
-    if (pViewSh)
-    {
-        SfxPrinter* pPrinter = pViewSh->GetPrinter(sal_True);
-        if (pPrinter)
-        {
-            String aString(PrinterName);
-            SfxPrinter* pNewPrinter = new SfxPrinter( pPrinter->GetOptions().Clone(), aString );
-            if (pNewPrinter->IsKnown())
-                pViewSh->SetPrinter( pNewPrinter, SFX_PRINTER_PRINTER );
-            else
-                delete pNewPrinter;
-        }
-    }
-}
-
-XPropertySetRef ScTabViewObj::createPrintOptions(void)
-{
-    ScUnoGuard aGuard;
-    return new ScPrintSettingsObj;      //! ScPrintSettingsObj implementieren!
-}
-
-void ScTabViewObj::print(const XPropertySetRef& xOptions)
-{
-    ScUnoGuard aGuard;
-    ScTabViewShell* pViewSh = GetViewShell();
-    if (pViewSh)
-    {
-        //! xOptions auswerten (wie denn?)
-
-        SfxRequest aReq( SID_PRINTDOCDIRECT, SFX_CALLMODE_SYNCHRON, pViewSh->GetPool() );
-        pViewSh->ExecuteSlot( aReq );
-    }
-}
-#endif
-
->>>>>>> ce6308e4
 // XEnumerationAccess
 
 uno::Reference<container::XEnumeration> SAL_CALL ScTabViewObj::createEnumeration()
@@ -1201,13 +1125,8 @@
                             throw(lang::IndexOutOfBoundsException,
                                     lang::WrappedTargetException, uno::RuntimeException)
 {
-<<<<<<< HEAD
-    SolarMutexGuard aGuard;
-    uno::Reference<sheet::XViewPane> xPane(GetObjectByIndex_Impl((USHORT)nIndex));
-=======
-    ScUnoGuard aGuard;
+    SolarMutexGuard aGuard;
     uno::Reference<sheet::XViewPane> xPane(GetObjectByIndex_Impl((sal_uInt16)nIndex));
->>>>>>> ce6308e4
     if (xPane.is())
         return uno::makeAny(xPane);
     else
@@ -1238,7 +1157,7 @@
     if (pViewSh)
     {
         ScSplitPos eWhich = SC_SPLIT_BOTTOMLEFT;    // default Position
-        sal_Bool bError = sal_False;
+        sal_Bool bError = false;
         ScViewData* pViewData = pViewSh->GetViewData();
         sal_Bool bHor = ( pViewData->GetHSplitMode() != SC_SPLIT_NONE );
         sal_Bool bVer = ( pViewData->GetVSplitMode() != SC_SPLIT_NONE );
@@ -1360,7 +1279,7 @@
                                  Size(pDrawView->GetHitTolerancePixel(),0)).Width();
 
                 sal_uInt32 nCount(pDrawPage->GetObjCount());
-                sal_Bool bFound(sal_False);
+                sal_Bool bFound(false);
                 sal_uInt32 i(0);
                 while (i < nCount && !bFound)
                 {
@@ -1395,7 +1314,7 @@
 sal_Bool ScTabViewObj::MousePressed( const awt::MouseEvent& e )
                                     throw (::uno::RuntimeException)
 {
-    sal_Bool bReturn(sal_False);
+    sal_Bool bReturn(false);
 
     uno::Reference< uno::XInterface > xTarget = GetClickedObject(Point(e.X, e.Y));
     if (aMouseClickHandlers.Count() && xTarget.is())
@@ -1453,7 +1372,7 @@
                 /*ErrCode eRet =*/ pDocSh->CallXScript( *pScript, aParams, aRet, aOutArgsIndex, aOutArgs );
 
                 // look for a boolean return value of true
-                sal_Bool bRetValue = sal_False;
+                sal_Bool bRetValue = false;
                 if (aRet >>= bRetValue)
                 {
                     if (bRetValue)
@@ -1486,7 +1405,7 @@
 sal_Bool ScTabViewObj::MouseReleased( const awt::MouseEvent& e )
                                     throw (uno::RuntimeException)
 {
-    sal_Bool bReturn(sal_False);
+    sal_Bool bReturn(false);
 
     if (aMouseClickHandlers.Count())
     {
@@ -1587,15 +1506,9 @@
 void SAL_CALL ScTabViewObj::removeEnhancedMouseClickHandler( const uno::Reference< awt::XEnhancedMouseClickHandler >& aListener )
                                     throw (uno::RuntimeException)
 {
-<<<<<<< HEAD
-    SolarMutexGuard aGuard;
-    USHORT nCount = aMouseClickHandlers.Count();
-    for ( USHORT n=nCount; n--; )
-=======
-    ScUnoGuard aGuard;
+    SolarMutexGuard aGuard;
     sal_uInt16 nCount = aMouseClickHandlers.Count();
     for ( sal_uInt16 n=nCount; n--; )
->>>>>>> ce6308e4
     {
         uno::Reference<awt::XEnhancedMouseClickHandler> *pObj = aMouseClickHandlers[n];
         if ( *pObj == aListener )
@@ -1627,15 +1540,9 @@
 void SAL_CALL ScTabViewObj::removeActivationEventListener( const uno::Reference< sheet::XActivationEventListener >& aListener )
                                     throw (uno::RuntimeException)
 {
-<<<<<<< HEAD
-    SolarMutexGuard aGuard;
-    USHORT nCount = aActivationListeners.Count();
-    for ( USHORT n=nCount; n--; )
-=======
-    ScUnoGuard aGuard;
+    SolarMutexGuard aGuard;
     sal_uInt16 nCount = aActivationListeners.Count();
     for ( sal_uInt16 n=nCount; n--; )
->>>>>>> ce6308e4
     {
         uno::Reference<sheet::XActivationEventListener> *pObj = aActivationListeners[n];
         if ( *pObj == aListener )
@@ -1645,34 +1552,7 @@
         EndActivationListening();
 }
 
-<<<<<<< HEAD
 INT16 ScTabViewObj::GetZoom(void) const
-=======
-//  PageBreakMode / Zoom sind Properties
-
-#if 0
-
-sal_Bool ScTabViewObj::getPagebreakMode(void) const
-{
-    ScUnoGuard aGuard;
-    ScTabViewShell* pViewSh = GetViewShell();
-    if (pViewSh)
-        return pViewSh->GetViewData()->IsPagebreakMode();
-    return sal_False;
-}
-
-void ScTabViewObj::setPagebreakMode(sal_Bool PagebreakMode)
-{
-    ScUnoGuard aGuard;
-    ScTabViewShell* pViewSh = GetViewShell();
-    if (pViewSh)
-        pViewSh->SetPagebreakMode(PagebreakMode);
-}
-
-#endif
-
-sal_Int16 ScTabViewObj::GetZoom(void) const
->>>>>>> ce6308e4
 {
     ScTabViewShell* pViewSh = GetViewShell();
     if (pViewSh)
@@ -1805,7 +1685,7 @@
                  pViewData->GetVSplitMode() == SC_SPLIT_NORMAL );
     }
 
-    return sal_False;
+    return false;
 }
 
 sal_Bool SAL_CALL ScTabViewObj::hasFrozenPanes() throw(uno::RuntimeException)
@@ -1821,7 +1701,7 @@
                  pViewData->GetVSplitMode() == SC_SPLIT_FIX );
     }
 
-    return sal_False;
+    return false;
 }
 
 sal_Int32 SAL_CALL ScTabViewObj::getSplitHorizontal() throw(uno::RuntimeException)
@@ -1867,7 +1747,7 @@
 
             SCsCOL nCol;
             SCsROW nRow;
-            pViewData->GetPosFromPixel( nSplit, 0, ePos, nCol, nRow, sal_False );
+            pViewData->GetPosFromPixel( nSplit, 0, ePos, nCol, nRow, false );
             if ( nCol > 0 )
                 return nCol;
         }
@@ -1889,7 +1769,7 @@
             ScSplitPos ePos = SC_SPLIT_TOPLEFT;     // es ist vertikal geteilt
             SCsCOL nCol;
             SCsROW nRow;
-            pViewData->GetPosFromPixel( 0, nSplit, ePos, nCol, nRow, sal_False );
+            pViewData->GetPosFromPixel( 0, nSplit, ePos, nCol, nRow, false );
             if ( nRow > 0 )
                 return nRow;
         }
@@ -1905,7 +1785,7 @@
     if (pViewSh)
     {
         pViewSh->SplitAtPixel( Point( nPixelX, nPixelY ), sal_True, sal_True );
-        pViewSh->FreezeSplitters( sal_False );
+        pViewSh->FreezeSplitters( false );
         pViewSh->InvalidateSplit();
     }
 }
@@ -1950,15 +1830,9 @@
                 const uno::Reference< view::XSelectionChangeListener >& xListener )
                                                     throw(uno::RuntimeException)
 {
-<<<<<<< HEAD
-    SolarMutexGuard aGuard;
-    USHORT nCount = aSelectionListeners.Count();
-    for ( USHORT n=nCount; n--; )
-=======
-    ScUnoGuard aGuard;
+    SolarMutexGuard aGuard;
     sal_uInt16 nCount = aSelectionListeners.Count();
     for ( sal_uInt16 n=nCount; n--; )
->>>>>>> ce6308e4
     {
         uno::Reference<view::XSelectionChangeListener> *pObj = aSelectionListeners[n];
         if ( *pObj == xListener )       //! wozu der Mumpitz mit queryInterface?
@@ -2219,15 +2093,9 @@
                                     lang::WrappedTargetException,
                                     uno::RuntimeException)
 {
-<<<<<<< HEAD
-    SolarMutexGuard aGuard;
-    USHORT nCount = aPropertyChgListeners.Count();
-    for ( USHORT n=nCount; n--; )
-=======
-    ScUnoGuard aGuard;
+    SolarMutexGuard aGuard;
     sal_uInt16 nCount = aPropertyChgListeners.Count();
     for ( sal_uInt16 n=nCount; n--; )
->>>>>>> ce6308e4
     {
         uno::Reference<beans::XPropertyChangeListener> *pObj = aPropertyChgListeners[n];
         if ( *pObj == xListener )       //! wozu der Mumpitz mit queryInterface?
@@ -2273,9 +2141,9 @@
     if (pViewSh)
     {
         String aInitVal, aTitle;
-        sal_Bool bCloseOnButtonUp = sal_False;
-        sal_Bool bSingleCell = sal_False;
-        sal_Bool bMultiSelection = sal_False;
+        sal_Bool bCloseOnButtonUp = false;
+        sal_Bool bSingleCell = false;
+        sal_Bool bMultiSelection = false;
 
         rtl::OUString aStrVal;
         const beans::PropertyValue* pPropArray = aArguments.getConstArray();
@@ -2329,15 +2197,9 @@
                                 const uno::Reference<sheet::XRangeSelectionListener>& xListener )
                                     throw(uno::RuntimeException)
 {
-<<<<<<< HEAD
-    SolarMutexGuard aGuard;
-    USHORT nCount = aRangeSelListeners.Count();
-    for ( USHORT n=nCount; n--; )
-=======
-    ScUnoGuard aGuard;
+    SolarMutexGuard aGuard;
     sal_uInt16 nCount = aRangeSelListeners.Count();
     for ( sal_uInt16 n=nCount; n--; )
->>>>>>> ce6308e4
     {
         uno::Reference<sheet::XRangeSelectionListener> *pObj = aRangeSelListeners[n];
         if ( *pObj == xListener )
@@ -2362,15 +2224,9 @@
                                 const uno::Reference<sheet::XRangeSelectionChangeListener>& xListener )
                                     throw(uno::RuntimeException)
 {
-<<<<<<< HEAD
-    SolarMutexGuard aGuard;
-    USHORT nCount = aRangeChgListeners.Count();
-    for ( USHORT n=nCount; n--; )
-=======
-    ScUnoGuard aGuard;
+    SolarMutexGuard aGuard;
     sal_uInt16 nCount = aRangeChgListeners.Count();
     for ( sal_uInt16 n=nCount; n--; )
->>>>>>> ce6308e4
     {
         uno::Reference<sheet::XRangeSelectionChangeListener> *pObj = aRangeChgListeners[n];
         if ( *pObj == xListener )
@@ -2506,7 +2362,7 @@
     SolarMutexGuard aGuard;
     ScEditShell* pShell = PTR_CAST( ScEditShell, GetViewShell()->GetViewFrame()->GetDispatcher()->GetShell(0) );
     if (pShell)
-        pShell->GetEditView()->InsertText( xTrans, ::rtl::OUString(), sal_False );
+        pShell->GetEditView()->InsertText( xTrans, ::rtl::OUString(), false );
     else
     {
         ScDrawTextObjectBar* pTextShell = PTR_CAST( ScDrawTextObjectBar, GetViewShell()->GetViewFrame()->GetDispatcher()->GetShell(0) );
@@ -2517,7 +2373,7 @@
             OutlinerView* pOutView = pView->GetTextEditOutlinerView();
             if ( pOutView )
             {
-                pOutView->GetEditView().InsertText( xTrans, ::rtl::OUString(), sal_False );
+                pOutView->GetEditView().InsertText( xTrans, ::rtl::OUString(), false );
                 return;
             }
         }
