--- conflicted
+++ resolved
@@ -951,7 +951,7 @@
 bool SwTxtNode::IsCollapse() const
 {
     if ( GetDoc()->get( IDocumentSettingAccess::COLLAPSE_EMPTY_CELL_PARA ) &&  GetTxt().Len()==0 ) {
-        ULONG nIdx=GetIndex();
+        sal_uLong nIdx=GetIndex();
         const SwEndNode *pNdBefore=GetNodes()[nIdx-1]->GetEndNode();
         const SwEndNode *pNdAfter=GetNodes()[nIdx+1]->GetEndNode();
 
@@ -1035,11 +1035,7 @@
                     // <SwSortedObjs> entries
                     SwAnchoredObject* pObj = (*GetDrawObjs())[i];
                     const SwFrmFmt& rFmt = pObj->GetFrmFmt();
-<<<<<<< HEAD
-                    const BOOL bFly = pObj->ISA(SwFlyFrm);
-=======
                     const sal_Bool bFly = pObj->ISA(SwFlyFrm);
->>>>>>> 20529755
                     if ((bFly && (WEIT_WECH == pObj->GetObjRect().Width()))
                         || rFmt.GetFrmSize().GetWidthPercent())
                     {
@@ -1162,11 +1158,7 @@
 
     if ( ((SwTxtFrm*)this)->IsLocked() )
     {
-<<<<<<< HEAD
-        OSL_ENSURE( FALSE, "Format fuer gelockten TxtFrm." );
-=======
-        ASSERT( sal_False, "Format fuer gelockten TxtFrm." );
->>>>>>> 20529755
+        OSL_ENSURE( sal_False, "Format fuer gelockten TxtFrm." );
         return;
     }
 
@@ -1470,30 +1462,6 @@
             // <--
         }
 
-<<<<<<< HEAD
-=======
-        // FME 16.07.2003 #i16930# - removed this code because it did not work
-
-        // OD 04.04.2003 #108446# - react on the situation detected in the text
-        // formatting - see <SwTxtFrm::FormatAdjust(..)>:
-        // text frame has to move forward, because its text formatting stopped,
-        // created a follow and detected, that it contains no content.
-/*        if ( IsTxtFrm() && bValidPos && bValidSize && bValidPrtArea &&
-             (Frm().*fnRect->fnGetHeight)() == 0 &&
-             HasFollow()
-           )
-        {
-            SwFrm* pOldUpper = GetUpper();
-            MoveFwd( sal_True, sal_False );
-            if ( GetUpper() != pOldUpper )
-            {
-                bMovedFwd = sal_True;
-                SWREFRESHFN( this )
-                continue;
-            }
-        } */
-
->>>>>>> 20529755
         //Wenn ich der erste einer Kette bin koennte ich mal sehen ob
         //ich zurueckfliessen kann (wenn ich mich ueberhaupt bewegen soll).
         //Damit es keine Oszillation gibt, darf ich nicht gerade vorwaerts
@@ -1739,11 +1707,7 @@
 #if OSL_DEBUG_LEVEL > 1
             else
             {
-<<<<<<< HEAD
-                OSL_ENSURE( FALSE, "+TxtFrm hat WouldFit-Versprechen nicht eingehalten." );
-=======
-                ASSERT( sal_False, "+TxtFrm hat WouldFit-Versprechen nicht eingehalten." );
->>>>>>> 20529755
+                OSL_ENSURE( sal_False, "+TxtFrm hat WouldFit-Versprechen nicht eingehalten." );
             }
 #endif
         }
@@ -2100,13 +2064,8 @@
                 // doesn't makes sense. Thus, return sal_True.
                 if ( IsAnFollow( pFrm ) && !pFrm->IsValid() )
                 {
-<<<<<<< HEAD
                     OSL_ENSURE( false, "Only a warning for task 108824:/n<SwCntntFrm::_WouldFit(..) - follow not valid!" );
-                    return TRUE;
-=======
-                    ASSERT( false, "Only a warning for task 108824:/n<SwCntntFrm::_WouldFit(..) - follow not valid!" );
                     return sal_True;
->>>>>>> 20529755
                 }
             }
             SwFrm *pNxt;
