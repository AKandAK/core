--- conflicted
+++ resolved
@@ -175,7 +175,7 @@
         pPrinter->SetDigitLanguage( SC_MOD()->GetOptDigitLanguage() );
         delete pOld;
     }
-    InvalidateTextWidth(NULL, NULL, sal_False);     // in both cases
+    InvalidateTextWidth(NULL, NULL, false);     // in both cases
 }
 
 //------------------------------------------------------------------------
@@ -266,7 +266,7 @@
 
                 for (SCTAB nTab=0; nTab<=MAXTAB; ++nTab)
                     if (pTab[nTab] && pTab[nTab]->IsStreamValid())
-                        pTab[nTab]->SetStreamValid( sal_False );
+                        pTab[nTab]->SetStreamValid( false );
 
                 sal_uLong nOldFormat =
                     ((const SfxUInt32Item*)&rSet.Get(
@@ -291,7 +291,7 @@
                 for (sal_uInt16 nWhich = ATTR_PATTERN_START; nWhich <= ATTR_PATTERN_END; nWhich++)
                 {
                     const SfxPoolItem* pItem;
-                    SfxItemState eState = rChanges.GetItemState( nWhich, sal_False, &pItem );
+                    SfxItemState eState = rChanges.GetItemState( nWhich, false, &pItem );
                     if ( eState == SFX_ITEM_SET )
                         rSet.Put( *pItem );
                     else if ( eState == SFX_ITEM_DONTCARE )
@@ -336,14 +336,14 @@
 {
     ScAddress aAdrFrom( 0,    0,        nTab );
     ScAddress aAdrTo  ( MAXCOL, MAXROW, nTab );
-    InvalidateTextWidth( &aAdrFrom, &aAdrTo, sal_False );
+    InvalidateTextWidth( &aAdrFrom, &aAdrTo, false );
 }
 
 //------------------------------------------------------------------------
 
 sal_Bool ScDocument::IsPageStyleInUse( const String& rStrPageStyle, SCTAB* pInTab )
 {
-    sal_Bool         bInUse = sal_False;
+    sal_Bool         bInUse = false;
     const SCTAB nCount = GetTableCount();
     SCTAB i;
 
@@ -360,7 +360,7 @@
 
 sal_Bool ScDocument::RemovePageStyleInUse( const String& rStyle )
 {
-    sal_Bool bWasInUse = sal_False;
+    sal_Bool bWasInUse = false;
     const SCTAB nCount = GetTableCount();
 
     for ( SCTAB i=0; i<nCount && pTab[i]; i++ )
@@ -375,7 +375,7 @@
 
 sal_Bool ScDocument::RenamePageStyleInUse( const String& rOld, const String& rNew )
 {
-    sal_Bool bWasInUse = sal_False;
+    sal_Bool bWasInUse = false;
     const SCTAB nCount = GetTableCount();
 
     for ( SCTAB i=0; i<nCount && pTab[i]; i++ )
@@ -451,20 +451,11 @@
 sal_Bool ScDocument::IdleCalcTextWidth()            // sal_True = demnaechst wieder versuchen
 {
     // #i75610# if a printer hasn't been set or created yet, don't create one for this
-    if ( bIdleDisabled || IsInLinkUpdate() || GetPrinter(sal_False) == NULL )
-        return sal_False;
+    if ( bIdleDisabled || IsInLinkUpdate() || GetPrinter(false) == NULL )
+        return false;
     bIdleDisabled = sal_True;
 
-<<<<<<< HEAD
-    const ULONG         nStart   = Time::GetSystemTicks();
-=======
-// sal_uLong nMs = 0;
-// sal_uInt16 nIter = 0;
-
     const sal_uLong         nStart   = Time::GetSystemTicks();
-    double              nPPTX    = 0.0;
-    double              nPPTY    = 0.0;
->>>>>>> ce6308e4
     OutputDevice*       pDev     = NULL;
     MapMode             aOldMap;
     ScStyleSheet*       pStyle   = NULL;
@@ -475,13 +466,7 @@
     SCTAB               nTab     = aCurTextWidthCalcPos.Tab();
     SCROW               nRow     = aCurTextWidthCalcPos.Row();
     SCsCOL              nCol     = aCurTextWidthCalcPos.Col();
-<<<<<<< HEAD
-    BOOL                bNeedMore= FALSE;
-=======
-    sal_uInt16              nRestart = 0;
-    sal_uInt16              nZoom    = 0;
-    sal_Bool                bNeedMore= sal_False;
->>>>>>> ce6308e4
+    sal_Bool                bNeedMore= false;
 
     if ( !ValidRow(nRow) )
         nRow = 0, nCol--;
@@ -505,16 +490,12 @@
 
     DBG_ASSERT( pStyle, "Missing StyleSheet :-/" );
 
-    sal_Bool bProgress = sal_False;
+    sal_Bool bProgress = false;
     if ( pStyle && 0 == GET_SCALEVALUE(pStyle->GetItemSet(),ATTR_PAGE_SCALETOPAGES) )
     {
-<<<<<<< HEAD
-        USHORT nRestart = 0;
-        USHORT nZoom = 0;
-        USHORT nCount = 0;
-=======
+        sal_uInt16 nRestart = 0;
+        sal_uInt16 nZoom = 0;
         sal_uInt16 nCount = 0;
->>>>>>> ce6308e4
 
         nZoom    = GET_SCALEVALUE(pStyle->GetItemSet(),ATTR_PAGE_SCALE);
         Fraction aZoomFract( nZoom, 100 );
@@ -542,18 +523,11 @@
                     if ( !bProgress && pCell->GetCellType() == CELLTYPE_FORMULA
                       && ((ScFormulaCell*)pCell)->GetDirty() )
                     {
-                        ScProgress::CreateInterpretProgress( this, sal_False );
+                        ScProgress::CreateInterpretProgress( this, false );
                         bProgress = sal_True;
                     }
 
-<<<<<<< HEAD
-                    USHORT nNewWidth = (USHORT)GetNeededSize( nCol, nRow, nTab,
-=======
-//                  DBG_ERROR( String("t,c,r = ") + String(nTab) + String(',') + String(nCol) + String(',') + String(nRow)  );
-//                  DBG_ERROR( String("nOldWidth = ") + String(pCell->GetTextWidth()) );
-
                     sal_uInt16 nNewWidth = (sal_uInt16)GetNeededSize( nCol, nRow, nTab,
->>>>>>> ce6308e4
                                                               pDev, nPPTX, nPPTY,
                                                               aZoomFract,aZoomFract, sal_True,
                                                               sal_True );   // bTotalSize
@@ -565,7 +539,7 @@
             }
             else
             {
-                sal_Bool bNewTab = sal_False;
+                sal_Bool bNewTab = false;
 
                 nRow = 0;
                 nCol--;
@@ -646,7 +620,7 @@
     aCurTextWidthCalcPos.SetCol( (SCCOL)nCol );
 
     pStylePool->SetSearchMask( eOldFam, nOldMask );
-    bIdleDisabled = sal_False;
+    bIdleDisabled = false;
 
     return bNeedMore;
 }
@@ -658,7 +632,7 @@
 public:
     sal_Bool    bModified;
 
-    ScSpellStatus() : bModified(sal_False) {};
+    ScSpellStatus() : bModified(false) {};
 
     DECL_LINK (EventHdl, EditStatus*);
 };
@@ -692,7 +666,7 @@
 
     sal_uInt16 nCellCount = 0;          // Zellen insgesamt
     sal_uInt16 nTestCount = 0;          // Aufrufe Spelling
-    sal_Bool bChanged = sal_False;          // Aenderungen?
+    sal_Bool bChanged = false;          // Aenderungen?
 
     SCCOL nCol = rSpellRange.aStart.Col();      // iterator always starts on the left edge
     SCROW nRow = rSpellPos.Row();
@@ -704,7 +678,7 @@
         if ( !pTab[nTab] )
         {
             //  may happen for visible range
-            return sal_False;
+            return false;
         }
     }
     ScHorizontalCellIterator aIter( this, nTab,
@@ -744,7 +718,7 @@
 
             const ScPatternAttr* pPattern = GetPattern( nCol, nRow, nTab );
             pPattern->FillEditItemSet( pDefaults );
-            pEngine->SetDefaults( pDefaults, sal_False );               //! noetig ?
+            pEngine->SetDefaults( pDefaults, false );               //! noetig ?
 
             sal_uInt16 nCellLang = ((const SvxLanguageItem&)
                                     pPattern->GetItem(ATTR_FONT_LANGUAGE)).GetValue();
@@ -761,7 +735,7 @@
             else
                 pEngine->SetText( *((ScEditCell*)pCell)->GetData() );
 
-            aStatus.bModified = sal_False;
+            aStatus.bModified = false;
             pEngine->CompleteOnlineSpelling();
             if ( aStatus.bModified )                // Fehler dazu oder weggekommen?
             {
@@ -792,7 +766,7 @@
                     //  Seitenvorschau ist davon nicht betroffen
                     //  (sollte jedenfalls nicht)
                     ScPaintHint aHint( ScRange( nCol, nRow, nTab ), PAINT_GRID );
-                    aHint.SetPrintFlag( sal_False );
+                    aHint.SetPrintFlag( false );
                     pShell->Broadcast( aHint );
                 }
 
@@ -841,7 +815,7 @@
 sal_Bool ScDocument::ContinueOnlineSpelling()
 {
     if ( bIdleDisabled || !pDocOptions->IsAutoSpell() || (pShell && pShell->IsReadOnly()) )
-        return sal_False;
+        return false;
 
     // #i48433# set bInsertingFromOtherDoc flag so there are no broadcasts when PutCell is called
     // (same behavior as in RemoveAutoSpellObj: just transfer the broadcaster)
@@ -850,13 +824,8 @@
 
     //! use one EditEngine for both calls
 
-<<<<<<< HEAD
     //  first check visible range
-    BOOL bResult = OnlineSpellInRange( aVisSpellRange, aVisSpellPos, SPELL_MAXTEST_VIS );
-=======
-    //  #41504# first check visible range
     sal_Bool bResult = OnlineSpellInRange( aVisSpellRange, aVisSpellPos, SPELL_MAXTEST_VIS );
->>>>>>> ce6308e4
 
     //  during first pass through visible range, always continue
     if ( nVisSpellState == VSPL_START )
@@ -937,7 +906,7 @@
 
 sal_Bool ScDocument::IdleCheckLinks()           // sal_True = demnaechst wieder versuchen
 {
-    sal_Bool bAnyLeft = sal_False;
+    sal_Bool bAnyLeft = false;
 
     if (GetLinkManager())
     {
@@ -1027,7 +996,7 @@
                 return sal_True;
     }
 
-    return sal_False;
+    return false;
 }
 
 void ScDocument::SetInLinkUpdate(sal_Bool bSet)
@@ -1092,7 +1061,7 @@
 
         //  falls das Updaten laenger dauert, erstmal alle Werte
         //  zuruecksetzen, damit nichts altes (falsches) stehen bleibt
-        sal_Bool bAny = sal_False;
+        sal_Bool bAny = false;
         for (i=0; i<nCount; i++)
         {
             ::sfx2::SvBaseLink* pBase = *rLinks[i];
@@ -1130,7 +1099,7 @@
     //  ResetValue() fuer einzelnen Link nicht noetig
     //! wenn's mal alles asynchron wird, aber auch hier
 
-    sal_Bool bFound = sal_False;
+    sal_Bool bFound = false;
     if (GetLinkManager())
     {
         const ::sfx2::SvBaseLinks& rLinks = pLinkManager->GetLinks();
@@ -1308,11 +1277,7 @@
     return pDdeLink ? pDdeLink->GetResult() : NULL;
 }
 
-<<<<<<< HEAD
-bool ScDocument::CreateDdeLink( const String& rAppl, const String& rTopic, const String& rItem, BYTE nMode, ScMatrixRef pResults )
-=======
-bool ScDocument::CreateDdeLink( const String& rAppl, const String& rTopic, const String& rItem, sal_uInt8 nMode, ScMatrix* pResults )
->>>>>>> ce6308e4
+bool ScDocument::CreateDdeLink( const String& rAppl, const String& rTopic, const String& rItem, sal_uInt8 nMode, ScMatrixRef pResults )
 {
     /*  Create a DDE link without updating it (i.e. for Excel import), to prevent
         unwanted connections. First try to find existing link. Set result array
@@ -1338,11 +1303,7 @@
     return false;
 }
 
-<<<<<<< HEAD
-bool ScDocument::SetDdeLinkResultMatrix( USHORT nDdePos, ScMatrixRef pResults )
-=======
-bool ScDocument::SetDdeLinkResultMatrix( sal_uInt16 nDdePos, ScMatrix* pResults )
->>>>>>> ce6308e4
+bool ScDocument::SetDdeLinkResultMatrix( sal_uInt16 nDdePos, ScMatrixRef pResults )
 {
     if( ScDdeLink* pDdeLink = lclGetDdeLink( GetLinkManager(), nDdePos ) )
     {
@@ -1365,7 +1326,7 @@
                 return sal_True;
     }
 
-    return sal_False;
+    return false;
 }
 
 void ScDocument::UpdateAreaLinks()
