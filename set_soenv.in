--- conflicted
+++ resolved
@@ -78,13 +78,8 @@
 
 # Environment variables.
 my ( $oldPATH, $SRC_ROOT, $SO_HOME, $JAVA_HOME, $JDK, $JAVAFLAGS, $SHELL,
-<<<<<<< HEAD
      $UPD, $WORK_STAMP, $SOURCE_ROOT_DIR ,
      $SOLARSRC, $DEVROOT, $SOLARVER, $SOLARVERSION, $SOLARENV, 
-=======
-     $UPD, $WORK_STAMP, 
-     $SOLARSRC, $SOURCE_ROOT_DIR, $DEVROOT, $SOLARVER, $SOLARVERSION, $SOLARENV, 
->>>>>>> e3d2c430
      $STAR_INIROOT, $STAR_INIROOTOLD, $STAR_STANDLST, $STAR_SSCOMMON, $STAR_SSOLARINI, 
      $DMAKEROOT, $CLASSPATH, $XCLASSPATH, $COMPATH,
      $MSPDB_PATH, $MIDL_PATH, $CSC_PATH,
@@ -981,19 +976,10 @@
 $WORK_STAMP            = "@SOURCEVERSION@";
 # Location of the source.
 $SOLARSRC             = '$SRC_ROOT';
-<<<<<<< HEAD
-
-# SOURCE_ROOT_DIR equals $SOLARSRC/..
-my @list1 = split( /\// , $SOLARSRC );
-pop @list1;
-$SOURCE_ROOT_DIR = join ( '/' , @list1 );
-
-=======
 # Location of the repository.
 my @splitlist = split( /\//, $SRC_ROOT );
 pop @splitlist;
 $SOURCE_ROOT_DIR      = join("/", @splitlist);
->>>>>>> e3d2c430
 #
 $DEVROOT              = '$SRC_ROOT';
 # Set solenv and solver to given or default values. 
@@ -1943,11 +1929,7 @@
    }
 }
 ToFile( "SOLARSRC",           $SOLARSRC,           "e" );
-<<<<<<< HEAD
 ToFile( "SOURCE_ROOT_DIR",    $SOURCE_ROOT_DIR,    "e" );
-=======
-ToFile( "SOURCE_ROOT_DIR",           $SOURCE_ROOT_DIR,           "e" );
->>>>>>> e3d2c430
 if ( $platform =~ m/cygwin/ )
 {
    ToFile( "ILIB",              $ILIB,              "e" );
