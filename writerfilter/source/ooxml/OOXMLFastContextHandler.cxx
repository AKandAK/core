/*************************************************************************
 *
 * DO NOT ALTER OR REMOVE COPYRIGHT NOTICES OR THIS FILE HEADER.
 *
 * Copyright 2000, 2010 Oracle and/or its affiliates.
 *
 * OpenOffice.org - a multi-platform office productivity suite
 *
 * This file is part of OpenOffice.org.
 *
 * OpenOffice.org is free software: you can redistribute it and/or modify
 * it under the terms of the GNU Lesser General Public License version 3sen
 * only, as published by the Free Software Foundation.
 *
 * OpenOffice.org is distributed in the hope that it will be useful,
 * but WITHOUT ANY WARRANTY; without even the implied warranty of
 * MERCHANTABILITY or FITNESS FOR A PARTICULAR PURPOSE.  See the
 * GNU Lesser General Public License version 3 for more details
 * (a copy is included in the LICENSE file that accompanied this code).
 *
 * You should have received a copy of the GNU Lesser General Public License
 * version 3 along with OpenOffice.org.  If not, see
 * <http://www.openoffice.org/license.html>
 * for a copy of the LGPLv3 License.
 *
 ************************************************************************/

#include <stdio.h>
#include <iostream>
#include <set>
#include <rtl/uuid.h>
#include <com/sun/star/drawing/XShapes.hpp>
#include <resourcemodel/QNameToString.hxx>
#include <resourcemodel/util.hxx>
#include <ooxml/resourceids.hxx>
#include <doctok/sprmids.hxx>
#include <ooxml/OOXMLnamespaceids.hxx>
#include "OOXMLFastContextHandler.hxx"
#include "OOXMLFactory.hxx"
#include "Handler.hxx"
#include "ooxmlLoggers.hxx"

static const ::rtl::OUString aEmptyStr;

static const sal_uInt8 s0x7[] = { 0x7, 0x0 };
static const sal_uInt8 s0xd[] = { 0xd, 0x0 };
static const sal_uInt8 sCR[] = { 0xd, 0x0 };
static const sal_uInt8 sFtnEdnRef[] = { 0x2, 0x0 };
static const sal_uInt8 sFtnEdnSep[] = { 0x3, 0x0 };
static const sal_uInt8 sFtnEdnCont[] = { 0x4, 0x0 };
static const sal_uInt8 sTab[] = { 0x9, 0x0 };
static const sal_uInt8 sPgNum[] = { 0x0, 0x0 };
static const sal_uInt8 sFieldStart[] = { 0x13  };
static const sal_uInt8 sFieldSep[] = { 0x14 };
static const sal_uInt8 sFieldEnd[] = { 0x15 };
static const sal_uInt8 sNoBreakHyphen[] = { 0x1e, 0x0 };
static const sal_uInt8 sSoftHyphen[] = { 0x1f, 0x0 };

namespace writerfilter {
namespace ooxml
{
using ::com::sun::star::lang::XMultiComponentFactory;
using namespace ::com::sun::star;
using namespace ::std;

static uno::Sequence< sal_Int8 >  CreateUnoTunnelId()
{
    static osl::Mutex aCreateMutex;
    osl::Guard<osl::Mutex> aGuard( aCreateMutex );
    uno::Sequence< sal_Int8 > aSeq( 16 );
    rtl_createUuid( (sal_uInt8*)aSeq.getArray(), 0, sal_True );
    return aSeq;
}

static string resourceToString
(OOXMLFastContextHandler::ResourceEnum_t eResource)
{
    string sResult;

    switch (eResource)
    {
    case OOXMLFastContextHandler::STREAM:
        sResult = "Stream";
        break;
    case OOXMLFastContextHandler::PROPERTIES:
        sResult = "Properties";
        break;
    case OOXMLFastContextHandler::TABLE:
        sResult = "Table";
        break;
    case OOXMLFastContextHandler::SHAPE:
        sResult = "Shape";
        break;
    default:
        sResult = "??";
    }

    return sResult;
}

set<OOXMLFastContextHandler *> aSetContexts;

#ifdef DEBUG
class OOXMLIdToString : public IdToString
{
public:
    OOXMLIdToString() : IdToString() {}
    virtual ~OOXMLIdToString() {}

    virtual string toString(const Id & rId) const
    {
        string s((*QNameToString::Instance())(rId));

        if (s.size() == 0)
            s = "(fasttoken)" + fastTokenToId(rId);
        else
            s = "(qname)" + s;

        return s;
    }
};
#endif

/*
  class OOXMLFastContextHandler
 */

sal_uInt32 OOXMLFastContextHandler::mnInstanceCount = 0;

OOXMLFastContextHandler::OOXMLFastContextHandler
(uno::Reference< uno::XComponentContext > const & context)
: mpParent(NULL),
  mId(0),
  mnDefine(0),
  mnToken(OOXML_FAST_TOKENS_END),
  mpStream(NULL),
  mnTableDepth(0),
  mnInstanceNumber(mnInstanceCount),
  mnRefCount(0),
  m_xContext(context)
{
    mnInstanceCount++;
    aSetContexts.insert(this);

    if (mpParserState.get() == NULL)
        mpParserState.reset(new OOXMLParserState());

    mpParserState->incContextCount();
}

OOXMLFastContextHandler::OOXMLFastContextHandler
(OOXMLFastContextHandler * pContext)
: cppu::WeakImplHelper1<com::sun::star::xml::sax::XFastContextHandler>(),
  mpParent(pContext),
  mId(0),
  mnToken(OOXML_FAST_TOKENS_END),
  mpStream(NULL),
  mnTableDepth(0),
  mnInstanceNumber(mnInstanceCount),
  mnRefCount(0),
<<<<<<< HEAD
  m_xContext(pContext->m_xContext)
=======
  mbFallback(false)
>>>>>>> 53017497
{
    if (pContext != NULL)
    {
        mpStream = pContext->mpStream;
        mpParserState = pContext->mpParserState;
        mnTableDepth = pContext->mnTableDepth;
        m_xContext = pContext->m_xContext;
    }

    if (mpParserState.get() == NULL)
        mpParserState.reset(new OOXMLParserState());

    mnInstanceCount++;
    aSetContexts.insert(this);
    mpParserState->incContextCount();
}

OOXMLFastContextHandler::~OOXMLFastContextHandler()
{
    aSetContexts.erase(this);
}

#ifdef DEBUG_MEMORY
void SAL_CALL OOXMLFastContextHandler::acquire()
    throw ()
{
    mnRefCount++;

    static char buffer[256];
    snprintf(buffer, sizeof(buffer), "%ld: %s: aquire(%ld)", mnInstanceNumber,
             getType().c_str(), mnRefCount);
    logger("MEMORY", buffer);

    cppu::WeakImplHelper1<com::sun::star::xml::sax::XFastContextHandler>::acquire();
}

void SAL_CALL OOXMLFastContextHandler::release()
    throw ()
{
    static char buffer[256];
    snprintf(buffer, sizeof(buffer), "%s: release(%ld)", mnInstanceNumber,
             getType().c_str(), mnRefCount);
    logger("MEMORY", buffer);

    cppu::WeakImplHelper1<com::sun::star::xml::sax::XFastContextHandler>::release();
    mnRefCount--;
}
#endif

// ::com::sun::star::xml::sax::XFastContextHandler:
void SAL_CALL OOXMLFastContextHandler::startFastElement
(Token_t Element,
 const uno::Reference< xml::sax::XFastAttributeList > & Attribs)
    throw (uno::RuntimeException, xml::sax::SAXException)
{
#ifdef DEBUG_ELEMENT
    debug_logger->startElement("element");
    debug_logger->attribute("token", fastTokenToId(Element));
    debug_logger->attribute("type",getType());
    debug_logger->startElement("at-start");
    debug_logger->addTag(toTag());
    debug_logger->endElement("at-start");
#endif
#ifdef DEBUG_MEMORY
    static char buffer[256];
    snprintf(buffer, sizeof(buffer), "%ld: startFastElement", mnInstanceNumber);
    logger("MEMORY", buffer);
#endif

#if DEBUG
    clog << "Token: " << fastTokenToId(Element) << endl;
#endif
    attributes(Attribs);
    lcl_startFastElement(Element, Attribs);
}

void SAL_CALL OOXMLFastContextHandler::startUnknownElement
(const ::rtl::OUString & Namespace, const ::rtl::OUString & Name,
 const uno::Reference< xml::sax::XFastAttributeList > & /*Attribs*/)
throw (uno::RuntimeException, xml::sax::SAXException)
{
#ifdef DEBUG_CONTEXT_STACK
    debug_logger->startElement("unknown-element");
    debug_logger->attribute("namespace", Namespace);
    debug_logger->attribute("name", Name);
#else
    (void) Namespace;
    (void) Name;
#endif
}

void SAL_CALL OOXMLFastContextHandler::endFastElement(Token_t Element)
throw (uno::RuntimeException, xml::sax::SAXException)
{
    lcl_endFastElement(Element);

#ifdef DEBUG_ELEMENT
    debug_logger->startElement("at-end");
    debug_logger->addTag(toTag());
    debug_logger->endElement("at-end");
    debug_logger->endElement("element");
#endif
#ifdef DEBUG_MEMORY
    static char buffer[256];
    snprintf(buffer, sizeof(buffer), "%ld: %s:endFastElement", mnInstanceNumber,
             getType().c_str());
    logger("MEMORY", buffer);
#endif
}

void OOXMLFastContextHandler::lcl_startFastElement
(Token_t Element,
 const uno::Reference< xml::sax::XFastAttributeList > & /*Attribs*/)
    throw (uno::RuntimeException, xml::sax::SAXException)
{
    OOXMLFactory::getInstance()->startAction(this, Element);
}

void OOXMLFastContextHandler::lcl_endFastElement
(Token_t Element)
    throw (uno::RuntimeException, xml::sax::SAXException)
{
#ifdef DEBUG_CONTEXT_STACK
    debug_logger->startElement("endAction");
    debug_logger->endElement("endAction");
    debug_logger->startElement("token");
    debug_logger->chars(fastTokenToId(Element));
    debug_logger->endElement("token");
#endif

    OOXMLFactory::getInstance()->endAction(this, Element);
}

void SAL_CALL OOXMLFastContextHandler::endUnknownElement
(const ::rtl::OUString & , const ::rtl::OUString & )
throw (uno::RuntimeException, xml::sax::SAXException)
{
#ifdef DEBUG_ELEMENT
    debug_logger->startElement("unknown-element");
    debug_logger->endElement("unknown-element");
#endif
}

uno::Reference< xml::sax::XFastContextHandler > SAL_CALL
 OOXMLFastContextHandler::createFastChildContext
(Token_t Element,
 const uno::Reference< xml::sax::XFastAttributeList > & Attribs)
    throw (uno::RuntimeException, xml::sax::SAXException)
{
#ifdef DEBUG_CONTEXT_STACK
    debug_logger->startElement("createFastChildContext");
    debug_logger->attribute("token", fastTokenToId(Element));
    debug_logger->attribute("type", getType());
#endif

    uno::Reference< xml::sax::XFastContextHandler > xResult
        (lcl_createFastChildContext(Element, Attribs));

#ifdef DEBUG_CONTEXT_STACK
    debug_logger->endElement("createFastChildContext");
#endif

    return xResult;
}

uno::Reference< xml::sax::XFastContextHandler >
 OOXMLFastContextHandler::lcl_createFastChildContext
(Token_t Element,
 const uno::Reference< xml::sax::XFastAttributeList > & /*Attribs*/)
    throw (uno::RuntimeException, xml::sax::SAXException)
{
    return OOXMLFactory::getInstance()->createFastChildContext(this, Element);
}

uno::Reference< xml::sax::XFastContextHandler > SAL_CALL
OOXMLFastContextHandler::createUnknownChildContext
(const ::rtl::OUString & Namespace,
 const ::rtl::OUString & Name,
 const uno::Reference< xml::sax::XFastAttributeList > & /*Attribs*/)
    throw (uno::RuntimeException, xml::sax::SAXException)
{
#ifdef DEBUG_ELEMENT
    debug_logger->startElement("createUnknownChildContext");
    debug_logger->attribute("namespace", Namespace);
    debug_logger->attribute("name", Name);
    debug_logger->endElement("createUnknownChildContext");
#else
    (void) Namespace;
    (void) Name;
#endif

    return uno::Reference< xml::sax::XFastContextHandler >
        (new OOXMLFastContextHandler(*const_cast<const OOXMLFastContextHandler *>(this)));
}

void SAL_CALL OOXMLFastContextHandler::characters
(const ::rtl::OUString & aChars)
    throw (uno::RuntimeException, xml::sax::SAXException)
{
    lcl_characters(aChars);
}

void OOXMLFastContextHandler::lcl_characters
(const ::rtl::OUString & rString)
throw (uno::RuntimeException, xml::sax::SAXException)
{
    OOXMLFactory::getInstance()->characters(this, rString);
}

const uno::Sequence< sal_Int8 > & OOXMLFastContextHandler::getUnoTunnelId()
{
    static uno::Sequence< sal_Int8 > aSeq = CreateUnoTunnelId();
    return aSeq;
}

sal_Int64 SAL_CALL OOXMLFastContextHandler::getSomething( const uno::Sequence< sal_Int8 >& rId )
    throw(uno::RuntimeException)
{
    if( rId.getLength() == 16
        && 0 == rtl_compareMemory( getUnoTunnelId().getConstArray(),
                                        rId.getConstArray(), 16 ) )
    {
        return sal::static_int_cast<sal_Int64>
            (reinterpret_cast<sal_IntPtr>(this));
    }

    return 0x0;
}

void OOXMLFastContextHandler::setStream(Stream * pStream)
{
    mpStream = pStream;
}

OOXMLValue::Pointer_t OOXMLFastContextHandler::getValue() const
{
    return OOXMLValue::Pointer_t();
}

void OOXMLFastContextHandler::attributes
(const uno::Reference< xml::sax::XFastAttributeList > & Attribs)
 throw (uno::RuntimeException, xml::sax::SAXException)
{
    OOXMLFactory::getInstance()->attributes(this, Attribs);
}

void OOXMLFastContextHandler::startAction(Token_t Element)
{
#ifdef DEBUG_ELEMENT
    debug_logger->startElement("startAction");
#endif
    lcl_startAction(Element);
#ifdef DEBUG_ELEMENT
    debug_logger->endElement("startAction");
#endif
}

void OOXMLFastContextHandler::lcl_startAction(Token_t Element)
{
    OOXMLFactory::getInstance()->startAction(this, Element);
}

void OOXMLFastContextHandler::endAction(Token_t Element)
{
#ifdef DEBUG_ELEMENT
    debug_logger->startElement("endAction");
#endif
    lcl_endAction(Element);
#ifdef DEBUG_ELEMENT
    debug_logger->endElement("endAction");
#endif
}

void OOXMLFastContextHandler::lcl_endAction(Token_t Element)
{
    OOXMLFactory::getInstance()->endAction(this, Element);
}

#ifdef DEBUG
XMLTag::Pointer_t OOXMLFastContextHandler::toPropertiesTag
    (OOXMLPropertySet::Pointer_t pProps)
{
    XMLTag::Pointer_t pTag;

    if (pProps.get() != NULL)
    {
        PropertySetToTagHandler aHandler(IdToString::Pointer_t(new OOXMLIdToString()));

        pProps->resolve(aHandler);
        pTag = aHandler.getTag();
    }

    return pTag;
}

XMLTag::Pointer_t OOXMLFastContextHandler::toTag() const
{
    XMLTag::Pointer_t pTag(new XMLTag("context"));

    static char sBuffer[128];
    snprintf(sBuffer, sizeof(sBuffer), "%p", this);

    pTag->addAttr("parent", sBuffer);
    pTag->addAttr("type", getType());
    pTag->addAttr("resource", getResourceString());
    pTag->addAttr("token", fastTokenToId(getToken()));
    pTag->addAttr("id", (*QNameToString::Instance())(getId()));

    OOXMLValue::Pointer_t pVal(getValue());

    if (pVal.get() != NULL)
        pTag->addAttr("value", pVal->toString());
    else
        pTag->addAttr("value", "(null)");

    XMLTag::Pointer_t pTagProps(toPropertiesTag(getPropertySet()));
    if (pTagProps.get() != NULL)
        pTag->addTag(pTagProps);

    pTag->addTag(mpParserState->toTag());

    return pTag;
}

string OOXMLFastContextHandler::toString() const
{
    return toTag()->toString();
}
#endif

string OOXMLFastContextHandler::getResourceString() const
{
    return resourceToString(getResource());
}

void OOXMLFastContextHandler::setId(Id rId)
{
#ifdef DEBUG_ELEMENT
    debug_logger->startElement("setId");

    static char sBuffer[256];
    snprintf(sBuffer, sizeof(sBuffer), "%" SAL_PRIuUINT32, rId);

    debug_logger->attribute("id", sBuffer);
    debug_logger->chars((*QNameToString::Instance())(rId));
    debug_logger->endElement("setId");
#endif

    mId = rId;
}

Id OOXMLFastContextHandler::getId() const
{
    return mId;
}

void OOXMLFastContextHandler::setDefine(Id nDefine)
{
    mnDefine = nDefine;
}

Id OOXMLFastContextHandler::getDefine() const
{
    return mnDefine;
}

OOXMLParserState::Pointer_t OOXMLFastContextHandler::getParserState() const
{
    return mpParserState;
}

void OOXMLFastContextHandler::setToken(Token_t nToken)
{
    mnToken = nToken;

#ifdef DEBUG_CONTEXT_STACK
    msTokenString = fastTokenToId(mnToken);
#endif
}

Token_t OOXMLFastContextHandler::getToken() const
{
    return mnToken;
}

void OOXMLFastContextHandler::mark(const Id & rId, OOXMLValue::Pointer_t pVal)
{
    OOXMLPropertySetImpl::Pointer_t pPropSet(new OOXMLPropertySetImpl());
    OOXMLPropertyImpl::Pointer_t pProperty
        (new OOXMLPropertyImpl(rId, pVal, OOXMLPropertyImpl::ATTRIBUTE));

#ifdef DEBUG_PROPERTIES
    debug_logger->startElement("mark");
    debug_logger->chars(xmlify(pProperty->toString()));
    debug_logger->endElement("mark");
#endif
    pPropSet->add(pProperty);
    mpStream->props(pPropSet);
}

void OOXMLFastContextHandler::setParent
(OOXMLFastContextHandler * pParent)
{
    mpParent = pParent;
}

OOXMLPropertySet * OOXMLFastContextHandler::getPicturePropSet
(const ::rtl::OUString & rId)
{
    return dynamic_cast<OOXMLDocumentImpl *>(mpParserState->getDocument())->
        getPicturePropSet(rId);
}

void OOXMLFastContextHandler::sendTableDepth() const
{
#ifdef DEBUG_ELEMENT
    debug_logger->startElement("sendTableDepth");
#endif

    if (mnTableDepth > 0)
    {
        OOXMLPropertySet * pProps = new OOXMLPropertySetImpl();
        {
            OOXMLValue::Pointer_t pVal
                (new OOXMLIntegerValue(mnTableDepth));
            OOXMLProperty::Pointer_t pProp
                (new OOXMLPropertyImpl(NS_sprm::LN_PTableDepth, pVal, OOXMLPropertyImpl::SPRM));
            pProps->add(pProp);
        }
        {
            OOXMLValue::Pointer_t pVal
                (new OOXMLIntegerValue(1));
            OOXMLProperty::Pointer_t pProp
                (new OOXMLPropertyImpl(NS_sprm::LN_PFInTable, pVal, OOXMLPropertyImpl::SPRM));
            pProps->add(pProp);
        }

#ifdef DEBUG_PROPERTIES
        debug_logger->startElement("props");
        debug_logger->chars(pProps->toString());
        debug_logger->endElement("props");
#endif
        mpStream->props(writerfilter::Reference<Properties>::Pointer_t(pProps));
    }
#ifdef DEBUG_ELEMENT
    debug_logger->endElement("sendTableDepth");
#endif
}

void OOXMLFastContextHandler::setHandle()
{
    mpParserState->setHandle();
    mpStream->info(mpParserState->getHandle());
}

void OOXMLFastContextHandler::startCharacterGroup()
{
    if (isForwardEvents())
    {
        if (mpParserState->isInCharacterGroup())
            endCharacterGroup();

        if (! mpParserState->isInParagraphGroup())
            startParagraphGroup();

        if (! mpParserState->isInCharacterGroup())
        {
#ifdef DEBUG_ELEMENT
            debug_logger->element("startCharacterGroup");
#endif

            mpStream->startCharacterGroup();
            mpParserState->setInCharacterGroup(true);
            mpParserState->resolveCharacterProperties(*mpStream);
        }
    }
}

void OOXMLFastContextHandler::endCharacterGroup()
{
    if (isForwardEvents() && mpParserState->isInCharacterGroup())
    {
#ifdef DEBUG_ELEMENT
        debug_logger->element("endCharacterGroup");
#endif

        mpStream->endCharacterGroup();
        mpParserState->setInCharacterGroup(false);
    }
}

void OOXMLFastContextHandler::startParagraphGroup()
{
    if (isForwardEvents())
    {
        if (mpParserState->isInParagraphGroup())
            endParagraphGroup();

        if (! mpParserState->isInSectionGroup())
            startSectionGroup();

        if (! mpParserState->isInParagraphGroup())
        {
#ifdef DEBUG_ELEMENT
            debug_logger->element("startParagraphGroup");
#endif

            mpStream->startParagraphGroup();
            mpParserState->setInParagraphGroup(true);
        }
    }
}

void OOXMLFastContextHandler::endParagraphGroup()
{
    if (isForwardEvents())
    {
        if (mpParserState->isInCharacterGroup())
            endCharacterGroup();

        if (mpParserState->isInParagraphGroup())
        {
#ifdef DEBUG_ELEMENT
            debug_logger->element("endParagraphGroup");
#endif
            mpStream->endParagraphGroup();
            mpParserState->setInParagraphGroup(false);
        }
    }
}

void OOXMLFastContextHandler::startSectionGroup()
{
    if (isForwardEvents())
    {
        if (mpParserState->isInSectionGroup())
            endSectionGroup();

        if (! mpParserState->isInSectionGroup())
        {
#ifdef DEBUG_ELEMENT
            debug_logger->element("startSectionGroup");
#endif
            mpStream->info(mpParserState->getHandle());
            mpStream->startSectionGroup();
            mpParserState->setInSectionGroup(true);
        }
    }
}

void OOXMLFastContextHandler::endSectionGroup()
{
    if (isForwardEvents())
    {
        if (mpParserState->isInParagraphGroup())
            endParagraphGroup();

        if (mpParserState->isInSectionGroup())
        {
#ifdef DEBUG_ELEMENT
        debug_logger->element("endSectionGroup");
#endif
            mpStream->endSectionGroup();
            mpParserState->setInSectionGroup(false);
        }
    }
}

void OOXMLFastContextHandler::setLastParagraphInSection()
{
#ifdef DEBUG_ELEMENT
    debug_logger->element("setLastParagraphInSection");
#endif

    mpParserState->setLastParagraphInSection(true);
}

void OOXMLFastContextHandler::newProperty
(const Id & /*nId*/, OOXMLValue::Pointer_t /*pVal*/)
{
}

void OOXMLFastContextHandler::setPropertySet
(OOXMLPropertySet::Pointer_t /* pPropertySet */)
{
}

OOXMLPropertySet::Pointer_t OOXMLFastContextHandler::getPropertySet() const
{
    return OOXMLPropertySet::Pointer_t();
}

void OOXMLFastContextHandler::startField()
{
#ifdef DEBUG_ELEMENT
    debug_logger->element("startField");
#endif
    startCharacterGroup();
    if (isForwardEvents())
        mpStream->text(sFieldStart, 1);
    endCharacterGroup();
}

void OOXMLFastContextHandler::fieldSeparator()
{
#ifdef DEBUG_ELEMENT
    debug_logger->element("fieldSeparator");
#endif
    startCharacterGroup();
    if (isForwardEvents())
        mpStream->text(sFieldSep, 1);
    endCharacterGroup();
}

void OOXMLFastContextHandler::endField()
{
#ifdef DEBUG_ELEMENT
    debug_logger->element("endField");
#endif
    startCharacterGroup();
    if (isForwardEvents())
        mpStream->text(sFieldEnd, 1);
    endCharacterGroup();
}

void OOXMLFastContextHandler::ftnednref()
{
#ifdef DEBUG_ELEMENT
    debug_logger->element("ftnednref");
#endif
    if (isForwardEvents())
        mpStream->utext(sFtnEdnRef, 1);
}

void OOXMLFastContextHandler::ftnednsep()
{
#ifdef DEBUG_ELEMENT
    debug_logger->element("ftnednsep");
#endif
    if (isForwardEvents())
        mpStream->utext(sFtnEdnSep, 1);
}

void OOXMLFastContextHandler::ftnedncont()
{
#ifdef DEBUG_ELEMENT
    debug_logger->element("ftnedncont");
#endif
    if (isForwardEvents())
        mpStream->text(sFtnEdnCont, 1);
}

void OOXMLFastContextHandler::pgNum()
{
#ifdef DEBUG_ELEMENT
    debug_logger->element("pgNum");
#endif
    if (isForwardEvents())
        mpStream->utext((const sal_uInt8*)sPgNum, 1);
}

void OOXMLFastContextHandler::tab()
{
#ifdef DEBUG_ELEMENT
    debug_logger->element("tab");
#endif
    if (isForwardEvents())
        mpStream->utext((const sal_uInt8*)sTab, 1);
}

void OOXMLFastContextHandler::cr()
{
#ifdef DEBUG_ELEMENT
    debug_logger->element("cr");
#endif
    if (isForwardEvents())
        mpStream->utext((const sal_uInt8*)sCR, 1);
}

void OOXMLFastContextHandler::noBreakHyphen()
{
#ifdef DEBUG_ELEMENT
    debug_logger->element("noBreakHyphen");
#endif
    if (isForwardEvents())
        mpStream->utext((const sal_uInt8*)sNoBreakHyphen, 1);
}

void OOXMLFastContextHandler::softHyphen()
{
#ifdef DEBUG_ELEMENT
    debug_logger->element("softHyphen");
#endif
    if (isForwardEvents())
        mpStream->utext((const sal_uInt8*)sSoftHyphen, 1);
}

void OOXMLFastContextHandler::handleLastParagraphInSection()
{
#ifdef DEBUG_ELEMENT
    debug_logger->element("handleLastParagraphInSection");
#endif

    if (mpParserState->isLastParagraphInSection())
    {
        mpParserState->setLastParagraphInSection(false);
        startSectionGroup();
    }
}

void OOXMLFastContextHandler::endOfParagraph()
{
#ifdef DEBUG_ELEMENT
    debug_logger->element("endOfParagraph");
#endif
    if (! mpParserState->isInCharacterGroup())
        startCharacterGroup();
    if (isForwardEvents())
        mpStream->utext((const sal_uInt8*)sCR, 1);
}

void OOXMLFastContextHandler::text(const ::rtl::OUString & sText)
{
#ifdef DEBUG_ELEMENT
    debug_logger->startElement("text");
    debug_logger->chars(sText);
    debug_logger->endElement("text");
#endif
    if (isForwardEvents())
        mpStream->utext(reinterpret_cast < const sal_uInt8 * >
                        (sText.getStr()),
                        sText.getLength());
}

void OOXMLFastContextHandler::propagateCharacterProperties()
{
#ifdef DEBUG_ELEMENT
    debug_logger->startElement("propagateCharacterProperties");
    debug_logger->addTag(toPropertiesTag(getPropertySet()));
    debug_logger->endElement("propagateCharacterProperties");
#endif

    mpParserState->setCharacterProperties(getPropertySet());
}

void OOXMLFastContextHandler::propagateCharacterPropertiesAsSet(const Id & rId)
{
#ifdef DEBUG_ELEMENT
    debug_logger->startElement("propagateCharacterPropertiesAsSet");
    debug_logger->addTag(toPropertiesTag(getPropertySet()));
    debug_logger->endElement("propagateCharacterPropertiesAsSet");
#endif

    OOXMLValue::Pointer_t pValue(new OOXMLPropertySetValue(getPropertySet()));
    OOXMLPropertySet::Pointer_t pPropertySet(new OOXMLPropertySetImpl());

    OOXMLProperty::Pointer_t pProp
        (new OOXMLPropertyImpl(rId, pValue, OOXMLPropertyImpl::SPRM));

    pPropertySet->add(pProp);
    mpParserState->setCharacterProperties(pPropertySet);
}

bool OOXMLFastContextHandler::propagatesProperties() const
{
    return false;
}

void OOXMLFastContextHandler::propagateCellProperties()
{
#ifdef DEBUG_ELEMENT
    debug_logger->element("propagateCellProperties");
#endif

    mpParserState->setCellProperties(getPropertySet());
}

void OOXMLFastContextHandler::propagateRowProperties()
{
#ifdef DEBUG_ELEMENT
    debug_logger->element("propagateRowProperties");
#endif

    mpParserState->setRowProperties(getPropertySet());
}

void OOXMLFastContextHandler::propagateTableProperties()
{
    OOXMLPropertySet::Pointer_t pProps = getPropertySet();
#ifdef DEBUG_ELEMENT
    debug_logger->startElement("propagateTableProperties");
    debug_logger->addTag(toPropertiesTag(pProps));
    debug_logger->endElement("propagateTableProperties");
#endif

    mpParserState->setTableProperties(pProps);
}

void OOXMLFastContextHandler::sendCellProperties()
{
#ifdef DEBUG_ELEMENT
    debug_logger->startElement("sendCellProperties");
#endif

    mpParserState->resolveCellProperties(*mpStream);

#ifdef DEBUG_ELEMENT
    debug_logger->endElement("sendCellProperties");
#endif
}

void OOXMLFastContextHandler::sendRowProperties()
{
#ifdef DEBUG_ELEMENT
    debug_logger->startElement("sendRowProperties");
#endif

    mpParserState->resolveRowProperties(*mpStream);

#ifdef DEBUG_ELEMENT
    debug_logger->endElement("sendRowProperties");
#endif
}

void OOXMLFastContextHandler::sendTableProperties()
{
#ifdef DEBUG_ELEMENT
    debug_logger->startElement("sendTableProperties");
#endif

    mpParserState->resolveTableProperties(*mpStream);

#ifdef DEBUG_ELEMENT
    debug_logger->endElement("sendTableProperties");
#endif
}

void OOXMLFastContextHandler::clearTableProps()
{
#ifdef DEBUG_ELEMENT
    debug_logger->element("clearTableProps");
#endif

    mpParserState->setTableProperties(OOXMLPropertySet::Pointer_t
                                     (new OOXMLPropertySetImpl()));
}

void OOXMLFastContextHandler::sendPropertiesWithId(const Id & rId)
{
#ifdef DEBUG_ELEMENT
    debug_logger->startElement("sendPropertiesWithId");
    debug_logger->attribute("id", fastTokenToId(rId));
#endif

    OOXMLValue::Pointer_t pValue(new OOXMLPropertySetValue(getPropertySet()));
    OOXMLPropertySet::Pointer_t pPropertySet(new OOXMLPropertySetImpl());

    OOXMLProperty::Pointer_t pProp
    (new OOXMLPropertyImpl(rId, pValue, OOXMLPropertyImpl::SPRM));

    pPropertySet->add(pProp);
    mpStream->props(pPropertySet);

#ifdef DEBUG_ELEMENT
    debug_logger->addTag(toPropertiesTag(pPropertySet));
    debug_logger->endElement("sendPropertiesWithId");
#endif
}

void OOXMLFastContextHandler::clearProps()
{
#ifdef DEBUG_ELEMENT
    debug_logger->element("clearProps");
#endif

    setPropertySet(OOXMLPropertySet::Pointer_t(new OOXMLPropertySetImpl()));
}

void OOXMLFastContextHandler::setDefaultBooleanValue()
{
}

void OOXMLFastContextHandler::setDefaultIntegerValue()
{
}

void OOXMLFastContextHandler::setDefaultHexValue()
{
}

void OOXMLFastContextHandler::setDefaultStringValue()
{
}

void OOXMLFastContextHandler::setDocument(OOXMLDocument * pDocument)
{
    mpParserState->setDocument(pDocument);
}

OOXMLDocument * OOXMLFastContextHandler::getDocument()
{
    return mpParserState->getDocument();
}

void OOXMLFastContextHandler::setForwardEvents(bool bForwardEvents)
{
#ifdef DEBUG_ELEMENT
    debug_logger->startElement("setForwardEvents");

    if (bForwardEvents)
        debug_logger->chars("true");
    else
        debug_logger->chars("false");

    debug_logger->endElement("setForwardEvents");
#endif

    mpParserState->setForwardEvents(bForwardEvents);
}

bool OOXMLFastContextHandler::isForwardEvents() const
{
    return mpParserState->isForwardEvents();
}

void OOXMLFastContextHandler::setXNoteId(const ::rtl::OUString & rId)
{
    mpParserState->setXNoteId(rId);
}

void OOXMLFastContextHandler::setXNoteId(OOXMLValue::Pointer_t pValue)
{
    mpParserState->setXNoteId(pValue->getString());
}

const rtl::OUString & OOXMLFastContextHandler::getXNoteId() const
{
    return mpParserState->getXNoteId();
}

void OOXMLFastContextHandler::resolveFootnote
(const rtl::OUString & rId)
{
    mpParserState->getDocument()->resolveFootnote
        (*mpStream, 0, rId);
}

void OOXMLFastContextHandler::resolveEndnote(const rtl::OUString & rId)
{
    mpParserState->getDocument()->resolveEndnote
        (*mpStream, 0, rId);
}

void OOXMLFastContextHandler::resolveComment(const rtl::OUString & rId)
{
    mpParserState->getDocument()->resolveComment(*mpStream, rId);
}

void OOXMLFastContextHandler::resolvePicture(const rtl::OUString & rId)
{
    mpParserState->getDocument()->resolvePicture(*mpStream, rId);
}

void OOXMLFastContextHandler::resolveHeader
(const sal_Int32 type, const rtl::OUString & rId)
{
    mpParserState->getDocument()->resolveHeader(*mpStream, type, rId);
}

void OOXMLFastContextHandler::resolveFooter
(const sal_Int32 type, const rtl::OUString & rId)
{
    mpParserState->getDocument()->resolveFooter(*mpStream, type, rId);
}

void OOXMLFastContextHandler::resolveOLE(const rtl::OUString & rId)
{
    uno::Reference<io::XInputStream> xInputStream
        (mpParserState->getDocument()->getInputStreamForId(rId));

    OOXMLValue::Pointer_t aValue(new OOXMLInputStreamValue(xInputStream));

    newProperty(NS_ooxml::LN_inputstream, aValue);
}

::rtl::OUString OOXMLFastContextHandler::getTargetForId
(const ::rtl::OUString & rId)
{
    return mpParserState->getDocument()->getTargetForId(rId);
}

void OOXMLFastContextHandler::resolvePropertySetAttrs()
{
}

void OOXMLFastContextHandler::sendPropertyToParent()
{
#ifdef DEBUG_ELEMENT
    debug_logger->startElement("sendPropertyToParent");
#endif

    if (mpParent != NULL)
    {
        OOXMLPropertySet::Pointer_t pProps(mpParent->getPropertySet());

        if (pProps.get() != NULL)
        {
            OOXMLProperty::Pointer_t
                pProp(new OOXMLPropertyImpl(mId, getValue(),
                                            OOXMLPropertyImpl::SPRM));
            pProps->add(pProp);

#ifdef DEBUG_ELEMENT
            debug_logger->addTag(toPropertiesTag(pProps));
#endif
        }
    }

#ifdef DEBUG_ELEMENT
    debug_logger->endElement("sendPropertyToParent");
#endif
}

void OOXMLFastContextHandler::sendPropertiesToParent()
{
#ifdef DEBUG_ELEMENT
    debug_logger->startElement("sendPropertiesToParent");
#endif
    if (mpParent != NULL)
    {
        OOXMLPropertySet::Pointer_t pParentProps(mpParent->getPropertySet());

        if (pParentProps.get() != NULL)
        {
            OOXMLPropertySet::Pointer_t pProps(getPropertySet());

#ifdef DEBUG_ELEMENT
            debug_logger->startElement("me");
            debug_logger->addTag(toPropertiesTag(pProps));
            debug_logger->endElement("me");
#endif

            if (pProps.get() != NULL)
            {
                OOXMLValue::Pointer_t pValue
                (new OOXMLPropertySetValue(getPropertySet()));

                OOXMLProperty::Pointer_t pProp
                (new OOXMLPropertyImpl(getId(), pValue, OOXMLPropertyImpl::SPRM));

#ifdef DEBUG_ELEMENT
                debug_logger->startElement("propertyForSet");
                debug_logger->chars(pProp->toString());
                debug_logger->endElement("propertyForSet");
#endif

                pParentProps->add(pProp);

#ifdef DEBUG_ELEMENT
                debug_logger->startElement("parent");
                debug_logger->addTag(toPropertiesTag(pParentProps));
                debug_logger->endElement("parent");
#endif
            }
        }
    }
#ifdef DEBUG_ELEMENT
    debug_logger->endElement("sendPropertiesToParent");
#endif
}

uno::Reference< uno::XComponentContext >
OOXMLFastContextHandler::getComponentContext()
{
    return m_xContext;
}

/*
  class OOXMLFastContextHandlerStream
 */

OOXMLFastContextHandlerStream::OOXMLFastContextHandlerStream
(OOXMLFastContextHandler * pContext)
: OOXMLFastContextHandler(pContext),
  mpPropertySetAttrs(new OOXMLPropertySetImpl())
{
}

OOXMLFastContextHandlerStream::~OOXMLFastContextHandlerStream()
{
}

void OOXMLFastContextHandlerStream::newProperty(const Id & rId,
                                                OOXMLValue::Pointer_t pVal)
{
    if (rId != 0x0)
    {
        OOXMLPropertyImpl::Pointer_t pProperty
            (new OOXMLPropertyImpl(rId, pVal, OOXMLPropertyImpl::ATTRIBUTE));

        mpPropertySetAttrs->add(pProperty);
    }
}

void OOXMLFastContextHandlerStream::sendProperty(Id nId)
{
#ifdef DEBUG_PROPERTIES
    debug_logger->startElement("sendProperty");
    debug_logger->attribute("id", (*QNameToString::Instance())(nId));
    debug_logger->chars(xmlify(getPropertySetAttrs()->toString()));
    debug_logger->endElement("sendProperty");
#endif

    OOXMLPropertySetEntryToString aHandler(nId);
    getPropertySetAttrs()->resolve(aHandler);
    const ::rtl::OUString & sText = aHandler.getString();
    mpStream->utext(reinterpret_cast < const sal_uInt8 * >
                    (sText.getStr()),
                    sText.getLength());
}

OOXMLPropertySet::Pointer_t
OOXMLFastContextHandlerStream::getPropertySetAttrs() const
{
    return mpPropertySetAttrs;
}

void OOXMLFastContextHandlerStream::resolvePropertySetAttrs()
{
#ifdef DEBUG_PROPERTIES
        debug_logger->startElement("resolvePropertySetAttrs");
        debug_logger->chars(mpPropertySetAttrs->toString());
        debug_logger->endElement("resolvePropertySetAttrs");
#endif
    mpStream->props(mpPropertySetAttrs);
}

OOXMLPropertySet::Pointer_t OOXMLFastContextHandlerStream::getPropertySet()
    const
{
    return getPropertySetAttrs();
}

void OOXMLFastContextHandlerStream::handleHyperlink()
{
    OOXMLHyperlinkHandler aHyperlinkHandler(this);
    getPropertySetAttrs()->resolve(aHyperlinkHandler);
}

void OOXMLFastContextHandlerStream::lcl_characters
(const ::rtl::OUString & rChars)
throw (uno::RuntimeException, xml::sax::SAXException)
{
    text(rChars);
}

/*
  class OOXMLFastContextHandlerProperties
 */
OOXMLFastContextHandlerProperties::OOXMLFastContextHandlerProperties
(OOXMLFastContextHandler * pContext)
: OOXMLFastContextHandler(pContext), mpPropertySet(new OOXMLPropertySetImpl()),
  mbResolve(false)
{
    if (pContext->getResource() == STREAM)
        mbResolve = true;
}

OOXMLFastContextHandlerProperties::~OOXMLFastContextHandlerProperties()
{
}

void OOXMLFastContextHandlerProperties::lcl_endFastElement
(Token_t Element)
    throw (uno::RuntimeException, xml::sax::SAXException)
{
    endAction(Element);

    if (mbResolve)
    {
        if (isForwardEvents())
        {
#ifdef DEBUG_PROPERTIES
            debug_logger->startElement("sendproperties");
#endif
            mpStream->props(mpPropertySet);
#ifdef DEBUG_PROPERTIES
            debug_logger->endElement("sendproperties");
#endif
        }
    }
    else
    {
        sendPropertiesToParent();
    }
}

OOXMLValue::Pointer_t OOXMLFastContextHandlerProperties::getValue() const
{
    return OOXMLValue::Pointer_t(new OOXMLPropertySetValue(mpPropertySet));
}

#ifdef DEBUG
XMLTag::Pointer_t OOXMLFastContextHandlerProperties::toTag() const
{
    XMLTag::Pointer_t pTag(OOXMLFastContextHandler::toTag());
    pTag->addAttr("resolve", mbResolve ? "resolve" : "noResolve");

    return pTag;
}
#endif

void OOXMLFastContextHandlerProperties::newProperty
(const Id & rId, OOXMLValue::Pointer_t pVal)
{
    if (rId != 0x0)
    {
        OOXMLPropertyImpl::Pointer_t pProperty
            (new OOXMLPropertyImpl(rId, pVal, OOXMLPropertyImpl::ATTRIBUTE));

        mpPropertySet->add(pProperty);
    }
}

void OOXMLFastContextHandlerProperties::handleXNotes()
{
    switch (mnToken)
    {
    case NS_wordprocessingml|OOXML_footnoteReference:
        {
            OOXMLFootnoteHandler aFootnoteHandler(this);
            mpPropertySet->resolve(aFootnoteHandler);
        }
        break;
    case NS_wordprocessingml|OOXML_endnoteReference:
        {
            OOXMLEndnoteHandler aEndnoteHandler(this);
            mpPropertySet->resolve(aEndnoteHandler);
        }
        break;
    default:
        break;
    }
}

void OOXMLFastContextHandlerProperties::handleHdrFtr()
{
    switch (mnToken)
    {
    case NS_wordprocessingml|OOXML_footerReference:
        {
            OOXMLFooterHandler aFooterHandler(this);
            mpPropertySet->resolve(aFooterHandler);
        }
        break;
    case NS_wordprocessingml|OOXML_headerReference:
        {
            OOXMLHeaderHandler aHeaderHandler(this);
            mpPropertySet->resolve(aHeaderHandler);
        }
        break;
    default:
        break;
    }
}

void OOXMLFastContextHandlerProperties::handleComment()
{
#ifdef DEBUG_ELEMENT
    debug_logger->element("handleComment");
#endif

    OOXMLCommentHandler aCommentHandler(this);
    getPropertySet()->resolve(aCommentHandler);
}

void OOXMLFastContextHandlerProperties::handlePicture()
{
#ifdef DEBUG_ELEMENT
    debug_logger->element("handlePicture");
#endif

    OOXMLPictureHandler aPictureHandler(this);
    getPropertySet()->resolve(aPictureHandler);
}

void OOXMLFastContextHandlerProperties::handleBreak()
{
#ifdef DEBUG_ELEMENT
    debug_logger->element("handleBreak");
#endif

    OOXMLBreakHandler aBreakHandler(*mpStream, this);
    getPropertySet()->resolve(aBreakHandler);
}

void OOXMLFastContextHandlerProperties::handleOLE()
{
#ifdef DEBUG_ELEMENT
    debug_logger->element("handleOLE");
#endif

    OOXMLOLEHandler aOLEHandler(this);
    getPropertySet()->resolve(aOLEHandler);
}

void OOXMLFastContextHandlerProperties::setParent
(OOXMLFastContextHandler * pParent)
{
#ifdef DEBUG_ELEMENT
    debug_logger->startElement("setParent");
    debug_logger->chars("OOXMLFastContextHandlerProperties");
    debug_logger->endElement("setParent");
#endif

    OOXMLFastContextHandler::setParent(pParent);

    if (mpParent->getResource() == STREAM)
        mbResolve = true;
}

void OOXMLFastContextHandlerProperties::setPropertySet
(OOXMLPropertySet::Pointer_t pPropertySet)
{
    if (pPropertySet.get() != NULL)
        mpPropertySet = pPropertySet;
}

OOXMLPropertySet::Pointer_t
OOXMLFastContextHandlerProperties::getPropertySet() const
{
    return mpPropertySet;
}

/*
 * class OOXMLFasContextHandlerPropertyTable
 */

OOXMLFastContextHandlerPropertyTable::OOXMLFastContextHandlerPropertyTable
(OOXMLFastContextHandler * pContext)
: OOXMLFastContextHandlerProperties(pContext)
{
}

OOXMLFastContextHandlerPropertyTable::~OOXMLFastContextHandlerPropertyTable()
{
}

void OOXMLFastContextHandlerPropertyTable::lcl_endFastElement
(Token_t Element)
    throw (uno::RuntimeException, xml::sax::SAXException)
{
    OOXMLPropertySet::Pointer_t pPropSet(mpPropertySet->clone());
    OOXMLTableImpl::ValuePointer_t pTmpVal
        (new OOXMLPropertySetValue(pPropSet));

    mTable.add(pTmpVal);

    writerfilter::Reference<Table>::Pointer_t pTable(mTable.clone());

#ifdef DEBUG_PROPERTIES
    debug_logger->startElement("table");
    debug_logger->attribute("id", (*QNameToString::Instance())(mId));
    debug_logger->endElement("table");
#endif

    mpStream->table(mId, pTable);

    endAction(Element);
}

/*
 class OOXMLFastContextHandlerValue
*/

OOXMLFastContextHandlerValue::OOXMLFastContextHandlerValue
(OOXMLFastContextHandler * pContext)
: OOXMLFastContextHandler(pContext)
{
}

OOXMLFastContextHandlerValue::~OOXMLFastContextHandlerValue()
{
}

void OOXMLFastContextHandlerValue::setValue(OOXMLValue::Pointer_t pValue)
{
    mpValue = pValue;
}

OOXMLValue::Pointer_t OOXMLFastContextHandlerValue::getValue() const
{
    return mpValue;
}

void OOXMLFastContextHandlerValue::lcl_endFastElement
(Token_t Element)
throw (uno::RuntimeException, xml::sax::SAXException)
{
    sendPropertyToParent();

    endAction(Element);
}

void OOXMLFastContextHandlerValue::setDefaultBooleanValue()
{
#ifdef DEBUG_ELEMENT
    debug_logger->element("setDefaultBooleanValue");
#endif

    if (mpValue.get() == NULL)
    {
        OOXMLValue::Pointer_t pValue(new OOXMLBooleanValue(true));
        setValue(pValue);
    }
}

void OOXMLFastContextHandlerValue::setDefaultIntegerValue()
{
#ifdef DEBUG_ELEMENT
    debug_logger->element("setDefaultIntegerValue");
#endif

    if (mpValue.get() == NULL)
    {
        OOXMLValue::Pointer_t pValue(new OOXMLIntegerValue(0));
        setValue(pValue);
    }
}

void OOXMLFastContextHandlerValue::setDefaultHexValue()
{
#ifdef DEBUG_ELEMENT
    debug_logger->element("setDefaultHexValue");
#endif

    if (mpValue.get() == NULL)
    {
        OOXMLValue::Pointer_t pValue(new OOXMLHexValue(0));
        setValue(pValue);
    }
}

void OOXMLFastContextHandlerValue::setDefaultStringValue()
{
#ifdef DEBUG_ELEMENT
    debug_logger->element("setDefaultStringValue");
#endif

    if (mpValue.get() == NULL)
    {
        OOXMLValue::Pointer_t pValue(new OOXMLStringValue(::rtl::OUString()));
        setValue(pValue);
    }
}
/*
  class OOXMLFastContextHandlerTable
*/

OOXMLFastContextHandlerTable::OOXMLFastContextHandlerTable
(OOXMLFastContextHandler * pContext)
: OOXMLFastContextHandler(pContext)
{
}

OOXMLFastContextHandlerTable::~OOXMLFastContextHandlerTable()
{
}

uno::Reference< xml::sax::XFastContextHandler > SAL_CALL
OOXMLFastContextHandlerTable::createFastChildContext
(Token_t Element,
 const uno::Reference< xml::sax::XFastAttributeList > & Attribs)
    throw (uno::RuntimeException, xml::sax::SAXException)
{
    addCurrentChild();

    mCurrentChild.set
        (OOXMLFastContextHandler::createFastChildContext(Element, Attribs));

    return mCurrentChild;
}

void OOXMLFastContextHandlerTable::lcl_endFastElement
(Token_t /*Element*/)
    throw (uno::RuntimeException, xml::sax::SAXException)
{
    addCurrentChild();

    writerfilter::Reference<Table>::Pointer_t pTable(mTable.clone());
    if (isForwardEvents() && mId != 0x0)
    {
#ifdef DEBUG_PROPERTIES
        debug_logger->startElement("table");
        string str = (*QNameToString::Instance())(mId);
        debug_logger->attribute("id", str);
        debug_logger->endElement("table");
#endif

        mpStream->table(mId, pTable);
    }
}

void OOXMLFastContextHandlerTable::addCurrentChild()
{
    OOXMLFastContextHandler * pHandler = mCurrentChild.getPointer();
    if ( pHandler != NULL)
    {
        OOXMLValue::Pointer_t pValue(pHandler->getValue());

        if (pValue.get() != NULL)
        {
            OOXMLTableImpl::ValuePointer_t pTmpVal(pValue->clone());
            mTable.add(pTmpVal);
        }
    }
}

void OOXMLFastContextHandlerTable::newPropertySet
(OOXMLPropertySet::Pointer_t /*pPropertySet*/)
{

}

/*
  class OOXMLFastContextHandlerXNote
 */

OOXMLFastContextHandlerXNote::OOXMLFastContextHandlerXNote
(OOXMLFastContextHandler * pContext)
: OOXMLFastContextHandler(pContext)
{
}

OOXMLFastContextHandlerXNote::~OOXMLFastContextHandlerXNote()
{
}

void OOXMLFastContextHandlerXNote::lcl_startFastElement
(Token_t Element,
 const uno::Reference< xml::sax::XFastAttributeList > & /*Attribs*/)
    throw (uno::RuntimeException, xml::sax::SAXException)
{
    mbForwardEventsSaved = isForwardEvents();

    if (msMyXNoteId.compareTo(getXNoteId()) == 0)
        setForwardEvents(true);
    else
        setForwardEvents(false);

    startAction(Element);
}

void OOXMLFastContextHandlerXNote::lcl_endFastElement
(Token_t Element)
    throw (uno::RuntimeException, xml::sax::SAXException)
{
    endAction(Element);

    setForwardEvents(mbForwardEventsSaved);
}

void OOXMLFastContextHandlerXNote::checkId(OOXMLValue::Pointer_t pValue)
{
#ifdef DEBUG_ELEMENT
    debug_logger->startElement("checkId");
    debug_logger->attribute("myId", pValue->getString());
    debug_logger->attribute("id", getXNoteId());
    debug_logger->endElement("checkId");
#endif

    msMyXNoteId = pValue->getString();
}

/*
  class OOXMLFastContextHandlerTextTableCell
 */

OOXMLFastContextHandlerTextTableCell::OOXMLFastContextHandlerTextTableCell
(OOXMLFastContextHandler * pContext)
: OOXMLFastContextHandler(pContext)
{
}

OOXMLFastContextHandlerTextTableCell::~OOXMLFastContextHandlerTextTableCell()
{
}

void OOXMLFastContextHandlerTextTableCell::startCell()
{
}

void OOXMLFastContextHandlerTextTableCell::endCell()
{
    if (isForwardEvents())
    {
        OOXMLPropertySet * pProps = new OOXMLPropertySetImpl();
        {
            OOXMLValue::Pointer_t pVal
                (new OOXMLIntegerValue(mnTableDepth));
            OOXMLProperty::Pointer_t pProp
                (new OOXMLPropertyImpl(NS_sprm::LN_PTableDepth, pVal, OOXMLPropertyImpl::SPRM));
            pProps->add(pProp);
        }
        {
            OOXMLValue::Pointer_t pVal
                (new OOXMLIntegerValue(1));
            OOXMLProperty::Pointer_t pProp
                (new OOXMLPropertyImpl(NS_sprm::LN_PFInTable, pVal, OOXMLPropertyImpl::SPRM));
            pProps->add(pProp);
        }
        {
            OOXMLValue::Pointer_t pVal
                (new OOXMLBooleanValue(mnTableDepth > 0));
            OOXMLProperty::Pointer_t pProp
                (new OOXMLPropertyImpl(NS_sprm::LN_PCell, pVal, OOXMLPropertyImpl::SPRM));
            pProps->add(pProp);
        }

#ifdef DEBUG_PROPERTIES
        debug_logger->startElement("endcell");
        debug_logger->addTag(toPropertiesTag
                             (OOXMLPropertySet::Pointer_t(pProps->clone())));
        debug_logger->endElement("endcell");
#endif
        mpStream->props(writerfilter::Reference<Properties>::Pointer_t(pProps));
    }
}

/*
  class OOXMLFastContextHandlerTextTableRow
 */

OOXMLFastContextHandlerTextTableRow::OOXMLFastContextHandlerTextTableRow
(OOXMLFastContextHandler * pContext)
: OOXMLFastContextHandler(pContext)
{
}

OOXMLFastContextHandlerTextTableRow::~OOXMLFastContextHandlerTextTableRow()
{
}

void OOXMLFastContextHandlerTextTableRow::startRow()
{
}

void OOXMLFastContextHandlerTextTableRow::endRow()
{
    startParagraphGroup();

    if (isForwardEvents())
    {
        OOXMLPropertySet * pProps = new OOXMLPropertySetImpl();
        {
            OOXMLValue::Pointer_t pVal
                (new OOXMLIntegerValue(mnTableDepth));
            OOXMLProperty::Pointer_t pProp
                (new OOXMLPropertyImpl(NS_sprm::LN_PTableDepth, pVal, OOXMLPropertyImpl::SPRM));
            pProps->add(pProp);
        }
        {
            OOXMLValue::Pointer_t pVal
                (new OOXMLIntegerValue(1));
            OOXMLProperty::Pointer_t pProp
                (new OOXMLPropertyImpl(NS_sprm::LN_PFInTable, pVal, OOXMLPropertyImpl::SPRM));
            pProps->add(pProp);
        }
        {
            OOXMLValue::Pointer_t pVal
                (new OOXMLIntegerValue(1));
            OOXMLProperty::Pointer_t pProp
                (new OOXMLPropertyImpl(NS_sprm::LN_PRow, pVal, OOXMLPropertyImpl::SPRM));
            pProps->add(pProp);
        }

#ifdef DEBUG_PROPERTIES
        debug_logger->startElement("endrow");
        debug_logger->addTag(toPropertiesTag
                             (OOXMLPropertySet::Pointer_t(pProps->clone())));
        debug_logger->endElement("endrow");
#endif

        mpStream->props(writerfilter::Reference<Properties>::Pointer_t(pProps));
    }

    startCharacterGroup();

    if (isForwardEvents())
        mpStream->utext(s0xd, 1);

    endCharacterGroup();
    endParagraphGroup();
}

/*
  class OOXMLFastContextHandlerTextTable
 */

OOXMLFastContextHandlerTextTable::OOXMLFastContextHandlerTextTable
(OOXMLFastContextHandler * pContext)
: OOXMLFastContextHandler(pContext)
{
}

OOXMLFastContextHandlerTextTable::~OOXMLFastContextHandlerTextTable()
{
    clearTableProps();
}

void OOXMLFastContextHandlerTextTable::lcl_startFastElement
(Token_t Element,
 const uno::Reference< xml::sax::XFastAttributeList > & /*Attribs*/)
    throw (uno::RuntimeException, xml::sax::SAXException)
{
    mpParserState->startTable();
    mnTableDepth++;

    boost::shared_ptr<OOXMLPropertySet> pProps( new OOXMLPropertySetImpl );
    {
        OOXMLValue::Pointer_t pVal
            (new OOXMLIntegerValue(mnTableDepth));
        OOXMLProperty::Pointer_t pProp
            (new OOXMLPropertyImpl(NS_ooxml::LN_tblStart, pVal, OOXMLPropertyImpl::SPRM));
        pProps->add(pProp);
    }
    mpParserState->setCharacterProperties(pProps);

    startAction(Element);
}

void OOXMLFastContextHandlerTextTable::lcl_endFastElement
(Token_t Element)
    throw (uno::RuntimeException, xml::sax::SAXException)
{
    endAction(Element);

    mnTableDepth--;
    mpParserState->endTable();
}

/*
  class OOXMLFastContextHandlerShape
 */

OOXMLFastContextHandlerShape::OOXMLFastContextHandlerShape
(OOXMLFastContextHandler * pContext)
: OOXMLFastContextHandlerProperties(pContext), m_bShapeSent( false ),
    m_bShapeStarted(false)
{
    uno::Reference<uno::XComponentContext> xContext(getComponentContext());
    if (xContext.is())
    {
        uno::Reference<XMultiComponentFactory> rServiceManager
            (xContext->getServiceManager());

        mrShapeContext.set
            (rServiceManager->
              createInstanceWithContext
              (::rtl::OUString
               (RTL_CONSTASCII_USTRINGPARAM
                ("com.sun.star.xml.sax.FastShapeContextHandler")), xContext),
              uno::UNO_QUERY);

        if (mrShapeContext.is())
        {
            mrShapeContext->setModel(getDocument()->getModel());
            mrShapeContext->setDrawPage(getDocument()->getDrawPage());
            mrShapeContext->setInputStream(getDocument()->getStorageStream());

#ifdef DEBUG_ELEMENT
            debug_logger->startElement("setRelationFragmentPath");
            debug_logger->attribute("path", mpParserState->getTarget());
            debug_logger->endElement("setRelationFragmentPath");
#endif
            mrShapeContext->setRelationFragmentPath
                (mpParserState->getTarget());
        }
#ifdef DEBUG_CONTEXT_STACK
        else
        {
            debug_logger->startElement("error");
            debug_logger->chars("failed to get shape handler");
            debug_logger->endElement("error");
        }
#endif
    }
}

OOXMLFastContextHandlerShape::~OOXMLFastContextHandlerShape()
{
}

void OOXMLFastContextHandlerShape::lcl_startFastElement
(Token_t Element,
 const uno::Reference< xml::sax::XFastAttributeList > & Attribs)
    throw (uno::RuntimeException, xml::sax::SAXException)
{
    startAction(Element);

    if (mrShapeContext.is())
    {
        mrShapeContext->startFastElement(Element, Attribs);
    }
}

void SAL_CALL OOXMLFastContextHandlerShape::startUnknownElement
(const ::rtl::OUString & Namespace,
 const ::rtl::OUString & Name,
 const uno::Reference< xml::sax::XFastAttributeList > & Attribs)
    throw (uno::RuntimeException, xml::sax::SAXException)
{
    if (mrShapeContext.is())
        mrShapeContext->startUnknownElement(Namespace, Name, Attribs);
}

void OOXMLFastContextHandlerShape::setToken(Token_t nToken)
{
    OOXMLFastContextHandler::setToken(nToken);

    if (mrShapeContext.is())
        mrShapeContext->setStartToken(nToken);
}

void OOXMLFastContextHandlerShape::sendShape( Token_t Element )
{
    if ( mrShapeContext.is() && !m_bShapeSent )
    {
        uno::Reference<drawing::XShape> xShape(mrShapeContext->getShape());
        if (xShape.is())
        {
            OOXMLValue::Pointer_t
                pValue(new OOXMLShapeValue(xShape));
            newProperty(NS_ooxml::LN_shape, pValue);
            m_bShapeSent = true;

            bool bIsPicture = Element == ( NS_picture | OOXML_pic );

            // Notify the dmapper that the shape is ready to use
            if ( !bIsPicture )
            {
                mpStream->startShape( xShape );
                m_bShapeStarted = true;
            }
        }
    }
}

void OOXMLFastContextHandlerShape::lcl_endFastElement
(Token_t Element)
    throw (uno::RuntimeException, xml::sax::SAXException)
{
    if (mrShapeContext.is())
    {
        mrShapeContext->endFastElement(Element);
        sendShape( Element );
    }

    OOXMLFastContextHandlerProperties::lcl_endFastElement(Element);

    // Ending the shape should be the last thing to do
    bool bIsPicture = Element == ( NS_picture | OOXML_pic );
    if ( !bIsPicture && m_bShapeStarted)
        mpStream->endShape( );
}

void SAL_CALL OOXMLFastContextHandlerShape::endUnknownElement
(const ::rtl::OUString & Namespace,
 const ::rtl::OUString & Name)
    throw (uno::RuntimeException, xml::sax::SAXException)
{
    if (mrShapeContext.is())
        mrShapeContext->endUnknownElement(Namespace, Name);
}

uno::Reference< xml::sax::XFastContextHandler >
OOXMLFastContextHandlerShape::lcl_createFastChildContext
(Token_t Element,
 const uno::Reference< xml::sax::XFastAttributeList > & Attribs)
    throw (uno::RuntimeException, xml::sax::SAXException)
{
    uno::Reference< xml::sax::XFastContextHandler > xContextHandler;

    sal_uInt32 nNamespace = Element & 0xffff0000;

    switch (nNamespace)
    {
        case NS_wordprocessingml:
        case NS_vml_wordprocessingDrawing:
        case NS_office:
            xContextHandler.set(OOXMLFactory::getInstance()->createFastChildContextFromStart(this, Element));
            break;
        default:
            if (mrShapeContext.is())
            {
                uno::Reference<XFastContextHandler> pChildContext =
                mrShapeContext->createFastChildContext(Element, Attribs);

                OOXMLFastContextHandlerWrapper * pWrapper =
                new OOXMLFastContextHandlerWrapper(this, pChildContext);

                pWrapper->addNamespace(NS_wordprocessingml);
                pWrapper->addNamespace(NS_vml_wordprocessingDrawing);
                pWrapper->addNamespace(NS_office);
                pWrapper->addToken( NS_vml|OOXML_textbox );

                xContextHandler.set(pWrapper);
            }
            else
                xContextHandler.set(this);
            break;
    }


    return xContextHandler;
}

uno::Reference< xml::sax::XFastContextHandler > SAL_CALL
OOXMLFastContextHandlerShape::createUnknownChildContext
(const ::rtl::OUString & Namespace,
 const ::rtl::OUString & Name,
 const uno::Reference< xml::sax::XFastAttributeList > & Attribs)
    throw (uno::RuntimeException, xml::sax::SAXException)
{
    uno::Reference< xml::sax::XFastContextHandler > xResult;

    if (mrShapeContext.is())
        xResult.set(mrShapeContext->createUnknownChildContext
            (Namespace, Name, Attribs));

    return xResult;
}

void OOXMLFastContextHandlerShape::lcl_characters
(const ::rtl::OUString & aChars)
    throw (uno::RuntimeException, xml::sax::SAXException)
{
    if (mrShapeContext.is())
        mrShapeContext->characters(aChars);
}

/*
  class OOXMLFastContextHandlerWrapper
*/

OOXMLFastContextHandlerWrapper::OOXMLFastContextHandlerWrapper
(OOXMLFastContextHandler * pParent,
 uno::Reference<XFastContextHandler> xContext)
: OOXMLFastContextHandler(pParent), mxContext(xContext)
{
    if (pParent != NULL)
    {
        setId(pParent->getId());
        setToken(pParent->getToken());
        setPropertySet(pParent->getPropertySet());
    }
}

OOXMLFastContextHandlerWrapper::~OOXMLFastContextHandlerWrapper()
{
}

void SAL_CALL OOXMLFastContextHandlerWrapper::startUnknownElement
(const ::rtl::OUString & Namespace,
 const ::rtl::OUString & Name,
 const uno::Reference< xml::sax::XFastAttributeList > & Attribs)
    throw (uno::RuntimeException, xml::sax::SAXException)
{
    if (mxContext.is())
        mxContext->startUnknownElement(Namespace, Name, Attribs);
}

void SAL_CALL OOXMLFastContextHandlerWrapper::endUnknownElement
(const ::rtl::OUString & Namespace,
 const ::rtl::OUString & Name)
    throw (uno::RuntimeException, xml::sax::SAXException)
{
    if (mxContext.is())
        mxContext->endUnknownElement(Namespace, Name);
}

uno::Reference< xml::sax::XFastContextHandler > SAL_CALL
OOXMLFastContextHandlerWrapper::createUnknownChildContext
(const ::rtl::OUString & Namespace,
 const ::rtl::OUString & Name,
 const uno::Reference< xml::sax::XFastAttributeList > & Attribs)
    throw (uno::RuntimeException, xml::sax::SAXException)
{
    uno::Reference< xml::sax::XFastContextHandler > xResult;

    if (mxContext.is())
        xResult = mxContext->createUnknownChildContext
            (Namespace, Name, Attribs);
    else
        xResult.set(this);

    return xResult;
}

void OOXMLFastContextHandlerWrapper::attributes
(const uno::Reference< xml::sax::XFastAttributeList > & Attribs)
throw (uno::RuntimeException, xml::sax::SAXException)
{
    if (mxContext.is())
    {
        OOXMLFastContextHandler * pHandler = getFastContextHandler();
        if (pHandler != NULL)
            pHandler->attributes(Attribs);
    }
}

OOXMLFastContextHandler::ResourceEnum_t
OOXMLFastContextHandlerWrapper::getResource() const
{
    return UNKNOWN;
}

void OOXMLFastContextHandlerWrapper::addNamespace(const Id & nId)
{
    mMyNamespaces.insert(nId);
}

void OOXMLFastContextHandlerWrapper::addToken( Token_t Token )
{
    mMyTokens.insert( Token );
}

void OOXMLFastContextHandlerWrapper::lcl_startFastElement
(Token_t Element,
 const uno::Reference< xml::sax::XFastAttributeList > & Attribs)
    throw (uno::RuntimeException, xml::sax::SAXException)
{
    if (mxContext.is())
        mxContext->startFastElement(Element, Attribs);
}

void OOXMLFastContextHandlerWrapper::lcl_endFastElement
(Token_t Element)
    throw (uno::RuntimeException, xml::sax::SAXException)
{
    if (mxContext.is())
        mxContext->endFastElement(Element);
}

uno::Reference< xml::sax::XFastContextHandler >
OOXMLFastContextHandlerWrapper::lcl_createFastChildContext
(Token_t Element,
 const uno::Reference< xml::sax::XFastAttributeList > & Attribs)
    throw (uno::RuntimeException, xml::sax::SAXException)
{
    uno::Reference< xml::sax::XFastContextHandler > xResult;

    Id nNameSpace = Element & 0xffff0000;

#ifdef DEBUG_ELEMENT
    debug_logger->startElement("Wrapper-createChildContext");
    debug_logger->attribute("token", fastTokenToId(Element));

    set<Id>::const_iterator aIt(mMyNamespaces.begin());
    while (aIt != mMyNamespaces.end())
    {
        debug_logger->startElement("namespace");
        debug_logger->attribute("id", fastTokenToId(*aIt));
        debug_logger->endElement("namespace");

        aIt++;
    }

    debug_logger->endElement("Wrapper-createChildContext");
#endif

    bool bInNamespaces = mMyNamespaces.find(nNameSpace) != mMyNamespaces.end();
    bool bInTokens = mMyTokens.find( Element ) != mMyTokens.end( );
    if ( bInNamespaces )
        xResult.set(OOXMLFactory::getInstance()->createFastChildContextFromStart(this, Element));
    else if (mxContext.is())
    {
        OOXMLFastContextHandlerWrapper * pWrapper =
            new OOXMLFastContextHandlerWrapper
            (this, mxContext->createFastChildContext(Element, Attribs));
        pWrapper->mMyNamespaces = mMyNamespaces;
        pWrapper->setPropertySet(getPropertySet());
        xResult.set(pWrapper);
    }
    else
        xResult.set(this);

    if ( bInTokens )
    {
        OOXMLFastContextHandlerShape* pShapeCtx = (OOXMLFastContextHandlerShape*)mpParent;
        pShapeCtx->sendShape( Element );
    }

    return xResult;
}

void OOXMLFastContextHandlerWrapper::lcl_characters
(const ::rtl::OUString & aChars)
    throw (uno::RuntimeException, xml::sax::SAXException)
{
    if (mxContext.is())
        mxContext->characters(aChars);
}

OOXMLFastContextHandler *
OOXMLFastContextHandlerWrapper::getFastContextHandler() const
{
    if (mxContext.is())
        return dynamic_cast<OOXMLFastContextHandler *>(mxContext.get());

    return NULL;
}

void OOXMLFastContextHandlerWrapper::newProperty
(const Id & rId, OOXMLValue::Pointer_t pVal)
{
    if (mxContext.is())
    {
        OOXMLFastContextHandler * pHandler = getFastContextHandler();
        if (pHandler != NULL)
            pHandler->newProperty(rId, pVal);
    }
}

void OOXMLFastContextHandlerWrapper::setPropertySet
(OOXMLPropertySet::Pointer_t pPropertySet)
{
    if (mxContext.is())
    {
        OOXMLFastContextHandler * pHandler = getFastContextHandler();
        if (pHandler != NULL)
            pHandler->setPropertySet(pPropertySet);
    }

    mpPropertySet = pPropertySet;
}

OOXMLPropertySet::Pointer_t OOXMLFastContextHandlerWrapper::getPropertySet()
    const
{
    OOXMLPropertySet::Pointer_t pResult(mpPropertySet);

    if (mxContext.is())
    {
        OOXMLFastContextHandler * pHandler = getFastContextHandler();
        if (pHandler != NULL)
            pResult = pHandler->getPropertySet();
    }

    return pResult;
}

string OOXMLFastContextHandlerWrapper::getType() const
{
    string sResult = "Wrapper(";

    if (mxContext.is())
    {
        OOXMLFastContextHandler * pHandler = getFastContextHandler();
        if (pHandler != NULL)
            sResult += pHandler->getType();
    }

    sResult += ")";

    return sResult;
}

void OOXMLFastContextHandlerWrapper::setId(Id rId)
{
    OOXMLFastContextHandler::setId(rId);

    if (mxContext.is())
    {
        OOXMLFastContextHandler * pHandler = getFastContextHandler();
        if (pHandler != NULL)
            pHandler->setId(rId);
    }
}

Id OOXMLFastContextHandlerWrapper::getId() const
{
    Id nResult = OOXMLFastContextHandler::getId();

    if (mxContext.is())
    {
        OOXMLFastContextHandler * pHandler = getFastContextHandler();
        if (pHandler != NULL && pHandler->getId() != 0)
            nResult = pHandler->getId();
    }

    return nResult;
}

void OOXMLFastContextHandlerWrapper::setToken(Token_t nToken)
{
    OOXMLFastContextHandler::setToken(nToken);

    if (mxContext.is())
    {
        OOXMLFastContextHandler * pHandler = getFastContextHandler();
        if (pHandler != NULL)
            pHandler->setToken(nToken);
    }
}

Token_t OOXMLFastContextHandlerWrapper::getToken() const
{
    Token_t nResult = OOXMLFastContextHandler::getToken();

    if (mxContext.is())
    {
        OOXMLFastContextHandler * pHandler = getFastContextHandler();
        if (pHandler != NULL)
            nResult = pHandler->getToken();
    }

    return nResult;
}

}}<|MERGE_RESOLUTION|>--- conflicted
+++ resolved
@@ -158,11 +158,7 @@
   mnTableDepth(0),
   mnInstanceNumber(mnInstanceCount),
   mnRefCount(0),
-<<<<<<< HEAD
   m_xContext(pContext->m_xContext)
-=======
-  mbFallback(false)
->>>>>>> 53017497
 {
     if (pContext != NULL)
     {
