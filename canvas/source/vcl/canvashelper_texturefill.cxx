/*************************************************************************
 *
 * DO NOT ALTER OR REMOVE COPYRIGHT NOTICES OR THIS FILE HEADER.
 *
 * Copyright 2000, 2010 Oracle and/or its affiliates.
 *
 * OpenOffice.org - a multi-platform office productivity suite
 *
 * This file is part of OpenOffice.org.
 *
 * OpenOffice.org is free software: you can redistribute it and/or modify
 * it under the terms of the GNU Lesser General Public License version 3
 * only, as published by the Free Software Foundation.
 *
 * OpenOffice.org is distributed in the hope that it will be useful,
 * but WITHOUT ANY WARRANTY; without even the implied warranty of
 * MERCHANTABILITY or FITNESS FOR A PARTICULAR PURPOSE.  See the
 * GNU Lesser General Public License version 3 for more details
 * (a copy is included in the LICENSE file that accompanied this code).
 *
 * You should have received a copy of the GNU Lesser General Public License
 * version 3 along with OpenOffice.org.  If not, see
 * <http://www.openoffice.org/license.html>
 * for a copy of the LGPLv3 License.
 *
 ************************************************************************/

// MARKER(update_precomp.py): autogen include statement, do not remove
#include "precompiled_canvas.hxx"

#include <canvas/debug.hxx>
#include <tools/diagnose_ex.h>

#include <rtl/math.hxx>

#include <com/sun/star/rendering/TextDirection.hpp>
#include <com/sun/star/rendering/TexturingMode.hpp>
#include <com/sun/star/rendering/PathCapType.hpp>
#include <com/sun/star/rendering/PathJoinType.hpp>

#include <tools/poly.hxx>
#include <vcl/window.hxx>
#include <vcl/bitmapex.hxx>
#include <vcl/bmpacc.hxx>
#include <vcl/virdev.hxx>
#include <vcl/canvastools.hxx>

#include <basegfx/matrix/b2dhommatrix.hxx>
#include <basegfx/range/b2drectangle.hxx>
#include <basegfx/point/b2dpoint.hxx>
#include <basegfx/vector/b2dsize.hxx>
#include <basegfx/polygon/b2dpolygon.hxx>
#include <basegfx/polygon/b2dpolygontools.hxx>
#include <basegfx/polygon/b2dpolypolygontools.hxx>
#include <basegfx/polygon/b2dlinegeometry.hxx>
#include <basegfx/tools/tools.hxx>
#include <basegfx/tools/lerp.hxx>
#include <basegfx/tools/keystoplerp.hxx>
#include <basegfx/tools/canvastools.hxx>
#include <basegfx/numeric/ftools.hxx>

#include <comphelper/sequence.hxx>

#include <canvas/canvastools.hxx>
#include <canvas/parametricpolypolygon.hxx>

#include <boost/bind.hpp>
#include <boost/tuple/tuple.hpp>

#include "spritecanvas.hxx"
#include "canvashelper.hxx"
#include "impltools.hxx"


using namespace ::com::sun::star;

namespace vclcanvas
{
    namespace
    {
        bool textureFill( OutputDevice&         rOutDev,
                          GraphicObject&        rGraphic,
                          const ::Point&        rPosPixel,
                          const ::Size&         rNextTileX,
                          const ::Size&         rNextTileY,
                          sal_Int32             nTilesX,
                          sal_Int32             nTilesY,
                          const ::Size&         rTileSize,
                          const GraphicAttr&    rAttr)
        {
            BOOL    bRet( false );
            Point   aCurrPos;
            int     nX, nY;

            for( nY=0; nY < nTilesY; ++nY )
            {
                aCurrPos.X() = rPosPixel.X() + nY*rNextTileY.Width();
                aCurrPos.Y() = rPosPixel.Y() + nY*rNextTileY.Height();

                for( nX=0; nX < nTilesX; ++nX )
                {
                    // update return value. This method should return true, if
                    // at least one of the looped Draws succeeded.
                    bRet |= rGraphic.Draw( &rOutDev,
                                           aCurrPos,
                                           rTileSize,
                                           &rAttr );

                    aCurrPos.X() += rNextTileX.Width();
                    aCurrPos.Y() += rNextTileX.Height();
                }
            }

            return bRet;
        }


        /** Fill linear or axial gradient

            Since most of the code for linear and axial gradients are
            the same, we've a unified method here
         */
        void fillLinearGradient( OutputDevice&                                  rOutDev,
                                 const ::basegfx::B2DHomMatrix&                 rTextureTransform,
                                 const ::Rectangle&                             rBounds,
                                 unsigned int                                   nStepCount,
                                 const ::canvas::ParametricPolyPolygon::Values& rValues,
                                 const std::vector< ::Color >&                  rColors )
        {
            // determine general position of gradient in relation to
            // the bound rect
            // =====================================================

            ::basegfx::B2DPoint aLeftTop( 0.0, 0.0 );
            ::basegfx::B2DPoint aLeftBottom( 0.0, 1.0 );
            ::basegfx::B2DPoint aRightTop( 1.0, 0.0 );
            ::basegfx::B2DPoint aRightBottom( 1.0, 1.0 );

            aLeftTop    *= rTextureTransform;
            aLeftBottom *= rTextureTransform;
            aRightTop   *= rTextureTransform;
            aRightBottom*= rTextureTransform;

            // calc length of bound rect diagonal
            const ::basegfx::B2DVector aBoundRectDiagonal(
                ::vcl::unotools::b2DPointFromPoint( rBounds.TopLeft() ) -
                ::vcl::unotools::b2DPointFromPoint( rBounds.BottomRight() ) );
            const double nDiagonalLength( aBoundRectDiagonal.getLength() );

            // create direction of gradient:
            //     _______
            //     |  |  |
            // ->  |  |  | ...
            //     |  |  |
            //     -------
            ::basegfx::B2DVector aDirection( aRightTop - aLeftTop );
            aDirection.normalize();

            // now, we potentially have to enlarge our gradient area
            // atop and below the transformed [0,1]x[0,1] unit rect,
            // for the gradient to fill the complete bound rect.
            ::basegfx::tools::infiniteLineFromParallelogram( aLeftTop,
                                                             aLeftBottom,
                                                             aRightTop,
                                                             aRightBottom,
                                                             ::vcl::unotools::b2DRectangleFromRectangle( rBounds ) );


            // render gradient
            // ===============

            // for linear gradients, it's easy to render
            // non-overlapping polygons: just split the gradient into
            // nStepCount small strips. Prepare the strip now.

            // For performance reasons, we create a temporary VCL
            // polygon here, keep it all the way and only change the
            // vertex values in the loop below (as ::Polygon is a
            // pimpl class, creating one every loop turn would really
            // stress the mem allocator)
            ::Polygon aTempPoly( static_cast<USHORT>(5) );

            OSL_ENSURE( nStepCount >= 3,
                        "fillLinearGradient(): stepcount smaller than 3" );


            // fill initial strip (extending two times the bound rect's
            // diagonal to the 'left'
            // ------------------------------------------------------

            // calculate left edge, by moving left edge of the
            // gradient rect two times the bound rect's diagonal to
            // the 'left'. Since we postpone actual rendering into the
            // loop below, we set the _right_ edge here, which will be
            // readily copied into the left edge in the loop below
            const ::basegfx::B2DPoint& rPoint1( aLeftTop - 2.0*nDiagonalLength*aDirection );
            aTempPoly[1] = ::Point( ::basegfx::fround( rPoint1.getX() ),
                                    ::basegfx::fround( rPoint1.getY() ) );

            const ::basegfx::B2DPoint& rPoint2( aLeftBottom - 2.0*nDiagonalLength*aDirection );
            aTempPoly[2] = ::Point( ::basegfx::fround( rPoint2.getX() ),
                                    ::basegfx::fround( rPoint2.getY() ) );


            // iteratively render all other strips
            // -----------------------------------

            // ensure that nStepCount matches color stop parity, to
            // have a well-defined middle color e.g. for axial
            // gradients.
            if( (rColors.size() % 2) != (nStepCount % 2) )
                ++nStepCount;

            basegfx::tools::KeyStopLerp aLerper(rValues.maStops);

            // only iterate nStepCount-1 steps, as the last strip is
            // explicitely painted below
            for( unsigned int i=0; i<nStepCount-1; ++i )
            {
                std::ptrdiff_t nIndex;
                double fAlpha;
                boost::tuples::tie(nIndex,fAlpha)=aLerper.lerp(double(i)/nStepCount);

                rOutDev.SetFillColor(
                    Color( (UINT8)(basegfx::tools::lerp(rColors[nIndex].GetRed(),rColors[nIndex+1].GetRed(),fAlpha)),
                           (UINT8)(basegfx::tools::lerp(rColors[nIndex].GetGreen(),rColors[nIndex+1].GetGreen(),fAlpha)),
                           (UINT8)(basegfx::tools::lerp(rColors[nIndex].GetBlue(),rColors[nIndex+1].GetBlue(),fAlpha)) ));

                // copy right egde of polygon to left edge (and also
                // copy the closing point)
                aTempPoly[0] = aTempPoly[4] = aTempPoly[1];
                aTempPoly[3] = aTempPoly[2];

                // calculate new right edge, from interpolating
                // between start and end line. Note that i is
                // increased by one, to account for the fact that we
                // calculate the right border here (whereas the fill
                // color is governed by the left edge)
                const ::basegfx::B2DPoint& rPoint3(
                    (nStepCount - i-1)/double(nStepCount)*aLeftTop +
                    (i+1)/double(nStepCount)*aRightTop );
                aTempPoly[1] = ::Point( ::basegfx::fround( rPoint3.getX() ),
                                        ::basegfx::fround( rPoint3.getY() ) );

                const ::basegfx::B2DPoint& rPoint4(
                    (nStepCount - i-1)/double(nStepCount)*aLeftBottom +
                    (i+1)/double(nStepCount)*aRightBottom );
                aTempPoly[2] = ::Point( ::basegfx::fround( rPoint4.getX() ),
                                        ::basegfx::fround( rPoint4.getY() ) );

                rOutDev.DrawPolygon( aTempPoly );
            }

            // fill final strip (extending two times the bound rect's
            // diagonal to the 'right'
            // ------------------------------------------------------

            // copy right egde of polygon to left edge (and also
            // copy the closing point)
            aTempPoly[0] = aTempPoly[4] = aTempPoly[1];
            aTempPoly[3] = aTempPoly[2];

            // calculate new right edge, by moving right edge of the
            // gradient rect two times the bound rect's diagonal to
            // the 'right'.
            const ::basegfx::B2DPoint& rPoint3( aRightTop + 2.0*nDiagonalLength*aDirection );
            aTempPoly[0] = aTempPoly[4] = ::Point( ::basegfx::fround( rPoint3.getX() ),
                                                   ::basegfx::fround( rPoint3.getY() ) );

            const ::basegfx::B2DPoint& rPoint4( aRightBottom + 2.0*nDiagonalLength*aDirection );
            aTempPoly[3] = ::Point( ::basegfx::fround( rPoint4.getX() ),
                                    ::basegfx::fround( rPoint4.getY() ) );

            rOutDev.SetFillColor( rColors.back() );

            rOutDev.DrawPolygon( aTempPoly );
        }

        void fillPolygonalGradient( OutputDevice&                                  rOutDev,
                                    const ::basegfx::B2DHomMatrix&                 rTextureTransform,
                                    const ::Rectangle&                             rBounds,
                                    unsigned int                                   nStepCount,
                                    bool                                           bFillNonOverlapping,
                                    const ::canvas::ParametricPolyPolygon::Values& rValues,
                                    const std::vector< ::Color >&                  rColors )
        {
            const ::basegfx::B2DPolygon& rGradientPoly( rValues.maGradientPoly );

            ENSURE_OR_THROW( rGradientPoly.count() > 2,
                              "fillPolygonalGradient(): polygon without area given" );

            // For performance reasons, we create a temporary VCL polygon
            // here, keep it all the way and only change the vertex values
            // in the loop below (as ::Polygon is a pimpl class, creating
            // one every loop turn would really stress the mem allocator)
            ::basegfx::B2DPolygon   aOuterPoly( rGradientPoly );
            ::basegfx::B2DPolygon   aInnerPoly;

            // subdivide polygon _before_ rendering, would otherwise have
            // to be performed on every loop turn.
            if( aOuterPoly.areControlPointsUsed() )
                aOuterPoly = ::basegfx::tools::adaptiveSubdivideByAngle(aOuterPoly);

            aInnerPoly = aOuterPoly;

            // only transform outer polygon _after_ copying it into
            // aInnerPoly, because inner polygon has to be scaled before
            // the actual texture transformation takes place
            aOuterPoly.transform( rTextureTransform );

            // determine overall transformation for inner polygon (might
            // have to be prefixed by anisotrophic scaling)
            ::basegfx::B2DHomMatrix aInnerPolygonTransformMatrix;


            // apply scaling (possibly anisotrophic) to inner polygon
            // ------------------------------------------------------

            // scale inner polygon according to aspect ratio: for
            // wider-than-tall bounds (nAspectRatio > 1.0), the inner
            // polygon, representing the gradient focus, must have
            // non-zero width. Specifically, a bound rect twice as wide as
            // tall has a focus polygon of half it's width.
            const double nAspectRatio( rValues.mnAspectRatio );
            if( nAspectRatio > 1.0 )
            {
                // width > height case
                aInnerPolygonTransformMatrix.scale( 1.0 - 1.0/nAspectRatio,
                                                    0.0 );
            }
            else if( nAspectRatio < 1.0 )
            {
                // width < height case
                aInnerPolygonTransformMatrix.scale( 0.0,
                                                    1.0 - nAspectRatio );
            }
            else
            {
                // isotrophic case
                aInnerPolygonTransformMatrix.scale( 0.0, 0.0 );
            }

            // and finally, add texture transform to it.
            aInnerPolygonTransformMatrix *= rTextureTransform;

            // apply final matrix to polygon
            aInnerPoly.transform( aInnerPolygonTransformMatrix );


            const sal_uInt32 nNumPoints( aOuterPoly.count() );
            ::Polygon        aTempPoly( static_cast<USHORT>(nNumPoints+1) );

            // increase number of steps by one: polygonal gradients have
            // the outermost polygon rendered in rColor2, and the
            // innermost in rColor1. The innermost polygon will never
            // have zero area, thus, we must divide the interval into
            // nStepCount+1 steps. For example, to create 3 steps:
            //
            // |                       |
            // |-------|-------|-------|
            // |                       |
            // 3       2       1       0
            //
            // This yields 4 tick marks, where 0 is never attained (since
            // zero-area polygons typically don't display perceivable
            // color).
            ++nStepCount;

            basegfx::tools::KeyStopLerp aLerper(rValues.maStops);

            if( !bFillNonOverlapping )
            {
                // fill background
                rOutDev.SetFillColor( rColors.front() );
                rOutDev.DrawRect( rBounds );

                // render polygon
                // ==============

                for( unsigned int i=1,p; i<nStepCount; ++i )
                {
                    const double fT( i/double(nStepCount) );

                    std::ptrdiff_t nIndex;
                    double fAlpha;
                    boost::tuples::tie(nIndex,fAlpha)=aLerper.lerp(fT);

                    // lerp color
                    rOutDev.SetFillColor(
                        Color( (UINT8)(basegfx::tools::lerp(rColors[nIndex].GetRed(),rColors[nIndex+1].GetRed(),fAlpha)),
                               (UINT8)(basegfx::tools::lerp(rColors[nIndex].GetGreen(),rColors[nIndex+1].GetGreen(),fAlpha)),
                               (UINT8)(basegfx::tools::lerp(rColors[nIndex].GetBlue(),rColors[nIndex+1].GetBlue(),fAlpha)) ));

                    // scale and render polygon, by interpolating between
                    // outer and inner polygon.

                    for( p=0; p<nNumPoints; ++p )
                    {
                        const ::basegfx::B2DPoint& rOuterPoint( aOuterPoly.getB2DPoint(p) );
                        const ::basegfx::B2DPoint& rInnerPoint( aInnerPoly.getB2DPoint(p) );

                        aTempPoly[(USHORT)p] = ::Point(
                            basegfx::fround( fT*rInnerPoint.getX() + (1-fT)*rOuterPoint.getX() ),
                            basegfx::fround( fT*rInnerPoint.getY() + (1-fT)*rOuterPoint.getY() ) );
                    }

                    // close polygon explicitely
                    aTempPoly[(USHORT)p] = aTempPoly[0];

                    // TODO(P1): compare with vcl/source/gdi/outdev4.cxx,
                    // OutputDevice::ImplDrawComplexGradient(), there's a note
                    // that on some VDev's, rendering disjunct poly-polygons
                    // is faster!
                    rOutDev.DrawPolygon( aTempPoly );
                }
            }
            else
            {
                // render polygon
                // ==============

                // For performance reasons, we create a temporary VCL polygon
                // here, keep it all the way and only change the vertex values
                // in the loop below (as ::Polygon is a pimpl class, creating
                // one every loop turn would really stress the mem allocator)
                ::PolyPolygon           aTempPolyPoly;
                ::Polygon               aTempPoly2( static_cast<USHORT>(nNumPoints+1) );

                aTempPoly2[0] = rBounds.TopLeft();
                aTempPoly2[1] = rBounds.TopRight();
                aTempPoly2[2] = rBounds.BottomRight();
                aTempPoly2[3] = rBounds.BottomLeft();
                aTempPoly2[4] = rBounds.TopLeft();

                aTempPolyPoly.Insert( aTempPoly );
                aTempPolyPoly.Insert( aTempPoly2 );

                for( unsigned int i=0,p; i<nStepCount; ++i )
                {
                    const double fT( (i+1)/double(nStepCount) );

                    std::ptrdiff_t nIndex;
                    double fAlpha;
                    boost::tuples::tie(nIndex,fAlpha)=aLerper.lerp(fT);

                    // lerp color
                    rOutDev.SetFillColor(
                        Color( (UINT8)(basegfx::tools::lerp(rColors[nIndex].GetRed(),rColors[nIndex+1].GetRed(),fAlpha)),
                               (UINT8)(basegfx::tools::lerp(rColors[nIndex].GetGreen(),rColors[nIndex+1].GetGreen(),fAlpha)),
                               (UINT8)(basegfx::tools::lerp(rColors[nIndex].GetBlue(),rColors[nIndex+1].GetBlue(),fAlpha)) ));

#if defined(VERBOSE) && OSL_DEBUG_LEVEL > 0
                    if( i && !(i % 10) )
                        rOutDev.SetFillColor( COL_RED );
#endif

                    // scale and render polygon. Note that here, we
                    // calculate the inner polygon, which is actually the
                    // start of the _next_ color strip. Thus, i+1

                    for( p=0; p<nNumPoints; ++p )
                    {
                        const ::basegfx::B2DPoint& rOuterPoint( aOuterPoly.getB2DPoint(p) );
                        const ::basegfx::B2DPoint& rInnerPoint( aInnerPoly.getB2DPoint(p) );

                        aTempPoly[(USHORT)p] = ::Point(
                            basegfx::fround( fT*rInnerPoint.getX() + (1-fT)*rOuterPoint.getX() ),
                            basegfx::fround( fT*rInnerPoint.getY() + (1-fT)*rOuterPoint.getY() ) );
                    }

                    // close polygon explicitely
                    aTempPoly[(USHORT)p] = aTempPoly[0];

                    // swap inner and outer polygon
                    aTempPolyPoly.Replace( aTempPolyPoly.GetObject( 1 ), 0 );

                    if( i+1<nStepCount )
                    {
                        // assign new inner polygon. Note that with this
                        // formulation, the internal pimpl objects for both
                        // temp polygons and the polypolygon remain identical,
                        // minimizing heap accesses (only a Polygon wrapper
                        // object is freed and deleted twice during this swap).
                        aTempPolyPoly.Replace( aTempPoly, 1 );
                    }
                    else
                    {
                        // last, i.e. inner strip. Now, the inner polygon
                        // has zero area anyway, and to not leave holes in
                        // the gradient, finally render a simple polygon:
                        aTempPolyPoly.Remove( 1 );
                    }

                    rOutDev.DrawPolyPolygon( aTempPolyPoly );
                }
            }
        }

        void doGradientFill( OutputDevice&                                  rOutDev,
                             const ::canvas::ParametricPolyPolygon::Values& rValues,
                             const std::vector< ::Color >&                  rColors,
                             const ::basegfx::B2DHomMatrix&                 rTextureTransform,
                             const ::Rectangle&                             rBounds,
                             unsigned int                                   nStepCount,
                             bool                                           bFillNonOverlapping )
        {
            switch( rValues.meType )
            {
                case ::canvas::ParametricPolyPolygon::GRADIENT_LINEAR:
                    fillLinearGradient( rOutDev,
                                        rTextureTransform,
                                        rBounds,
                                        nStepCount,
                                        rValues,
                                        rColors );
                    break;

                case ::canvas::ParametricPolyPolygon::GRADIENT_ELLIPTICAL:
                    // FALLTHROUGH intended
                case ::canvas::ParametricPolyPolygon::GRADIENT_RECTANGULAR:
                    fillPolygonalGradient( rOutDev,
                                           rTextureTransform,
                                           rBounds,
                                           nStepCount,
                                           bFillNonOverlapping,
                                           rValues,
                                           rColors );
                    break;

                default:
                    ENSURE_OR_THROW( false,
                                      "CanvasHelper::doGradientFill(): Unexpected case" );
            }
        }

        int numColorSteps( const ::Color& rColor1, const ::Color& rColor2 )
        {
            return ::std::max(
                labs( rColor1.GetRed() - rColor2.GetRed() ),
                ::std::max(
                    labs( rColor1.GetGreen() - rColor2.GetGreen() ),
                    labs( rColor1.GetBlue()  - rColor2.GetBlue() ) ) );
        }

        bool gradientFill( OutputDevice&                                   rOutDev,
                           OutputDevice*                                   p2ndOutDev,
                           const ::canvas::ParametricPolyPolygon::Values&  rValues,
                           const std::vector< ::Color >&                   rColors,
                           const PolyPolygon&                              rPoly,
                           const rendering::ViewState&                     viewState,
                           const rendering::RenderState&                   renderState,
                           const rendering::Texture&                       texture,
                           int                                             nTransparency )
        {
            (void)nTransparency;

            // TODO(T2): It is maybe necessary to lock here, should
            // maGradientPoly someday cease to be const. But then, beware of
            // deadlocks, canvashelper calls this method with locked own
            // mutex.

            // calc step size
            // --------------
            int nColorSteps = 0;
            for( size_t i=0; i<rColors.size()-1; ++i )
                nColorSteps += numColorSteps(rColors[i],rColors[i+1]);

            ::basegfx::B2DHomMatrix aTotalTransform;
            const int nStepCount=
                ::canvas::tools::calcGradientStepCount(aTotalTransform,
                                                       viewState,
                                                       renderState,
                                                       texture,
                                                       nColorSteps);

            rOutDev.SetLineColor();

            // determine maximal bound rect of texture-filled
            // polygon
            const ::Rectangle aPolygonDeviceRectOrig(
                rPoly.GetBoundRect() );

            if( tools::isRectangle( rPoly ) )
            {
                // use optimized output path
                // -------------------------

                // this distinction really looks like a
                // micro-optimisation, but in fact greatly speeds up
                // especially complex gradients. That's because when using
                // clipping, we can output polygons instead of
                // poly-polygons, and don't have to output the gradient
                // twice for XOR

                rOutDev.Push( PUSH_CLIPREGION );
                rOutDev.IntersectClipRegion( aPolygonDeviceRectOrig );
                doGradientFill( rOutDev,
                                rValues,
                                rColors,
                                aTotalTransform,
                                aPolygonDeviceRectOrig,
                                nStepCount,
                                false );
                rOutDev.Pop();

                if( p2ndOutDev )
                {
                    p2ndOutDev->Push( PUSH_CLIPREGION );
                    p2ndOutDev->IntersectClipRegion( aPolygonDeviceRectOrig );
                    doGradientFill( *p2ndOutDev,
                                    rValues,
                                    rColors,
                                    aTotalTransform,
                                    aPolygonDeviceRectOrig,
                                    nStepCount,
                                    false );
                    p2ndOutDev->Pop();
                }
            }
            else
#if defined(QUARTZ) // TODO: other ports should avoid the XOR-trick too (implementation vs. interface!)
            {
                const Region aPolyClipRegion( rPoly );

                rOutDev.Push( PUSH_CLIPREGION );
                rOutDev.SetClipRegion( aPolyClipRegion );

                doGradientFill( rOutDev,
                                rValues,
                                rColors,
                                aTotalTransform,
                                aPolygonDeviceRectOrig,
                                nStepCount,
                                false );
                rOutDev.Pop();

                if( p2ndOutDev )
                {
                    p2ndOutDev->Push( PUSH_CLIPREGION );
                    p2ndOutDev->SetClipRegion( aPolyClipRegion );
                    doGradientFill( *p2ndOutDev,
                                    rValues,
                                    rColors,
                                    aTotalTransform,
                                    aPolygonDeviceRectOrig,
                                    nStepCount,
                                    false );
                    p2ndOutDev->Pop();
                }
            }
#else // TODO: remove once doing the XOR-trick in the canvas-layer becomes redundant
            {
                // output gradient the hard way: XORing out the polygon
                rOutDev.Push( PUSH_RASTEROP );
                rOutDev.SetRasterOp( ROP_XOR );
                doGradientFill( rOutDev,
                                rValues,
                                rColors,
                                aTotalTransform,
                                aPolygonDeviceRectOrig,
                                nStepCount,
                                true );
                rOutDev.SetFillColor( COL_BLACK );
                rOutDev.SetRasterOp( ROP_0 );
                rOutDev.DrawPolyPolygon( rPoly );
                rOutDev.SetRasterOp( ROP_XOR );
                doGradientFill( rOutDev,
                                rValues,
                                rColors,
                                aTotalTransform,
                                aPolygonDeviceRectOrig,
                                nStepCount,
                                true );
                rOutDev.Pop();

                if( p2ndOutDev )
                {
                    p2ndOutDev->Push( PUSH_RASTEROP );
                    p2ndOutDev->SetRasterOp( ROP_XOR );
                    doGradientFill( *p2ndOutDev,
                                    rValues,
                                    rColors,
                                    aTotalTransform,
                                    aPolygonDeviceRectOrig,
                                    nStepCount,
                                    true );
                    p2ndOutDev->SetFillColor( COL_BLACK );
                    p2ndOutDev->SetRasterOp( ROP_0 );
                    p2ndOutDev->DrawPolyPolygon( rPoly );
                    p2ndOutDev->SetRasterOp( ROP_XOR );
                    doGradientFill( *p2ndOutDev,
                                    rValues,
                                    rColors,
                                    aTotalTransform,
                                    aPolygonDeviceRectOrig,
                                    nStepCount,
                                    true );
                    p2ndOutDev->Pop();
                }
            }
#endif // complex-clipping vs. XOR-trick

#if defined(VERBOSE) && OSL_DEBUG_LEVEL > 0
            {
                ::basegfx::B2DRectangle aRect(0.0, 0.0, 1.0, 1.0);
                ::basegfx::B2DRectangle aTextureDeviceRect;
                ::canvas::tools::calcTransformedRectBounds( aTextureDeviceRect,
                                                            aRect,
                                                            aTextureTransform );
                rOutDev.SetLineColor( COL_RED );
                rOutDev.SetFillColor();
                rOutDev.DrawRect( ::vcl::unotools::rectangleFromB2DRectangle( aTextureDeviceRect ) );

                rOutDev.SetLineColor( COL_BLUE );
                ::Polygon aPoly1(
                    ::vcl::unotools::rectangleFromB2DRectangle( aRect ));
                ::basegfx::B2DPolygon aPoly2( aPoly1.getB2DPolygon() );
                aPoly2.transform( aTextureTransform );
                ::Polygon aPoly3( aPoly2 );
                rOutDev.DrawPolygon( aPoly3 );
            }
#endif

            return true;
        }
    }

    uno::Reference< rendering::XCachedPrimitive > CanvasHelper::fillTexturedPolyPolygon( const rendering::XCanvas*                          pCanvas,
                                                                                         const uno::Reference< rendering::XPolyPolygon2D >& xPolyPolygon,
                                                                                         const rendering::ViewState&                        viewState,
                                                                                         const rendering::RenderState&                      renderState,
                                                                                         const uno::Sequence< rendering::Texture >&         textures )
    {
        ENSURE_ARG_OR_THROW( xPolyPolygon.is(),
                         "CanvasHelper::fillPolyPolygon(): polygon is NULL");
        ENSURE_ARG_OR_THROW( textures.getLength(),
                         "CanvasHelper::fillTexturedPolyPolygon: empty texture sequence");

        if( mpOutDev )
        {
            tools::OutDevStateKeeper aStateKeeper( mpProtectedOutDev );

            const int nTransparency( setupOutDevState( viewState, renderState, IGNORE_COLOR ) );
            PolyPolygon aPolyPoly( tools::mapPolyPolygon(
                                       ::basegfx::unotools::b2DPolyPolygonFromXPolyPolygon2D(xPolyPolygon),
                                       viewState, renderState ) );

            // TODO(F1): Multi-texturing
            if( textures[0].Gradient.is() )
            {
                // try to cast XParametricPolyPolygon2D reference to
                // our implementation class.
                ::canvas::ParametricPolyPolygon* pGradient =
                      dynamic_cast< ::canvas::ParametricPolyPolygon* >( textures[0].Gradient.get() );

                if( pGradient && pGradient->getValues().maColors.getLength() )
                {
                    // copy state from Gradient polypoly locally
                    // (given object might change!)
                    const ::canvas::ParametricPolyPolygon::Values& rValues(
                        pGradient->getValues() );

                    if( rValues.maColors.getLength() < 2 )
                    {
                        rendering::RenderState aTempState=renderState;
                        aTempState.DeviceColor = rValues.maColors[0];
                        fillPolyPolygon(pCanvas, xPolyPolygon, viewState, aTempState);
                    }
                    else
                    {
                        std::vector< ::Color > aColors(rValues.maColors.getLength());
                        std::transform(&rValues.maColors[0],
                                       &rValues.maColors[0]+rValues.maColors.getLength(),
                                       aColors.begin(),
                                       boost::bind(
                                           &vcl::unotools::stdColorSpaceSequenceToColor,
                                           _1));

                        // TODO(E1): Return value
                        // TODO(F1): FillRule
                        gradientFill( mpOutDev->getOutDev(),
                                      mp2ndOutDev.get() ? &mp2ndOutDev->getOutDev() : (OutputDevice*)NULL,
                                      rValues,
                                      aColors,
                                      aPolyPoly,
                                      viewState,
                                      renderState,
                                      textures[0],
                                      nTransparency );
                    }
                }
                else
                {
                    // TODO(F1): The generic case is missing here
                    ENSURE_OR_THROW( false,
                                      "CanvasHelper::fillTexturedPolyPolygon(): unknown parametric polygon encountered" );
                }
            }
            else if( textures[0].Bitmap.is() )
            {
                const geometry::IntegerSize2D aBmpSize( textures[0].Bitmap->getSize() );

                ENSURE_ARG_OR_THROW( aBmpSize.Width != 0 &&
                                 aBmpSize.Height != 0,
                                 "CanvasHelper::fillTexturedPolyPolygon(): zero-sized texture bitmap" );

                // determine maximal bound rect of texture-filled
                // polygon
                const ::Rectangle aPolygonDeviceRect(
                    aPolyPoly.GetBoundRect() );


                // first of all, determine whether we have a
                // drawBitmap() in disguise
                // =========================================

                const bool bRectangularPolygon( tools::isRectangle( aPolyPoly ) );

                ::basegfx::B2DHomMatrix aTotalTransform;
                ::canvas::tools::mergeViewAndRenderTransform(aTotalTransform,
                                                             viewState,
                                                             renderState);
                ::basegfx::B2DHomMatrix aTextureTransform;
                ::basegfx::unotools::homMatrixFromAffineMatrix( aTextureTransform,
                                                                textures[0].AffineTransform );

                aTotalTransform *= aTextureTransform;

                const ::basegfx::B2DRectangle aRect(0.0, 0.0, 1.0, 1.0);
                ::basegfx::B2DRectangle aTextureDeviceRect;
                ::canvas::tools::calcTransformedRectBounds( aTextureDeviceRect,
                                                            aRect,
                                                            aTotalTransform );

                const ::Rectangle aIntegerTextureDeviceRect(
                    ::vcl::unotools::rectangleFromB2DRectangle( aTextureDeviceRect ) );

                if( bRectangularPolygon &&
                    aIntegerTextureDeviceRect == aPolygonDeviceRect )
                {
                    rendering::RenderState aLocalState( renderState );
                    ::canvas::tools::appendToRenderState(aLocalState,
                                                         aTextureTransform);
                    ::basegfx::B2DHomMatrix aScaleCorrection;
                    aScaleCorrection.scale( 1.0/aBmpSize.Width,
                                            1.0/aBmpSize.Height );
                    ::canvas::tools::appendToRenderState(aLocalState,
                                                         aScaleCorrection);

                    // need alpha modulation?
                    if( !::rtl::math::approxEqual( textures[0].Alpha,
                                                   1.0 ) )
                    {
                        // setup alpha modulation values
                        aLocalState.DeviceColor.realloc(4);
                        double* pColor = aLocalState.DeviceColor.getArray();
                        pColor[0] =
                        pColor[1] =
                        pColor[2] = 0.0;
                        pColor[3] = textures[0].Alpha;

                        return drawBitmapModulated( pCanvas,
                                                    textures[0].Bitmap,
                                                    viewState,
                                                    aLocalState );
                    }
                    else
                    {
                        return drawBitmap( pCanvas,
                                           textures[0].Bitmap,
                                           viewState,
                                           aLocalState );
                    }
                }
<<<<<<< HEAD
=======
                else if ( textures[0].RepeatModeX == rendering::TexturingMode::CLAMP &&
                          textures[0].RepeatModeY == rendering::TexturingMode::CLAMP )
                {
                    rendering::RenderState aLocalState( renderState );
                    ::canvas::tools::appendToRenderState(aLocalState,
                                                         aTextureTransform);
                    ::basegfx::B2DHomMatrix aScaleCorrection;
                    aScaleCorrection.scale( 1.0/aBmpSize.Width,
                                            1.0/aBmpSize.Height );
                    ::canvas::tools::appendToRenderState(aLocalState,
                                                         aScaleCorrection);

                    return drawBitmap( pCanvas,
                                       textures[0].Bitmap,
                                       viewState,
                                       aLocalState );
                }
>>>>>>> f099cd45
                else
                {
                    // No easy mapping to drawBitmap() - calculate
                    // texturing parameters
                    // ===========================================

                    BitmapEx aBmpEx( tools::bitmapExFromXBitmap( textures[0].Bitmap ) );

                    // scale down bitmap to [0,1]x[0,1] rect, as required
                    // from the XCanvas interface.
                    ::basegfx::B2DHomMatrix aScaling;
                    ::basegfx::B2DHomMatrix aPureTotalTransform; // pure view*render*texture transform
                    aScaling.scale( 1.0/aBmpSize.Width,
                                    1.0/aBmpSize.Height );

                    aTotalTransform = aTextureTransform * aScaling;
                    aPureTotalTransform = aTextureTransform;

                    // combine with view and render transform
                    ::basegfx::B2DHomMatrix aMatrix;
                    ::canvas::tools::mergeViewAndRenderTransform(aMatrix, viewState, renderState);

                    // combine all three transformations into one
                    // global texture-to-device-space transformation
                    aTotalTransform *= aMatrix;
                    aPureTotalTransform *= aMatrix;

                    // analyze transformation, and setup an
                    // appropriate GraphicObject
                    ::basegfx::B2DVector aScale;
                    ::basegfx::B2DPoint  aOutputPos;
                    double               nRotate;
                    double               nShearX;
                    aTotalTransform.decompose( aScale, aOutputPos, nRotate, nShearX );

                    GraphicAttr             aGrfAttr;
                    GraphicObjectSharedPtr  pGrfObj;

                    if( ::basegfx::fTools::equalZero( nShearX ) )
                    {
                        // no shear, GraphicObject is enough (the
                        // GraphicObject only supports scaling, rotation
                        // and translation)

                        // setup GraphicAttr
                        aGrfAttr.SetMirrorFlags(
                            ( aScale.getX() < 0.0 ? BMP_MIRROR_HORZ : 0 ) |
                            ( aScale.getY() < 0.0 ? BMP_MIRROR_VERT : 0 ) );
                        aGrfAttr.SetRotation( static_cast< USHORT >(::basegfx::fround( nRotate*10.0 )) );

                        pGrfObj.reset( new GraphicObject( aBmpEx ) );
                    }
                    else
                    {
                        // complex transformation, use generic affine bitmap
                        // transformation
                        aBmpEx = tools::transformBitmap( aBmpEx,
                                                         aTotalTransform,
                                                         uno::Sequence< double >(),
                                                         tools::MODULATE_NONE);

                        pGrfObj.reset( new GraphicObject( aBmpEx ) );

                        // clear scale values, generated bitmap already
                        // contains scaling
                        aScale.setX( 0.0 ); aScale.setY( 0.0 );
                    }


                    // render texture tiled into polygon
                    // =================================

                    // calc device space direction vectors. We employ
                    // the followin approach for tiled output: the
                    // texture bitmap is output in texture space
                    // x-major order, i.e. tile neighbors in texture
                    // space x direction are rendered back-to-back in
                    // device coordinate space (after the full device
                    // transformation). Thus, the aNextTile* vectors
                    // denote the output position updates in device
                    // space, to get from one tile to the next.
                    ::basegfx::B2DVector aNextTileX( 1.0, 0.0 );
                    ::basegfx::B2DVector aNextTileY( 0.0, 1.0 );
                    aNextTileX *= aPureTotalTransform;
                    aNextTileY *= aPureTotalTransform;

                    ::basegfx::B2DHomMatrix aInverseTextureTransform( aPureTotalTransform );

                    ENSURE_ARG_OR_THROW( aInverseTextureTransform.isInvertible(),
                                     "CanvasHelper::fillTexturedPolyPolygon(): singular texture matrix" );

                    aInverseTextureTransform.invert();

                    // calc bound rect of extended texture area in
                    // device coordinates. Therefore, we first calc
                    // the area of the polygon bound rect in texture
                    // space. To maintain texture phase, this bound
                    // rect is then extended to integer coordinates
                    // (extended, because shrinking might leave some
                    // inner polygon areas unfilled).
                    // Finally, the bound rect is transformed back to
                    // device coordinate space, were we determine the
                    // start point from it.
                    ::basegfx::B2DRectangle aTextureSpacePolygonRect;
                    ::canvas::tools::calcTransformedRectBounds( aTextureSpacePolygonRect,
                                                                ::vcl::unotools::b2DRectangleFromRectangle(
                                                                    aPolygonDeviceRect ),
                                                                aInverseTextureTransform );

                    // calc left, top of extended polygon rect in
                    // texture space, create one-texture instance rect
                    // from it (i.e. rect from start point extending
                    // 1.0 units to the right and 1.0 units to the
                    // bottom). Note that the rounding employed here
                    // is a bit subtle, since we need to round up/down
                    // as _soon_ as any fractional amount is
                    // encountered. This is to ensure that the full
                    // polygon area is filled with texture tiles.
                    const sal_Int32 nX1( ::canvas::tools::roundDown( aTextureSpacePolygonRect.getMinX() ) );
                    const sal_Int32 nY1( ::canvas::tools::roundDown( aTextureSpacePolygonRect.getMinY() ) );
                    const sal_Int32 nX2( ::canvas::tools::roundUp( aTextureSpacePolygonRect.getMaxX() ) );
                    const sal_Int32 nY2( ::canvas::tools::roundUp( aTextureSpacePolygonRect.getMaxY() ) );
                    const ::basegfx::B2DRectangle aSingleTextureRect(
                        nX1, nY1,
                        nX1 + 1.0,
                        nY1 + 1.0 );

                    // and convert back to device space
                    ::basegfx::B2DRectangle aSingleDeviceTextureRect;
                    ::canvas::tools::calcTransformedRectBounds( aSingleDeviceTextureRect,
                                                                aSingleTextureRect,
                                                                aPureTotalTransform );

                    const ::Point aPtRepeat( ::vcl::unotools::pointFromB2DPoint(
                                                 aSingleDeviceTextureRect.getMinimum() ) );
                    const ::Size  aSz( ::basegfx::fround( aScale.getX() * aBmpSize.Width ),
                                       ::basegfx::fround( aScale.getY() * aBmpSize.Height ) );
                    const ::Size  aIntegerNextTileX( ::vcl::unotools::sizeFromB2DSize(aNextTileX) );
                    const ::Size  aIntegerNextTileY( ::vcl::unotools::sizeFromB2DSize(aNextTileY) );

                    const ::Point aPt( textures[0].RepeatModeX == rendering::TexturingMode::NONE ?
                                       ::basegfx::fround( aOutputPos.getX() ) : aPtRepeat.X(),
                                       textures[0].RepeatModeY == rendering::TexturingMode::NONE ?
                                       ::basegfx::fround( aOutputPos.getY() ) : aPtRepeat.Y() );
                    const sal_Int32 nTilesX( textures[0].RepeatModeX == rendering::TexturingMode::NONE ?
                                             1 : nX2 - nX1 );
                    const sal_Int32 nTilesY( textures[0].RepeatModeX == rendering::TexturingMode::NONE ?
                                             1 : nY2 - nY1 );

                    OutputDevice& rOutDev( mpOutDev->getOutDev() );

                    if( bRectangularPolygon )
                    {
                        // use optimized output path
                        // -------------------------

                        // this distinction really looks like a
                        // micro-optimisation, but in fact greatly speeds up
                        // especially complex fills. That's because when using
                        // clipping, we can output polygons instead of
                        // poly-polygons, and don't have to output the gradient
                        // twice for XOR

                        // setup alpha modulation
                        if( !::rtl::math::approxEqual( textures[0].Alpha,
                                                       1.0 ) )
                        {
                            // TODO(F1): Note that the GraphicManager has
                            // a subtle difference in how it calculates
                            // the resulting alpha value: it's using the
                            // inverse alpha values (i.e. 'transparency'),
                            // and calculates transOrig + transModulate,
                            // instead of transOrig + transModulate -
                            // transOrig*transModulate (which would be
                            // equivalent to the origAlpha*modulateAlpha
                            // the DX canvas performs)
                            aGrfAttr.SetTransparency(
                                static_cast< BYTE >(
                                    ::basegfx::fround( 255.0*( 1.0 - textures[0].Alpha ) ) ) );
                        }

                        rOutDev.IntersectClipRegion( aPolygonDeviceRect );
                        textureFill( rOutDev,
                                     *pGrfObj,
                                     aPt,
                                     aIntegerNextTileX,
                                     aIntegerNextTileY,
                                     nTilesX,
                                     nTilesY,
                                     aSz,
                                     aGrfAttr );

                        if( mp2ndOutDev )
                        {
                            OutputDevice& r2ndOutDev( mp2ndOutDev->getOutDev() );
                            r2ndOutDev.IntersectClipRegion( aPolygonDeviceRect );
                            textureFill( r2ndOutDev,
                                         *pGrfObj,
                                         aPt,
                                         aIntegerNextTileX,
                                         aIntegerNextTileY,
                                         nTilesX,
                                         nTilesY,
                                         aSz,
                                         aGrfAttr );
                        }
                    }
                    else
                    {
                        // output texture the hard way: XORing out the
                        // polygon
                        // ===========================================

                        if( !::rtl::math::approxEqual( textures[0].Alpha,
                                                       1.0 ) )
                        {
                            // uh-oh. alpha blending is required,
                            // cannot do direct XOR, but have to
                            // prepare the filled polygon within a
                            // VDev
                            VirtualDevice aVDev( rOutDev );
                            aVDev.SetOutputSizePixel( aPolygonDeviceRect.GetSize() );

                            // shift output to origin of VDev
                            const ::Point aOutPos( aPt - aPolygonDeviceRect.TopLeft() );
                            aPolyPoly.Translate( ::Point( -aPolygonDeviceRect.Left(),
                                                          -aPolygonDeviceRect.Top() ) );

                            const Region aPolyClipRegion( aPolyPoly );

                            aVDev.SetClipRegion( aPolyClipRegion );
                            textureFill( aVDev,
                                         *pGrfObj,
                                         aOutPos,
                                         aIntegerNextTileX,
                                         aIntegerNextTileY,
                                         nTilesX,
                                         nTilesY,
                                         aSz,
                                         aGrfAttr );

                            // output VDev content alpha-blended to
                            // target position.
                            const ::Point aEmptyPoint;
                            Bitmap aContentBmp(
                                aVDev.GetBitmap( aEmptyPoint,
                                                 aVDev.GetOutputSizePixel() ) );

                            BYTE nCol( static_cast< BYTE >(
                                           ::basegfx::fround( 255.0*( 1.0 - textures[0].Alpha ) ) ) );
                            AlphaMask aAlpha( aVDev.GetOutputSizePixel(),
                                              &nCol );

                            BitmapEx aOutputBmpEx( aContentBmp, aAlpha );
                            rOutDev.DrawBitmapEx( aPolygonDeviceRect.TopLeft(),
                                                  aOutputBmpEx );

                            if( mp2ndOutDev )
                                mp2ndOutDev->getOutDev().DrawBitmapEx( aPolygonDeviceRect.TopLeft(),
                                                                       aOutputBmpEx );
                        }
                        else
                        {
                            const Region aPolyClipRegion( aPolyPoly );

                            rOutDev.Push( PUSH_CLIPREGION );
                            rOutDev.SetClipRegion( aPolyClipRegion );

                            textureFill( rOutDev,
                                         *pGrfObj,
                                         aPt,
                                         aIntegerNextTileX,
                                         aIntegerNextTileY,
                                         nTilesX,
                                         nTilesY,
                                         aSz,
                                         aGrfAttr );
                            rOutDev.Pop();

                            if( mp2ndOutDev )
                            {
                                OutputDevice& r2ndOutDev( mp2ndOutDev->getOutDev() );
                                r2ndOutDev.Push( PUSH_CLIPREGION );

                                r2ndOutDev.SetClipRegion( aPolyClipRegion );
                                textureFill( r2ndOutDev,
                                             *pGrfObj,
                                             aPt,
                                             aIntegerNextTileX,
                                             aIntegerNextTileY,
                                             nTilesX,
                                             nTilesY,
                                             aSz,
                                             aGrfAttr );
                                r2ndOutDev.Pop();
                            }
                        }
                    }
                }
            }
        }

        // TODO(P1): Provide caching here.
        return uno::Reference< rendering::XCachedPrimitive >(NULL);
    }

}<|MERGE_RESOLUTION|>--- conflicted
+++ resolved
@@ -872,26 +872,6 @@
                                            aLocalState );
                     }
                 }
-<<<<<<< HEAD
-=======
-                else if ( textures[0].RepeatModeX == rendering::TexturingMode::CLAMP &&
-                          textures[0].RepeatModeY == rendering::TexturingMode::CLAMP )
-                {
-                    rendering::RenderState aLocalState( renderState );
-                    ::canvas::tools::appendToRenderState(aLocalState,
-                                                         aTextureTransform);
-                    ::basegfx::B2DHomMatrix aScaleCorrection;
-                    aScaleCorrection.scale( 1.0/aBmpSize.Width,
-                                            1.0/aBmpSize.Height );
-                    ::canvas::tools::appendToRenderState(aLocalState,
-                                                         aScaleCorrection);
-
-                    return drawBitmap( pCanvas,
-                                       textures[0].Bitmap,
-                                       viewState,
-                                       aLocalState );
-                }
->>>>>>> f099cd45
                 else
                 {
                     // No easy mapping to drawBitmap() - calculate
