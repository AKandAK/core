--- conflicted
+++ resolved
@@ -72,9 +72,7 @@
 SbxObject* StarBASIC::getVBAGlobals( )
 {
     if ( !pVBAGlobals )
-<<<<<<< HEAD
-        pVBAGlobals = (SbUnoObject*)Find( String(RTL_CONSTASCII_USTRINGPARAM("VBAGlobals")), SbxCLASS_DONTCARE );
-=======
+//      pVBAGlobals = (SbUnoObject*)Find( String(RTL_CONSTASCII_USTRINGPARAM("VBAGlobals")), SbxCLASS_DONTCARE );
     {
         Any aThisDoc;
         if ( GetUNOConstant("ThisComponent", aThisDoc) )
@@ -94,7 +92,6 @@
         }
         pVBAGlobals = (SbUnoObject*)Find( aVBAHook , SbxCLASS_DONTCARE );
     }
->>>>>>> 1aad112d
     return pVBAGlobals;
 }
 
