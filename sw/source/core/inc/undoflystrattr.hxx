--- conflicted
+++ resolved
@@ -54,10 +54,6 @@
         const String msNewStr;
 };
 
-<<<<<<< HEAD
-#endif // _UNDO_FLY_STR_ATTR_HXX
+#endif // SW_UNDO_FLY_STR_ATTR_HXX
 
-/* vim:set shiftwidth=4 softtabstop=4 expandtab: */
-=======
-#endif // SW_UNDO_FLY_STR_ATTR_HXX
->>>>>>> 20529755
+/* vim:set shiftwidth=4 softtabstop=4 expandtab: */