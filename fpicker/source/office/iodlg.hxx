--- conflicted
+++ resolved
@@ -159,13 +159,8 @@
     DECL_LINK( ClickHdl_Impl, CheckBox* );
     DECL_LINK( PlayButtonHdl_Impl, PushButton* );
 
-<<<<<<< HEAD
     // removes a filter with wildcards from the path and returns it
-    BOOL IsolateFilterFromPath_Impl( String& rPath, String& rFilter );
-=======
-    // entfernt einen Filter mit Wildcards aus dem Path und gibt in zurueck
     sal_Bool IsolateFilterFromPath_Impl( String& rPath, String& rFilter );
->>>>>>> 4fba42e5
 
     void    implArrangeControls();
     void    implUpdateImages( );
