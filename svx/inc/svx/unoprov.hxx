/* -*- Mode: C++; tab-width: 4; indent-tabs-mode: nil; c-basic-offset: 4 -*- */
/*************************************************************************
 *
 * DO NOT ALTER OR REMOVE COPYRIGHT NOTICES OR THIS FILE HEADER.
 *
 * Copyright 2000, 2010 Oracle and/or its affiliates.
 *
 * OpenOffice.org - a multi-platform office productivity suite
 *
 * This file is part of OpenOffice.org.
 *
 * OpenOffice.org is free software: you can redistribute it and/or modify
 * it under the terms of the GNU Lesser General Public License version 3
 * only, as published by the Free Software Foundation.
 *
 * OpenOffice.org is distributed in the hope that it will be useful,
 * but WITHOUT ANY WARRANTY; without even the implied warranty of
 * MERCHANTABILITY or FITNESS FOR A PARTICULAR PURPOSE.  See the
 * GNU Lesser General Public License version 3 for more details
 * (a copy is included in the LICENSE file that accompanied this code).
 *
 * You should have received a copy of the GNU Lesser General Public License
 * version 3 along with OpenOffice.org.  If not, see
 * <http://www.openoffice.org/license.html>
 * for a copy of the LGPLv3 License.
 *
 ************************************************************************/

#ifndef SVX_UNOPROV_HXX
#define SVX_UNOPROV_HXX

#include <com/sun/star/lang/XServiceInfo.hpp>
#include <com/sun/star/uno/Sequence.hxx>
#include <svl/itemprop.hxx>
#include "svx/svxdllapi.h"

class SvxItemPropertySet;
class SfxItemPool;

/***********************************************************************
* class UHashMap                                                       *
***********************************************************************/

<<<<<<< HEAD
#define UHASHMAP_NOTFOUND sal::static_int_cast< UINT32 >(~0)
=======
struct UHashMapEntry
{
    ::rtl::OUString aIdentifier;
    sal_uInt32 nId;

    UHashMapEntry(const sal_Char * value, sal_Int32 length, sal_uInt32 _nId) : aIdentifier(value,length,RTL_TEXTENCODING_ASCII_US), nId(_nId) { }
};

DECLARE_LIST( UHashMapEntryList, UHashMapEntry* )

#define HASHARRAYSIZE   0x10
#define UHASHMAP_NOTFOUND sal::static_int_cast< sal_uInt32 >(~0)

>>>>>>> 4fba42e5
class UHashMap
{
    UHashMap() {}
public:
<<<<<<< HEAD
    static sal_uInt32 getId( const ::rtl::OUString& rCompareString );
    static rtl::OUString getNameFromId (sal_uInt32 nId);
    static ::com::sun::star::uno::Sequence< rtl::OUString > getServiceNames();
=======
    UHashMap( UHashMapEntry* pMap );
    ~UHashMap() {};

    sal_uInt32 getId( const ::rtl::OUString& rCompareString );
>>>>>>> 4fba42e5
};

/***********************************************************************
* Soriterer                                                            *
***********************************************************************/

#define SVXMAP_SHAPE                0
#define SVXMAP_CONNECTOR            1
#define SVXMAP_DIMENSIONING         2
#define SVXMAP_CIRCLE               3
#define SVXMAP_POLYPOLYGON          4
#define SVXMAP_POLYPOLYGONBEZIER    5
#define SVXMAP_GRAPHICOBJECT        6
#define SVXMAP_3DSCENEOBJECT        7
#define SVXMAP_3DCUBEOBJEKT         8
#define SVXMAP_3DSPHEREOBJECT       9
#define SVXMAP_3DLATHEOBJECT        10
#define SVXMAP_3DEXTRUDEOBJECT      11
#define SVXMAP_3DPOLYGONOBJECT      12
#define SVXMAP_ALL                  13
#define SVXMAP_GROUP                14
#define SVXMAP_CAPTION              15
#define SVXMAP_OLE2                 16
#define SVXMAP_PLUGIN               17
#define SVXMAP_FRAME                18
#define SVXMAP_APPLET               19
#define SVXMAP_CONTROL              20
#define SVXMAP_TEXT                 21
#define SVXMAP_CUSTOMSHAPE          22
#define SVXMAP_MEDIA                23
#define SVXMAP_TABLE                24
#define SVXMAP_PAGE                 25
#define SVXMAP_END                  26  // last+1 !
/***********************************************************************
* SvxUnoPropertyMapProvider                                            *
***********************************************************************/
class SVX_DLLPUBLIC SvxUnoPropertyMapProvider
{
    SfxItemPropertyMapEntry* aMapArr[SVXMAP_END];
    SvxItemPropertySet* aSetArr[SVXMAP_END];
//  void Sort(sal_uInt16 nId);
public:
    SvxUnoPropertyMapProvider();
    ~SvxUnoPropertyMapProvider();
    const SfxItemPropertyMapEntry* GetMap(sal_uInt16 nPropertyId);
    const SvxItemPropertySet* GetPropertySet(sal_uInt16 nPropertyId, SfxItemPool& rPool);
};

/***********************************************************************
* Globals                                                              *
***********************************************************************/

const sal_Int16 OBJ_OLE2_APPLET = 100;
const sal_Int16 OBJ_OLE2_PLUGIN = 101;

extern SvxUnoPropertyMapProvider aSvxMapProvider;

#define E3D_INVENTOR_FLAG           (0x80000000)

#include <editeng/unoipset.hxx>

/***********************************************************************
* class SvxPropertySetInfoPool                                         *
***********************************************************************/

const sal_Int32 SVXUNO_SERVICEID_COM_SUN_STAR_DRAWING_DEFAULTS = 0;
const sal_Int32 SVXUNO_SERVICEID_COM_SUN_STAR_DRAWING_DEFAULTS_WRITER = 1;
const sal_Int32 SVXUNO_SERVICEID_LASTID = 1;

namespace comphelper { class PropertySetInfo; }

class SvxPropertySetInfoPool
{
public:
    SVX_DLLPUBLIC static comphelper::PropertySetInfo* getOrCreate( sal_Int32 nServiceId ) throw();

private:
    static comphelper::PropertySetInfo* mpInfos[SVXUNO_SERVICEID_LASTID+1];
};

#endif

/* vim:set shiftwidth=4 softtabstop=4 expandtab: */<|MERGE_RESOLUTION|>--- conflicted
+++ resolved
@@ -41,37 +41,14 @@
 * class UHashMap                                                       *
 ***********************************************************************/
 
-<<<<<<< HEAD
-#define UHASHMAP_NOTFOUND sal::static_int_cast< UINT32 >(~0)
-=======
-struct UHashMapEntry
-{
-    ::rtl::OUString aIdentifier;
-    sal_uInt32 nId;
-
-    UHashMapEntry(const sal_Char * value, sal_Int32 length, sal_uInt32 _nId) : aIdentifier(value,length,RTL_TEXTENCODING_ASCII_US), nId(_nId) { }
-};
-
-DECLARE_LIST( UHashMapEntryList, UHashMapEntry* )
-
-#define HASHARRAYSIZE   0x10
 #define UHASHMAP_NOTFOUND sal::static_int_cast< sal_uInt32 >(~0)
-
->>>>>>> 4fba42e5
 class UHashMap
 {
     UHashMap() {}
 public:
-<<<<<<< HEAD
     static sal_uInt32 getId( const ::rtl::OUString& rCompareString );
     static rtl::OUString getNameFromId (sal_uInt32 nId);
     static ::com::sun::star::uno::Sequence< rtl::OUString > getServiceNames();
-=======
-    UHashMap( UHashMapEntry* pMap );
-    ~UHashMap() {};
-
-    sal_uInt32 getId( const ::rtl::OUString& rCompareString );
->>>>>>> 4fba42e5
 };
 
 /***********************************************************************
