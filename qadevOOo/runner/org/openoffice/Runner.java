/*************************************************************************
 *
 * DO NOT ALTER OR REMOVE COPYRIGHT NOTICES OR THIS FILE HEADER.
 *
 * Copyright 2000, 2010 Oracle and/or its affiliates.
 *
 * OpenOffice.org - a multi-platform office productivity suite
 *
 * This file is part of OpenOffice.org.
 *
 * OpenOffice.org is free software: you can redistribute it and/or modify
 * it under the terms of the GNU Lesser General Public License version 3
 * only, as published by the Free Software Foundation.
 *
 * OpenOffice.org is distributed in the hope that it will be useful,
 * but WITHOUT ANY WARRANTY; without even the implied warranty of
 * MERCHANTABILITY or FITNESS FOR A PARTICULAR PURPOSE.  See the
 * GNU Lesser General Public License version 3 for more details
 * (a copy is included in the LICENSE file that accompanied this code).
 *
 * You should have received a copy of the GNU Lesser General Public License
 * version 3 along with OpenOffice.org.  If not, see
 * <http://www.openoffice.org/license.html>
 * for a copy of the LGPLv3 License.
 *
 ************************************************************************/
package org.openoffice;

import java.util.Enumeration;
import java.util.Properties;
import java.util.StringTokenizer;
import lib.TestParameters;
import util.DynamicClassLoader;
import base.TestBase;
import helper.ClParser;
import helper.CfgParser;

/**
 * The main class, will call ClParser and CfgParser to <br>
 * fill the TestParameters.<br>
 * Will then call the appropriate Testbase to run the tests.
 */
public class Runner
{

    private static long m_nStartTime;

    public static long getRunnerStartTime()
    {
        return m_nStartTime;
    }
    /*
    simple helper functions to start/stop a timer, to know how long a process need in milliseconds
     */

    private static long getTime()
    {
        return System.currentTimeMillis();
    }

    private static void setStartTime(long _nStartTime)
    {
        m_nStartTime = _nStartTime;
    }

    /*
    return the time, which is done until last startTime()
     */
    public static long meanTime(long _nCurrentTimer)
    {
        if (_nCurrentTimer == 0)
        {
            System.out.println("Forgotten to initialise a start timer?");
            return 0;
        }
        long nMeanTime = getTime();
        return nMeanTime - _nCurrentTimer;
    }

    private static String beautifyTime(long _nTime)
    {
        long sec = (_nTime / 1000) % 60;
        long min = (_nTime / (60 * 1000)) % 60;
        long hour = _nTime / (60 * 60 * 1000);
        StringBuffer aTime = new StringBuffer();
        aTime.append(helper.StringHelper.createValueString((int) hour, 2)).
                append(':').
                append(helper.StringHelper.createValueString((int) min, 2)).
                append(':').
                append(helper.StringHelper.createValueString((int) sec, 2));
        return aTime.toString();
    }

    /**
     Helper to check if there are problems with Cygwin Path variables.
     */
    private static boolean checkVariableForCygwin(String _sVariable)
    {
        if (_sVariable == null)
        {
            return false;
        }
        if (_sVariable.startsWith("/cygdrive"))
        {
            return true;
        }
        return false;
    }

    private static boolean checkPathVariable(String _sPath, String delim)
    {
        String sPath = System.getProperty(_sPath);
        if (sPath != null)
        {
            StringTokenizer aTokenEnum = new StringTokenizer(sPath, delim);
            while (aTokenEnum.hasMoreElements())
            {
                String sToken = (String) aTokenEnum.nextElement();
                if (checkVariableForCygwin(sToken))
                {
                    System.err.println("ERROR: OOoRunner detect cygwin path in '" + _sPath + "'");
                    return true;
                }
            }
        }
        return false;
    }

    private static void checkAllVariablesForCygwinPath(TestParameters _aParams)
    {
        // ----- check all System.getProperty(key) variables -----
        String sOsName = System.getProperty("os.name");
        if (!sOsName.toLowerCase().startsWith("windows"))
        {
            // we need to check only on windows
            return;
        }

        Properties aProps = System.getProperties();
        Enumeration aEnum = aProps.propertyNames();
        // Enumeration aEnum = aProps.elements();        // these are only the values
        boolean bEmergencyStop = false;

        while (aEnum.hasMoreElements())
        {
            String sKey = (String) aEnum.nextElement();
            String sValue = System.getProperty(sKey);

            if (checkVariableForCygwin(sValue))
            {
                System.err.println("ERROR: OOoRunner detect cygwin path in '" + sKey + ":=" + sValue + "'");
                bEmergencyStop = true;
            }
        }

        // ----- check path variables separatly -----
        String sDelim = System.getProperty("path.separator");
        bEmergencyStop |= checkPathVariable("java.library.path", sDelim);
        bEmergencyStop |= checkPathVariable("java.class.path", sDelim);
        bEmergencyStop |= checkPathVariable("sun.boot.class.path", sDelim);

        // ----- check all TestParameters -----
        aEnum = _aParams.keys();
        while (aEnum.hasMoreElements())
        {
            String sKey = (String) aEnum.nextElement();
            if (_aParams.get(sKey) instanceof String)
            {
                String sValue = (String) _aParams.get(sKey);

                if (checkVariableForCygwin(sValue))
                {
                    System.err.println("ERROR: OOoRunner detect cygwin path in '" + sKey + ":=" + sValue + "'");
                    bEmergencyStop = true;
                }
            }
        }

        if (bEmergencyStop)
        {
            System.exit(-1);
        }
    }

<<<<<<< HEAD
    public static boolean run(String... args) {
        System.out.println("OOoRunner Main() version from 20090825 (yyyymmdd)");
=======
    public static void main(String[] args)
    {
        System.out.println("OOoRunner Main() version from 20100125 (yyyymmdd)");
>>>>>>> 4de2643e

        setStartTime(getTime());

        DynamicClassLoader dcl = new DynamicClassLoader();

        // get a class for test parameters
        TestParameters param = new TestParameters();

        ClParser cli = new ClParser();

        //parse the commandline arguments if an ini-parameter is given
        String iniFile = cli.getIniPath(args);

        //initialize cfgParser with ini-path
        CfgParser ini = new CfgParser(iniFile);

        //parse ConfigFile
        ini.getIniParameters(param);


        //parse the commandline arguments if an runnerprops-parameter is given
        String runnerIniFile = cli.getRunnerIniPath(args);

        //initialize cfgParser with ini-path
        CfgParser runnerIni = new CfgParser(runnerIniFile);

        //parse ConfigFile
        runnerIni.getIniParameters(param);

        //parse the commandline arguments
        // TODO: no right error message, if no parameter given!
        cli.getCommandLineParameter(param, args);

        Object tj = param.get("TestJob");

        if (tj == null)
        {
            System.out.println("==========================================================================");
            System.out.println("No TestJob given, please make sure that you ");
            System.out.println("a.) called the OOoRunner with the paramter -o <job> or -sce <scenarioFile>");
            System.out.println("or");
            System.out.println("b.) have an entry called TestJob in your used properties file");
            System.out.println("==========================================================================");
            System.exit(-1);
        }

        System.out.println("TestJob: " + tj);
        String sName = "base." + (String) param.get("TestBase");
        TestBase toExecute = (TestBase) dcl.getInstance(sName);

        checkAllVariablesForCygwinPath(param);

        boolean worked = toExecute.executeTest(param);
        long nTime = meanTime(getRunnerStartTime());
        String sBeautifyTime = beautifyTime(nTime);

        System.out.println("Job run took: " + nTime + "ms " + " [" + sBeautifyTime + "]");

        if (!worked)
        {
            System.out.println("Job " + param.get("TestJob") + " failed");
        }
        else
        {
            System.out.println("Job " + param.get("TestJob") + " done");
        }
        return worked;
    }

    public static void main(String[] args)
    {
        System.exit(run(args) ? 0 : -1);
    }
}<|MERGE_RESOLUTION|>--- conflicted
+++ resolved
@@ -182,14 +182,8 @@
         }
     }
 
-<<<<<<< HEAD
     public static boolean run(String... args) {
-        System.out.println("OOoRunner Main() version from 20090825 (yyyymmdd)");
-=======
-    public static void main(String[] args)
-    {
         System.out.println("OOoRunner Main() version from 20100125 (yyyymmdd)");
->>>>>>> 4de2643e
 
         setStartTime(getTime());
 
