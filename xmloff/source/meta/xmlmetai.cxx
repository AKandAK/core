/* -*- Mode: C++; tab-width: 4; indent-tabs-mode: nil; c-basic-offset: 4 -*- */
/*************************************************************************
 *
 * DO NOT ALTER OR REMOVE COPYRIGHT NOTICES OR THIS FILE HEADER.
 *
 * Copyright 2000, 2010 Oracle and/or its affiliates.
 *
 * OpenOffice.org - a multi-platform office productivity suite
 *
 * This file is part of OpenOffice.org.
 *
 * OpenOffice.org is free software: you can redistribute it and/or modify
 * it under the terms of the GNU Lesser General Public License version 3
 * only, as published by the Free Software Foundation.
 *
 * OpenOffice.org is distributed in the hope that it will be useful,
 * but WITHOUT ANY WARRANTY; without even the implied warranty of
 * MERCHANTABILITY or FITNESS FOR A PARTICULAR PURPOSE.  See the
 * GNU Lesser General Public License version 3 for more details
 * (a copy is included in the LICENSE file that accompanied this code).
 *
 * You should have received a copy of the GNU Lesser General Public License
 * version 3 along with OpenOffice.org.  If not, see
 * <http://www.openoffice.org/license.html>
 * for a copy of the LGPLv3 License.
 *
 ************************************************************************/

// MARKER(update_precomp.py): autogen include statement, do not remove
#include "precompiled_xmloff.hxx"

#include <com/sun/star/lang/WrappedTargetRuntimeException.hpp>
#include <com/sun/star/xml/dom/XSAXDocumentBuilder.hpp>
#include <com/sun/star/xml/xpath/XXPathAPI.hpp>
#include <com/sun/star/beans/XPropertySet.hpp>
#include <com/sun/star/beans/XPropertySetInfo.hpp>

#include <tools/debug.hxx>

#include <xmloff/xmlmetai.hxx>
#include <xmloff/xmlimp.hxx>
#include <xmloff/nmspmap.hxx>
#include <xmloff/xmltoken.hxx>
#include "xmloff/xmlnmspe.hxx"


using ::rtl::OUString;
using ::rtl::OUStringBuffer;
using namespace com::sun::star;
using namespace ::xmloff::token;


//===========================================================================

/// builds a DOM tree from SAX events, by forwarding to SAXDocumentBuilder
class XMLDocumentBuilderContext : public SvXMLImportContext
{
private:
    ::com::sun::star::uno::Reference<
        ::com::sun::star::xml::sax::XDocumentHandler> mxDocBuilder;

public:
    XMLDocumentBuilderContext(SvXMLImport& rImport, sal_uInt16 nPrfx,
        const ::rtl::OUString& rLName,
        const ::com::sun::star::uno::Reference<
            ::com::sun::star::xml::sax::XAttributeList>& xAttrList,
        const ::com::sun::star::uno::Reference<
            ::com::sun::star::xml::sax::XDocumentHandler>& rDocBuilder);

    virtual ~XMLDocumentBuilderContext();

    virtual SvXMLImportContext *CreateChildContext( sal_uInt16 nPrefix,
        const rtl::OUString& rLocalName,
        const ::com::sun::star::uno::Reference<
            ::com::sun::star::xml::sax::XAttributeList>& xAttrList );

    virtual void StartElement( const ::com::sun::star::uno::Reference<
            ::com::sun::star::xml::sax::XAttributeList >& xAttrList );

    virtual void Characters( const ::rtl::OUString& rChars );

    virtual void EndElement();
};

XMLDocumentBuilderContext::XMLDocumentBuilderContext(SvXMLImport& rImport,
        sal_uInt16 nPrfx, const ::rtl::OUString& rLName,
        const uno::Reference<xml::sax::XAttributeList>&,
        const uno::Reference<xml::sax::XDocumentHandler>& rDocBuilder) :
    SvXMLImportContext( rImport, nPrfx, rLName ),
    mxDocBuilder(rDocBuilder)
{
}

XMLDocumentBuilderContext::~XMLDocumentBuilderContext()
{
}

SvXMLImportContext *
XMLDocumentBuilderContext::CreateChildContext( sal_uInt16 nPrefix,
    const rtl::OUString& rLocalName,
    const uno::Reference< xml::sax::XAttributeList>& rAttrs)
{
    return new XMLDocumentBuilderContext(
                GetImport(), nPrefix, rLocalName, rAttrs, mxDocBuilder);
}

void XMLDocumentBuilderContext::StartElement(
    const uno::Reference< xml::sax::XAttributeList >& xAttrList )
{
    mxDocBuilder->startElement(
      GetImport().GetNamespaceMap().GetQNameByKey(GetPrefix(), GetLocalName()),
      xAttrList);
}

void XMLDocumentBuilderContext::Characters( const ::rtl::OUString& rChars )
{
    mxDocBuilder->characters(rChars);
}

void XMLDocumentBuilderContext::EndElement()
{
    mxDocBuilder->endElement(
      GetImport().GetNamespaceMap().GetQNameByKey(GetPrefix(), GetLocalName()));
}


//===========================================================================

static void
lcl_initDocumentProperties(SvXMLImport & rImport,
        uno::Reference<xml::sax::XDocumentHandler> const& xDocBuilder,
        uno::Reference<document::XDocumentProperties> const& xDocProps)
{
    uno::Sequence< uno::Any > aSeq(1);
    uno::Reference< xml::dom::XSAXDocumentBuilder > const xDB(xDocBuilder,
        uno::UNO_QUERY_THROW);
    aSeq[0] <<= xDB->getDocument();
    uno::Reference< lang::XInitialization > const xInit(xDocProps,
        uno::UNO_QUERY_THROW);
    try {
        xInit->initialize(aSeq);
        rImport.SetStatistics(xDocProps->getDocumentStatistics());
        // convert all URLs from relative to absolute
        xDocProps->setTemplateURL(rImport.GetAbsoluteReference(
            xDocProps->getTemplateURL()));
        xDocProps->setAutoloadURL(rImport.GetAbsoluteReference(
            xDocProps->getAutoloadURL()));
        SvXMLMetaDocumentContext::setBuildId(
            xDocProps->getGenerator(), rImport.getImportInfo());
    } catch (uno::RuntimeException) {
        throw;
    } catch (uno::Exception & e) {
        throw lang::WrappedTargetRuntimeException(
            ::rtl::OUString::createFromAscii(
                "SvXMLMetaDocumentContext::initDocumentProperties: "
                "properties init exception"),
            rImport, makeAny(e));
    }
}

static void
lcl_initGenerator(SvXMLImport & rImport,
        uno::Reference<xml::sax::XDocumentHandler> const& xDocBuilder)
{
    uno::Reference< xml::dom::XSAXDocumentBuilder > const xDB(xDocBuilder,
        uno::UNO_QUERY_THROW);
    uno::Reference< xml::dom::XDocument > const xDoc(xDB->getDocument(),
        uno::UNO_SET_THROW);
    try {
        uno::Reference< xml::xpath::XXPathAPI > const xPath(
            rImport.getServiceFactory()->createInstance(
                ::rtl::OUString(RTL_CONSTASCII_USTRINGPARAM(
                    "com.sun.star.xml.xpath.XPathAPI"))),
            uno::UNO_QUERY_THROW );
        xPath->registerNS(GetXMLToken(XML_NP_OFFICE),GetXMLToken(XML_N_OFFICE));
        xPath->registerNS(GetXMLToken(XML_NP_META), GetXMLToken(XML_N_META));

        ::rtl::OUString const expr(RTL_CONSTASCII_USTRINGPARAM(
            "string(/office:document-meta/office:meta/meta:generator)"));
        uno::Reference< xml::xpath::XXPathObject > const xObj(
            xPath->eval(xDoc.get(), expr), uno::UNO_SET_THROW);
        OUString const value(xObj->getString());
        SvXMLMetaDocumentContext::setBuildId(value, rImport.getImportInfo());
    } catch (uno::RuntimeException) {
        throw;
    } catch (uno::Exception & e) {
        throw lang::WrappedTargetRuntimeException(
            ::rtl::OUString::createFromAscii(
                "SvXMLMetaDocumentContext::initGenerator: exception"),
            rImport, makeAny(e));
    }
}

SvXMLMetaDocumentContext::SvXMLMetaDocumentContext(SvXMLImport& rImport,
            sal_uInt16 nPrfx, const rtl::OUString& rLName,
            const uno::Reference<document::XDocumentProperties>& xDocProps,
            const uno::Reference<xml::sax::XDocumentHandler>& xDocBuilder) :
    SvXMLImportContext( rImport, nPrfx, rLName ),
    mxDocProps(xDocProps),
    mxDocBuilder(xDocBuilder)
{
// #i103539#: must always read meta.xml for generator, xDocProps unwanted then
//    OSL_ENSURE(xDocProps.is(), "SvXMLMetaDocumentContext: no document props");
    OSL_ENSURE(xDocBuilder.is(), "SvXMLMetaDocumentContext: no document hdlr");
    // here are no attributes
}

SvXMLMetaDocumentContext::~SvXMLMetaDocumentContext()
{
}

SvXMLImportContext *SvXMLMetaDocumentContext::CreateChildContext(
             sal_uInt16 nPrefix, const rtl::OUString& rLocalName,
             const uno::Reference<xml::sax::XAttributeList>& rAttrs)
{
    if (  (XML_NAMESPACE_OFFICE == nPrefix) &&
         IsXMLToken(rLocalName, XML_META) )
    {
        return new XMLDocumentBuilderContext(
                GetImport(), nPrefix, rLocalName, rAttrs, mxDocBuilder);
    }
    else
    {
        return new SvXMLImportContext( GetImport(), nPrefix, rLocalName );
    }
}


void SvXMLMetaDocumentContext::StartElement(
    const uno::Reference< xml::sax::XAttributeList >& xAttrList )
{
    mxDocBuilder->startDocument();
    // hardcode office:document-meta (necessary in case of flat file ODF)
    mxDocBuilder->startElement(
        GetImport().GetNamespaceMap().GetQNameByKey(GetPrefix(),
            GetXMLToken(XML_DOCUMENT_META)), xAttrList);

}

void SvXMLMetaDocumentContext::EndElement()
{
    // hardcode office:document-meta (necessary in case of flat file ODF)
    mxDocBuilder->endElement(
        GetImport().GetNamespaceMap().GetQNameByKey(GetPrefix(),
            GetXMLToken(XML_DOCUMENT_META)));
    mxDocBuilder->endDocument();
<<<<<<< HEAD
    initDocumentProperties();
}

void SvXMLMetaDocumentContext::initDocumentProperties()
{
    uno::Sequence< uno::Any > aSeq(1);
    uno::Reference< xml::dom::XSAXDocumentBuilder > xDB (mxDocBuilder,
        uno::UNO_QUERY_THROW);
    aSeq[0] <<= xDB->getDocument();
    uno::Reference< lang::XInitialization > xInit(mxDocProps,
        uno::UNO_QUERY_THROW);
    try {
        xInit->initialize(aSeq);
        GetImport().SetStatistics(mxDocProps->getDocumentStatistics());
        // convert all URLs from relative to absolute
        mxDocProps->setTemplateURL(GetImport().GetAbsoluteReference(
            mxDocProps->getTemplateURL()));
        mxDocProps->setAutoloadURL(GetImport().GetAbsoluteReference(
            mxDocProps->getAutoloadURL()));
        setBuildId(mxDocProps->getGenerator());
    } catch (uno::RuntimeException) {
        throw;
    } catch (uno::Exception & e) {
        throw lang::WrappedTargetRuntimeException(
            ::rtl::OUString(RTL_CONSTASCII_USTRINGPARAM(
                "SvXMLMetaDocumentContext::initDocumentProperties: "
                "properties init exception")),
            GetImport(), makeAny(e));
=======
    if (mxDocProps.is())
    {
        lcl_initDocumentProperties(GetImport(), mxDocBuilder, mxDocProps);
    }
    else
    {
        lcl_initGenerator(GetImport(), mxDocBuilder);
>>>>>>> 86e7ed8c
    }
}

void SvXMLMetaDocumentContext::setBuildId(::rtl::OUString const& i_rBuildId, const uno::Reference<beans::XPropertySet>& xImportInfo )
{
    OUString sBuildId;
    // skip to second product
    sal_Int32 nBegin = i_rBuildId.indexOf( ' ' );
    if ( nBegin != -1 )
    {
        // skip to build information
        nBegin = i_rBuildId.indexOf( '/', nBegin );
        if ( nBegin != -1 )
        {
            sal_Int32 nEnd = i_rBuildId.indexOf( 'm', nBegin );
            if ( nEnd != -1 )
            {
                OUStringBuffer sBuffer(
                    i_rBuildId.copy( nBegin+1, nEnd-nBegin-1 ) );
                const OUString sBuildCompare(
                    RTL_CONSTASCII_USTRINGPARAM( "$Build-" ) );
                nBegin = i_rBuildId.indexOf( sBuildCompare, nEnd );
                if ( nBegin != -1 )
                {
                    sBuffer.append( (sal_Unicode)'$' );
                    sBuffer.append( i_rBuildId.copy(
                        nBegin + sBuildCompare.getLength() ) );
                    sBuildId = sBuffer.makeStringAndClear();
                }
            }
        }
    }

    if ( sBuildId.getLength() == 0 )
    {
        if ((i_rBuildId.compareToAscii(
                RTL_CONSTASCII_STRINGPARAM("StarOffice 7") ) == 0) ||
            (i_rBuildId.compareToAscii(
                RTL_CONSTASCII_STRINGPARAM("StarSuite 7") ) == 0)  ||
            (i_rBuildId.compareToAscii(
                RTL_CONSTASCII_STRINGPARAM("OpenOffice.org 1") ) == 0))
        {
            sBuildId = OUString(RTL_CONSTASCII_USTRINGPARAM("645$8687"));
        }
        if ((i_rBuildId.compareToAscii( RTL_CONSTASCII_STRINGPARAM("NeoOffice/2") ) == 0) )
        {
            sBuildId = OUString(RTL_CONSTASCII_USTRINGPARAM("680$9134")); // fake NeoOffice as OpenOffice.org 2.2 release
        }
    }

    if ( sBuildId.getLength() ) try
    {
        if( xImportInfo.is() )
        {
            const OUString aPropName(RTL_CONSTASCII_USTRINGPARAM("BuildId"));
            uno::Reference< beans::XPropertySetInfo > xSetInfo(
                xImportInfo->getPropertySetInfo());
            if( xSetInfo.is() && xSetInfo->hasPropertyByName( aPropName ) )
                xImportInfo->setPropertyValue( aPropName, uno::makeAny( sBuildId ) );
        }
    }
    catch( uno::Exception& )
    {
    }
}

/* vim:set shiftwidth=4 softtabstop=4 expandtab: */<|MERGE_RESOLUTION|>--- conflicted
+++ resolved
@@ -151,9 +151,9 @@
         throw;
     } catch (uno::Exception & e) {
         throw lang::WrappedTargetRuntimeException(
-            ::rtl::OUString::createFromAscii(
+            ::rtl::OUString(RTL_CONSTASCII_USTRINGPARAM(
                 "SvXMLMetaDocumentContext::initDocumentProperties: "
-                "properties init exception"),
+                "properties init exception")),
             rImport, makeAny(e));
     }
 }
@@ -185,8 +185,8 @@
         throw;
     } catch (uno::Exception & e) {
         throw lang::WrappedTargetRuntimeException(
-            ::rtl::OUString::createFromAscii(
-                "SvXMLMetaDocumentContext::initGenerator: exception"),
+            ::rtl::OUString(RTL_CONSTASCII_USTRINGPARAM(
+                                "SvXMLMetaDocumentContext::initGenerator: exception")),
             rImport, makeAny(e));
     }
 }
@@ -244,36 +244,6 @@
         GetImport().GetNamespaceMap().GetQNameByKey(GetPrefix(),
             GetXMLToken(XML_DOCUMENT_META)));
     mxDocBuilder->endDocument();
-<<<<<<< HEAD
-    initDocumentProperties();
-}
-
-void SvXMLMetaDocumentContext::initDocumentProperties()
-{
-    uno::Sequence< uno::Any > aSeq(1);
-    uno::Reference< xml::dom::XSAXDocumentBuilder > xDB (mxDocBuilder,
-        uno::UNO_QUERY_THROW);
-    aSeq[0] <<= xDB->getDocument();
-    uno::Reference< lang::XInitialization > xInit(mxDocProps,
-        uno::UNO_QUERY_THROW);
-    try {
-        xInit->initialize(aSeq);
-        GetImport().SetStatistics(mxDocProps->getDocumentStatistics());
-        // convert all URLs from relative to absolute
-        mxDocProps->setTemplateURL(GetImport().GetAbsoluteReference(
-            mxDocProps->getTemplateURL()));
-        mxDocProps->setAutoloadURL(GetImport().GetAbsoluteReference(
-            mxDocProps->getAutoloadURL()));
-        setBuildId(mxDocProps->getGenerator());
-    } catch (uno::RuntimeException) {
-        throw;
-    } catch (uno::Exception & e) {
-        throw lang::WrappedTargetRuntimeException(
-            ::rtl::OUString(RTL_CONSTASCII_USTRINGPARAM(
-                "SvXMLMetaDocumentContext::initDocumentProperties: "
-                "properties init exception")),
-            GetImport(), makeAny(e));
-=======
     if (mxDocProps.is())
     {
         lcl_initDocumentProperties(GetImport(), mxDocBuilder, mxDocProps);
@@ -281,7 +251,6 @@
     else
     {
         lcl_initGenerator(GetImport(), mxDocBuilder);
->>>>>>> 86e7ed8c
     }
 }
 
