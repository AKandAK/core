--- conflicted
+++ resolved
@@ -54,7 +54,7 @@
     virtual SalFrame*       CreateChildFrame( SystemParentData* pParent, sal_uIntPtr nStyle );
     virtual SalFrame*       CreateFrame( SalFrame* pParent, sal_uIntPtr nStyle );
     virtual void            DestroyFrame( SalFrame* pFrame );
-    virtual SalObject*      CreateObject( SalFrame* pParent, SystemWindowData* pWindowData, sal_Bool bShow = TRUE );
+    virtual SalObject*      CreateObject( SalFrame* pParent, SystemWindowData* pWindowData, sal_Bool bShow = sal_True );
     virtual void            DestroyObject( SalObject* pObject );
     virtual SalVirtualDevice*   CreateVirtualDevice( SalGraphics* pGraphics,
                                                      long nDX, long nDY,
@@ -75,23 +75,15 @@
     virtual SalSystem*          CreateSalSystem();
     virtual SalBitmap*          CreateSalBitmap();
     virtual vos::IMutex*        GetYieldMutex();
-<<<<<<< HEAD
-    virtual sal_uIntPtr             ReleaseYieldMutex();
+    virtual sal_uIntPtr         ReleaseYieldMutex();
     virtual void                AcquireYieldMutex( sal_uIntPtr nCount );
-    virtual void                Yield( bool bWait, bool bHandleAllCurrentEvents );
-    virtual bool                AnyInput( sal_uInt16 nType );
-    virtual SalMenu*                CreateMenu( sal_Bool bMenuBar );
-=======
-    virtual ULONG               ReleaseYieldMutex();
-    virtual void                AcquireYieldMutex( ULONG nCount );
     virtual bool                CheckYieldMutex();
 
     virtual void                Yield( bool bWait, bool bHandleAllCurrentEvents );
-    virtual bool                AnyInput( USHORT nType );
-    virtual SalMenu*                CreateMenu( BOOL bMenuBar, Menu* );
->>>>>>> 95f71183
+    virtual bool                AnyInput( sal_uInt16 nType );
+    virtual SalMenu*            CreateMenu( sal_Bool bMenuBar, Menu* );
     virtual void                DestroyMenu( SalMenu* );
-    virtual SalMenuItem*            CreateMenuItem( const SalItemParams* pItemData );
+    virtual SalMenuItem*        CreateMenuItem( const SalItemParams* pItemData );
     virtual void                DestroyMenuItem( SalMenuItem* );
     virtual SalSession*                         CreateSalSession();
     virtual void*               GetConnectionIdentifier( ConnectionIdentifierType& rReturnedType, int& rReturnedBytes );
@@ -107,7 +99,7 @@
 SalFrame* ImplSalCreateFrame( WinSalInstance* pInst, HWND hWndParent, sal_uIntPtr nSalFrameStyle );
 SalObject* ImplSalCreateObject( WinSalInstance* pInst, WinSalFrame* pParent );
 HWND ImplSalReCreateHWND( HWND hWndParent, HWND oldhWnd, sal_Bool bAsChild );
-void ImplSalStartTimer( sal_uIntPtr nMS, sal_Bool bMutex = FALSE );
+void ImplSalStartTimer( sal_uIntPtr nMS, sal_Bool bMutex = sal_False );
 void ImplSalPrinterAbortJobAsync( HDC hPrnDC );
 
 #endif // _SV_SALINST_H