--- conflicted
+++ resolved
@@ -207,17 +207,12 @@
         }
         else if (pFound && !bForceChange && bSymbolConflict)
         {
-<<<<<<< HEAD
-                // TODO: but what ...
+            // TODO: to solve this a document owned symbol manager would be required ...
                 OSL_FAIL( "symbol conflict, different symbol with same name found!" );
-=======
-            // TODO: to solve this a document owned symbol manager would be required ...
-                OSL_ENSURE( 0, "symbol conflict, different symbol with same name found!" );
             // symbols in all formulas. A copy of the global one would be needed here
             // and then the new symbol has to be forcefully applied. This would keep
             // the current formula intact but will leave the set of symbols in the
             // global symbol manager somewhat to chance.
->>>>>>> 99ebfb73
         }
 
     OSL_ENSURE( bAdded, "failed to add symbol" );
