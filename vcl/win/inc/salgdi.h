--- conflicted
+++ resolved
@@ -57,17 +57,10 @@
 class ImplWinFontData : public ImplFontData
 {
 public:
-<<<<<<< HEAD
-                            ImplWinFontData( const ImplDevFontAttributes&,
+    explicit                ImplWinFontData( const ImplDevFontAttributes&,
                                 int nFontHeight, BYTE eWinCharSet,
                                 BYTE nPitchAndFamily  );
-                            ~ImplWinFontData();
-=======
-    explicit                ImplWinFontData( const ImplDevFontAttributes&,
-                                int nFontHeight, WIN_BYTE eWinCharSet,
-                                WIN_BYTE nPitchAndFamily  );
     virtual                 ~ImplWinFontData();
->>>>>>> 95f71183
 
     virtual ImplFontData*   Clone() const;
     virtual ImplFontEntry*  CreateFontInstance( ImplFontSelectData& ) const;
@@ -201,15 +194,9 @@
     virtual void        drawPolygon( sal_uIntPtr nPoints, const SalPoint* pPtAry );
     virtual void        drawPolyPolygon( sal_uInt32 nPoly, const sal_uInt32* pPoints, PCONSTSALPOINT* pPtAry );
     virtual bool        drawPolyPolygon( const ::basegfx::B2DPolyPolygon&, double fTransparency );
-<<<<<<< HEAD
-    virtual bool        drawPolyLine( const ::basegfx::B2DPolygon&, const ::basegfx::B2DVector& rLineWidth, basegfx::B2DLineJoin);
-    virtual sal_Bool    drawPolyLineBezier( sal_uIntPtr nPoints, const SalPoint* pPtAry, const BYTE* pFlgAry );
-    virtual sal_Bool    drawPolygonBezier( sal_uIntPtr nPoints, const SalPoint* pPtAry, const BYTE* pFlgAry );
-=======
     virtual bool        drawPolyLine( const ::basegfx::B2DPolygon&, double fTransparency, const ::basegfx::B2DVector& rLineWidth, basegfx::B2DLineJoin );
-    virtual sal_Bool    drawPolyLineBezier( ULONG nPoints, const SalPoint* pPtAry, const BYTE* pFlgAry );
-    virtual sal_Bool    drawPolygonBezier( ULONG nPoints, const SalPoint* pPtAry, const BYTE* pFlgAry );
->>>>>>> 95f71183
+    virtual sal_Bool    drawPolyLineBezier( sal_uIntPtr nPoints, const SalPoint* pPtAry, const sal_uInt8* pFlgAry );
+    virtual sal_Bool    drawPolygonBezier( sal_uIntPtr nPoints, const SalPoint* pPtAry, const sal_uInt8* pFlgAry );
     virtual sal_Bool    drawPolyPolygonBezier( sal_uInt32 nPoly, const sal_uInt32* pPoints, const SalPoint* const* pPtAry, const BYTE* const* pFlgAry );
 
     // CopyArea --> No RasterOp, but ClipRegion
@@ -240,27 +227,15 @@
     virtual sal_Bool        drawEPS( long nX, long nY, long nWidth, long nHeight, void* pPtr, sal_uIntPtr nSize );
 
     // native widget rendering methods that require mirroring
-<<<<<<< HEAD
-    virtual sal_Bool        hitTestNativeControl( ControlType nType, ControlPart nPart, const Region& rControlRegion,
+    virtual sal_Bool        hitTestNativeControl( ControlType nType, ControlPart nPart, const Rectangle& rControlRegion,
                                               const Point& aPos, sal_Bool& rIsInside );
-    virtual sal_Bool        drawNativeControl( ControlType nType, ControlPart nPart, const Region& rControlRegion,
+    virtual sal_Bool        drawNativeControl( ControlType nType, ControlPart nPart, const Rectangle& rControlRegion,
                                            ControlState nState, const ImplControlValue& aValue,
                                            const rtl::OUString& aCaption );
-    virtual sal_Bool        drawNativeControlText( ControlType nType, ControlPart nPart, const Region& rControlRegion,
+    virtual sal_Bool        drawNativeControlText( ControlType nType, ControlPart nPart, const Rectangle& rControlRegion,
                                                ControlState nState, const ImplControlValue& aValue,
                                                const rtl::OUString& aCaption );
-    virtual sal_Bool        getNativeControlRegion( ControlType nType, ControlPart nPart, const Region& rControlRegion, ControlState nState,
-=======
-    virtual BOOL        hitTestNativeControl( ControlType nType, ControlPart nPart, const Rectangle& rControlRegion,
-                                              const Point& aPos, BOOL& rIsInside );
-    virtual BOOL        drawNativeControl( ControlType nType, ControlPart nPart, const Rectangle& rControlRegion,
-                                           ControlState nState, const ImplControlValue& aValue,
-                                           const rtl::OUString& aCaption );
-    virtual BOOL        drawNativeControlText( ControlType nType, ControlPart nPart, const Rectangle& rControlRegion,
-                                               ControlState nState, const ImplControlValue& aValue,
-                                               const rtl::OUString& aCaption );
-    virtual BOOL        getNativeControlRegion( ControlType nType, ControlPart nPart, const Rectangle& rControlRegion, ControlState nState,
->>>>>>> 95f71183
+    virtual sal_Bool        getNativeControlRegion( ControlType nType, ControlPart nPart, const Rectangle& rControlRegion, ControlState nState,
                                                 const ImplControlValue& aValue, const rtl::OUString& aCaption,
                                                 Rectangle &rNativeBoundingRegion, Rectangle &rNativeContentRegion );
 
