--- conflicted
+++ resolved
@@ -1209,13 +1209,8 @@
     SfxSlotPool* pSlotPool = pPool ? pPool : &SFX_SLOTPOOL();
     const sal_uIntPtr nMode( SFX_SLOT_TOOLBOXCONFIG|SFX_SLOT_ACCELCONFIG|SFX_SLOT_MENUCONFIG );
 
-<<<<<<< HEAD
     // Select Group ( Group 0 is internal )
-    for ( USHORT i=0; i<pSlotPool->GetGroupCount(); i++ )
-=======
-    // Gruppe anw"ahlen ( Gruppe 0 ist intern )
     for ( sal_uInt16 i=0; i<pSlotPool->GetGroupCount(); i++ )
->>>>>>> 224bd63b
     {
         String aName = pSlotPool->SeekGroup( i );
         const SfxSlot* pSfxSlot = pSlotPool->FirstSlot();
