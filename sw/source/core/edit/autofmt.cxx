/*************************************************************************
 *
 * DO NOT ALTER OR REMOVE COPYRIGHT NOTICES OR THIS FILE HEADER.
 *
 * Copyright 2000, 2010 Oracle and/or its affiliates.
 *
 * OpenOffice.org - a multi-platform office productivity suite
 *
 * This file is part of OpenOffice.org.
 *
 * OpenOffice.org is free software: you can redistribute it and/or modify
 * it under the terms of the GNU Lesser General Public License version 3
 * only, as published by the Free Software Foundation.
 *
 * OpenOffice.org is distributed in the hope that it will be useful,
 * but WITHOUT ANY WARRANTY; without even the implied warranty of
 * MERCHANTABILITY or FITNESS FOR A PARTICULAR PURPOSE.  See the
 * GNU Lesser General Public License version 3 for more details
 * (a copy is included in the LICENSE file that accompanied this code).
 *
 * You should have received a copy of the GNU Lesser General Public License
 * version 3 along with OpenOffice.org.  If not, see
 * <http://www.openoffice.org/license.html>
 * for a copy of the LGPLv3 License.
 *
 ************************************************************************/

// MARKER(update_precomp.py): autogen include statement, do not remove
#include "precompiled_sw.hxx"


#define _SVSTDARR_LONGS
#define _SVSTDARR_USHORTS

#include <ctype.h>
#include <hintids.hxx>

#include <svl/svstdarr.hxx>

#include <unotools/charclass.hxx>

#include <vcl/msgbox.hxx>

#include <editeng/boxitem.hxx>
#include <editeng/lrspitem.hxx>
#include <editeng/brkitem.hxx>
#include <editeng/adjitem.hxx>
#include <editeng/tstpitem.hxx>
#include <editeng/fontitem.hxx>
#include <editeng/langitem.hxx>
#include <editeng/cscoitem.hxx>
#include <editeng/unolingu.hxx>
#include <editeng/acorrcfg.hxx>

#include <swwait.hxx>
#include <fmtpdsc.hxx>
#include <fmtanchr.hxx>
#include <doc.hxx>
#include <IDocumentUndoRedo.hxx>
#include <docary.hxx>
#include <editsh.hxx>
#include <index.hxx>
#include <pam.hxx>
#include <edimp.hxx>
#include <fesh.hxx>
#include <swundo.hxx>       // fuer die UndoIds
#include <poolfmt.hxx>
#include <ndtxt.hxx>
#include <txtfrm.hxx>
#include <frminf.hxx>
#include <pagedesc.hxx>
#include <paratr.hxx>
#include <swtable.hxx>
#include <acorrect.hxx>
#include <shellres.hxx>
#include <section.hxx>
#include <frmatr.hxx>
#include <charatr.hxx>
#include <mdiexp.hxx>
#include <statstr.hrc>
#include <comcore.hrc>
#include <numrule.hxx>

using namespace ::com::sun::star;

//-------------------------------------------------------------------

//JP 16.12.99: definition:
//      from pos cPosEnDash to cPosEmDash all chars changed to endashes,
//      from pos cPosEmDash to cPosEnd    all chars changed to emdashes
//      all other chars are changed to the user configuration

const sal_Unicode pBulletChar[6] = { '+', '*', '-', 0x2013, 0x2014, 0 };
const int cnPosEnDash = 2, cnPosEmDash = 4, cnPosEnd = 5;

const sal_Unicode cStarSymbolEnDash = 0x2013;
const sal_Unicode cStarSymbolEmDash = 0x2014;


SvxSwAutoFmtFlags* SwEditShell::pAutoFmtFlags = 0;

// Anzahl von Num-/Bullet-Absatzvorlagen. MAXLEVEL wird demnaechst auf
// x erhoeht, die Anzahl Vorlagen aber nicht (Ueberbleibsel aus <= 4.0)
const sal_uInt16 cnNumBullColls = 4;

class SwAutoFormat
{
    SvxSwAutoFmtFlags aFlags;
    SwPaM aDelPam;              // ein Pam der benutzt werden kann
    SwNodeIndex aNdIdx;         // der Index auf den akt. TextNode
    SwNodeIndex aEndNdIdx;      // Index auf das Ende vom Bereich

    SwEditShell* pEditShell;
    SwDoc* pDoc;
    SwTxtNode* pAktTxtNd;       // der akt. TextNode
    SwTxtFrm* pAktTxtFrm;       // Frame vom akt. TextNode
    CharClass* pCharClass;      // Character classification
    sal_uLong nEndNdIdx;            // fuer die Prozent-Anzeige
    LanguageType eCharClassLang;

    sal_uInt16 nLastHeadLvl, nLastCalcHeadLvl;
    sal_uInt16 nLastEnumLvl, nLastCalcEnumLvl;
    sal_uInt16 nRedlAutoFmtSeqId;

    enum
    {
        NONE = 0,
        DELIM = 1,
        DIGIT = 2,
        CHG = 4,
        LOWER_ALPHA = 8,
        UPPER_ALPHA = 16,
        LOWER_ROMAN = 32,
        UPPER_ROMAN = 64,
        NO_DELIM = (DIGIT|LOWER_ALPHA|UPPER_ALPHA|LOWER_ROMAN|UPPER_ROMAN)
    };

    enum Format_Status
    {
        READ_NEXT_PARA,
        TST_EMPTY_LINE,
        TST_ALPHA_LINE,
        GET_ALL_INFO,
        IS_ONE_LINE,
        TST_ENUMERIC,
        TST_IDENT,
        TST_NEG_IDENT,
        TST_TXT_BODY,
        HAS_FMTCOLL,
        IS_ENDE
    } eStat;

    sal_Bool bEnde : 1;
    sal_Bool bEmptyLine : 1;
    sal_Bool bMoreLines : 1;

    static sal_Bool  m_bAskForCancelUndoWhileBufferOverflow;
    static short m_nActionWhileAutoformatUndoBufferOverflow;


    // ------------- private methods -----------------------------
    void _GetCharClass( LanguageType eLang );
    CharClass& GetCharClass( LanguageType eLang ) const
    {
        if( !pCharClass || eLang != eCharClassLang )
        {
            SwAutoFormat* pThis = (SwAutoFormat*)this;
            pThis->_GetCharClass( eLang );
        }
        return *pCharClass;
    }


    sal_Bool IsSpace( const sal_Unicode c ) const
        { return (' ' == c || '\t' == c || 0x0a == c|| 0x3000 == c /* Jap. space */) ? sal_True : sal_False; }

    void SetColl( sal_uInt16 nId, sal_Bool bHdLineOrText = sal_False );
    String GoNextPara();
    sal_Bool HasObjects( const SwNode& rNd );

    // TxtNode Methoden
    const SwTxtNode* GetNextNode() const;
    sal_Bool IsEmptyLine( const SwTxtNode& rNd ) const
        {   return 0 == rNd.GetTxt().Len() ||
                rNd.GetTxt().Len() == GetLeadingBlanks( rNd.GetTxt() ); }

    sal_Bool IsOneLine( const SwTxtNode& ) const;
    sal_Bool IsFastFullLine( const SwTxtNode& ) const;
    sal_Bool IsNoAlphaLine( const SwTxtNode&) const;
    sal_Bool IsEnumericChar( const SwTxtNode&) const;
    sal_Bool IsBlanksInString( const SwTxtNode&) const;
    sal_uInt16 CalcLevel( const SwTxtNode&, sal_uInt16 *pDigitLvl = 0 ) const;
    xub_StrLen GetBigIndent( xub_StrLen& rAktSpacePos ) const;

    String& DelLeadingBlanks( String& rStr ) const;
    String& DelTrailingBlanks( String& rStr ) const;
    xub_StrLen GetLeadingBlanks( const String& rStr ) const;
    xub_StrLen GetTrailingBlanks( const String& rStr ) const;

    sal_Bool IsFirstCharCapital( const SwTxtNode& rNd ) const;
    sal_uInt16 GetDigitLevel( const SwTxtNode& rTxtNd, xub_StrLen& rPos,
                            String* pPreFix = 0, String* pPostFix = 0,
                            String* pNumTypes = 0 ) const;
        // hole den FORMATIERTEN TextFrame
    SwTxtFrm* GetFrm( const SwTxtNode& rTxtNd ) const;

    void BuildIndent();
    void BuildText();
    void BuildTextIndent();
    void BuildEnum( sal_uInt16 nLvl, sal_uInt16 nDigitLevel );
    void BuildNegIndent( SwTwips nSpaces );
    void BuildHeadLine( sal_uInt16 nLvl );

    sal_Bool HasSelBlanks( SwPaM& rPam ) const;
    sal_Bool HasBreakAttr( const SwTxtNode& ) const;
    void DeleteSel( SwPaM& rPam );
    sal_Bool DeleteAktNxtPara( const String& rNxtPara );
    // loesche im Node Anfang oder/und Ende
    void DeleteAktPara( sal_Bool bStart = sal_True, sal_Bool nEnd = sal_True );
    void DelEmptyLine( sal_Bool bTstNextPara = sal_True );
        // loesche bei mehrzeiligen Absaetzen die "linken" und/oder
        // "rechten" Raender
    void DelMoreLinesBlanks( sal_Bool bWithLineBreaks = sal_False );
        // loesche den vorherigen Absatz
    void DelPrevPara();
        // dann lasse doch mal das AutoCorrect auf den akt. TextNode los
    void AutoCorrect( xub_StrLen nSttPos = 0 );

    sal_Bool CanJoin( const SwTxtNode* pTxtNd ) const
    {
        return !bEnde && pTxtNd &&
             !IsEmptyLine( *pTxtNd ) &&
             !IsNoAlphaLine( *pTxtNd) &&
             !IsEnumericChar( *pTxtNd ) &&
             ((STRING_MAXLEN - 50 - pTxtNd->GetTxt().Len()) >
                    pAktTxtNd->GetTxt().Len()) &&
             !HasBreakAttr( *pTxtNd );
    }

    // ist ein Punkt am Ende ??
    sal_Bool IsSentenceAtEnd( const SwTxtNode& rTxtNd ) const;

    sal_Bool DoUnderline();
    sal_Bool DoTable();

    void _SetRedlineTxt( sal_uInt16 nId );
    sal_Bool SetRedlineTxt( sal_uInt16 nId )
        { if( aFlags.bWithRedlining )   _SetRedlineTxt( nId );  return sal_True; }
    sal_Bool ClearRedlineTxt()
        { if( aFlags.bWithRedlining )   pDoc->SetAutoFmtRedlineComment(0);  return sal_True; }

public:
    SwAutoFormat( SwEditShell* pEdShell, SvxSwAutoFmtFlags& rFlags,
                SwNodeIndex* pSttNd = 0, SwNodeIndex* pEndNd = 0 );
    ~SwAutoFormat() {
        delete pCharClass;
    }
};

sal_Bool  SwAutoFormat::m_bAskForCancelUndoWhileBufferOverflow     = sal_True;
short SwAutoFormat::m_nActionWhileAutoformatUndoBufferOverflow = RET_YES;

const sal_Unicode* StrChr( const sal_Unicode* pSrc, sal_Unicode c )
{
    while( *pSrc && *pSrc != c )
        ++pSrc;
    return *pSrc ? pSrc : 0;
}

SwTxtFrm* SwAutoFormat::GetFrm( const SwTxtNode& rTxtNd ) const
{
    // besorge mal den Frame
    const SwCntntFrm *pFrm = rTxtNd.GetFrm();
    ASSERT( pFrm, "zum Autoformat muss das Layout vorhanden sein" );
    if( aFlags.bAFmtByInput && !pFrm->IsValid() )
    {
        SwRect aTmpFrm( pFrm->Frm() );
        SwRect aTmpPrt( pFrm->Prt() );
        pFrm->Calc();
        if( pFrm->Frm() != aTmpFrm || pFrm->Prt() != aTmpPrt ||
            ( pFrm->IsTxtFrm() && !((SwTxtFrm*)pFrm)->Paint().IsEmpty() ) )
            pFrm->SetCompletePaint();
    }
    return ((SwTxtFrm*)pFrm)->GetFormatted();
}

void SwAutoFormat::_GetCharClass( LanguageType eLang )
{
    delete pCharClass;
    pCharClass = new CharClass( SvxCreateLocale( eLang ));
    eCharClassLang = eLang;
}

void SwAutoFormat::_SetRedlineTxt( sal_uInt16 nActionId )
{
    String sTxt;
    sal_uInt16 nSeqNo = 0;
    if( STR_AUTOFMTREDL_END > nActionId )
    {
        sTxt = *ViewShell::GetShellRes()->GetAutoFmtNameLst()[ nActionId ];
        switch( nActionId )
        {
        case STR_AUTOFMTREDL_SET_NUMBULET:
        case STR_AUTOFMTREDL_DEL_MORELINES:

        // AutoCorrect-Actions
        case STR_AUTOFMTREDL_USE_REPLACE:
        case STR_AUTOFMTREDL_CPTL_STT_WORD:
        case STR_AUTOFMTREDL_CPTL_STT_SENT:
        case STR_AUTOFMTREDL_TYPO:
        case STR_AUTOFMTREDL_UNDER:
        case STR_AUTOFMTREDL_BOLD:
        case STR_AUTOFMTREDL_FRACTION:
        case STR_AUTOFMTREDL_DASH:
        case STR_AUTOFMTREDL_ORDINAL:
        case STR_AUTOFMTREDL_NON_BREAK_SPACE:
            nSeqNo = ++nRedlAutoFmtSeqId;
            break;
        }
    }
#if OSL_DEBUG_LEVEL > 1
    else
        sTxt = String::CreateFromAscii(
                            RTL_CONSTASCII_STRINGPARAM( "Action-Text fehlt" ));
#endif

    pDoc->SetAutoFmtRedlineComment( &sTxt, nSeqNo );
}

String SwAutoFormat::GoNextPara()
{
    SwNode* pNewNd = 0;
    do {
        //has to be checed twice before and after incrementation
        if( aNdIdx.GetIndex() >= aEndNdIdx.GetIndex() )
        {
            bEnde = sal_True;
            return aEmptyStr;
        }

        aNdIdx++;
        if( aNdIdx.GetIndex() >= aEndNdIdx.GetIndex() )
        {
            bEnde = sal_True;
            return aEmptyStr;
        }
        else
            pNewNd = &aNdIdx.GetNode();

        // kein TextNode ->
        //      TableNode   : Tabelle ueberspringen
        //      NoTxtNode   : Nodes ueberspringen
        //      EndNode     : Ende erreicht, beenden
        if( pNewNd->IsEndNode() )
        {
            bEnde = sal_True;
            return aEmptyStr;
        }
        else if( pNewNd->IsTableNode() )
            aNdIdx = *pNewNd->EndOfSectionNode();
        else if( pNewNd->IsSectionNode() )
        {
            const SwSection& rSect = pNewNd->GetSectionNode()->GetSection();
            if( rSect.IsHiddenFlag() || rSect.IsProtectFlag() )
                aNdIdx = *pNewNd->EndOfSectionNode();
        }
    } while( !pNewNd->IsTxtNode() );

    if( !aFlags.bAFmtByInput )
        ::SetProgressState( aNdIdx.GetIndex() + nEndNdIdx - aEndNdIdx.GetIndex(),
                            pDoc->GetDocShell() );

    pAktTxtNd = (SwTxtNode*)pNewNd;
    pAktTxtFrm = GetFrm( *pAktTxtNd );
    return pAktTxtNd->GetTxt();
}

sal_Bool SwAutoFormat::HasObjects( const SwNode& rNd )
{
    // haengt irgend etwas absatzgebundenes am Absatz?
    // z.B. Rahmen, DrawObjecte, ..
    sal_Bool bRet = sal_False;
    const SwSpzFrmFmts& rFmts = *pDoc->GetSpzFrmFmts();
    for( sal_uInt16 n = 0; n < rFmts.Count(); ++n )
    {
        const SwFmtAnchor& rAnchor = rFmts[ n ]->GetAnchor();
        if ((FLY_AT_PAGE != rAnchor.GetAnchorId()) &&
            rAnchor.GetCntntAnchor() &&
            &rAnchor.GetCntntAnchor()->nNode.GetNode() == &rNd )
        {
            bRet = sal_True;
            break;
        }
    }
    return bRet;
}

const SwTxtNode* SwAutoFormat::GetNextNode() const
{
    if( aNdIdx.GetIndex()+1 >= aEndNdIdx.GetIndex() )
        return 0;
    return pDoc->GetNodes()[ aNdIdx.GetIndex() + 1 ]->GetTxtNode();
}


sal_Bool SwAutoFormat::IsOneLine( const SwTxtNode& rNd ) const
{
    SwTxtFrmInfo aFInfo( GetFrm( rNd ) );
    return aFInfo.IsOneLine();
}


sal_Bool SwAutoFormat::IsFastFullLine( const SwTxtNode& rNd ) const
{
    sal_Bool bRet = aFlags.bRightMargin;
    if( bRet )
    {
        SwTxtFrmInfo aFInfo( GetFrm( rNd ) );
        bRet = aFInfo.IsFilled( aFlags.nRightMargin );
    }
    return bRet;
}


sal_Bool SwAutoFormat::IsEnumericChar( const SwTxtNode& rNd ) const
{
    const String& rTxt = rNd.GetTxt();
    String sTmp( rTxt );
    xub_StrLen nBlnks = GetLeadingBlanks( sTmp );
    xub_StrLen nLen = rTxt.Len() - nBlnks;
    if( !nLen )
        return sal_False;

    // -, +, * getrennt durch Blank ??
    if( 2 < nLen && IsSpace( rTxt.GetChar( nBlnks + 1 ) ) )
    {
        if( StrChr( pBulletChar, rTxt.GetChar( nBlnks ) ) )
            return sal_True;
        // sollte an der Position ein Symbolfont existieren ?
        SwTxtFrmInfo aFInfo( GetFrm( rNd ) );
        if( aFInfo.IsBullet( nBlnks ))
            return sal_True;
    }

    // 1.) / 1. / 1.1.1 / (1). / (1) / ....
    return USHRT_MAX != GetDigitLevel( rNd, nBlnks );
}


sal_Bool SwAutoFormat::IsBlanksInString( const SwTxtNode& rNd ) const
{
    // suche im String mehr als 5 Blanks/Tabs
    String sTmp( rNd.GetTxt() );
    DelTrailingBlanks( DelLeadingBlanks( sTmp ));
    const sal_Unicode* pTmp = sTmp.GetBuffer();
    while( *pTmp )
    {
        if( IsSpace( *pTmp ) )
        {
            if( IsSpace( *++pTmp ))     // 2 Space nach einander
            {
                const sal_Unicode* pStt = pTmp;
                while( *pTmp && IsSpace( *++pTmp ))
                    ;
                if( 5 <= pTmp - pStt )
                    return sal_True;
            }
            else
                ++pTmp;
        }
        else
            ++pTmp;
    }
    return sal_False;
}


sal_uInt16 SwAutoFormat::CalcLevel( const SwTxtNode& rNd, sal_uInt16 *pDigitLvl ) const
{
    sal_uInt16 nLvl = 0, nBlnk = 0;
    const String& rTxt = rNd.GetTxt();
    if( pDigitLvl )
        *pDigitLvl = USHRT_MAX;

    if( RES_POOLCOLL_TEXT_MOVE == rNd.GetTxtColl()->GetPoolFmtId() )
    {
        if( aFlags.bAFmtByInput )
        {
            nLvl = rNd.GetAutoFmtLvl();
            ((SwTxtNode&)rNd).SetAutoFmtLvl( 0 );
            if( nLvl )
                return nLvl;
        }
        ++nLvl;
    }


    for( xub_StrLen n = 0, nEnd = rTxt.Len(); n < nEnd; ++n )
    {
        switch( rTxt.GetChar( n ) )
        {
        case ' ':   if( 3 == ++nBlnk )
                        ++nLvl, nBlnk = 0;
                    break;
        case '\t':  ++nLvl, nBlnk = 0;
                    break;
        default:
            if( pDigitLvl )
                // Teste auf 1.) / 1. / 1.1.1 / (1). / (1) / ....
                *pDigitLvl = GetDigitLevel( rNd, n );
            return nLvl;
        }
    }
    return nLvl;
}



xub_StrLen SwAutoFormat::GetBigIndent( xub_StrLen& rAktSpacePos ) const
{
    SwTxtFrmInfo aFInfo( GetFrm( *pAktTxtNd ) );
    const SwTxtFrm* pNxtFrm = 0;

    if( !bMoreLines )
    {
        const SwTxtNode* pNxtNd = GetNextNode();
        if( !CanJoin( pNxtNd ) || !IsOneLine( *pNxtNd ) )
            return 0;

        pNxtFrm = GetFrm( *pNxtNd );
    }

    return aFInfo.GetBigIndent( rAktSpacePos, pNxtFrm );
}


sal_Bool SwAutoFormat::IsNoAlphaLine( const SwTxtNode& rNd ) const
{
    const String& rStr = rNd.GetTxt();
    if( !rStr.Len() )
        return sal_False;
    // oder besser: ueber die Anzahl von Alpha/Num- und !AN-Zeichen
    //              bestimmen.
    xub_StrLen nANChar = 0, nBlnk = 0;

    CharClass& rCC = GetCharClass( rNd.GetSwAttrSet().GetLanguage().GetLanguage() );
    for( xub_StrLen n = 0, nEnd = rStr.Len(); n < nEnd; ++n )
        if( IsSpace( rStr.GetChar( n ) ) )
            ++nBlnk;
        else if( rCC.isLetterNumeric( rStr, n ))
            ++nANChar;

    // sind zu 75% keine Alpha-Nummerische-Zeichen, dann sal_True
    sal_uLong nLen = rStr.Len() - nBlnk;
    nLen = ( nLen * 3 ) / 4;            // long overflow, if the strlen > sal_uInt16
    return xub_StrLen(nLen) < (rStr.Len() - nANChar - nBlnk);
}



sal_Bool SwAutoFormat::DoUnderline()
{
    if( !aFlags.bSetBorder )
        return sal_False;

    const sal_Unicode* pStr = pAktTxtNd->GetTxt().GetBuffer();
    int eState = 0;
    xub_StrLen nCnt = 0;
    while( *pStr )
    {
//JP 29.03.96: Spaces unterbrechen die Umrandung!
//      if( !IsSpace( *pStr ) )
        {
            int eTmp = 0;
            switch( *pStr )
            {
            case '-': eTmp = 1; break;
            case '_': eTmp = 2; break;
            case '=': eTmp = 3; break;
            case '*': eTmp = 4; break;
            case '~': eTmp = 5; break;
            case '#': eTmp = 6; break;
            default:
                return sal_False;
            }
            if( 0 == eState )
                eState = eTmp;
            else if( eState != eTmp )
                return sal_False;
            ++nCnt;
        }
        ++pStr;
    }

    if( 2 < nCnt )
    {
        // dann unterstreiche mal den vorherigen Absatz, wenn es diesen gibt!
        DelEmptyLine( sal_False );
        aDelPam.SetMark();
        aDelPam.GetMark()->nContent = 0;
//JP 19.03.96: kein Underline sondern eine Umrandung setzen!
//      pDoc->Insert( aDelPam, SvxUnderlineItem( eState ) );

        SvxBorderLine aLine;
        switch( eState )
        {
        case 1:         // einfach, 0,05 pt
            aLine.SetOutWidth( DEF_LINE_WIDTH_0 );
            break;
        case 2:         // einfach, 1,0 pt
            aLine.SetOutWidth( DEF_LINE_WIDTH_1 );
            break;
        case 3:         // doppelt, 1,1 pt
            aLine.SetOutWidth( DEF_DOUBLE_LINE0_OUT );
            aLine.SetInWidth( DEF_DOUBLE_LINE0_IN );
            aLine.SetDistance( DEF_DOUBLE_LINE0_DIST );
            break;
        case 4:         // doppelt, 4,5 pt
            aLine.SetOutWidth( DEF_DOUBLE_LINE4_OUT );
            aLine.SetInWidth( DEF_DOUBLE_LINE4_IN );
            aLine.SetDistance( DEF_DOUBLE_LINE4_DIST );
            break;
        case 5:         // doppelt, 6,0 pt
            aLine.SetOutWidth( DEF_DOUBLE_LINE5_OUT );
            aLine.SetInWidth( DEF_DOUBLE_LINE5_IN );
            aLine.SetDistance( DEF_DOUBLE_LINE5_DIST );
            break;
        case 6:         // doppelt, 9,0 pt
            aLine.SetOutWidth( DEF_DOUBLE_LINE6_OUT );
            aLine.SetInWidth( DEF_DOUBLE_LINE6_IN );
            aLine.SetDistance( DEF_DOUBLE_LINE6_DIST );
            break;
        }
        SfxItemSet aSet(pDoc->GetAttrPool(),
                    RES_PARATR_CONNECT_BORDER, RES_PARATR_CONNECT_BORDER,
                    RES_BOX, RES_BOX,
                    0);
        aSet.Put( SwParaConnectBorderItem( sal_False ) );
        SvxBoxItem aBox( RES_BOX );
        aBox.SetLine( &aLine, BOX_LINE_BOTTOM );
        aBox.SetDistance( 42 );     // ~0,75 mm
        aSet.Put(aBox);
        pDoc->InsertItemSet( aDelPam, aSet, 0 );

        aDelPam.DeleteMark();
    }
    return 2 < nCnt;
}


sal_Bool SwAutoFormat::DoTable()
{
    if( !aFlags.bCreateTable || !aFlags.bAFmtByInput ||
        pAktTxtNd->FindTableNode() )
        return sal_False;

    const String& rTmp = pAktTxtNd->GetTxt();
    xub_StrLen nSttPlus = GetLeadingBlanks( rTmp );
    xub_StrLen nEndPlus = GetTrailingBlanks( rTmp );
    sal_Unicode cChar;

    if( 2 > nEndPlus - nSttPlus ||
        ( '+' != ( cChar = rTmp.GetChar( nSttPlus )) && '|' != cChar ) ||
        ( '+' != ( cChar = rTmp.GetChar( nEndPlus - 1)) && '|' != cChar ))
        return sal_False;

    SwTxtFrmInfo aInfo( pAktTxtFrm );

    xub_StrLen n = nSttPlus;
    const sal_Unicode* pStr = rTmp.GetBuffer() + n;
    SvUShorts aPosArr( 5, 5 );

    while( *pStr )
    {
        switch( *pStr )
        {
        case '-':
        case '_':
        case '=':
        case ' ':
        case '\t':
            break;

        case '+':
        case '|':
            aPosArr.Insert( static_cast<sal_uInt16>(aInfo.GetCharPos(n)), aPosArr.Count() );
            break;

        default:
            return sal_False;
        }
        if( ++n == nEndPlus )
            break;

        ++pStr;
    }

    if( 1 < aPosArr.Count() )
    {
        // Ausrichtung vom Textnode besorgen:
        sal_uInt16 nColCnt = aPosArr.Count() - 1;
        SwTwips nSttPos = aPosArr[ 0 ];
        sal_Int16 eHori;
        switch( pAktTxtNd->GetSwAttrSet().GetAdjust().GetAdjust() )
        {
        case SVX_ADJUST_CENTER:     eHori = text::HoriOrientation::CENTER;    break;
        case SVX_ADJUST_RIGHT:      eHori = text::HoriOrientation::RIGHT;     break;

        default:
            if( nSttPos )
            {
                eHori = text::HoriOrientation::NONE;
                // dann muss als letztes noch die akt. FrameBreite
                // ins Array
                aPosArr.Insert( static_cast<sal_uInt16>(pAktTxtFrm->Frm().Width()), aPosArr.Count() );
            }
            else
                eHori = text::HoriOrientation::LEFT;
            break;
        }

        // dann erzeuge eine Tabelle, die den Zeichen entspricht
        DelEmptyLine();
        SwNodeIndex aIdx( aDelPam.GetPoint()->nNode );
        aDelPam.Move( fnMoveForward );
        pDoc->InsertTable( SwInsertTableOptions( tabopts::ALL_TBL_INS_ATTR , 1 ),
                           *aDelPam.GetPoint(), 1, nColCnt, eHori,
                           0, &aPosArr );
        aDelPam.GetPoint()->nNode = aIdx;
    }
    return 1 < aPosArr.Count();
}


String& SwAutoFormat::DelLeadingBlanks( String& rStr ) const
{
    xub_StrLen nL;
    xub_StrLen n;

    for( nL = rStr.Len(), n = 0; n < nL && IsSpace( rStr.GetChar(n) ); ++n )
        ;
    if( n )     // keine Spaces
        rStr.Erase( 0, n );
    return rStr;
}


String& SwAutoFormat::DelTrailingBlanks( String& rStr ) const
{
    xub_StrLen nL = rStr.Len(), n = nL;
    if( !nL )
        return rStr;

    while( --n && IsSpace( rStr.GetChar( n ) )  )
        ;
    if( n+1 != nL )     // keine Spaces
        rStr.Erase( n+1 );
    return rStr;
}


xub_StrLen SwAutoFormat::GetLeadingBlanks( const String& rStr ) const
{
    xub_StrLen nL;
    xub_StrLen n;

    for( nL = rStr.Len(), n = 0; n < nL && IsSpace( rStr.GetChar( n ) ); ++n )
        ;
    return n;
}


xub_StrLen SwAutoFormat::GetTrailingBlanks( const String& rStr ) const
{
    xub_StrLen nL = rStr.Len(), n = nL;
    if( !nL )
        return 0;

    while( --n && IsSpace( rStr.GetChar( n ) )  )
        ;
    return ++n;
}


sal_Bool SwAutoFormat::IsFirstCharCapital( const SwTxtNode& rNd ) const
{
    const String& rTxt = rNd.GetTxt();
    for( xub_StrLen n = 0, nEnd = rTxt.Len(); n < nEnd; ++n )
        if( !IsSpace( rTxt.GetChar( n ) ) )
        {
            CharClass& rCC = GetCharClass( rNd.GetSwAttrSet().
                                        GetLanguage().GetLanguage() );
            sal_Int32 nCharType = rCC.getCharacterType( rTxt, n );
            return CharClass::isLetterType( nCharType ) &&
                   0 != ( i18n::KCharacterType::UPPER &
                                                    nCharType );
        }
    return sal_False;
}


sal_uInt16 SwAutoFormat::GetDigitLevel( const SwTxtNode& rNd, xub_StrLen& rPos,
        String* pPreFix, String* pPostFix, String* pNumTypes ) const
{
    // Teste auf 1.) / 1. / 1.1.1 / (1). / (1) / ....
    const String& rTxt = rNd.GetTxt();
    xub_StrLen nPos = rPos;
    int eScan = NONE;

    sal_uInt16 nStart = 0;
    sal_uInt8 nDigitLvl = 0, nDigitCnt = 0;
    //count number of parenthesis to assure a sensible order is found
    sal_uInt16 nOpeningParentheses = 0;
    sal_uInt16 nClosingParentheses = 0;

    CharClass& rCC = GetCharClass( rNd.GetSwAttrSet().GetLanguage().GetLanguage() );

    while( nPos < rTxt.Len() && nDigitLvl < MAXLEVEL - 1)
    {
        const sal_Unicode cCurrentChar = rTxt.GetChar( nPos );
        if( ('0' <= cCurrentChar &&  '9' >= cCurrentChar) ||
            (0xff10 <= cCurrentChar &&  0xff19 >= cCurrentChar) )
        {
            if( eScan & DELIM )
            {
                if( eScan & CHG )       // nicht wenns mit einer Zahl beginnt
                {
                    ++nDigitLvl;
                    if( pPostFix )
                        *pPostFix += (sal_Unicode)1;
                }

                if( pNumTypes )
                    *pNumTypes += (sal_Unicode)('0' + SVX_NUM_ARABIC);

                eScan = eScan | CHG;
            }
            else if( pNumTypes && !(eScan & DIGIT) )
                *pNumTypes += (sal_Unicode)('0' + SVX_NUM_ARABIC);

            eScan &= ~DELIM;        // Delim raus
            if( 0 != (eScan & ~CHG) && DIGIT != (eScan & ~CHG))
                return USHRT_MAX;

            eScan |= DIGIT;         // Digit rein
            if( 3 == ++nDigitCnt )  // mehr als 2 Nummern sind kein Enum mehr
                return USHRT_MAX;

            nStart *= 10;
            nStart += cCurrentChar <= '9' ? cCurrentChar - '0' : cCurrentChar - 0xff10;
        }
        else if( rCC.isAlpha( rTxt, nPos ) )
        {
            sal_Bool bIsUpper =
                0 != ( i18n::KCharacterType::UPPER &
                                        rCC.getCharacterType( rTxt, nPos ));
            sal_Unicode cLow = rCC.toLower( rTxt, nPos, 1 ).GetChar(0), cNumTyp;
            int eTmpScan;

            // roemische Zeichen sind "mdclxvi". Da man aber eher mal eine
            // Numerierung mit c oder d anfangen will, werden diese erstmal
            // zu chars und spaeter ggfs. zu romischen Zeichen!
//          if( strchr( "mdclxvi", cLow ))
#ifdef WITH_ALPHANUM_AS_NUMFMT
            //detection of 'c' and 'd' a ROMAN numbering should not be done here
            if( 256 > cLow  &&( (eScan & (LOWER_ROMAN|UPPER_ROMAN))
                                    ? strchr( "mdclxvi", cLow )
                                    : strchr( "mlxvi", cLow ) ))
#else
            if( 256 > cLow  && ( strchr( "mdclxvi", cLow ) ))
#endif
            {
                if( bIsUpper )
                    cNumTyp = '0' + SVX_NUM_ROMAN_UPPER, eTmpScan = UPPER_ROMAN;
                else
                    cNumTyp = '0' + SVX_NUM_ROMAN_LOWER, eTmpScan = LOWER_ROMAN;
            }
            else if( bIsUpper )
                cNumTyp = '0' + SVX_NUM_CHARS_UPPER_LETTER, eTmpScan = UPPER_ALPHA;
            else
                cNumTyp = '0' + SVX_NUM_CHARS_LOWER_LETTER, eTmpScan = LOWER_ALPHA;


            //ggfs. auf roemische Zeichen umschalten (nur bei c/d!)?
            if( 1 == nDigitCnt && ( eScan & (UPPER_ALPHA|LOWER_ALPHA) ) &&
                ( 3 == nStart || 4 == nStart) && 256 > cLow &&
                strchr( "mdclxvi", cLow ) &&
                (( eScan & UPPER_ALPHA ) ? (eTmpScan & (UPPER_ALPHA|UPPER_ROMAN))
                                         : (eTmpScan & (LOWER_ALPHA|LOWER_ROMAN))) )
            {
                sal_Unicode c = '0';
                nStart = 3 == nStart ? 100 : 500;
                if( UPPER_ALPHA == eTmpScan )
                    eTmpScan = UPPER_ROMAN, c += SVX_NUM_ROMAN_UPPER;
                else
                    eTmpScan = LOWER_ROMAN, c += SVX_NUM_ROMAN_LOWER;

                ( eScan &= ~(UPPER_ALPHA|LOWER_ALPHA)) |= eTmpScan;
                if( pNumTypes )
                    pNumTypes->SetChar( pNumTypes->Len() - 1, c );
            }

            if( eScan & DELIM )
            {
                if( eScan & CHG )       // nicht wenns mit einer Zahl beginnt
                {
                    ++nDigitLvl;
                    if( pPostFix )
                        *pPostFix += (sal_Unicode)1;
                }

                if( pNumTypes )
                    *pNumTypes += cNumTyp;
                eScan = eScan | CHG;
            }
            else if( pNumTypes && !(eScan & eTmpScan) )
                *pNumTypes += cNumTyp;

            eScan &= ~DELIM;        // Delim raus

            // falls ein andere Type gesetzt ist, brechen wir ab
            if( 0 != ( eScan & ~CHG ) && eTmpScan != ( eScan & ~CHG ))
                return USHRT_MAX;

            if( eTmpScan & (UPPER_ALPHA | LOWER_ALPHA) )
            {
                // Buchstaben nur zulassen, wenn sie einmalig vorkommen
                return USHRT_MAX;
            }
            else
            {
                // roemische Zahlen: checke ob das gueltige Zeichen sind
                sal_uInt16 nVal;
                sal_Bool bError = sal_False;
                switch( cLow )
                {
                case 'm':   nVal = 1000; goto CHECK_ROMAN_1;
                case 'd':   nVal =  500; goto CHECK_ROMAN_5;
                case 'c':   nVal =  100; goto CHECK_ROMAN_1;
                case 'l':   nVal =   50; goto CHECK_ROMAN_5;
                case 'x':   nVal =   10; goto CHECK_ROMAN_1;
                case 'v':   nVal =    5; goto CHECK_ROMAN_5;

CHECK_ROMAN_1:
                    {
                        int nMod5 = nStart % (nVal * 5);
                        int nLast = nStart % nVal;
                        int n10 = nVal / 10;

                        if( nMod5 == ((3 * nVal) + n10 ) ||
                            nMod5 == ((4 * nVal) + n10 ) ||
                            nLast == n10 )
                            nStart = static_cast<sal_uInt16>(nStart + (n10 * 8));
                        else if( nMod5 == 0 ||
                                 nMod5 == (1 * nVal) ||
                                 nMod5 == (2 * nVal) )
                            nStart = nStart + nVal;
                        else
                            bError = sal_True;
                    }
                    break;

CHECK_ROMAN_5:
                    {
                        if( ( nStart / nVal ) & 1 )
                            bError = sal_True;
                        else
                        {
                            int nMod = nStart % nVal;
                            int n10 = nVal / 5;
                            if( n10 == nMod )
                                nStart = static_cast<sal_uInt16>(nStart + (3 * n10));
                            else if( 0 == nMod )
                                nStart = nStart + nVal;
                            else
                                bError = sal_True;
                        }
                    }
                    break;

                case 'i':
                        if( nStart % 5 >= 3 )
                            bError = sal_True;
                        else
                            nStart += 1;
                        break;

                default:
                    bError = sal_True;
                }

                if( bError )
                    return USHRT_MAX;
            }
            eScan |= eTmpScan;          // Digit rein
            ++nDigitCnt;
        }
        else if( (256 > cCurrentChar &&
                 strchr( ".)(", cCurrentChar )) ||
                 0x3002 == cCurrentChar /* Chinese trad. dot */||
                 0xff0e == cCurrentChar /* Japanese dot */||
                 0xFF08 == cCurrentChar /* opening bracket Chin./Jap.*/||
                 0xFF09 == cCurrentChar )/* closing bracket Chin./Jap. */
        {
            if(cCurrentChar == '(' || cCurrentChar == 0xFF09)
                nOpeningParentheses++;
            else if(cCurrentChar == ')'|| cCurrentChar == 0xFF08)
                nClosingParentheses++;
            // nur wenn noch keine Zahlen gelesen wurden!
            if( pPreFix && !( eScan & ( NO_DELIM | CHG )) )
                *pPreFix += rTxt.GetChar( nPos );
            else if( pPostFix )
                *pPostFix += rTxt.GetChar( nPos );

            if( NO_DELIM & eScan )
            {
                eScan |= CHG;
                if( pPreFix )
                    (*pPreFix += (sal_Unicode)1)
                              += String::CreateFromInt32( nStart );
            }
            eScan &= ~NO_DELIM;     // Delim raus
            eScan |= DELIM;         // Digit rein
            nDigitCnt = 0;
            nStart = 0;
        }
        else
            break;
        ++nPos;
    }
    if( !( CHG & eScan ) || rPos == nPos ||
        nPos == rTxt.Len() || !IsSpace( rTxt.GetChar( nPos ) ) ||
        (nOpeningParentheses > nClosingParentheses))
        return USHRT_MAX;

    if( (NO_DELIM & eScan) && pPreFix )     // den letzen nicht vergessen
        (*pPreFix += (sal_Unicode)1) += String::CreateFromInt32( nStart );

    rPos = nPos;
    return nDigitLvl;       // 0 .. 9 (MAXLEVEL - 1)
}


void SwAutoFormat::SetColl( sal_uInt16 nId, sal_Bool bHdLineOrText )
{
    aDelPam.DeleteMark();
    aDelPam.GetPoint()->nNode = aNdIdx;
    aDelPam.GetPoint()->nContent.Assign( pAktTxtNd, 0 );

    // behalte harte Tabs, Ausrichtung, Sprache, Silbentrennung,
    // DropCaps und fast alle Frame-Attribute
    SfxItemSet aSet( pDoc->GetAttrPool(),
                        RES_PARATR_ADJUST, RES_PARATR_ADJUST,
                        RES_PARATR_TABSTOP, RES_PARATR_DROP,
                        RES_CHRATR_LANGUAGE, RES_CHRATR_LANGUAGE,
                        RES_BACKGROUND, RES_SHADOW,
                        0 );

    if( pAktTxtNd->HasSwAttrSet() )
    {
        aSet.Put( *pAktTxtNd->GetpSwAttrSet() );
        // einige Sonderbedingungen:
        // HeaderLine/Textkoerper: nur zentriert oder rechts mitnehmem
        // sonst nur den Blocksatz
        SvxAdjustItem* pAdj;
        if( SFX_ITEM_SET == aSet.GetItemState( RES_PARATR_ADJUST,
                        sal_False, (const SfxPoolItem**)&pAdj ))
        {
            SvxAdjust eAdj = pAdj->GetAdjust();
            if( bHdLineOrText ? (SVX_ADJUST_RIGHT != eAdj &&
                                 SVX_ADJUST_CENTER != eAdj)
                              : SVX_ADJUST_BLOCK != eAdj )
                aSet.ClearItem( RES_PARATR_ADJUST );
        }
    }

    pDoc->SetTxtFmtCollByAutoFmt( *aDelPam.GetPoint(), nId, &aSet );
}


sal_Bool SwAutoFormat::HasSelBlanks( SwPaM& rPam ) const
{
    // noch ein Blank am Anfang oder Ende ?
    // nicht loeschen, wird wieder eingefuegt.
    SwPosition * pPos = rPam.End();
    xub_StrLen nBlnkPos = pPos->nContent.GetIndex();
    SwTxtNode* pTxtNd = pPos->nNode.GetNode().GetTxtNode();
    if( nBlnkPos && nBlnkPos-- < pTxtNd->GetTxt().Len() &&
        ( ' ' == pTxtNd->GetTxt().GetChar( nBlnkPos ) ))
// JP 23.08.95: keine Tabs stehen lassen, diese in Blanks wandeln
//        ( ' ' == ( cCh = pTxtNd->GetTxt()[ nBlnkPos ] ) || '\t' == cCh ))
        pPos->nContent--;
    else
    {
        pPos = rPam.GetPoint() == pPos ? rPam.GetMark() : rPam.GetPoint();
        nBlnkPos = pPos->nContent.GetIndex();
        pTxtNd = pPos->nNode.GetNode().GetTxtNode();
        if( nBlnkPos < pTxtNd->GetTxt().Len() &&
            ( ' ' == pTxtNd->GetTxt().GetChar( nBlnkPos )))
// JP 23.08.95: keine Tabs stehen lassen, diese in Blanks wandeln
//            ( ' ' == ( cCh = pTxtNd->GetTxt()[ nBlnkPos ] ) || '\t' == cCh ))
            pPos->nContent++;
        else
            return sal_False;
    }
    return sal_True;
}


sal_Bool SwAutoFormat::HasBreakAttr( const SwTxtNode& rTxtNd ) const
{
    const SfxItemSet* pSet = rTxtNd.GetpSwAttrSet();
    if( !pSet )
        return sal_False;

    const SfxPoolItem* pItem;
    if( SFX_ITEM_SET == pSet->GetItemState( RES_BREAK, sal_False, &pItem )
        && SVX_BREAK_NONE != ((SvxFmtBreakItem*)pItem)->GetBreak() )
        return sal_True;

    if( SFX_ITEM_SET == pSet->GetItemState( RES_PAGEDESC, sal_False, &pItem )
        && ((SwFmtPageDesc*)pItem)->GetPageDesc()
        && nsUseOnPage::PD_NONE != ((SwFmtPageDesc*)pItem)->GetPageDesc()->GetUseOn() )
        return sal_True;
    return sal_False;
}


// ist ein Punkt am Ende ??
sal_Bool SwAutoFormat::IsSentenceAtEnd( const SwTxtNode& rTxtNd ) const
{
    const String& rStr = rTxtNd.GetTxt();
    xub_StrLen n = rStr.Len();
    if( !n )
        return sal_True;

    while( --n && IsSpace( rStr.GetChar( n  ) ) )
        ;
    return '.' == rStr.GetChar( n );
}


// loesche im Node Anfang oder/und Ende
void SwAutoFormat::DeleteAktPara( sal_Bool bStart, sal_Bool bEnd )
{
    if( aFlags.bAFmtByInput
        ? aFlags.bAFmtByInpDelSpacesAtSttEnd
        : aFlags.bAFmtDelSpacesAtSttEnd )
    {
        // Loesche Blanks am Ende vom akt. und am Anfang vom naechsten
        aDelPam.DeleteMark();
        aDelPam.GetPoint()->nNode = aNdIdx;
        xub_StrLen nPos;
        if( bStart && 0 != ( nPos = GetLeadingBlanks( pAktTxtNd->GetTxt() )))
        {
            aDelPam.GetPoint()->nContent.Assign( pAktTxtNd, 0 );
            aDelPam.SetMark();
            aDelPam.GetPoint()->nContent = nPos;
            DeleteSel( aDelPam );
            aDelPam.DeleteMark();
        }
        if( bEnd && pAktTxtNd->GetTxt().Len() !=
                    ( nPos = GetTrailingBlanks( pAktTxtNd->GetTxt() )) )
        {
            aDelPam.GetPoint()->nContent.Assign( pAktTxtNd, pAktTxtNd->GetTxt().Len() );
            aDelPam.SetMark();
            aDelPam.GetPoint()->nContent = nPos;
            DeleteSel( aDelPam );
            aDelPam.DeleteMark();
        }
    }
}

void SwAutoFormat::DeleteSel( SwPaM& rDelPam )
{
    if( aFlags.bWithRedlining )
    {
        // damit der DelPam auch verschoben wird, in den Shell-Cursr-Ring
        // mit aufnehmen !!
        SwPaM* pShCrsr = pEditShell->_GetCrsr();
        SwPaM aTmp( *pAktTxtNd, 0, pShCrsr );

        Ring *pPrev = rDelPam.GetPrev();
        rDelPam.MoveRingTo( pShCrsr );

        pEditShell->DeleteSel( rDelPam );

        // und den Pam wieder herausnehmen:
        Ring *p, *pNext = (Ring*)&rDelPam;
        do {
            p = pNext;
            pNext = p->GetNext();
            p->MoveTo( &rDelPam );
        } while( p != pPrev );

        aNdIdx = aTmp.GetPoint()->nNode;
        pAktTxtNd = aNdIdx.GetNode().GetTxtNode();
    }
    else
        pEditShell->DeleteSel( rDelPam );
}

sal_Bool SwAutoFormat::DeleteAktNxtPara( const String& rNxtPara )
{
    // Loesche Blanks am Ende vom akt. und am Anfang vom naechsten
    aDelPam.DeleteMark();
    aDelPam.GetPoint()->nNode = aNdIdx;
    aDelPam.GetPoint()->nContent.Assign( pAktTxtNd,
                    GetTrailingBlanks( pAktTxtNd->GetTxt() ) );
    aDelPam.SetMark();

    aDelPam.GetPoint()->nNode++;
    SwTxtNode* pTNd = aDelPam.GetNode()->GetTxtNode();
    if( !pTNd )
    {
        // dann nur bis zum Ende von Absatz loeschen
        aDelPam.GetPoint()->nNode--;
        aDelPam.GetPoint()->nContent = pAktTxtNd->GetTxt().Len();
    }
    else
        aDelPam.GetPoint()->nContent.Assign( pTNd,
                            GetLeadingBlanks( rNxtPara ));

    // noch ein Blank am Anfang oder Ende ?
    // nicht loeschen, wird wieder eingefuegt.
    sal_Bool bHasBlnks = HasSelBlanks( aDelPam );

    if( *aDelPam.GetPoint() != *aDelPam.GetMark() )
        DeleteSel( aDelPam );
    aDelPam.DeleteMark();

    return !bHasBlnks;
}


void SwAutoFormat::DelEmptyLine( sal_Bool bTstNextPara )
{
    SetRedlineTxt( STR_AUTOFMTREDL_DEL_EMPTY_PARA );
    // Loesche Blanks den leeren Absatz
    aDelPam.DeleteMark();
    aDelPam.GetPoint()->nNode = aNdIdx;
    aDelPam.GetPoint()->nContent.Assign( pAktTxtNd, pAktTxtNd->GetTxt().Len() );
    aDelPam.SetMark();

    aDelPam.GetMark()->nNode--;
    SwTxtNode* pTNd = aDelPam.GetNode( sal_False )->GetTxtNode();
    if( pTNd )
        // erstmal den vorherigen Textnode benutzen.
        aDelPam.GetMark()->nContent.Assign( pTNd, pTNd->GetTxt().Len() );
    else if( bTstNextPara )
    {
        // dann versuche den naechsten (am Anfang vom Dok, Tabellen-Zellen,
        // Rahmen, ...
        aDelPam.GetMark()->nNode += 2;
        pTNd = aDelPam.GetNode( sal_False )->GetTxtNode();
        if( pTNd )
        {
            aDelPam.GetMark()->nContent.Assign( pTNd, 0 );
            aDelPam.GetPoint()->nContent = 0;
        }
    }
    else
    {
        aDelPam.GetMark()->nNode = aNdIdx;
        aDelPam.GetMark()->nContent = 0;
        pTNd = pAktTxtNd;
    }
    if( pTNd )
        DeleteSel( aDelPam );

    aDelPam.DeleteMark();
    ClearRedlineTxt();
}


void SwAutoFormat::DelMoreLinesBlanks( sal_Bool bWithLineBreaks )
{
    if( aFlags.bAFmtByInput
        ? aFlags.bAFmtByInpDelSpacesBetweenLines
        : aFlags.bAFmtDelSpacesBetweenLines )
    {
        // loesche alle "Blanks" Links und Rechts vom Einzug
        aDelPam.DeleteMark();
        aDelPam.GetPoint()->nNode = aNdIdx;
        aDelPam.GetPoint()->nContent.Assign( pAktTxtNd, 0 );

        SwTxtFrmInfo aFInfo( pAktTxtFrm );
        aFInfo.GetSpaces( aDelPam, !aFlags.bAFmtByInput || bWithLineBreaks );

        SwPaM* pNxt;
        do {
            pNxt = (SwPaM*)aDelPam.GetNext();
            if( pNxt->HasMark() && *pNxt->GetPoint() != *pNxt->GetMark() )
            {
                sal_Bool bHasBlnks = HasSelBlanks( *pNxt );
                DeleteSel( *pNxt );
                if( !bHasBlnks )
                {
                    pDoc->InsertString( *pNxt, sal_Unicode(' ') );
                }
            }

            if( pNxt == &aDelPam )
                break;
            delete pNxt;
        } while( sal_True );

        aDelPam.DeleteMark();
    }
}


        // loesche den vorherigen Absatz
void SwAutoFormat::DelPrevPara()
{
    aDelPam.DeleteMark();
    aDelPam.GetPoint()->nNode = aNdIdx;
    aDelPam.GetPoint()->nContent.Assign( pAktTxtNd, 0 );
    aDelPam.SetMark();

    aDelPam.GetPoint()->nNode--;
    SwTxtNode* pTNd = aDelPam.GetNode()->GetTxtNode();
    if( pTNd )
    {
        // erstmal den vorherigen Textnode benutzen.
        aDelPam.GetPoint()->nContent.Assign( pTNd, pTNd->GetTxt().Len() );
        DeleteSel( aDelPam );
    }
    aDelPam.DeleteMark();
}


void SwAutoFormat::BuildIndent()
{
    SetRedlineTxt( STR_AUTOFMTREDL_SET_TMPL_INDENT );

    // lese alle nachfolgenden Absaetze die zu diesem Einzug gehoeren
    sal_Bool bBreak = sal_True;
    if( bMoreLines )
        DelMoreLinesBlanks( sal_True );
    else
        bBreak = !IsFastFullLine( *pAktTxtNd ) ||
                IsBlanksInString( *pAktTxtNd ) ||
                IsSentenceAtEnd( *pAktTxtNd );
    SetColl( RES_POOLCOLL_TEXT_IDENT );
    if( !bBreak )
    {
        SetRedlineTxt( STR_AUTOFMTREDL_DEL_MORELINES );
        const SwTxtNode* pNxtNd = GetNextNode();
        if( pNxtNd && !bEnde )
        {
            do {
                bBreak = !IsFastFullLine( *pNxtNd ) ||
                        IsBlanksInString( *pNxtNd ) ||
                        IsSentenceAtEnd( *pNxtNd );
                if( DeleteAktNxtPara( pNxtNd->GetTxt() ))
                {
                    pDoc->InsertString( aDelPam, sal_Unicode(' ') );
                }
                if( bBreak )
                    break;
                pNxtNd = GetNextNode();
            } while( CanJoin( pNxtNd ) &&
                    !CalcLevel( *pNxtNd ) );
        }
    }
    DeleteAktPara( sal_True, sal_True );
    AutoCorrect();
}


void SwAutoFormat::BuildTextIndent()
{
    SetRedlineTxt( STR_AUTOFMTREDL_SET_TMPL_TEXT_INDENT);
    // lese alle nachfolgenden Absaetze die zu diesem Einzug gehoeren
    sal_Bool bBreak = sal_True;
    if( bMoreLines )
        DelMoreLinesBlanks( sal_True );
    else
        bBreak = !IsFastFullLine( *pAktTxtNd ) ||
                    IsBlanksInString( *pAktTxtNd ) ||
                    IsSentenceAtEnd( *pAktTxtNd );

    if( aFlags.bAFmtByInput )
        pAktTxtNd->SetAutoFmtLvl( (sal_uInt8)CalcLevel( *pAktTxtNd ) );

    SetColl( RES_POOLCOLL_TEXT_MOVE );
    if( !bBreak )
    {
        SetRedlineTxt( STR_AUTOFMTREDL_DEL_MORELINES );
        const SwTxtNode* pNxtNd = GetNextNode();
        while(  CanJoin( pNxtNd ) &&
                CalcLevel( *pNxtNd ) )
        {
            bBreak = !IsFastFullLine( *pNxtNd ) || IsBlanksInString( *pNxtNd ) ||
                    IsSentenceAtEnd( *pNxtNd );
            if( DeleteAktNxtPara( pNxtNd->GetTxt() ) )
            {
                pDoc->InsertString( aDelPam, sal_Unicode(' ') );
            }
            if( bBreak )
                break;
            pNxtNd = GetNextNode();
        }
    }
    DeleteAktPara( sal_True, sal_True );
    AutoCorrect();
}


void SwAutoFormat::BuildText()
{
    SetRedlineTxt( STR_AUTOFMTREDL_SET_TMPL_TEXT );
    // lese alle nachfolgenden Absaetze die zu diesem Text
    // ohne Einzug gehoeren
    sal_Bool bBreak = sal_True;
    if( bMoreLines )
        DelMoreLinesBlanks();
    else
        bBreak = !IsFastFullLine( *pAktTxtNd ) ||
                    IsBlanksInString( *pAktTxtNd ) ||
                    IsSentenceAtEnd( *pAktTxtNd );
    SetColl( RES_POOLCOLL_TEXT, sal_True );
    if( !bBreak )
    {
        SetRedlineTxt( STR_AUTOFMTREDL_DEL_MORELINES );
        const SwTxtNode* pNxtNd = GetNextNode();
        while(  CanJoin( pNxtNd ) &&
                !CalcLevel( *pNxtNd ) )
        {
            bBreak = !IsFastFullLine( *pNxtNd ) || IsBlanksInString( *pNxtNd ) ||
                    IsSentenceAtEnd( *pNxtNd );
            if( DeleteAktNxtPara( pNxtNd->GetTxt() ) )
            {
                pDoc->InsertString( aDelPam, sal_Unicode(' ') );
            }
            if( bBreak )
                break;
            const SwTxtNode* pCurrNode = pNxtNd;
            pNxtNd = GetNextNode();
            if(!pNxtNd || pCurrNode == pNxtNd)
                break;
        }
    }
    DeleteAktPara( sal_True, sal_True );
    AutoCorrect();
}


void SwAutoFormat::BuildEnum( sal_uInt16 nLvl, sal_uInt16 nDigitLevel )
{
    SetRedlineTxt( STR_AUTOFMTREDL_SET_NUMBULET );

    sal_Bool bBreak = sal_True;

    // als erstes den akt. Einzug bestimmen und die Framebreite bestimmen
    SwTwips nFrmWidth = pAktTxtFrm->Prt().Width();;
    SwTwips nLeftTxtPos;
    {
        const sal_Unicode* pTxt = pAktTxtNd->GetTxt().GetBuffer(), *pSav = pTxt;
        while( IsSpace( *pTxt ) )
            ++pTxt;

        SwTxtFrmInfo aInfo( pAktTxtFrm );
        nLeftTxtPos = aInfo.GetCharPos( static_cast<xub_StrLen>(pTxt - pSav) );
        nLeftTxtPos -= pAktTxtNd->GetSwAttrSet().GetLRSpace().GetLeft();
    }

    if( bMoreLines )
        DelMoreLinesBlanks();
    else
        bBreak = !IsFastFullLine( *pAktTxtNd ) ||
                    IsBlanksInString( *pAktTxtNd ) ||
                    IsSentenceAtEnd( *pAktTxtNd );
    sal_Bool bRTL = pEditShell->IsInRightToLeftText();
//  SetColl( RES_POOLCOLL_NUM_LEVEL1 + ( nLvl * 4 ) );
    DeleteAktPara( sal_True, sal_True );

    sal_Bool bChgBullet = sal_False, bChgEnum = sal_False;
    xub_StrLen nAutoCorrPos = 0;

    // falls die Numerierung gesetzt werden, die akt. besorgen
    // --> OD 2008-02-11 #newlistlevelattrs#
    SwNumRule aRule( pDoc->GetUniqueNumRuleName(),
                     // --> OD 2008-06-06 #i89178#
                     numfunc::GetDefaultPositionAndSpaceMode() );
                     // <--
    // <--
    const SwNumRule* pCur = 0;
    if( aFlags.bSetNumRule && 0 != (pCur = pAktTxtNd->GetNumRule()) )
        aRule = *pCur;

    // ersetze das Bullet-Zeichen mit dem definiertem
    const String& rStr = pAktTxtNd->GetTxt();
    xub_StrLen nTxtStt = 0, nOrigTxtStt = 0;
    const sal_Unicode* pFndBulletChr;
//  if( aFlags.bAFmtByInput ? aFlags.bSetNumRule : aFlags.bChgEnumNum &&
    if( aFlags.bChgEnumNum &&
        2 < rStr.Len() &&
        0 != ( pFndBulletChr = StrChr( pBulletChar, rStr.GetChar( nTxtStt ) ))
        && IsSpace( rStr.GetChar( nTxtStt + 1 ) ) )
    {
        if( aFlags.bAFmtByInput )
        {
            if( aFlags.bSetNumRule )
            {
                SwCharFmt* pCFmt = pDoc->GetCharFmtFromPool(
                                            RES_POOLCHR_BUL_LEVEL );
                bChgBullet = sal_True;
                // wurde das Format schon mal angepasst?
                if( !aRule.GetNumFmt( nLvl ) )
                {
                    int nBulletPos = pFndBulletChr - pBulletChar;
                    sal_Unicode cBullChar;
                    const Font* pBullFnt( 0 );
                    if( nBulletPos < cnPosEnDash )
                    {
                        cBullChar = aFlags.cBullet;
                        pBullFnt = &aFlags.aBulletFont;
                    }
                    else
                    {
                        cBullChar = nBulletPos < cnPosEmDash
                                        ? cStarSymbolEnDash
                                        : cStarSymbolEmDash;
                        // --> OD 2008-06-03 #i63395#
                        // Only apply user defined default bullet font
                        if ( numfunc::IsDefBulletFontUserDefined() )
                        {
                            pBullFnt = &numfunc::GetDefBulletFont();
                        }
                        // <--
                    }

                    sal_uInt16 nAbsPos = lBullIndent;
                    sal_uInt16 nSpaceSteps = nLvl
                                            ? sal_uInt16(nLeftTxtPos / nLvl)
                                            : lBullIndent;
                    for( sal_uInt8 n = 0; n < MAXLEVEL; ++n, nAbsPos = nAbsPos + nSpaceSteps )
                    {
                        SwNumFmt aFmt( aRule.Get( n ) );
                        aFmt.SetBulletFont( pBullFnt );
                        aFmt.SetBulletChar( cBullChar );
                        aFmt.SetNumberingType(SVX_NUM_CHAR_SPECIAL);
                        aFmt.SetFirstLineOffset( lBullFirstLineOffset );
                        aFmt.SetAbsLSpace( nAbsPos );
                        if( !aFmt.GetCharFmt() )
                            aFmt.SetCharFmt( pCFmt );
                        if( bRTL )
                            aFmt.SetNumAdjust( SVX_ADJUST_RIGHT );

                        aRule.Set( n, aFmt );

                        if( n == nLvl &&
                            nFrmWidth < ( nSpaceSteps * MAXLEVEL ) )
                            nSpaceSteps = static_cast<sal_uInt16>(( nFrmWidth - nLeftTxtPos ) /
                                                ( MAXLEVEL - nLvl ));
                    }
                }
            }
        }
        else
        {
            bChgBullet = sal_True;
            SetColl( static_cast<sal_uInt16>(RES_POOLCOLL_BUL_LEVEL1 + ( Min( nLvl, cnNumBullColls ) * 4 )) );
        }
    }
    else
    {
        // dann ist das eine Nummerierung

        //JP 21.11.97: Der NumLevel wird entweder der DigitLevel oder
        //              wenn der nicht vorhanden oder 0 ist, durch den
        //              (Einrueckungs-)Level.

        String aPostFix, aPreFix, aNumTypes;
        if( USHRT_MAX != ( nDigitLevel = GetDigitLevel( *pAktTxtNd, nTxtStt,
                                        &aPreFix, &aPostFix, &aNumTypes )) )
        {
            bChgEnum = sal_True;

            // Ebene 0 und Einrueckung dann wird die Ebene durch den linken
            // Einzug und der default NumEinrueckung bestimmt.
            if( !nDigitLevel && nLeftTxtPos )
                nLvl = Min( sal_uInt16( nLeftTxtPos / lNumIndent ),
                            sal_uInt16( MAXLEVEL - 1 ) );
            else
                nLvl = nDigitLevel;
        }

        if( bChgEnum && aFlags.bSetNumRule )
        {
            if( !pCur )         // NumRule anpassen, wenn sie neu ist
            {
                SwCharFmt* pCFmt = pDoc->GetCharFmtFromPool(
                                            RES_POOLCHR_NUM_LEVEL );
                if( !nDigitLevel )
                {
                    SwNumFmt aFmt( aRule.Get( nLvl ) );
                    aFmt.SetStart( static_cast<sal_uInt16>(aPreFix.GetToken( 1,
                                            (sal_Unicode)1 ).ToInt32()));
                    aFmt.SetPrefix( aPreFix.GetToken( 0, (sal_Unicode)1 ));
                    aFmt.SetSuffix( aPostFix.GetToken( 0, (sal_Unicode)1 ));
                    aFmt.SetIncludeUpperLevels( 0 );

                    if( !aFmt.GetCharFmt() )
                        aFmt.SetCharFmt( pCFmt );

                    if( aNumTypes.Len() )
                        aFmt.SetNumberingType(aNumTypes.GetChar( 0 ) - '0');

                    if( bRTL )
                        aFmt.SetNumAdjust( SVX_ADJUST_RIGHT );
                    aRule.Set( nLvl, aFmt );
                }
                else
                {
                    sal_uInt16 nSpaceSteps = nLvl ? sal_uInt16(nLeftTxtPos / nLvl) : 0;
                    sal_uInt8 n;
                    for( n = 0; n <= nLvl; ++n )
                    {
                        SwNumFmt aFmt( aRule.Get( n ) );

                        aFmt.SetStart( static_cast<sal_uInt16>(aPreFix.GetToken( n+1,
                                                    (sal_Unicode)1 ).ToInt32() ));
                        if( !n )
                            aFmt.SetPrefix( aPreFix.GetToken( n, (sal_Unicode)1 ));
                        aFmt.SetSuffix( aPostFix.GetToken( n, (sal_Unicode)1 ));
                        aFmt.SetIncludeUpperLevels( MAXLEVEL );
                        if( n < aNumTypes.Len() )
                            aFmt.SetNumberingType((aNumTypes.GetChar( n ) - '0'));

                        aFmt.SetAbsLSpace( sal_uInt16( nSpaceSteps * n )
                                            + lNumIndent );

                        if( !aFmt.GetCharFmt() )
                            aFmt.SetCharFmt( pCFmt );
                        if( bRTL )
                            aFmt.SetNumAdjust( SVX_ADJUST_RIGHT );

                        aRule.Set( n, aFmt );
                    }

                    // passt alles vollstaendig in den Frame?
                    sal_Bool bDefStep = nFrmWidth < (nSpaceSteps * MAXLEVEL);
                    for( ; n < MAXLEVEL; ++n )
                    {
                        SwNumFmt aFmt( aRule.Get( n ) );
                        aFmt.SetIncludeUpperLevels( MAXLEVEL );
                        if( bDefStep )
                            aFmt.SetAbsLSpace( sal_uInt16( (nLeftTxtPos +
                                SwNumRule::GetNumIndent(static_cast<sal_uInt8>(n-nLvl)))));
                        else
                            aFmt.SetAbsLSpace( sal_uInt16( nSpaceSteps * n )
                                                + lNumIndent );
                        aRule.Set( n, aFmt );
                    }
                }
            }
        }
        else if( !aFlags.bAFmtByInput )
            SetColl( static_cast<sal_uInt16>(RES_POOLCOLL_NUM_LEVEL1 + ( Min( nLvl, cnNumBullColls ) * 4 ) ));
        else
            bChgEnum = sal_False;
    }

    if( bChgEnum || bChgBullet )
    {
        aDelPam.DeleteMark();
        aDelPam.GetPoint()->nNode = aNdIdx;

        if( aFlags.bSetNumRule )
        {
            if( aFlags.bAFmtByInput )
            {
                aDelPam.SetMark();
                aDelPam.GetMark()->nNode++;
                aDelPam.GetNode(sal_False)->GetTxtNode()->SetAttrListLevel( nLvl );
            }

            pAktTxtNd->SetAttrListLevel(nLvl);
            pAktTxtNd->SetNumLSpace( sal_True );

            // --> OD 2008-03-17 #refactorlists#
            // start new list
            pDoc->SetNumRule( aDelPam, aRule, true );
            // <--
            aDelPam.DeleteMark();

            aDelPam.GetPoint()->nContent.Assign( pAktTxtNd, 0 );
        }
        else
            aDelPam.GetPoint()->nContent.Assign( pAktTxtNd,
                        bChgEnum ? (nTxtStt - nOrigTxtStt) : 0 );
        aDelPam.SetMark();

        if( bChgBullet )
            nTxtStt += 2;

        while( nTxtStt < rStr.Len() && IsSpace( rStr.GetChar( nTxtStt ) ))
            nTxtStt++;

        aDelPam.GetPoint()->nContent = nTxtStt - nOrigTxtStt;
        DeleteSel( aDelPam );

        if( !aFlags.bSetNumRule )
        {
            String sChgStr( '\t' );
            if( bChgBullet )
                sChgStr.Insert( aFlags.cBullet, 0 );
            pDoc->InsertString( aDelPam, sChgStr );

            SfxItemSet aSet( pDoc->GetAttrPool(), aTxtNodeSetRange );
            if( bChgBullet )
            {
                aDelPam.GetPoint()->nContent = 0;
                aDelPam.SetMark();
                aDelPam.GetMark()->nContent = 1;
                SetAllScriptItem( aSet,
                     SvxFontItem( aFlags.aBulletFont.GetFamily(),
                                  aFlags.aBulletFont.GetName(),
                                  aFlags.aBulletFont.GetStyleName(),
                                  aFlags.aBulletFont.GetPitch(),
                                  aFlags.aBulletFont.GetCharSet(),
                                  RES_CHRATR_FONT ) );
                pDoc->SetFmtItemByAutoFmt( aDelPam, aSet );
                aDelPam.DeleteMark();
                nAutoCorrPos = 2;
                aSet.ClearItem();
            }
            SvxTabStopItem aTStops( RES_PARATR_TABSTOP );    aTStops.Insert( SvxTabStop( 0 ));
            aSet.Put( aTStops );
            pDoc->SetFmtItemByAutoFmt( aDelPam, aSet );
        }
    }

    if( bBreak )
    {
        AutoCorrect( nAutoCorrPos );       /* Offset wegen Bullet + Tab */
        return;
    }

    const SwTxtNode* pNxtNd = GetNextNode();
    while( CanJoin( pNxtNd ) &&
            nLvl == CalcLevel( *pNxtNd ) )
    {
        SetRedlineTxt( STR_AUTOFMTREDL_DEL_MORELINES );
        bBreak = !IsFastFullLine( *pNxtNd ) || IsBlanksInString( *pNxtNd ) ||
                IsSentenceAtEnd( *pNxtNd );
        if( DeleteAktNxtPara( pNxtNd->GetTxt() ) )
        {
            pDoc->InsertString( aDelPam, sal_Unicode(' ') );
        }
        if( bBreak )
            break;
        const SwTxtNode* pCurrNode = pNxtNd;
        pNxtNd = GetNextNode();
        if(!pNxtNd || pCurrNode == pNxtNd)
            break;
    }
    DeleteAktPara( sal_False, sal_True );
    AutoCorrect( nAutoCorrPos );
}


void SwAutoFormat::BuildNegIndent( SwTwips nSpaces )
{
    SetRedlineTxt( STR_AUTOFMTREDL_SET_TMPL_NEG_INDENT );
    // Test auf Gegenueberstellung:
    // (n Worte, durch Space/Tabs getrennt, mit gleicher
    //   Einrueckung in der 2.Zeile)

    // lese alle nachfolgenden Absaetze die zu dieser Aufzaehlung gehoeren
    sal_Bool bBreak = sal_True;
    xub_StrLen nSpacePos, nTxtPos = GetBigIndent( nSpacePos );
    if( bMoreLines )
        DelMoreLinesBlanks( sal_True );
    else
        bBreak = !IsFastFullLine( *pAktTxtNd ) ||
                    ( !nTxtPos && IsBlanksInString( *pAktTxtNd )) ||
                    IsSentenceAtEnd( *pAktTxtNd );

    SetColl( static_cast<sal_uInt16>( nTxtPos
                ? RES_POOLCOLL_CONFRONTATION
                : RES_POOLCOLL_TEXT_NEGIDENT ) );

    if( nTxtPos )
    {
        const String& rStr = pAktTxtNd->GetTxt();
        sal_Bool bInsTab = sal_True;

        if( '\t' == rStr.GetChar( nSpacePos+1 ))       // ein Tab, das belassen wir
        {
            --nSpacePos;
            bInsTab = sal_False;
        }

        xub_StrLen nSpaceStt = nSpacePos;
        while( nSpaceStt && IsSpace( rStr.GetChar( --nSpaceStt ) ) )
            ;
        ++nSpaceStt;

        if( bInsTab && '\t' == rStr.GetChar( nSpaceStt ) )      // ein Tab, das belassen wir
        {
            ++nSpaceStt;
            bInsTab = sal_False;
        }


        aDelPam.DeleteMark();
        aDelPam.GetPoint()->nNode = aNdIdx;
        aDelPam.GetPoint()->nContent.Assign( pAktTxtNd, nSpacePos );

        // alten Spaces, usw. loeschen
        if( nSpaceStt < nSpacePos )
        {
            aDelPam.SetMark();
            aDelPam.GetMark()->nContent = nSpaceStt;
            DeleteSel( aDelPam );
            if( bInsTab )
            {
                pDoc->InsertString( aDelPam, sal_Unicode('\t') );
            }
        }
    }

    if( !bBreak )
    {
        SetRedlineTxt( STR_AUTOFMTREDL_DEL_MORELINES );
        SwTxtFrmInfo aFInfo( pAktTxtFrm );
        const SwTxtNode* pNxtNd = GetNextNode();
        while(  CanJoin( pNxtNd ) &&
                20 < Abs( (long)(nSpaces - aFInfo.SetFrm(
                                GetFrm( *pNxtNd ) ).GetLineStart() ))
            )
        {
            bBreak = !IsFastFullLine( *pNxtNd ) ||
                    IsBlanksInString( *pNxtNd ) ||
                    IsSentenceAtEnd( *pNxtNd );
            if( DeleteAktNxtPara( pNxtNd->GetTxt() ) )
            {
                pDoc->InsertString( aDelPam, sal_Unicode(' ') );
            }
            if( bBreak )
                break;
            pNxtNd = GetNextNode();
        }
    }
    DeleteAktPara( sal_True, sal_True );
    AutoCorrect();
}


void SwAutoFormat::BuildHeadLine( sal_uInt16 nLvl )
{
    if( aFlags.bWithRedlining )
    {
        String sTxt( *ViewShell::GetShellRes()->GetAutoFmtNameLst()[
                                    STR_AUTOFMTREDL_SET_TMPL_HEADLINE ] );
        sTxt.SearchAndReplace( String::CreateFromAscii(
                                    RTL_CONSTASCII_STRINGPARAM( "$(ARG1)" )),
                                String::CreateFromInt32( nLvl + 1 ) );
        pDoc->SetAutoFmtRedlineComment( &sTxt );
    }

    SetColl( static_cast<sal_uInt16>(RES_POOLCOLL_HEADLINE1 + nLvl ), sal_True );
    if( aFlags.bAFmtByInput )
    {
        SwTxtFmtColl& rNxtColl = pAktTxtNd->GetTxtColl()->GetNextTxtFmtColl();

        DelPrevPara();

        DeleteAktPara( sal_True, sal_False );
        DeleteAktNxtPara( aEmptyStr );

        aDelPam.DeleteMark();
        aDelPam.GetPoint()->nNode = aNdIdx.GetIndex() + 1;
        aDelPam.GetPoint()->nContent.Assign( aDelPam.GetCntntNode(), 0 );
        pDoc->SetTxtFmtColl( aDelPam, &rNxtColl );
    }
    else
    {
        DeleteAktPara( sal_True, sal_True );
        AutoCorrect();
    }
}


        // dann lasse doch mal das AutoCorrect auf den akt. TextNode los
void SwAutoFormat::AutoCorrect( xub_StrLen nPos )
{
    SvxAutoCorrect* pATst = SvxAutoCorrCfg::Get()->GetAutoCorrect();
    long aSvxFlags = pATst->GetFlags( );
    bool bReplaceQuote = ( aSvxFlags & ChgQuotes ) > 0;
    bool bReplaceSglQuote = ( aSvxFlags & ChgSglQuotes ) > 0;

    if( aFlags.bAFmtByInput ||
        (!aFlags.bAutoCorrect && !bReplaceQuote && !bReplaceSglQuote &&
        !aFlags.bCptlSttSntnc && !aFlags.bCptlSttWrd &&
        !aFlags.bChgOrdinalNumber &&
        !aFlags.bChgToEnEmDash && !aFlags.bSetINetAttr &&
        !aFlags.bChgWeightUnderl && !aFlags.bAddNonBrkSpace) )
        return;

    const String* pTxt = &pAktTxtNd->GetTxt();
    if( nPos >= pTxt->Len() )
        return;

    sal_Bool bGetLanguage = aFlags.bChgOrdinalNumber ||
                        aFlags.bChgToEnEmDash || aFlags.bSetINetAttr ||
                        aFlags.bCptlSttWrd || aFlags.bCptlSttSntnc ||
                        aFlags.bAddNonBrkSpace;


    aDelPam.DeleteMark();
    aDelPam.GetPoint()->nNode = aNdIdx;
    aDelPam.GetPoint()->nContent.Assign( pAktTxtNd, 0 );

    SwAutoCorrDoc aACorrDoc( *pEditShell, aDelPam );

    SwTxtFrmInfo aFInfo( 0 );

    xub_StrLen nSttPos, nLastBlank = nPos;
    sal_Bool bFirst = aFlags.bCptlSttSntnc, bFirstSent = bFirst;
    sal_Unicode cChar = 0;

    CharClass& rAppCC = GetAppCharClass();

    do {
        while( nPos < pTxt->Len() && IsSpace( cChar = pTxt->GetChar( nPos ) ))
            ++nPos;
        if( nPos == pTxt->Len() )
            break;      // das wars

        if( ( ( bReplaceQuote && '\"' == cChar ) ||
              ( bReplaceSglQuote && '\'' == cChar ) ) &&
            ( !nPos || ' ' == pTxt->GetChar( nPos-1 ) ) )
        {
            // --------------------------------------
            // beachte: Sonderfall Symbolfonts !!!
            if( !aFInfo.GetFrm() )
                aFInfo.SetFrm( GetFrm( *pAktTxtNd ) );
            if( !aFInfo.IsBullet( nPos ))
            {
                SetRedlineTxt( STR_AUTOFMTREDL_TYPO );
                aDelPam.GetPoint()->nContent = nPos;
                sal_Bool bSetHardBlank = sal_False;

                String sReplace( pATst->GetQuote( aACorrDoc,
                                    nPos, cChar, sal_True ));

                aDelPam.SetMark();
                aDelPam.GetPoint()->nContent = nPos+1;
                if( 2 == sReplace.Len() && ' ' == sReplace.GetChar( 1 ))
                {
                    sReplace.Erase( 1 );
                    bSetHardBlank = sal_True;
                }
                pDoc->ReplaceRange( aDelPam, sReplace, false );

                if( aFlags.bWithRedlining )
                {
                    aNdIdx = aDelPam.GetPoint()->nNode;
                    pAktTxtNd = aNdIdx.GetNode().GetTxtNode();
                    pTxt = &pAktTxtNd->GetTxt();
                    aDelPam.SetMark();
                    aFInfo.SetFrm( 0 );
                }

                nPos += sReplace.Len() - 1;
                aDelPam.DeleteMark();
                if( bSetHardBlank )
                {
                    pDoc->InsertString( aDelPam, CHAR_HARDBLANK );
                    ++nPos;
                }
            }
        }

        int bCallACorr = sal_False;
        int bBreak = 0;
        if( nPos && IsSpace( pTxt->GetChar( nPos-1 )))
            nLastBlank = nPos;
        for( nSttPos = nPos; !bBreak && nPos < pTxt->Len(); ++nPos )
            switch( cChar = pTxt->GetChar( nPos ) )
            {
            case '\"':
            case '\'':
                if( ( cChar == '\"' && bReplaceQuote ) || ( cChar == '\'' && bReplaceSglQuote ) )
                {
                    // --------------------------------------
                    // beachte: Sonderfall Symbolfonts !!!
                    if( !aFInfo.GetFrm() )
                        aFInfo.SetFrm( GetFrm( *pAktTxtNd ) );
                    if( !aFInfo.IsBullet( nPos ))
                    {
                        SetRedlineTxt( STR_AUTOFMTREDL_TYPO );
                        sal_Bool bSetHardBlank = sal_False;
                        aDelPam.GetPoint()->nContent = nPos;
                        String sReplace( pATst->GetQuote( aACorrDoc,
                                                    nPos, cChar, sal_False ));

                        if( 2 == sReplace.Len() && ' ' == sReplace.GetChar( 0 ))
                        {
                            sReplace.Erase( 0, 1 );
                            bSetHardBlank = sal_True;
                        }

                        aDelPam.SetMark();
                        aDelPam.GetPoint()->nContent = nPos+1;
                        pDoc->ReplaceRange( aDelPam, sReplace, false );

                        if( aFlags.bWithRedlining )
                        {
                            aNdIdx = aDelPam.GetPoint()->nNode;
                            pAktTxtNd = aNdIdx.GetNode().GetTxtNode();
                            pTxt = &pAktTxtNd->GetTxt();
                            aDelPam.SetMark();
                            aDelPam.DeleteMark();
                            aFInfo.SetFrm( 0 );
                        }

                        nPos += sReplace.Len() - 1;
                        aDelPam.DeleteMark();

                        if( bSetHardBlank )
                        {
                            aDelPam.GetPoint()->nContent = nPos;
                            pDoc->InsertString( aDelPam, CHAR_HARDBLANK );
                            aDelPam.GetPoint()->nContent = ++nPos;
                        }
                    }
                }
                break;
            case '*':
            case '_':
                if( aFlags.bChgWeightUnderl )
                {
                    // --------------------------------------
                    // beachte: Sonderfall Symbolfonts !!!
                    if( !aFInfo.GetFrm() )
                        aFInfo.SetFrm( GetFrm( *pAktTxtNd ) );
                    if( !aFInfo.IsBullet( nPos ))
                    {
                        SetRedlineTxt( '*' == cChar
                                            ? STR_AUTOFMTREDL_BOLD
                                            : STR_AUTOFMTREDL_UNDER );

                        sal_Unicode cBlank = nSttPos ? pTxt->GetChar(nSttPos - 1) : 0;
                        aDelPam.GetPoint()->nContent = nPos;

                        if( pATst->FnChgWeightUnderl( aACorrDoc, *pTxt,
                                                            nSttPos, nPos ))
                        {
                            if( aFlags.bWithRedlining )
                            {
                                aNdIdx = aDelPam.GetPoint()->nNode;
                                pAktTxtNd = aNdIdx.GetNode().GetTxtNode();
                                pTxt = &pAktTxtNd->GetTxt();
                                aDelPam.SetMark();
                                aDelPam.DeleteMark();
                                aFInfo.SetFrm( 0 );
                            }
                            //#125102# in case of the mode REDLINE_SHOW_DELETE the ** are still contained in pTxt
                            if(0 == (pDoc->GetRedlineMode() & nsRedlineMode_t::REDLINE_SHOW_DELETE))
                                nPos = aDelPam.GetPoint()->nContent.GetIndex() - 1;
                            // wurde vorm Start ein Zeichen entfernt?
                            if( cBlank && cBlank != pTxt->GetChar(nSttPos - 1) )
                                --nSttPos;
                        }
                    }
                }
                break;
            case '/':
                if ( aFlags.bAddNonBrkSpace )
                {
                    LanguageType eLang = (bGetLanguage && pAktTxtNd)
                                           ? pAktTxtNd->GetLang( nSttPos )
                                           : LANGUAGE_SYSTEM;

                    SetRedlineTxt( STR_AUTOFMTREDL_NON_BREAK_SPACE );
                    if ( pATst->FnAddNonBrkSpace( aACorrDoc, *pTxt, nSttPos, nPos, eLang ) )
                        --nPos;
                }
                break;

            case '.':
            case '!':
            case '?':
                if( aFlags.bCptlSttSntnc )
                    bFirstSent = sal_True;
//alle Wortrenner loesen die Autokorrektur aus!
//              break;
            default:
//alle Wortrenner loesen die Autokorrektur aus!
//          case ' ':
//          case '\t':
                if( !( rAppCC.isLetterNumeric( *pTxt, nPos )
                        || '/' == cChar )) //  '/' should not be a word seperator (e.g. '1/2' needs to be handled as one word for replacement)
                {
                    --nPos;     // ++nPos von dem for ungueltig machen !
                    ++bBreak;
                }
                break;
            }

        if( nPos == nSttPos )
        {
            if( ++nPos == pTxt->Len() )
                bCallACorr = sal_True;
        }
        else
            bCallACorr = sal_True;


        if( bCallACorr )
        {
            bCallACorr = sal_False;
            aDelPam.GetPoint()->nContent = nPos;
            SetRedlineTxt( STR_AUTOFMTREDL_USE_REPLACE );
            if( aFlags.bAutoCorrect &&
                aACorrDoc.ChgAutoCorrWord( nSttPos, nPos, *pATst, 0 ) )
            {
                nPos = aDelPam.GetPoint()->nContent.GetIndex();

                if( aFlags.bWithRedlining )
                {
                    aNdIdx = aDelPam.GetPoint()->nNode;
                    pAktTxtNd = aNdIdx.GetNode().GetTxtNode();
                    pTxt = &pAktTxtNd->GetTxt();
                    aDelPam.SetMark();
                    aDelPam.DeleteMark();
                }

                continue;       // nichts weiter mehr abpruefen
            }

            LanguageType eLang = (bGetLanguage && pAktTxtNd)
                                           ? pAktTxtNd->GetLang( nSttPos )
                                           : LANGUAGE_SYSTEM;

            if ( aFlags.bAddNonBrkSpace )
            {
                SetRedlineTxt( STR_AUTOFMTREDL_NON_BREAK_SPACE );
                pATst->FnAddNonBrkSpace( aACorrDoc, *pTxt, nSttPos, nPos, eLang );
            }

            if( ( aFlags.bChgOrdinalNumber &&
                    SetRedlineTxt( STR_AUTOFMTREDL_ORDINAL ) &&
                    pATst->FnChgOrdinalNumber( aACorrDoc, *pTxt, nSttPos, nPos, eLang ) ) ||
                ( aFlags.bChgToEnEmDash &&
                    SetRedlineTxt( STR_AUTOFMTREDL_DASH ) &&
                    pATst->FnChgToEnEmDash( aACorrDoc, *pTxt, nSttPos, nPos, eLang ) ) ||
                ( aFlags.bSetINetAttr &&
                    ( nPos == pTxt->Len() || IsSpace( pTxt->GetChar( nPos )) ) &&
                    SetRedlineTxt( STR_AUTOFMTREDL_DETECT_URL ) &&
                    pATst->FnSetINetAttr( aACorrDoc, *pTxt, nLastBlank, nPos, eLang ) ) )
                    nPos = aDelPam.GetPoint()->nContent.GetIndex();
            else
            {
                // Zwei Grossbuchstaben am Wort-Anfang ??
                if( aFlags.bCptlSttWrd )
                {
                    SetRedlineTxt( STR_AUTOFMTREDL_CPTL_STT_WORD );
                    pATst->FnCptlSttWrd( aACorrDoc, *pTxt, nSttPos, nPos, eLang );
                }
                // Grossbuchstabe am Satz-Anfang ??
                if( aFlags.bCptlSttSntnc && bFirst )
                {
                    SetRedlineTxt( STR_AUTOFMTREDL_CPTL_STT_SENT );
                    pATst->FnCptlSttSntnc( aACorrDoc, *pTxt, sal_True, nSttPos, nPos, eLang);
                    bFirst = sal_False;
                }

                bFirst = bFirstSent;
                bFirstSent = sal_False;

                if( aFlags.bWithRedlining )
                {
                    aNdIdx = aDelPam.GetPoint()->nNode;
                    pAktTxtNd = aNdIdx.GetNode().GetTxtNode();
                    pTxt = &pAktTxtNd->GetTxt();
                    aDelPam.SetMark();
                    aDelPam.DeleteMark();
                }
            }
        }
    } while( nPos < pTxt->Len() );
    ClearRedlineTxt();
}


SwAutoFormat::SwAutoFormat( SwEditShell* pEdShell, SvxSwAutoFmtFlags& rFlags,
                            SwNodeIndex* pSttNd, SwNodeIndex* pEndNd )
    : aFlags( rFlags ),
    aDelPam( pEdShell->GetDoc()->GetNodes().GetEndOfExtras() ),
    aNdIdx( pEdShell->GetDoc()->GetNodes().GetEndOfExtras(), +1 ),
    aEndNdIdx( pEdShell->GetDoc()->GetNodes().GetEndOfContent() ),
    pEditShell( pEdShell ),
    pDoc( pEdShell->GetDoc() ),
    pAktTxtNd( 0 ), pAktTxtFrm( 0 ),
    pCharClass( 0 ),
    nRedlAutoFmtSeqId( 0 )
{
    ASSERT( (pSttNd && pEndNd) || (!pSttNd && !pEndNd),
            "Kein Bereich angegeben" );

    if( aFlags.bSetNumRule && !aFlags.bAFmtByInput )
        aFlags.bSetNumRule = sal_False;

    sal_Bool bReplaceStyles = !aFlags.bAFmtByInput || aFlags.bReplaceStyles;

    const SwTxtNode* pNxtNd = 0;
    sal_Bool bNxtEmpty = sal_False;
    sal_Bool bNxtAlpha = sal_False;
    sal_uInt16 nNxtLevel = 0;

    // setze den Bereich zum Autoformatieren
    if( pSttNd )
    {
        aNdIdx = *pSttNd;
        aNdIdx--;           // fuer GoNextPara, ein Absatz davor
        aEndNdIdx = *pEndNd;
        aEndNdIdx++;

        // teste den vorhergehenden TextNode
        pNxtNd = aNdIdx.GetNode().GetTxtNode();
        bEmptyLine = !pNxtNd ||
                    IsEmptyLine( *pNxtNd ) ||
                    IsNoAlphaLine( *pNxtNd );
    }
    else
        bEmptyLine = sal_True;      // am Dokument Anfang

    bEnde = sal_False;

    // setze die Werte fuer die Prozent-Anzeige
    nEndNdIdx = aEndNdIdx.GetIndex();

    if( !aFlags.bAFmtByInput )
        ::StartProgress( STR_STATSTR_AUTOFORMAT, aNdIdx.GetIndex(),
                         nEndNdIdx = aEndNdIdx.GetIndex(),
                         pDoc->GetDocShell() );

    RedlineMode_t eRedlMode = pDoc->GetRedlineMode(), eOldMode = eRedlMode;
    if( aFlags.bWithRedlining )
    {
        pDoc->SetAutoFmtRedline( sal_True );
        eRedlMode = (RedlineMode_t)(nsRedlineMode_t::REDLINE_ON | nsRedlineMode_t::REDLINE_SHOW_INSERT);
    }
    else
      eRedlMode = (RedlineMode_t)(nsRedlineMode_t::REDLINE_SHOW_INSERT | nsRedlineMode_t::REDLINE_IGNORE);
    pDoc->SetRedlineMode( eRedlMode );

    // save undo state (might be turned off)
    bool const bUndoState = pDoc->GetIDocumentUndoRedo().DoesUndo();

    // wenn mehrere Zeilen, dann erstmal nicht mit
    // dem nachfolgenden Absatz zusammenfassen.
    bMoreLines = sal_False;

    nLastCalcHeadLvl = nLastCalcEnumLvl = 0;
    nLastHeadLvl = nLastEnumLvl = USHRT_MAX;
    sal_uInt16 nLevel = 0;
    sal_uInt16 nDigitLvl = 0;

    // defaulten
    SwTxtFrmInfo aFInfo( 0 );

    // das ist unser Automat fuer die Auto-Formatierung
    eStat = READ_NEXT_PARA;
    while( !bEnde )
    {
<<<<<<< HEAD
        // #95884# limit redline array size to prevent overflow and to conserve
        // memory
        if( pDoc->HasTooManyUndos() )
        {
            DBG_ASSERT( bUndoState, "undo overflow without undo?" );

            //ask user
            short nResult = m_nActionWhileAutoformatUndoBufferOverflow; // TODO: #102007# read the last decision of the user from configuration
            if(m_bAskForCancelUndoWhileBufferOverflow) // #102007# TODO: read the last decision of the user from configuration
            {
                Window* pParent = pEditShell?pEditShell->GetWin():NULL;
                WarningBox aWarning( pParent,SW_RES(MSG_DISABLE_UNDO_QUESTION));
                aWarning.SetDefaultCheckBoxText();
                sal_uInt16 nDefaultButton = nResult==RET_YES?BUTTONID_YES:(nResult==RET_NO?BUTTONID_NO:BUTTONID_CANCEL);
                aWarning.SetFocusButton(nDefaultButton);
                nResult     = aWarning.Execute();
                m_bAskForCancelUndoWhileBufferOverflow = !aWarning.GetCheckBoxState();
                m_nActionWhileAutoformatUndoBufferOverflow = nResult;
                // TODO: #102007# store m_bAskForCancelUndoWhileBufferOverflow in configuration
                // TODO: #102007# store m_nActionWhileAutoformatUndoBufferOverflow in configuration
            }

            DBG_ASSERT( (nResult == RET_YES) || (nResult == RET_CANCEL) || (nResult == RET_NO),
                        "unexpected result" );

            if( nResult == RET_YES )
            {
                // turn off undo and continue
                pDoc->DoUndo( sal_False );
                pDoc->DelAllUndoObj();
            }
            else if( nResult == RET_NO )
            {
                //stop autoformatting and keep changes
                eStat = IS_ENDE;
            }
            else if( nResult == RET_CANCEL )
            {
                //cancel autoformatting and undo changes
                eStat = IS_ENDE;

                // TODO: #102004# undo changes
            }
        }

=======
>>>>>>> 5b7dc4c9
        switch( eStat )
        {
        case READ_NEXT_PARA:
            {
                GoNextPara();
                eStat = bEnde ? IS_ENDE : TST_EMPTY_LINE;
            }
            break;

        case TST_EMPTY_LINE:
            if( IsEmptyLine( *pAktTxtNd ) )
            {
                if( aFlags.bDelEmptyNode && !HasObjects( *pAktTxtNd ) )
                {
                    bEmptyLine = sal_True;
                    sal_uLong nOldCnt = pDoc->GetNodes().Count();
                    DelEmptyLine();
                    // wurde wiklich ein Node geloescht ?
                    if( nOldCnt != pDoc->GetNodes().Count() )
                        aNdIdx--;       // nicht den naechsten Absatz ueberspringen
                }
                eStat = READ_NEXT_PARA;
            }
            else
                eStat = TST_ALPHA_LINE;
            break;

        case TST_ALPHA_LINE:
            if( IsNoAlphaLine( *pAktTxtNd ))
            {
                // erkenne eine Tabellendefinition +---+---+
                if( aFlags.bAFmtByInput && aFlags.bCreateTable && DoTable() )
                {
                    //JP 30.09.96: das DoTable() verlaesst sich auf das
                    //              Pop und Move - Crsr nach dem AutoFormat!
                    pEdShell->Pop( sal_False );
                    *pEdShell->GetCrsr() = aDelPam;
                    pEdShell->Push();

                    eStat = IS_ENDE;
                    break;
                }

                // dann teste mal auf 3 "---" oder "===". In dem Fall
                // soll der vorherige Absatz unterstrichen und dieser
                // geloescht werden!
                if( !DoUnderline() && bReplaceStyles )
                {
                    SetColl( RES_POOLCOLL_STANDARD, sal_True );
                    bEmptyLine = sal_True;
                }
                eStat = READ_NEXT_PARA;
            }
            else
                eStat = GET_ALL_INFO;
            break;

        case GET_ALL_INFO:
            {
                if( pAktTxtNd->GetNumRule() )
                {
                    // in Numerierung nichts machen, zum naechsten
                    bEmptyLine = sal_False;
                    eStat = READ_NEXT_PARA;
                    // loesche alle Blanks am Anfang/Ende
                    // und alle mitten drin
                    //JP 29.04.98: erstmal nur alle "mitten drin".
                    DelMoreLinesBlanks( sal_False );
                    break;
                }

                aFInfo.SetFrm( pAktTxtFrm );

                // erstmal: wurden schon mal entsprechende Vorlagen
                //          vergeben, so behalte die bei, gehe zum
                //          naechsten Node.
                sal_uInt16 nPoolId = pAktTxtNd->GetTxtColl()->GetPoolFmtId();
                if( IsPoolUserFmt( nPoolId )
                        ? !aFlags.bChgUserColl
                        : ( RES_POOLCOLL_STANDARD != nPoolId &&
                           ( !aFlags.bAFmtByInput ||
                            (RES_POOLCOLL_TEXT_MOVE != nPoolId &&
                             RES_POOLCOLL_TEXT != nPoolId )) ))
                {
                    eStat = HAS_FMTCOLL;
                    break;
                }

                // teste auf Harte oder aus Vorlagen gesetzte LRSpaces
                if( IsPoolUserFmt( nPoolId ) ||
                    RES_POOLCOLL_STANDARD == nPoolId )
                {
                    short nSz;
                    SvxLRSpaceItem* pLRSpace;
                    if( SFX_ITEM_SET == pAktTxtNd->GetSwAttrSet().
                        GetItemState( RES_LR_SPACE, sal_True,
                                        (const SfxPoolItem**)&pLRSpace ) &&
                        ( 0 != (nSz = pLRSpace->GetTxtFirstLineOfst()) ||
                            0 != pLRSpace->GetTxtLeft() ) )
                    {
                        // Ausnahme: Numerierun/Aufzaehlung kann mit Einzug
                        //      existieren!!
                        if( IsEnumericChar( *pAktTxtNd ))
                        {
                            nLevel = CalcLevel( *pAktTxtNd, &nDigitLvl );
                            if( nLevel >= MAXLEVEL )
                                nLevel = MAXLEVEL-1;
                            BuildEnum( nLevel, nDigitLvl );
                            eStat = READ_NEXT_PARA;
                            break;
                        }


                        // nie zusammenfassen, so belassen
                        // (Opt. vielleicht als Ausnahmen nur Einzug)
                        bMoreLines = sal_True;

                        if( bReplaceStyles )
                        {
                            // dann setze doch eine unserer Vorlagen
                            if( 0 < nSz )           // positiver 1. Zeileneinzug
                                BuildIndent();
                            else if( 0 > nSz )      // negativer 1. Zeileneinzug
                                BuildNegIndent( aFInfo.GetLineStart() );
                            else if( pLRSpace->GetTxtLeft() )   // ist ein Einzug
                                BuildTextIndent();
                        }
                        eStat = READ_NEXT_PARA;
                        break;
                    }
                }

                nLevel = CalcLevel( *pAktTxtNd, &nDigitLvl );
                bMoreLines = !IsOneLine( *pAktTxtNd );
                pNxtNd = GetNextNode();
                if( pNxtNd )
                {
                    bNxtEmpty = IsEmptyLine( *pNxtNd );
                    bNxtAlpha = IsNoAlphaLine( *pNxtNd );
                    nNxtLevel = CalcLevel( *pNxtNd );

                    if( !bEmptyLine && HasBreakAttr( *pAktTxtNd ) )
                        bEmptyLine = sal_True;
                    if( !bNxtEmpty && HasBreakAttr( *pNxtNd ) )
                        bNxtEmpty = sal_True;

                    // fuer z.B. selbst definierte Einzuege oder
                    // rechts/zentierte Ausrichtung
//                  if( !nLevel && 0 != aFInfo.GetLineStart() )
//                      nLevel = 1;
                }
                else
                {
                    bNxtEmpty = sal_False; // sal_True;
                    bNxtAlpha = sal_False;
                    nNxtLevel = 0;
                }
                eStat = !bMoreLines ? IS_ONE_LINE : TST_ENUMERIC;
            }
            break;

        case IS_ONE_LINE:
            {
                eStat = TST_ENUMERIC;
                if( !bReplaceStyles )
                    break;

                String sClrStr( pAktTxtNd->GetTxt() );

                if( !DelLeadingBlanks( sClrStr ).Len() )
                {
                    bEmptyLine = sal_True;
                    eStat = READ_NEXT_PARA;
                    break;      // naechsten Absatz lesen
                }

                // Teste auf Ueberschrift
                if( !bEmptyLine || !IsFirstCharCapital( *pAktTxtNd ) ||
                    IsBlanksInString( *pAktTxtNd ) )
                    break;

                bEmptyLine = sal_False;
                String sEndClrStr( sClrStr );
                xub_StrLen nLen = DelTrailingBlanks( sEndClrStr ).Len();

                // nicht, dann teste auf Ueberschrift
                if( ':' == sEndClrStr.GetChar( nLen - 1 ) )
                {
//---------------------------------------------------------------------------
// Wie ist denn nun die Bedingung fuer die Ueberschrift auf Ebene 3 ??
// Zur Zeit: generell wenn am Ende ein ':' ist.
//
//                  if( bNxtEmpty || bNxtAlpha )
//                      !IsEnumericChar( *pNxtNd ) )
//---------------------------------------------------------------------------
                    {
                        BuildHeadLine( 2 );
                        eStat = READ_NEXT_PARA;
                        break;
                    }
                }
                else if( 256 <= sEndClrStr.GetChar( nLen-1 ) ||
                         !strchr( ",.;", sEndClrStr.GetChar( nLen-1 )) )
                {
                    if( bNxtEmpty || bNxtAlpha
                        || ( pNxtNd && IsEnumericChar( *pNxtNd ))

//---------------------------------------------------------------------------
// ist zum Verwechseln mit neg. Einzug !!
                        /*|| nLevel < nNxtLevel*/
//---------------------------------------------------------------------------

                        )
                    {
                        // wurde Level vom Text vorgegeben ?
//                      if( USHRT_MAX != nDigitLvl )
//                          nLevel = nDigitLvl;

                        // eine Ebene runter ?
                        if( nLevel >= MAXLEVEL )
                            nLevel = MAXLEVEL-1;

                        if( USHRT_MAX == nLastHeadLvl )
                            nLastHeadLvl = 0;
                        else if( nLastCalcHeadLvl < nLevel )
                        {
                            if( nLastHeadLvl+1 < MAXLEVEL )
                                ++nLastHeadLvl;
                        }
                        // eine Ebene hoch ?
                        else if( nLastCalcHeadLvl > nLevel )
                        {
                            if( nLastHeadLvl )
                                --nLastHeadLvl;
                        }
                        nLastCalcHeadLvl = nLevel;

                        if( aFlags.bAFmtByInput )
                            BuildHeadLine( nLevel );
                        else
                            BuildHeadLine( nLastHeadLvl );
                        eStat = READ_NEXT_PARA;
                        break;
                    }
                }
            }
            break;

        case TST_ENUMERIC:
            {
                bEmptyLine = sal_False;
                if( IsEnumericChar( *pAktTxtNd ))
                {
                    if( nLevel >= MAXLEVEL )
                        nLevel = MAXLEVEL-1;
                    BuildEnum( nLevel, nDigitLvl );
                    eStat = READ_NEXT_PARA;
                }
//JP 25.03.96: Vorlagen fuer Einzug zulassen
//              else if( aFlags.bAFmtByInput )
//                  eStat = READ_NEXT_PARA;
                else if( bReplaceStyles )
                    eStat = nLevel ? TST_IDENT : TST_NEG_IDENT;
                else
                    eStat = READ_NEXT_PARA;
            }
            break;

        case TST_IDENT:
            // Spaces am Anfang, dann teste doch mal auf Einzuege
            if( bMoreLines && nLevel )
            {
                SwTwips nSz = aFInfo.GetFirstIndent();
                if( 0 < nSz )           // positiver 1. Zeileneinzug
                    BuildIndent();
                else if( 0 > nSz )      // negativer 1. Zeileneinzug
                    BuildNegIndent( aFInfo.GetLineStart() );
                else                    // ist ein Einzug
                    BuildTextIndent();
                eStat = READ_NEXT_PARA;
            }
            else if( nLevel && pNxtNd && !bEnde &&
                     !bNxtEmpty && !bNxtAlpha && !nNxtLevel &&
                     !IsEnumericChar( *pNxtNd ) )
            {
                // ist ein Einzug
                BuildIndent();
                eStat = READ_NEXT_PARA;
            }
            else
                eStat = TST_TXT_BODY;
            break;

        case TST_NEG_IDENT:
            // keine Spaces am Anfang, dann teste doch mal auf neg. Einzuege
            {
                if( bMoreLines && !nLevel )
                {
                    SwTwips nSz = aFInfo.GetFirstIndent();
                    if( 0 < nSz )           // positiver 1. Zeileneinzug
                        BuildIndent();
                    else if( 0 > nSz )      // negativer 1. Zeileneinzug
                        BuildNegIndent( aFInfo.GetLineStart() );
                    else                    // ist ein kein Einzug
                        BuildText();
                    eStat = READ_NEXT_PARA;
                }
                else if( !nLevel && pNxtNd && !bEnde &&
                         !bNxtEmpty && !bNxtAlpha && nNxtLevel &&
                         !IsEnumericChar( *pNxtNd ) )
                {
                    // ist ein neg. Einzug
                    BuildNegIndent( aFInfo.GetLineStart() );
                    eStat = READ_NEXT_PARA;
                }
                else
                    eStat = TST_TXT_BODY;
            }
            break;

        case TST_TXT_BODY:
            {
                if( bMoreLines )
                {
                    SwTwips nSz = aFInfo.GetFirstIndent();
                    if( 0 < nSz )           // positiver 1. Zeileneinzug
                        BuildIndent();
                    else if( 0 > nSz )      // negativer 1. Zeileneinzug
                        BuildNegIndent( aFInfo.GetLineStart() );
                    else if( nLevel )       // ist ein Einzug
                        BuildTextIndent();
                    else
                        BuildText();
                }
                else if( nLevel )
                    BuildTextIndent();
                else
                    BuildText();
                eStat = READ_NEXT_PARA;
            }
            break;

        case HAS_FMTCOLL:
            {
                // erstmal: wurden schon mal entsprechende Vorlagen
                //          vergeben, so behalte die bei, gehe zum
                //          naechsten Node.
                bEmptyLine = sal_False;
                eStat = READ_NEXT_PARA;
                // loesche alle Blanks am Anfang/Ende
                // und alle mitten drin
                //JP 29.04.98: erstmal nur alle "mitten drin".
                DelMoreLinesBlanks( sal_False );

                // behandel die harte Attributierung
                if( pAktTxtNd->HasSwAttrSet() )
                {
                    short nSz;
                    SvxLRSpaceItem* pLRSpace;
                    if( bReplaceStyles &&
                        SFX_ITEM_SET == pAktTxtNd->GetSwAttrSet().
                        GetItemState( RES_LR_SPACE, sal_False,
                                        (const SfxPoolItem**)&pLRSpace ) &&
                        ( 0 != (nSz = pLRSpace->GetTxtFirstLineOfst()) ||
                            0 != pLRSpace->GetTxtLeft() ) )
                    {
                        // dann setze doch eine unserer Vorlagen
                        if( 0 < nSz )           // positiver 1. Zeileneinzug
                            BuildIndent();
                        else if( 0 > nSz )      // negativer 1. Zeileneinzug
                        {
                            BuildNegIndent( aFInfo.GetLineStart() );
                        }
                        else if( pLRSpace->GetTxtLeft() )   // ist ein Einzug
                            BuildTextIndent();
                        else
                            BuildText();
                    }
                }
            }
            break;

        case IS_ENDE:
            bEnde = sal_True;
            break;
        }
    }

    if( aFlags.bWithRedlining )
        pDoc->SetAutoFmtRedline( sal_False );
    pDoc->SetRedlineMode( eOldMode );

    // restore undo (in case it has been changed)
    pDoc->GetIDocumentUndoRedo().DoUndo(bUndoState);

    // Prozent-Anzeige wieder abschalten
    if( !aFlags.bAFmtByInput )
        ::EndProgress( pDoc->GetDocShell() );
}

void SwEditShell::AutoFormat( const SvxSwAutoFmtFlags* pAFlags )
{
    SwWait* pWait = 0;

    SET_CURR_SHELL( this );
    StartAllAction();
    StartUndo( UNDO_AUTOFORMAT );

    SvxSwAutoFmtFlags aAFFlags;     // erst mal default - Werte
    if( pAFlags )                   // oder doch angegeben ??
    {
        aAFFlags = *pAFlags;
        if( !aAFFlags.bAFmtByInput )
            pWait = new SwWait( *GetDoc()->GetDocShell(), sal_True );
    }

    SwPaM* pCrsr = GetCrsr();
    // es gibt mehr als einen oder ist eine Selektion offen
    if( pCrsr->GetNext() != pCrsr || pCrsr->HasMark() )
    {
        FOREACHPAM_START(this)
            if( PCURCRSR->HasMark() )
            {
                SwAutoFormat aFmt( this, aAFFlags, &PCURCRSR->Start()->nNode,
                                     &PCURCRSR->End()->nNode );
            }
        FOREACHPAM_END()
    }
    else
    {
        SwAutoFormat aFmt( this, aAFFlags );
    }

    EndUndo( UNDO_AUTOFORMAT );
    EndAllAction();

    delete pWait;
}


void SwEditShell::AutoFmtBySplitNode()
{
    SET_CURR_SHELL( this );
    SwPaM* pCrsr = GetCrsr();
    if( pCrsr->GetNext() == pCrsr && pCrsr->Move( fnMoveBackward, fnGoNode ) )
    {
        StartAllAction();
        StartUndo( UNDO_AUTOFORMAT );

        sal_Bool bRange = sal_False;
        pCrsr->SetMark();
        SwIndex* pCntnt = &pCrsr->GetMark()->nContent;
        if( pCntnt->GetIndex() )
        {
            *pCntnt = 0;
            bRange = sal_True;
        }
        else
        {
            // dann einen Node zurueckspringen
            SwNodeIndex aNdIdx( pCrsr->GetMark()->nNode, -1 );
            SwTxtNode* pTxtNd = aNdIdx.GetNode().GetTxtNode();
            if( pTxtNd && pTxtNd->GetTxt().Len() )
            {
                pCntnt->Assign( pTxtNd, 0 );
                pCrsr->GetMark()->nNode = aNdIdx;
                bRange = sal_True;
            }
        }

        if( bRange )
        {
            Push();     // Cursor sichern

            SvxSwAutoFmtFlags aAFFlags = *GetAutoFmtFlags();        // erst mal default - Werte

            SwAutoFormat aFmt( this, aAFFlags, &pCrsr->GetMark()->nNode,
                                    &pCrsr->GetPoint()->nNode );

            //JP 30.09.96: das DoTable() verlaesst sich auf das PopCrsr
            //              und MoveCrsr!
            Pop( sal_False );
            pCrsr = GetCrsr();
        }
        pCrsr->DeleteMark();
        pCrsr->Move( fnMoveForward, fnGoNode );

        EndUndo( UNDO_AUTOFORMAT );
        EndAllAction();
    }
}

SvxSwAutoFmtFlags* SwEditShell::GetAutoFmtFlags()
{
    if (!pAutoFmtFlags)
        pAutoFmtFlags = new SvxSwAutoFmtFlags;

    return pAutoFmtFlags;
}

void SwEditShell::SetAutoFmtFlags(SvxSwAutoFmtFlags * pFlags)
{
    SvxSwAutoFmtFlags* pEditFlags = GetAutoFmtFlags();

    pEditFlags->bSetNumRule     = pFlags->bSetNumRule;
    pEditFlags->bChgEnumNum     = pFlags->bChgEnumNum;
    pEditFlags->bSetBorder      = pFlags->bSetBorder;
    pEditFlags->bCreateTable    = pFlags->bCreateTable;
    pEditFlags->bReplaceStyles  = pFlags->bReplaceStyles;
    pEditFlags->bAFmtByInpDelSpacesAtSttEnd =
                                    pFlags->bAFmtByInpDelSpacesAtSttEnd;
    pEditFlags->bAFmtByInpDelSpacesBetweenLines =
                                    pFlags->bAFmtByInpDelSpacesBetweenLines;

    //JP 15.12.98: BulletZeichen und Font in die "normalen" kopieren,
    //          weil beim Autoformat nur mit diesen gearbeitet wird!
    pEditFlags->cBullet             = pFlags->cByInputBullet;
    pEditFlags->aBulletFont         = pFlags->aByInputBulletFont;
    pEditFlags->cByInputBullet      = pFlags->cByInputBullet;
    pEditFlags->aByInputBulletFont  = pFlags->aByInputBulletFont;
}
<|MERGE_RESOLUTION|>--- conflicted
+++ resolved
@@ -2271,54 +2271,6 @@
     eStat = READ_NEXT_PARA;
     while( !bEnde )
     {
-<<<<<<< HEAD
-        // #95884# limit redline array size to prevent overflow and to conserve
-        // memory
-        if( pDoc->HasTooManyUndos() )
-        {
-            DBG_ASSERT( bUndoState, "undo overflow without undo?" );
-
-            //ask user
-            short nResult = m_nActionWhileAutoformatUndoBufferOverflow; // TODO: #102007# read the last decision of the user from configuration
-            if(m_bAskForCancelUndoWhileBufferOverflow) // #102007# TODO: read the last decision of the user from configuration
-            {
-                Window* pParent = pEditShell?pEditShell->GetWin():NULL;
-                WarningBox aWarning( pParent,SW_RES(MSG_DISABLE_UNDO_QUESTION));
-                aWarning.SetDefaultCheckBoxText();
-                sal_uInt16 nDefaultButton = nResult==RET_YES?BUTTONID_YES:(nResult==RET_NO?BUTTONID_NO:BUTTONID_CANCEL);
-                aWarning.SetFocusButton(nDefaultButton);
-                nResult     = aWarning.Execute();
-                m_bAskForCancelUndoWhileBufferOverflow = !aWarning.GetCheckBoxState();
-                m_nActionWhileAutoformatUndoBufferOverflow = nResult;
-                // TODO: #102007# store m_bAskForCancelUndoWhileBufferOverflow in configuration
-                // TODO: #102007# store m_nActionWhileAutoformatUndoBufferOverflow in configuration
-            }
-
-            DBG_ASSERT( (nResult == RET_YES) || (nResult == RET_CANCEL) || (nResult == RET_NO),
-                        "unexpected result" );
-
-            if( nResult == RET_YES )
-            {
-                // turn off undo and continue
-                pDoc->DoUndo( sal_False );
-                pDoc->DelAllUndoObj();
-            }
-            else if( nResult == RET_NO )
-            {
-                //stop autoformatting and keep changes
-                eStat = IS_ENDE;
-            }
-            else if( nResult == RET_CANCEL )
-            {
-                //cancel autoformatting and undo changes
-                eStat = IS_ENDE;
-
-                // TODO: #102004# undo changes
-            }
-        }
-
-=======
->>>>>>> 5b7dc4c9
         switch( eStat )
         {
         case READ_NEXT_PARA:
