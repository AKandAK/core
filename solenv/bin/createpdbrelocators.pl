--- conflicted
+++ resolved
@@ -75,13 +75,8 @@
     print STDERR "$script_name: INAPTH or UPDMINOR not set!\n";
     exit(1);
 }
-<<<<<<< HEAD
-
-my $rc = CreatePDBRelocators::create_pdb_relocators($inpath, $milestoneext, "");
-=======
 my $relocators = CreatePDBRelocators->new();
-my $rc = $relocators->create_pdb_relocators($inpath, $milestone, "");
->>>>>>> 23fb6b01
+my $rc = $relocators->create_pdb_relocators($inpath, $milestoneext, "");
 
 if ( !$rc ) {
     print STDERR "$script_name: creating PDB relocators failed!\n";
