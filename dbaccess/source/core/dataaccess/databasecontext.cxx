/*************************************************************************
 *
 * DO NOT ALTER OR REMOVE COPYRIGHT NOTICES OR THIS FILE HEADER.
 *
 * Copyright 2008 by Sun Microsystems, Inc.
 *
 * OpenOffice.org - a multi-platform office productivity suite
 *
 * $RCSfile: databasecontext.cxx,v $
 * $Revision: 1.43.4.3 $
 *
 * This file is part of OpenOffice.org.
 *
 * OpenOffice.org is free software: you can redistribute it and/or modify
 * it under the terms of the GNU Lesser General Public License version 3
 * only, as published by the Free Software Foundation.
 *
 * OpenOffice.org is distributed in the hope that it will be useful,
 * but WITHOUT ANY WARRANTY; without even the implied warranty of
 * MERCHANTABILITY or FITNESS FOR A PARTICULAR PURPOSE.  See the
 * GNU Lesser General Public License version 3 for more details
 * (a copy is included in the LICENSE file that accompanied this code).
 *
 * You should have received a copy of the GNU Lesser General Public License
 * version 3 along with OpenOffice.org.  If not, see
 * <http://www.openoffice.org/license.html>
 * for a copy of the LGPLv3 License.
 *
 ************************************************************************/

// MARKER(update_precomp.py): autogen include statement, do not remove
#include "precompiled_dbaccess.hxx"

#include "apitools.hxx"
#include "core_resource.hrc"
#include "core_resource.hxx"
#include "databasecontext.hxx"
#include "databasedocument.hxx"
#include "databaseregistrations.hxx"
#include "datasource.hxx"
#include "dbastrings.hrc"
#include "module_dba.hxx"

/** === being UNO includes === **/
#include <com/sun/star/beans/NamedValue.hpp>
#include <com/sun/star/beans/PropertyAttribute.hpp>
#include <com/sun/star/beans/XPropertySet.hpp>
#include <com/sun/star/document/MacroExecMode.hpp>
#include <com/sun/star/document/XFilter.hpp>
#include <com/sun/star/document/XImporter.hpp>
#include <com/sun/star/frame/XDesktop.hpp>
#include <com/sun/star/frame/XModel.hpp>
#include <com/sun/star/frame/XModel2.hpp>
#include <com/sun/star/frame/XTerminateListener.hpp>
#include <com/sun/star/lang/DisposedException.hpp>
#include <com/sun/star/registry/InvalidRegistryException.hpp>
#include <com/sun/star/sdbc/XDataSource.hpp>
#include <com/sun/star/task/InteractionClassification.hpp>
#include <com/sun/star/ucb/InteractiveIOException.hpp>
#include <com/sun/star/ucb/IOErrorCode.hpp>
#include <com/sun/star/util/XCloseable.hpp>
/** === end UNO includes === **/

#include <basic/basmgr.hxx>
#include <comphelper/enumhelper.hxx>
#include <comphelper/evtlistenerhlp.hxx>
#include <comphelper/namedvaluecollection.hxx>
#include <comphelper/processfactory.hxx>
#include <comphelper/sequence.hxx>
#include <cppuhelper/implbase1.hxx>
#include <cppuhelper/typeprovider.hxx>
#include <cppuhelper/exc_hlp.hxx>
#include <svtools/filenotation.hxx>
#include <tools/debug.hxx>
#include <tools/diagnose_ex.h>
#include <tools/fsys.hxx>
#include <tools/urlobj.hxx>
#include <ucbhelper/content.hxx>
#include <unotools/confignode.hxx>
#include <unotools/sharedunocomponent.hxx>
#include <list>
#include <boost/bind.hpp>

using namespace ::com::sun::star::sdbc;
using namespace ::com::sun::star::sdb;
using namespace ::com::sun::star::beans;
using namespace ::com::sun::star::uno;
using namespace ::com::sun::star::document;
using namespace ::com::sun::star::frame;
using namespace ::com::sun::star::lang;
using namespace ::com::sun::star::container;
using namespace ::com::sun::star::util;
using namespace ::com::sun::star::registry;
using namespace ::com::sun::star;
using namespace ::cppu;
using namespace ::osl;
using namespace ::utl;

using ::com::sun::star::task::InteractionClassification_ERROR;
using ::com::sun::star::ucb::IOErrorCode_NO_FILE;
using ::com::sun::star::ucb::InteractiveIOException;
using ::com::sun::star::ucb::IOErrorCode_NOT_EXISTING;
using ::com::sun::star::ucb::IOErrorCode_NOT_EXISTING_PATH;

//==========================================================================

extern "C" void SAL_CALL createRegistryInfo_ODatabaseContext()
{
    static ::dba::OLegacySingletonRegistration< ::dbaccess::ODatabaseContext > aODatabaseContext_AutoRegistration;
}

//........................................................................
namespace dbaccess
{
//........................................................................

    // .............................................................................
        typedef ::cppu::WeakImplHelper1 <   XTerminateListener
                                        >   DatabaseDocumentLoader_Base;
        class DatabaseDocumentLoader : public DatabaseDocumentLoader_Base
        {
        private:
            Reference< XDesktop >               m_xDesktop;
            ::std::list< const ODatabaseModelImpl* >  m_aDatabaseDocuments;

        public:
            DatabaseDocumentLoader( const comphelper::ComponentContext& _aContext);

            inline void append(const ODatabaseModelImpl& _rModelImpl )
            {
                m_aDatabaseDocuments.push_back(&_rModelImpl);
            }
            inline void remove(const ODatabaseModelImpl& _rModelImpl) { m_aDatabaseDocuments.remove(&_rModelImpl); }

        private:
            // XTerminateListener
            virtual void SAL_CALL queryTermination( const lang::EventObject& Event ) throw (TerminationVetoException, RuntimeException);
            virtual void SAL_CALL notifyTermination( const lang::EventObject& Event ) throw (RuntimeException);
            // XEventListener
            virtual void SAL_CALL disposing( const ::com::sun::star::lang::EventObject& Source ) throw (::com::sun::star::uno::RuntimeException);
        };

        // .............................................................................
        DatabaseDocumentLoader::DatabaseDocumentLoader( const comphelper::ComponentContext& _aContext )
        {
            acquire();
            try
            {
                m_xDesktop.set( _aContext.createComponent( (rtl::OUString)SERVICE_FRAME_DESKTOP ), UNO_QUERY_THROW );
                m_xDesktop->addTerminateListener( this );
            }
            catch( const Exception& )
            {
                DBG_UNHANDLED_EXCEPTION();
            }
        }

        struct TerminateFunctor : ::std::unary_function<ODatabaseModelImpl* , void>
        {
            void operator()( const ODatabaseModelImpl* _pModelImpl ) const
            {
                try
                {
                    const Reference< XModel2> xModel( _pModelImpl ->getModel_noCreate(),UNO_QUERY_THROW );
                    if ( !xModel->getControllers()->hasMoreElements() )
                    {
                        Reference<util::XCloseable> xCloseable(xModel,UNO_QUERY_THROW);
                        xCloseable->close(sal_False);
                    } // if ( !xModel->getControllers()->hasMoreElements() )
                }
                catch(const CloseVetoException&)
                {
                    throw TerminationVetoException();
                }
            }
        };
        // .............................................................................
        void SAL_CALL DatabaseDocumentLoader::queryTermination( const lang::EventObject& /*Event*/ ) throw (TerminationVetoException, RuntimeException)
        {
            ::std::list< const ODatabaseModelImpl* > aCopy(m_aDatabaseDocuments);
            ::std::for_each(aCopy.begin(),aCopy.end(),TerminateFunctor());
        }

        // .............................................................................
        void SAL_CALL DatabaseDocumentLoader::notifyTermination( const lang::EventObject& /*Event*/ ) throw (RuntimeException)
        {
        }
        // .............................................................................
        void SAL_CALL DatabaseDocumentLoader::disposing( const lang::EventObject& /*Source*/ ) throw (RuntimeException)
        {
        }

//= ODatabaseContext
//==========================================================================
//--------------------------------------------------------------------------
ODatabaseContext::ODatabaseContext( const Reference< XComponentContext >& _rxContext )
    :DatabaseAccessContext_Base(m_aMutex)
    ,m_aContext( _rxContext )
    ,m_aContainerListeners(m_aMutex)
{
    m_pDatabaseDocumentLoader = new DatabaseDocumentLoader( m_aContext );
    ::basic::BasicManagerRepository::registerCreationListener( *this );

    osl_incrementInterlockedCount( &m_refCount );
    {
        m_xDBRegistrationAggregate.set( createDataSourceRegistrations( m_aContext ), UNO_SET_THROW );
        m_xDatabaseRegistrations.set( m_xDBRegistrationAggregate, UNO_QUERY_THROW );

        m_xDBRegistrationAggregate->setDelegator( *this );
    }
    osl_decrementInterlockedCount( &m_refCount );
}

//--------------------------------------------------------------------------
ODatabaseContext::~ODatabaseContext()
{
    ::basic::BasicManagerRepository::revokeCreationListener( *this );
    if ( m_pDatabaseDocumentLoader )
        m_pDatabaseDocumentLoader->release();

    m_xDBRegistrationAggregate->setDelegator( NULL );
    m_xDBRegistrationAggregate.clear();
    m_xDatabaseRegistrations.clear();
}

// Helper
//------------------------------------------------------------------------------
rtl::OUString ODatabaseContext::getImplementationName_static() throw( RuntimeException )

{
    return ::rtl::OUString(RTL_CONSTASCII_USTRINGPARAM("com.sun.star.comp.dba.ODatabaseContext"));
}

//------------------------------------------------------------------------------
Reference< XInterface > ODatabaseContext::Create(const Reference< XComponentContext >& _rxContext)
{
    return *( new ODatabaseContext( _rxContext ) );
}

//------------------------------------------------------------------------------
Sequence< rtl::OUString > ODatabaseContext::getSupportedServiceNames_static(void) throw( RuntimeException )
{
    Sequence< ::rtl::OUString > aSNS( 1 );
    aSNS[0] = SERVICE_SDB_DATABASECONTEXT;
    return aSNS;
}

// XServiceInfo
//------------------------------------------------------------------------------
rtl::OUString ODatabaseContext::getImplementationName(  ) throw(RuntimeException)
{
    return getImplementationName_static();
}

//------------------------------------------------------------------------------
sal_Bool ODatabaseContext::supportsService( const ::rtl::OUString& _rServiceName ) throw (RuntimeException)
{
    return ::comphelper::findValue(getSupportedServiceNames(), _rServiceName, sal_True).getLength() != 0;
}

//------------------------------------------------------------------------------
Sequence< ::rtl::OUString > ODatabaseContext::getSupportedServiceNames(  ) throw (RuntimeException)
{
    return getSupportedServiceNames_static();
}

//--------------------------------------------------------------------------
Reference< XInterface > ODatabaseContext::impl_createNewDataSource()
{
    ::rtl::Reference<ODatabaseModelImpl> pImpl( new ODatabaseModelImpl( m_aContext.getLegacyServiceFactory(), *this ) );
    Reference< XDataSource > xDataSource( pImpl->getOrCreateDataSource() );

    return xDataSource.get();
}

//--------------------------------------------------------------------------
Reference< XInterface > SAL_CALL ODatabaseContext::createInstance(  ) throw (Exception, RuntimeException)
{
    // for convenience of the API user, we ensure the document is fully initialized (effectively: XLoadable::initNew
    // has been called at the DatabaseDocument).
    return impl_createNewDataSource();
}

//--------------------------------------------------------------------------
Reference< XInterface > SAL_CALL ODatabaseContext::createInstanceWithArguments( const Sequence< Any >& _rArguments ) throw (Exception, RuntimeException)
{
    ::comphelper::NamedValueCollection aArgs( _rArguments );
    ::rtl::OUString sURL = aArgs.getOrDefault( (::rtl::OUString)INFO_POOLURL, ::rtl::OUString() );

    Reference< XInterface > xDataSource;
    if ( sURL.getLength() )
        xDataSource = getObject( sURL );

    if ( !xDataSource.is() )
        xDataSource = impl_createNewDataSource();

    return xDataSource;
}
// DatabaseAccessContext_Base
//------------------------------------------------------------------------------
void ODatabaseContext::disposing()
{
    // notify our listener
    com::sun::star::lang::EventObject aDisposeEvent(static_cast< XContainer* >(this));
    m_aContainerListeners.disposeAndClear(aDisposeEvent);

    // dispose the data sources
    ObjectCache::iterator aEnd = m_aDatabaseObjects.end();
    for (   ObjectCache::iterator   aIter = m_aDatabaseObjects.begin();
            aIter != aEnd;
            ++aIter
        )
    {
        aIter->second->dispose();
    }
    m_aDatabaseObjects.clear();
}

// XNamingService
//------------------------------------------------------------------------------
Reference< XInterface >  ODatabaseContext::getRegisteredObject(const rtl::OUString& _rName) throw( Exception, RuntimeException )
{
    MutexGuard aGuard(m_aMutex);
    ::connectivity::checkDisposed(DatabaseAccessContext_Base::rBHelper.bDisposed);

    ::rtl::OUString sURL( getDatabaseLocation( _rName ) );

    if ( !sURL.getLength() )
        // there is a registration for this name, but no URL
        throw IllegalArgumentException();

    // check if URL is already loaded
    Reference< XInterface > xExistent = getObject( sURL );
    if ( xExistent.is() )
        return xExistent;

    return loadObjectFromURL( _rName, sURL );
}
// -----------------------------------------------------------------------------
Reference< XInterface > ODatabaseContext::loadObjectFromURL(const ::rtl::OUString& _rName,const ::rtl::OUString& _sURL)
{
    INetURLObject aURL( _sURL );
    if ( aURL.GetProtocol() == INET_PROT_NOT_VALID )
        throw NoSuchElementException( _rName, *this );

    try
    {
        ::ucbhelper::Content aContent( _sURL, NULL );
        if ( !aContent.isDocument() )
            throw InteractiveIOException(
                _sURL, *this, InteractionClassification_ERROR, IOErrorCode_NO_FILE
            );
    }
    catch ( const InteractiveIOException& e )
    {
        if  (   ( e.Code == IOErrorCode_NO_FILE )
            ||  ( e.Code == IOErrorCode_NOT_EXISTING )
            ||  ( e.Code == IOErrorCode_NOT_EXISTING_PATH )
            )
        {
            // #i40463# #i39187#
            String sErrorMessage( DBACORE_RESSTRING( RID_STR_FILE_DOES_NOT_EXIST ) );
            ::svt::OFileNotation aTransformer( _sURL );
            sErrorMessage.SearchAndReplaceAscii( "$file$", aTransformer.get( ::svt::OFileNotation::N_SYSTEM ) );

            SQLException aError;
            aError.Message = sErrorMessage;

            throw WrappedTargetException( _sURL, *this, makeAny( aError ) );
        }
        throw WrappedTargetException( _sURL, *this, ::cppu::getCaughtException() );
    }
    catch( const Exception& )
    {
        throw WrappedTargetException( _sURL, *this, ::cppu::getCaughtException() );
    }

    OSL_ENSURE( m_aDatabaseObjects.find( _sURL ) == m_aDatabaseObjects.end(),
        "ODatabaseContext::loadObjectFromURL: not intended for already-cached objects!" );

    ::rtl::Reference< ODatabaseModelImpl > pModelImpl;
    {
        pModelImpl.set( new ODatabaseModelImpl( _rName, m_aContext.getLegacyServiceFactory(), *this ) );

        Reference< XModel > xModel( pModelImpl->createNewModel_deliverOwnership( false ), UNO_SET_THROW );
        Reference< XLoadable > xLoad( xModel, UNO_QUERY_THROW );

        ::comphelper::NamedValueCollection aArgs;
        aArgs.put( "URL", _sURL );
        aArgs.put( "MacroExecutionMode", MacroExecMode::USE_CONFIG );
        aArgs.put( "InteractionHandler", m_aContext.createComponent( "com.sun.star.sdb.InteractionHandler" ) );

        Sequence< PropertyValue > aResource( aArgs.getPropertyValues() );
        xLoad->load( aResource );
        xModel->attachResource( _sURL, aResource );

        ::utl::CloseableComponent aEnsureClose( xModel );
    }

    setTransientProperties( _sURL, *pModelImpl );

    return pModelImpl->getOrCreateDataSource().get();
}
// -----------------------------------------------------------------------------
void ODatabaseContext::appendAtTerminateListener(const ODatabaseModelImpl& _rDataSourceModel)
{
    m_pDatabaseDocumentLoader->append(_rDataSourceModel);
}
// -----------------------------------------------------------------------------
void ODatabaseContext::removeFromTerminateListener(const ODatabaseModelImpl& _rDataSourceModel)
{
    m_pDatabaseDocumentLoader->remove(_rDataSourceModel);
}
// -----------------------------------------------------------------------------
void ODatabaseContext::setTransientProperties(const ::rtl::OUString& _sURL, ODatabaseModelImpl& _rDataSourceModel )
{
    if ( m_aDatasourceProperties.end() == m_aDatasourceProperties.find(_sURL) )
        return;
    try
    {
        ::rtl::OUString sAuthFailedPassword;
        Reference< XPropertySet > xDSProps( _rDataSourceModel.getOrCreateDataSource(), UNO_QUERY_THROW );
        const Sequence< PropertyValue >& rSessionPersistentProps = m_aDatasourceProperties[_sURL];
        const PropertyValue* pProp = rSessionPersistentProps.getConstArray();
        const PropertyValue* pPropsEnd = rSessionPersistentProps.getConstArray() + rSessionPersistentProps.getLength();
        for ( ; pProp != pPropsEnd; ++pProp )
        {
            if ( pProp->Name.equalsAscii( "AuthFailedPassword" ) )
            {
                OSL_VERIFY( pProp->Value >>= sAuthFailedPassword );
            }
            else
            {
                xDSProps->setPropertyValue( pProp->Name, pProp->Value );
            }
        }

        _rDataSourceModel.m_sFailedPassword = sAuthFailedPassword;
    }
    catch( const Exception& )
    {
        DBG_UNHANDLED_EXCEPTION();
    }
}

//------------------------------------------------------------------------------
void ODatabaseContext::registerObject(const rtl::OUString& _rName, const Reference< XInterface > & _rxObject) throw( Exception, RuntimeException )
{
    MutexGuard aGuard(m_aMutex);
    ::connectivity::checkDisposed(DatabaseAccessContext_Base::rBHelper.bDisposed);

    if ( !_rName.getLength() )
        throw IllegalArgumentException( ::rtl::OUString(), *this, 1 );

    Reference< XDocumentDataSource > xDocDataSource( _rxObject, UNO_QUERY );
    Reference< XModel > xModel( xDocDataSource.is() ? xDocDataSource->getDatabaseDocument() : Reference< XOfficeDatabaseDocument >(), UNO_QUERY );
    if ( !xModel.is() )
        throw IllegalArgumentException( ::rtl::OUString(), *this, 2 );

    ::rtl::OUString sURL = xModel->getURL();
    if ( !sURL.getLength() )
        throw IllegalArgumentException( DBACORE_RESSTRING( RID_STR_DATASOURCE_NOT_STORED ), *this, 2 );

    registerDatabaseLocation( _rName, sURL );

    ODatabaseSource::setName( xDocDataSource, _rName, ODatabaseSource::DBContextAccess() );

    // notify our container listeners
    ContainerEvent aEvent(static_cast<XContainer*>(this), makeAny(_rName), makeAny(_rxObject), Any());
    m_aContainerListeners.notifyEach( &XContainerListener::elementInserted, aEvent );
}

//------------------------------------------------------------------------------
void ODatabaseContext::storeTransientProperties( ODatabaseModelImpl& _rModelImpl)
{
    Reference< XPropertySet > xSource( _rModelImpl.getOrCreateDataSource(), UNO_QUERY );
    ::comphelper::NamedValueCollection aRememberProps;

    try
    {
        // get the info about the properties, check which ones are transient and not readonly
        Reference< XPropertySetInfo > xSetInfo;
        if (xSource.is())
            xSetInfo = xSource->getPropertySetInfo();
        Sequence< Property > aProperties;
        if (xSetInfo.is())
            aProperties = xSetInfo->getProperties();

        if (aProperties.getLength())
        {
            const Property* pProperties = aProperties.getConstArray();
            for ( sal_Int32 i=0; i<aProperties.getLength(); ++i, ++pProperties )
            {
                if  (   ( ( pProperties->Attributes & PropertyAttribute::TRANSIENT) != 0 )
                    &&  ( ( pProperties->Attributes & PropertyAttribute::READONLY) == 0 )
                    )
                {
                    // found such a property
                    aRememberProps.put( pProperties->Name, xSource->getPropertyValue( pProperties->Name ) );
                }
            }
        }
    }
    catch ( const Exception& )
    {
        DBG_UNHANDLED_EXCEPTION();
    }

    // additionally, remember the "failed password", which is not available as property
    // #i86178# / 2008-02-19 / frank.schoenheit@sun.com
    aRememberProps.put( "AuthFailedPassword", _rModelImpl.m_sFailedPassword );

    ::rtl::OUString sDocumentURL( _rModelImpl.getURL() );
    if ( m_aDatabaseObjects.find( sDocumentURL ) != m_aDatabaseObjects.end() )
    {
        m_aDatasourceProperties[ sDocumentURL ] = aRememberProps.getPropertyValues();
    }
    else if ( m_aDatabaseObjects.find( _rModelImpl.m_sName ) != m_aDatabaseObjects.end() )
    {
        OSL_ENSURE( false, "ODatabaseContext::storeTransientProperties: a database document register by name? This shouldn't happen anymore!" );
            // all the code should have been changed so that registration is by URL only
        m_aDatasourceProperties[ _rModelImpl.m_sName ] = aRememberProps.getPropertyValues();
    }
    else
    {
        OSL_ENSURE( ( sDocumentURL.getLength() == 0 ) && ( _rModelImpl.m_sName.getLength() == 0 ),
            "ODatabaseContext::storeTransientProperties: a non-empty data source which I do not know?!" );
    }
}

//------------------------------------------------------------------------------
void SAL_CALL ODatabaseContext::addContainerListener( const Reference< XContainerListener >& _rxListener ) throw(RuntimeException)
{
    m_aContainerListeners.addInterface(_rxListener);
}

//------------------------------------------------------------------------------
void SAL_CALL ODatabaseContext::removeContainerListener( const Reference< XContainerListener >& _rxListener ) throw(RuntimeException)
{
    m_aContainerListeners.removeInterface(_rxListener);
}

//------------------------------------------------------------------------------
void ODatabaseContext::revokeObject(const rtl::OUString& _rName) throw( Exception, RuntimeException )
{
    ClearableMutexGuard aGuard(m_aMutex);
    ::connectivity::checkDisposed(DatabaseAccessContext_Base::rBHelper.bDisposed);

    ::rtl::OUString sURL = getDatabaseLocation( _rName );

    revokeDatabaseLocation( _rName );
        // will throw if something goes wrong

    if ( m_aDatabaseObjects.find( _rName ) != m_aDatabaseObjects.end() )
    {
        m_aDatasourceProperties[ sURL ] = m_aDatasourceProperties[ _rName ];
    }

    // check if URL is already loaded
<<<<<<< HEAD
    ObjectCacheIterator aExistent = m_aDatabaseObjects.find(sURL);
    if ( aExistent != m_aDatabaseObjects.end() )
        m_aDatabaseObjects.erase(aExistent);
=======
    ObjectCacheIterator aExistent = m_aDatabaseObjects.find( sURL );
    if ( aExistent != m_aDatabaseObjects.end() )
        m_aDatabaseObjects.erase( aExistent );
>>>>>>> 954c326e

    // notify our container listeners
    ContainerEvent aEvent( *this, makeAny( _rName ), Any(), Any() );
    aGuard.clear();
    m_aContainerListeners.notifyEach( &XContainerListener::elementRemoved, aEvent );
}

//------------------------------------------------------------------------------
::sal_Bool SAL_CALL ODatabaseContext::hasRegisteredDatabase( const ::rtl::OUString& _Name ) throw (IllegalArgumentException, RuntimeException)
{
    return m_xDatabaseRegistrations->hasRegisteredDatabase( _Name );
}

//------------------------------------------------------------------------------
Sequence< ::rtl::OUString > SAL_CALL ODatabaseContext::getRegistrationNames() throw (RuntimeException)
{
    return m_xDatabaseRegistrations->getRegistrationNames();
}

//------------------------------------------------------------------------------
::rtl::OUString SAL_CALL ODatabaseContext::getDatabaseLocation( const ::rtl::OUString& _Name ) throw (IllegalArgumentException, NoSuchElementException, RuntimeException)
{
    return m_xDatabaseRegistrations->getDatabaseLocation( _Name );
}

//------------------------------------------------------------------------------
void SAL_CALL ODatabaseContext::registerDatabaseLocation( const ::rtl::OUString& _Name, const ::rtl::OUString& _Location ) throw (IllegalArgumentException, ElementExistException, RuntimeException)
{
    m_xDatabaseRegistrations->registerDatabaseLocation( _Name, _Location );
}

//------------------------------------------------------------------------------
void SAL_CALL ODatabaseContext::revokeDatabaseLocation( const ::rtl::OUString& _Name ) throw (IllegalArgumentException, NoSuchElementException, IllegalAccessException, RuntimeException)
{
    m_xDatabaseRegistrations->revokeDatabaseLocation( _Name );
}

//------------------------------------------------------------------------------
void SAL_CALL ODatabaseContext::changeDatabaseLocation( const ::rtl::OUString& _Name, const ::rtl::OUString& _NewLocation ) throw (IllegalArgumentException, NoSuchElementException, IllegalAccessException, RuntimeException)
{
    m_xDatabaseRegistrations->changeDatabaseLocation( _Name, _NewLocation );
}

//------------------------------------------------------------------------------
::sal_Bool SAL_CALL ODatabaseContext::isDatabaseRegistrationReadOnly( const ::rtl::OUString& _Name ) throw (IllegalArgumentException, NoSuchElementException, RuntimeException)
{
    return m_xDatabaseRegistrations->isDatabaseRegistrationReadOnly( _Name );
}

//------------------------------------------------------------------------------
void SAL_CALL ODatabaseContext::addDatabaseRegistrationsListener( const Reference< XDatabaseRegistrationsListener >& _Listener ) throw (RuntimeException)
{
    m_xDatabaseRegistrations->addDatabaseRegistrationsListener( _Listener );
}

//------------------------------------------------------------------------------
void SAL_CALL ODatabaseContext::removeDatabaseRegistrationsListener( const Reference< XDatabaseRegistrationsListener >& _Listener ) throw (RuntimeException)
{
    m_xDatabaseRegistrations->removeDatabaseRegistrationsListener( _Listener );
}

// ::com::sun::star::container::XElementAccess
//------------------------------------------------------------------------------
Type ODatabaseContext::getElementType(  ) throw(RuntimeException)
{
    return::getCppuType(static_cast<Reference<XDataSource>*>(NULL));
}

//------------------------------------------------------------------------------
sal_Bool ODatabaseContext::hasElements(void) throw( RuntimeException )
{
    MutexGuard aGuard(m_aMutex);
    ::connectivity::checkDisposed(DatabaseAccessContext_Base::rBHelper.bDisposed);

    return 0 != getElementNames().getLength();
}

// ::com::sun::star::container::XEnumerationAccess
//------------------------------------------------------------------------------
Reference< ::com::sun::star::container::XEnumeration >  ODatabaseContext::createEnumeration(void) throw( RuntimeException )
{
    MutexGuard aGuard(m_aMutex);
    return new ::comphelper::OEnumerationByName(static_cast<XNameAccess*>(this));
}

// ::com::sun::star::container::XNameAccess
//------------------------------------------------------------------------------
Any ODatabaseContext::getByName(const rtl::OUString& _rName) throw( NoSuchElementException,
                                                          WrappedTargetException, RuntimeException )
{
    MutexGuard aGuard(m_aMutex);
    ::connectivity::checkDisposed(DatabaseAccessContext_Base::rBHelper.bDisposed);
    if ( !_rName.getLength() )
        throw NoSuchElementException(_rName, *this);

    try
    {
        Reference< XInterface > xExistent = getObject( _rName );
        if ( xExistent.is() )
            return makeAny( xExistent );

        // see whether this is an registered name
        ::rtl::OUString sURL;
        if ( hasRegisteredDatabase( _rName ) )
        {
            sURL = getDatabaseLocation( _rName );
            // is the object cached under its URL?
            xExistent = getObject( sURL );
        }
        else
            // interpret the name as URL
            sURL = _rName;

        if ( !xExistent.is() )
            // try to load this as URL
            xExistent = loadObjectFromURL( _rName, sURL );
        return makeAny( xExistent );
    }
    catch (NoSuchElementException&)
    {   // let these exceptions through
        throw;
    }
    catch (WrappedTargetException&)
    {   // let these exceptions through
        throw;
    }
    catch (RuntimeException&)
    {   // let these exceptions through
        throw;
    }
    catch (Exception& e)
    {   // exceptions other than the speciafied ones -> wrap
        Any aError = ::cppu::getCaughtException();
        throw WrappedTargetException(_rName, *this, aError );
    }
}

//------------------------------------------------------------------------------
Sequence< rtl::OUString > ODatabaseContext::getElementNames(void) throw( RuntimeException )
{
    MutexGuard aGuard(m_aMutex);
    ::connectivity::checkDisposed(DatabaseAccessContext_Base::rBHelper.bDisposed);

    return getRegistrationNames();
}

//------------------------------------------------------------------------------
sal_Bool ODatabaseContext::hasByName(const rtl::OUString& _rName) throw( RuntimeException )
{
    MutexGuard aGuard(m_aMutex);
    ::connectivity::checkDisposed(DatabaseAccessContext_Base::rBHelper.bDisposed);

    return hasRegisteredDatabase( _rName );
}

// -----------------------------------------------------------------------------
Reference< XInterface > ODatabaseContext::getObject( const ::rtl::OUString& _rURL )
{
    ObjectCacheIterator aFind = m_aDatabaseObjects.find( _rURL );
    Reference< XInterface > xExistent;
    if ( aFind != m_aDatabaseObjects.end() )
        xExistent = aFind->second->getOrCreateDataSource();
    return xExistent;
}
// -----------------------------------------------------------------------------
void ODatabaseContext::registerDatabaseDocument( ODatabaseModelImpl& _rModelImpl )
{
    ::rtl::OUString sURL( _rModelImpl.getURL() );
#if OSL_DEBUG_LEVEL > 1
    OSL_TRACE( "DatabaseContext: registering %s", ::rtl::OUStringToOString( sURL, RTL_TEXTENCODING_UTF8 ).getStr() );
#endif
    if ( m_aDatabaseObjects.find( sURL ) == m_aDatabaseObjects.end() )
    {
        m_aDatabaseObjects[ sURL ] = &_rModelImpl;
        setTransientProperties( sURL, _rModelImpl );
    }
    else
        OSL_ENSURE( false, "ODatabaseContext::registerDatabaseDocument: already have an object registered for this URL!" );
}
// -----------------------------------------------------------------------------
void ODatabaseContext::revokeDatabaseDocument( const ODatabaseModelImpl& _rModelImpl )
{
    ::rtl::OUString sURL( _rModelImpl.getURL() );
#if OSL_DEBUG_LEVEL > 1
    OSL_TRACE( "DatabaseContext: deregistering %s", ::rtl::OUStringToOString( sURL, RTL_TEXTENCODING_UTF8 ).getStr() );
#endif
    m_aDatabaseObjects.erase( sURL );
}
// -----------------------------------------------------------------------------
void ODatabaseContext::databaseDocumentURLChange( const ::rtl::OUString& _rOldURL, const ::rtl::OUString& _rNewURL )
{
#if OSL_DEBUG_LEVEL > 1
    OSL_TRACE( "DatabaseContext: changing registration from %s to %s",
        ::rtl::OUStringToOString( _rOldURL, RTL_TEXTENCODING_UTF8 ).getStr(),
        ::rtl::OUStringToOString( _rNewURL, RTL_TEXTENCODING_UTF8 ).getStr() );
#endif
    ObjectCache::iterator oldPos = m_aDatabaseObjects.find( _rOldURL );
    ENSURE_OR_THROW( oldPos != m_aDatabaseObjects.end(), "illegal old database document URL" );
    ObjectCache::iterator newPos = m_aDatabaseObjects.find( _rNewURL );
    ENSURE_OR_THROW( newPos == m_aDatabaseObjects.end(), "illegal new database document URL" );

    m_aDatabaseObjects[ _rNewURL ] = oldPos->second;
    m_aDatabaseObjects.erase( oldPos );
}
// -----------------------------------------------------------------------------
sal_Int64 SAL_CALL ODatabaseContext::getSomething( const Sequence< sal_Int8 >& rId ) throw(RuntimeException)
{
    if (rId.getLength() == 16 && 0 == rtl_compareMemory(getUnoTunnelImplementationId().getConstArray(),  rId.getConstArray(), 16 ) )
        return reinterpret_cast<sal_Int64>(this);

    return 0;
}
// -----------------------------------------------------------------------------
Sequence< sal_Int8 > ODatabaseContext::getUnoTunnelImplementationId()
{
    static ::cppu::OImplementationId * pId = 0;
    if (! pId)
    {
        ::osl::MutexGuard aGuard( ::osl::Mutex::getGlobalMutex() );
        if (! pId)
        {
            static ::cppu::OImplementationId aId;
            pId = &aId;
        }
    }
    return pId->getImplementationId();
}

// -----------------------------------------------------------------------------
void ODatabaseContext::onBasicManagerCreated( const Reference< XModel >& _rxForDocument, BasicManager& _rBasicManager )
{
    // if it's a database document ...
    Reference< XOfficeDatabaseDocument > xDatabaseDocument( _rxForDocument, UNO_QUERY );
    // ... or a sub document of a database document ...
    if ( !xDatabaseDocument.is() )
    {
        Reference< XChild > xDocAsChild( _rxForDocument, UNO_QUERY );
        if ( xDocAsChild.is() )
            xDatabaseDocument.set( xDocAsChild->getParent(), UNO_QUERY );
    }

    // ... whose BasicManager has just been created, then add the global DatabaseDocument variable to its scope.
    if ( xDatabaseDocument.is() )
        _rBasicManager.SetGlobalUNOConstant( "ThisDatabaseDocument", makeAny( xDatabaseDocument ) );
}

//........................................................................
}   // namespace dbaccess
//........................................................................<|MERGE_RESOLUTION|>--- conflicted
+++ resolved
@@ -557,15 +557,9 @@
     }
 
     // check if URL is already loaded
-<<<<<<< HEAD
-    ObjectCacheIterator aExistent = m_aDatabaseObjects.find(sURL);
-    if ( aExistent != m_aDatabaseObjects.end() )
-        m_aDatabaseObjects.erase(aExistent);
-=======
     ObjectCacheIterator aExistent = m_aDatabaseObjects.find( sURL );
     if ( aExistent != m_aDatabaseObjects.end() )
         m_aDatabaseObjects.erase( aExistent );
->>>>>>> 954c326e
 
     // notify our container listeners
     ContainerEvent aEvent( *this, makeAny( _rName ), Any(), Any() );
