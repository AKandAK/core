--- conflicted
+++ resolved
@@ -425,7 +425,7 @@
 {
     if ( nType == SFX_STYLE_FAMILY_PARA )
     {
-        static sal_Bool bCellMapFilled = sal_False;
+        static sal_Bool bCellMapFilled = false;
         static ScDisplayNameMap aCellMap[6];
         if ( !bCellMapFilled )
         {
@@ -452,7 +452,7 @@
     }
     else if ( nType == SFX_STYLE_FAMILY_PAGE )
     {
-        static sal_Bool bPageMapFilled = sal_False;
+        static sal_Bool bPageMapFilled = false;
         static ScDisplayNameMap aPageMap[3];
         if ( !bPageMapFilled )
         {
@@ -492,14 +492,9 @@
            pChar[nLen-1] == ')';
 }
 
-<<<<<<< HEAD
 String ScStyleNameConversion::DisplayToProgrammaticName( const String& rDispName, UINT16 nType )
-=======
-// static
-String ScStyleNameConversion::DisplayToProgrammaticName( const String& rDispName, sal_uInt16 nType )
->>>>>>> ce6308e4
-{
-    sal_Bool bDisplayIsProgrammatic = sal_False;
+{
+    sal_Bool bDisplayIsProgrammatic = false;
 
     const ScDisplayNameMap* pNames = lcl_GetStyleNameMap( nType );
     if (pNames)
@@ -527,12 +522,7 @@
     return rDispName;
 }
 
-<<<<<<< HEAD
 String ScStyleNameConversion::ProgrammaticToDisplayName( const String& rProgName, UINT16 nType )
-=======
-// static
-String ScStyleNameConversion::ProgrammaticToDisplayName( const String& rProgName, sal_uInt16 nType )
->>>>>>> ce6308e4
 {
     if ( lcl_EndsWithUser( rProgName ) )
     {
@@ -561,7 +551,7 @@
     for (SCTAB i=0; i<nTabCount; i++)
         if (rDoc.IsTabProtected(i))
             return sal_True;
-    return sal_False;
+    return false;
 }
 
 //------------------------------------------------------------------------
@@ -742,25 +732,14 @@
     uno::Sequence<beans::PropertyValue> aSequence(3);
     beans::PropertyValue* pArray = aSequence.getArray();
 
-<<<<<<< HEAD
     pArray[0].Name = rtl::OUString(RTL_CONSTASCII_USTRINGPARAM( SC_UNONAME_OVERWSTL ));
-    ScUnoHelpFunctions::SetBoolInAny( pArray[0].Value, TRUE );
+    ScUnoHelpFunctions::SetBoolInAny( pArray[0].Value, true );
 
     pArray[1].Name = rtl::OUString(RTL_CONSTASCII_USTRINGPARAM( SC_UNONAME_LOADCELL ));
-    ScUnoHelpFunctions::SetBoolInAny( pArray[1].Value, TRUE );
+    ScUnoHelpFunctions::SetBoolInAny( pArray[1].Value, true );
 
     pArray[2].Name = rtl::OUString(RTL_CONSTASCII_USTRINGPARAM( SC_UNONAME_LOADPAGE ));
-    ScUnoHelpFunctions::SetBoolInAny( pArray[2].Value, TRUE );
-=======
-    pArray[0].Name = rtl::OUString::createFromAscii( SC_UNONAME_OVERWSTL );
-    ScUnoHelpFunctions::SetBoolInAny( pArray[0].Value, sal_True );
-
-    pArray[1].Name = rtl::OUString::createFromAscii( SC_UNONAME_LOADCELL );
-    ScUnoHelpFunctions::SetBoolInAny( pArray[1].Value, sal_True );
-
-    pArray[2].Name = rtl::OUString::createFromAscii( SC_UNONAME_LOADPAGE );
-    ScUnoHelpFunctions::SetBoolInAny( pArray[2].Value, sal_True );
->>>>>>> ce6308e4
+    ScUnoHelpFunctions::SetBoolInAny( pArray[2].Value, true );
 
     return aSequence;
 }
@@ -832,7 +811,7 @@
                                     lang::WrappedTargetException, uno::RuntimeException)
 {
     SolarMutexGuard aGuard;
-    sal_Bool bDone = sal_False;
+    sal_Bool bDone = false;
     //  Reflection muss nicht uno::XInterface sein, kann auch irgendein Interface sein...
     uno::Reference< uno::XInterface > xInterface(aElement, uno::UNO_QUERY);
     if ( xInterface.is() )
@@ -887,13 +866,8 @@
                                 throw(container::NoSuchElementException,
                                     lang::WrappedTargetException, uno::RuntimeException)
 {
-<<<<<<< HEAD
-    SolarMutexGuard aGuard;
-    BOOL bFound = FALSE;
-=======
-    ScUnoGuard aGuard;
-    sal_Bool bFound = sal_False;
->>>>>>> ce6308e4
+    SolarMutexGuard aGuard;
+    sal_Bool bFound = false;
     if ( pDocShell )
     {
         String aString(ScStyleNameConversion::ProgrammaticToDisplayName( aName, sal::static_int_cast<sal_uInt16>(eFamily) ));
@@ -916,7 +890,7 @@
                 double nPPTX = aLogic.X() / 1000.0;
                 double nPPTY = aLogic.Y() / 1000.0;
                 Fraction aZoom(1,1);
-                pDoc->StyleSheetChanged( pStyle, sal_False, &aVDev, nPPTX, nPPTY, aZoom, aZoom );
+                pDoc->StyleSheetChanged( pStyle, false, &aVDev, nPPTX, nPPTY, aZoom, aZoom );
                 pDocShell->PostPaint( 0,0,0, MAXCOL,MAXROW,MAXTAB, PAINT_GRID|PAINT_LEFT );
                 pDocShell->SetDocumentModified();
 
@@ -1043,7 +1017,7 @@
         if ( pStylePool->Find( aString, eFamily ) )
             return sal_True;
     }
-    return sal_False;
+    return false;
 }
 
 // XPropertySet
@@ -1212,7 +1186,7 @@
     SfxStyleSheetBase* pStyle = GetStyle_Impl();
     if (pStyle)
         return pStyle->IsUserDefined();
-    return sal_False;
+    return false;
 }
 
 sal_Bool SAL_CALL ScStyleObj::isInUse() throw(uno::RuntimeException)
@@ -1221,7 +1195,7 @@
     SfxStyleSheetBase* pStyle = GetStyle_Impl();
     if (pStyle)
         return pStyle->IsUsed();
-    return sal_False;
+    return false;
 }
 
 rtl::OUString SAL_CALL ScStyleObj::getParentStyle() throw(uno::RuntimeException)
@@ -1263,7 +1237,7 @@
                 double nPPTX = aLogic.X() / 1000.0;
                 double nPPTY = aLogic.Y() / 1000.0;
                 Fraction aZoom(1,1);
-                pDoc->StyleSheetChanged( pStyle, sal_False, &aVDev, nPPTX, nPPTY, aZoom, aZoom );
+                pDoc->StyleSheetChanged( pStyle, false, &aVDev, nPPTX, nPPTY, aZoom, aZoom );
 
                 pDocShell->PostPaint( 0,0,0, MAXCOL,MAXROW,MAXTAB, PAINT_GRID|PAINT_LEFT );
                 pDocShell->SetDocumentModified();
@@ -1388,7 +1362,7 @@
         }
         if ( IsScItemWid( nWhich ) )
         {
-            SfxItemState eState = pItemSet->GetItemState( nWhich, sal_False );
+            SfxItemState eState = pItemSet->GetItemState( nWhich, false );
 
 //           //  if no rotate value is set, look at orientation
 //           //! also for a fixed value of 0 (in case orientation is ambiguous)?
@@ -1461,7 +1435,7 @@
             //  Default-Items mit falscher Slot-ID funktionieren im SfxItemPropertySet3 nicht
             //! Slot-IDs aendern...
             if ( aEmptySet.GetPool()->GetSlotId(nWhich) == nWhich &&
-                 aEmptySet.GetItemState(nWhich, sal_False) == SFX_ITEM_DEFAULT )
+                 aEmptySet.GetItemState(nWhich, false) == SFX_ITEM_DEFAULT )
             {
                 aEmptySet.Put( aEmptySet.Get( nWhich ) );
             }
@@ -1517,9 +1491,9 @@
                             SvxBoxInfoItem aInner( ATTR_BORDER_INNER );
                             table::TableBorder aBorder;
                             ScHelperFunctions::FillTableBorder( aBorder, aOuter, aInner );
-                            aBorder.IsHorizontalLineValid = sal_False;
-                            aBorder.IsVerticalLineValid = sal_False;
-                            aBorder.IsDistanceValid = sal_False;
+                            aBorder.IsHorizontalLineValid = false;
+                            aBorder.IsVerticalLineValid = false;
+                            aBorder.IsDistanceValid = false;
                             aAny <<= aBorder;
                         }
                     }
@@ -1626,7 +1600,7 @@
             double nPPTX = aLogic.X() / 1000.0;
             double nPPTY = aLogic.Y() / 1000.0;
             Fraction aZoom(1,1);
-            pDoc->StyleSheetChanged( pStyle, sal_False, &aVDev, nPPTX, nPPTY, aZoom, aZoom );
+            pDoc->StyleSheetChanged( pStyle, false, &aVDev, nPPTX, nPPTY, aZoom, aZoom );
 
             pDocShell->PostPaint( 0,0,0, MAXCOL,MAXROW,MAXTAB, PAINT_GRID|PAINT_LEFT );
             pDocShell->SetDocumentModified();
@@ -1636,7 +1610,7 @@
             // #i22448# apply the default BoxInfoItem for page styles again
             // (same content as in ScStyleSheet::GetItemSet, to control the dialog)
             SvxBoxInfoItem aBoxInfoItem( ATTR_BORDER_INNER );
-            aBoxInfoItem.SetTable( sal_False );
+            aBoxInfoItem.SetTable( false );
             aBoxInfoItem.SetDist( sal_True );
             aBoxInfoItem.SetValid( VALID_DISTANCE, sal_True );
             rSet.Put( aBoxInfoItem );
@@ -1720,7 +1694,7 @@
             throw uno::RuntimeException();
 
         SfxItemSet& rSet = pStyle->GetItemSet();    // direkt im lebenden Style aendern...
-        sal_Bool bDone = sal_False;
+        sal_Bool bDone = false;
         if ( eFamily == SFX_STYLE_FAMILY_PAGE )
         {
             if(pEntry->nWID == SC_WID_UNO_HEADERSET)
@@ -1815,14 +1789,14 @@
                                         switch( eOrient )
                                         {
                                             case table::CellOrientation_STANDARD:
-                                                rSet.Put( SfxBoolItem( ATTR_STACKED, sal_False ) );
+                                                rSet.Put( SfxBoolItem( ATTR_STACKED, false ) );
                                             break;
                                             case table::CellOrientation_TOPBOTTOM:
-                                                rSet.Put( SfxBoolItem( ATTR_STACKED, sal_False ) );
+                                                rSet.Put( SfxBoolItem( ATTR_STACKED, false ) );
                                                 rSet.Put( SfxInt32Item( ATTR_ROTATE_VALUE, 27000 ) );
                                             break;
                                             case table::CellOrientation_BOTTOMTOP:
-                                                rSet.Put( SfxBoolItem( ATTR_STACKED, sal_False ) );
+                                                rSet.Put( SfxBoolItem( ATTR_STACKED, false ) );
                                                 rSet.Put( SfxInt32Item( ATTR_ROTATE_VALUE, 9000 ) );
                                             break;
                                             case table::CellOrientation_STACKED:
@@ -1858,7 +1832,7 @@
                             case ATTR_PAGE_OBJECTS:
                             case ATTR_PAGE_DRAWINGS:
                                 {
-                                    sal_Bool bBool = sal_False;
+                                    sal_Bool bBool = false;
                                     *pValue >>= bBool;
                                     //! sal_Bool-MID fuer ScViewObjectModeItem definieren?
                                     rSet.Put( ScViewObjectModeItem( pEntry->nWID,
@@ -1868,7 +1842,7 @@
                             case ATTR_PAGE_PAPERBIN:
                                 {
                                     sal_uInt8 nTray = PAPERBIN_PRINTER_SETTINGS;
-                                    sal_Bool bFound = sal_False;
+                                    sal_Bool bFound = false;
 
                                     rtl::OUString aName;
                                     if ( *pValue >>= aName )
@@ -1919,7 +1893,7 @@
                                 //  funktionieren im SfxItemPropertySet3 nicht
                                 //! Slot-IDs aendern...
                                 if ( rSet.GetPool()->GetSlotId(pEntry->nWID) == pEntry->nWID &&
-                                     rSet.GetItemState(pEntry->nWID, sal_False) == SFX_ITEM_DEFAULT )
+                                     rSet.GetItemState(pEntry->nWID, false) == SFX_ITEM_DEFAULT )
                                 {
                                     rSet.Put( rSet.Get(pEntry->nWID) );
                                 }
@@ -1977,7 +1951,7 @@
             double nPPTX = aLogic.X() / 1000.0;
             double nPPTY = aLogic.Y() / 1000.0;
             Fraction aZoom(1,1);
-            pDoc->StyleSheetChanged( pStyle, sal_False, &aVDev, nPPTX, nPPTY, aZoom, aZoom );
+            pDoc->StyleSheetChanged( pStyle, false, &aVDev, nPPTX, nPPTY, aZoom, aZoom );
 
             pDocShell->PostPaint( 0,0,0, MAXCOL,MAXROW,MAXTAB, PAINT_GRID|PAINT_LEFT );
             pDocShell->SetDocumentModified();
@@ -2084,7 +2058,7 @@
                         //  funktionieren im SfxItemPropertySet3 nicht
                         //! Slot-IDs aendern...
                         if ( pItemSet->GetPool()->GetSlotId(nWhich) == nWhich &&
-                             pItemSet->GetItemState(nWhich, sal_False) == SFX_ITEM_DEFAULT )
+                             pItemSet->GetItemState(nWhich, false) == SFX_ITEM_DEFAULT )
                         {
                             SfxItemSet aNoEmptySet( *pItemSet );
                             aNoEmptySet.Put( aNoEmptySet.Get( nWhich ) );
@@ -2107,9 +2081,9 @@
                                 SvxBoxInfoItem aInner( ATTR_BORDER_INNER );
                                 table::TableBorder aBorder;
                                 ScHelperFunctions::FillTableBorder( aBorder, aOuter, aInner );
-                                aBorder.IsHorizontalLineValid = sal_False;
-                                aBorder.IsVerticalLineValid = sal_False;
-                                aBorder.IsDistanceValid = sal_False;
+                                aBorder.IsHorizontalLineValid = false;
+                                aBorder.IsVerticalLineValid = false;
+                                aBorder.IsDistanceValid = false;
                                 aAny <<= aBorder;
                             }
                         }
