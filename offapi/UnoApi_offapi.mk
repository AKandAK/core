--- conflicted
+++ resolved
@@ -2860,6 +2860,9 @@
 	XTransition \
 	XTransitionFactory \
 ))
+$(eval $(call gb_UnoApi_add_idlfiles,offapi,offapi/com/sun/star/qa,\
+    	XDumper \
+))
 $(eval $(call gb_UnoApi_add_idlfiles,offapi,offapi/com/sun/star/rdf,\
 	FileFormat \
 	ParseException \
@@ -3003,14 +3006,7 @@
 	XStringResourceWithLocation \
 	XStringResourceWithStorage \
 ))
-<<<<<<< HEAD
 $(eval $(call gb_UnoApi_add_idlfiles,offapi,offapi/com/sun/star/scanner,\
-=======
-$(eval $(call gb_UnoApiTarget_add_idlfiles,offapi,offapi/com/sun/star/qa,\
-    	XDumper \
-))
-$(eval $(call gb_UnoApiTarget_add_idlfiles,offapi,offapi/com/sun/star/scanner,\
->>>>>>> 464a3a27
 	ScanError \
 	ScannerContext \
 	ScannerException \
