--- conflicted
+++ resolved
@@ -878,11 +878,7 @@
                                 bExtensionTypedIn = true;
                             }
                         }
-<<<<<<< HEAD
                         if( bChangeFilter && bExtensionTypedIn )
-=======
-                        if( bChangeFilter )
->>>>>>> 4fba42e5
                             setCurrentFilter( aNewFilter );
                     }
                 }
