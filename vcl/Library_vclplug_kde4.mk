#*************************************************************************
#
# DO NOT ALTER OR REMOVE COPYRIGHT NOTICES OR THIS FILE HEADER.
# 
# Copyright 2000, 2010 Oracle and/or its affiliates.
#
# OpenOffice.org - a multi-platform office productivity suite
#
# This file is part of OpenOffice.org.
#
# OpenOffice.org is free software: you can redistribute it and/or modify
# it under the terms of the GNU Lesser General Public License version 3
# only, as published by the Free Software Foundation.
#
# OpenOffice.org is distributed in the hope that it will be useful,
# but WITHOUT ANY WARRANTY; without even the implied warranty of
# MERCHANTABILITY or FITNESS FOR A PARTICULAR PURPOSE.	See the
# GNU Lesser General Public License version 3 for more details
# (a copy is included in the LICENSE file that accompanied this code).
#
# You should have received a copy of the GNU Lesser General Public License
# version 3 along with OpenOffice.org.	If not, see
# <http://www.openoffice.org/license.html>
# for a copy of the LGPLv3 License.
#
#*************************************************************************

$(eval $(call gb_Library_Library,vclplug_kde4))

$(eval $(call gb_Library_add_package_headers,vcl,vcl_kde4moc))

$(eval $(call gb_Library_set_include,vclplug_kde4,\
    $$(INCLUDE) \
    -I$(SRCDIR)/vcl/inc \
    -I$(SRCDIR)/vcl/inc/pch \
    -I$(SRCDIR)/solenv/inc \
    -I$(OUTDIR)/inc \
    -I$(WORKDIR)/CustomTarget/vcl/unx/kde4 \
))

$(eval $(call gb_Library_set_include,vclplug_kde4,\
	$$(INCLUDE) \
    $$(KDE4_CFLAGS) \
))

$(eval $(call gb_Library_add_defs,vclplug_kde4,\
    -DVCLPLUG_KDE4_IMPLEMENTATION \
))

<<<<<<< HEAD
$(eval $(call gb_Library_add_libs,vclplug_kde4,\
    $$(KDE4_LIBS) \
=======
$(eval $(call gb_Library_add_api,vclplug_kde4,\
    offapi \
    udkapi \
))

$(eval $(call gb_Library_set_ldflags,vclplug_kde4,\
    $$(KDE4_LIBS)\
    $$(LDFLAGS) \
>>>>>>> e5647de7
))

$(eval $(call gb_Library_add_linked_libs,vclplug_kde4,\
    vclplug_gen \
    vcl \
    tl \
    utl \
    sot \
    ucbhelper \
    basegfx \
    comphelper \
    cppuhelper \
    i18nisolang1 \
    i18npaper \
    i18nutil \
    jvmaccess \
    cppu \
    sal \
    X11 \
    Xext \
    SM \
    ICE \
))

$(call gb_Library_use_externals,vclplug_kde4,\
	icule \
	icuuc \
)

$(eval $(call gb_Library_add_exception_objects,vclplug_kde4,\
    vcl/unx/kde4/KDEData \
    vcl/unx/kde4/KDESalDisplay \
    vcl/unx/kde4/KDESalFrame \
    vcl/unx/kde4/KDESalGraphics \
    vcl/unx/kde4/KDESalInstance \
    vcl/unx/kde4/KDEXLib \
    vcl/unx/kde4/main \
    vcl/unx/kde4/VCLKDEApplication \
))

ifeq ($(OS),LINUX)
$(eval $(call gb_Library_add_linked_libs,vclplug_kde4,\
    dl \
    m \
    pthread \
))
endif
# vim: set noet sw=4 ts=4:<|MERGE_RESOLUTION|>--- conflicted
+++ resolved
@@ -47,19 +47,13 @@
     -DVCLPLUG_KDE4_IMPLEMENTATION \
 ))
 
-<<<<<<< HEAD
-$(eval $(call gb_Library_add_libs,vclplug_kde4,\
-    $$(KDE4_LIBS) \
-=======
 $(eval $(call gb_Library_add_api,vclplug_kde4,\
     offapi \
     udkapi \
 ))
 
-$(eval $(call gb_Library_set_ldflags,vclplug_kde4,\
-    $$(KDE4_LIBS)\
-    $$(LDFLAGS) \
->>>>>>> e5647de7
+$(eval $(call gb_Library_add_libs,vclplug_kde4,\
+    $$(KDE4_LIBS) \
 ))
 
 $(eval $(call gb_Library_add_linked_libs,vclplug_kde4,\
