/*************************************************************************
 *
 * DO NOT ALTER OR REMOVE COPYRIGHT NOTICES OR THIS FILE HEADER.
 *
 * Copyright 2000, 2010 Oracle and/or its affiliates.
 *
 * OpenOffice.org - a multi-platform office productivity suite
 *
 * This file is part of OpenOffice.org.
 *
 * OpenOffice.org is free software: you can redistribute it and/or modify
 * it under the terms of the GNU Lesser General Public License version 3
 * only, as published by the Free Software Foundation.
 *
 * OpenOffice.org is distributed in the hope that it will be useful,
 * but WITHOUT ANY WARRANTY; without even the implied warranty of
 * MERCHANTABILITY or FITNESS FOR A PARTICULAR PURPOSE.  See the
 * GNU Lesser General Public License version 3 for more details
 * (a copy is included in the LICENSE file that accompanied this code).
 *
 * You should have received a copy of the GNU Lesser General Public License
 * version 3 along with OpenOffice.org.  If not, see
 * <http://www.openoffice.org/license.html>
 * for a copy of the LGPLv3 License.
 *
 ************************************************************************/

// MARKER(update_precomp.py): autogen include statement, do not remove
#include "precompiled_sc.hxx"



//----------------------------------------------------------------------------

#define _SV_NOXSOUND

#define _BASE_DLGS_HXX
#define _BIGINT_HXX
#define _CACHESTR_HXX
#define _CONFIG_HXX
#define _CURSOR_HXX
#define _CTRLTOOL_HXX
#define _DLGCFG_HXX
#define _DYNARR_HXX
#define _EXTATTR_HXX
#define _FILDLG_HXX
#define _FONTDLG_HXX
#define _FRM3D_HXX
#define _INTRO_HXX
#define _ISETBWR_HXX
#define _NO_SVRTF_PARSER_HXX
#define _MACRODLG_HXX
#define _MODALDLG_HXX
#define _MOREBUTTON_HXX
#define _OUTLINER_HXX
//#define _PRNDLG_HXX
//#define _POLY_HXX
#define _PVRWIN_HXX
//#define _QUEUE_HXX
#define _RULER_HXX
#define _SCRWIN_HXX
#define _SETBRW_HXX
//#define _STACK_HXX
//#define _STATUS_HXX ***
#define _STDCTRL_HXX
#define _STDMENU_HXX
//#define _TAB_HXX
#define _TABBAR_HXX
#define _TREELIST_HXX
#define _VALUESET_HXX
#define _VCATTR_HXX
#define _VCBRW_HXX
#define _VCTRLS_HXX
#define _VCSBX_HXX
#define _VCONT_HXX
#define _VDRWOBJ_HXX

//#define _SELENG_HXX
//#define _SOUND_HXX
//#define _SYSDLG_HXX




#define _PASSWD_HXX

#define _SFX_DOCFILE_HXX
//#define _SFX_DOCFILT_HXX
#define _SFX_DOCINF_HXX
#define _SFX_DOCSH_HXX
//#define _SFXDOCFILT_HXX
//#define _SFXDOCINF_HXX
//#define _SFXDOCSH_HXX
#define _SFX_PRNMON_HXX
#define _SFX_RESMGR_HXX
#define _SFX_TEMPLDLG_HXX
//#define _SFXAPPWIN_HXX
#define _SFXBASIC_HXX
#define _SFXCTRLITEM
#define _SFXDLGCFG_HXX
//#define _SFXDISPATCH_HXX
#define _SFXFILEDLG_HXX
//#define _SFXIMGMGR_HXX
#define _SFXIPFRM_HXX
#define _SFX_MACRO_HXX
#define _SFXMNUITEM_HXX
#define _SFXMNUMGR_HXX
#define _SFXMULTISEL_HXX
//#define _SFXMSG_HXX
#define _SFXMSGDESCR_HXX
#define _SFXMSGPOOL_HXX
#define _SFX_MINFITEM_HXX
#define _SFXOBJFACE_HXX
#define _SFXOBJFAC_HXX
#define _SFX_SAVEOPT_HXX
#define _SFXSTBITEM_HXX
#define _SFXSTBMGR_HXX
#define _SFXTBXCTRL_HXX
#define _SFXTBXMGR_HXX

#define _SI_HXX
//#define _SI_DLL_HXX
//#define _SIDLL_HXX
//#define _SI_NOITEMS
//#define _SI_NOOTHERFORMS
//#define _SI_NOSBXCONTROLS
//#define _SINOSBXCONTROLS
//#define _SI_NODRW
//#define _SI_NOCONTROL

#define _SVBOXITM_HXX
#define _SVCONTNR_HXX     //

#define _SDR_NOTRANSFORM

#define _SVDRAG_HXX
#define _SVINCVW_HXX
//#define _SV_MULTISEL_HXX
#define _SVRTV_HXX
#define _SVTABBX_HXX
#define _SVTREEBOX_HXX
#define _SVTREELIST_HXX

#define _SVX_DAILDLL_HXX
#define _SVX_HYPHEN_HXX
#define _SVX_IMPGRF_HXX
#define _SVX_LAYCTRL_HXX
#define _SVX_OPTITEMS_HXX
#define _SVX_OPTGERL_HXX
#define _SVX_OPTSAVE_HXX
#define _SVX_OPTSPELL_HXX
#define _SVX_OPTPATH_HXX
#define _SVX_OPTLINGU_HXX
#define _SVX_RULER_HXX
#define _SVX_RULRITEM_HXX
#define _SVX_SELCTRL_HXX
#define _SVX_SPLWRAP_HXX
#define _SVX_SPLDLG_HXX
#define _SVX_STDDLG_HXX
#define _SVX_THESDLG_HXX

// INCLUDE -------------------------------------------------------------------

#include "scitems.hxx"
#include <svx/dbexch.hrc>
#include <svx/svdetc.hxx>
#include <svx/svditer.hxx>
#include <svx/svdoole2.hxx>
#include <svx/svdpage.hxx>
#include <sfx2/dispatch.hxx>
#include <sfx2/docfile.hxx>
#include <svl/stritem.hxx>
#include <svl/ptitem.hxx>
#include <svl/urlbmk.hxx>
#include <sot/clsids.hxx>
#include <sot/formats.hxx>
#include <vcl/graph.hxx>
#include <vcl/virdev.hxx>
#include <vcl/msgbox.hxx>
#include <tools/urlobj.hxx>
#include <sot/exchange.hxx>
#include <memory>

#include "attrib.hxx"
#include "patattr.hxx"
#include "dociter.hxx"
#include "viewfunc.hxx"
#include "tabvwsh.hxx"
#include "docsh.hxx"
#include "docfunc.hxx"
#include "undoblk.hxx"
#include "refundo.hxx"
#include "globstr.hrc"
#include "global.hxx"
#include "transobj.hxx"
#include "drwtrans.hxx"
#include "rangenam.hxx"
#include "dbcolect.hxx"
#include "impex.hxx"            // Sylk-ID fuer CB
#include "chgtrack.hxx"
#include "waitoff.hxx"
#include "scmod.hxx"
#include "sc.hrc"
#include "inputopt.hxx"
#include "warnbox.hxx"
#include "drwlayer.hxx"
#include "editable.hxx"
#include "transobj.hxx"
#include "drwtrans.hxx"
#include "docuno.hxx"
#include "clipparam.hxx"
#include "drawview.hxx"
#include "chartlis.hxx"
#include "charthelper.hxx"


using namespace com::sun::star;

// STATIC DATA ---------------------------------------------------------------


//============================================================================

//  GlobalName der Writer-DocShell kommt jetzt aus comphelper/classids.hxx

//----------------------------------------------------------------------------
//      C U T

void ScViewFunc::CutToClip( ScDocument* pClipDoc, sal_Bool bIncludeObjects )
{
    UpdateInputLine();

    ScEditableTester aTester( this );
    if (!aTester.IsEditable())                  // selection editable?
    {
        ErrorMessage( aTester.GetMessageId() );
        return;
    }

    ScRange aRange;                             // zu loeschender Bereich
    if ( GetViewData()->GetSimpleArea( aRange ) == SC_MARK_SIMPLE )
    {
        ScDocument* pDoc = GetViewData()->GetDocument();
        ScDocShell* pDocSh = GetViewData()->GetDocShell();
        ScMarkData& rMark = GetViewData()->GetMarkData();
        const sal_Bool bRecord(pDoc->IsUndoEnabled());                  // Undo/Redo

        ScDocShellModificator aModificator( *pDocSh );

        if ( !rMark.IsMarked() && !rMark.IsMultiMarked() )          // mark the range if not marked yet
        {
            DoneBlockMode();
            InitOwnBlockMode();
            rMark.SetMarkArea( aRange );
            MarkDataChanged();
        }

        CopyToClip( pClipDoc, sal_True, sal_False, bIncludeObjects );           // Ab ins Clipboard

        ScAddress aOldEnd( aRange.aEnd );       // Zusammengefasste Zellen im Bereich?
        pDoc->ExtendMerge( aRange, sal_True );

        ScDocument* pUndoDoc = NULL;
        if ( bRecord )
        {
            pUndoDoc = new ScDocument( SCDOCMODE_UNDO );
            pUndoDoc->InitUndoSelected( pDoc, rMark );
            // all sheets - CopyToDocument skips those that don't exist in pUndoDoc
            ScRange aCopyRange = aRange;
            aCopyRange.aStart.SetTab(0);
            aCopyRange.aEnd.SetTab(pDoc->GetTableCount()-1);
            pDoc->CopyToDocument( aCopyRange, (IDF_ALL & ~IDF_OBJECTS) | IDF_NOCAPTIONS, sal_False, pUndoDoc );
            pDoc->BeginDrawUndo();
        }

        sal_uInt16 nExtFlags = 0;
        pDocSh->UpdatePaintExt( nExtFlags, aRange );

        HideCursor();                           // Cursor aendert sich !

        rMark.MarkToMulti();
        pDoc->DeleteSelection( IDF_ALL, rMark );
        if ( bIncludeObjects )
            pDoc->DeleteObjectsInSelection( rMark );
        rMark.MarkToSimple();

        if ( !AdjustRowHeight( aRange.aStart.Row(), aRange.aEnd.Row() ) )
            pDocSh->PostPaint( aRange, PAINT_GRID, nExtFlags );

        if ( bRecord )                          // erst jetzt ist Draw-Undo verfuegbar
            pDocSh->GetUndoManager()->AddUndoAction(
                new ScUndoCut( pDocSh, aRange, aOldEnd, rMark, pUndoDoc ) );

        aModificator.SetDocumentModified();
        ShowCursor();                           // Cursor aendert sich !
        pDocSh->UpdateOle(GetViewData());

        CellContentChanged();
    }
    else
        ErrorMessage( STR_NOMULTISELECT );
}


//----------------------------------------------------------------------------
//      C O P Y

sal_Bool ScViewFunc::CopyToClip( ScDocument* pClipDoc, sal_Bool bCut, sal_Bool bApi, sal_Bool bIncludeObjects, sal_Bool bStopEdit )
{
    sal_Bool bDone = sal_False;
    if ( bStopEdit )
        UpdateInputLine();

    ScRange aRange;
    ScMarkType eMarkType = GetViewData()->GetSimpleArea( aRange );
    ScDocument* pDoc = GetViewData()->GetDocument();
    ScMarkData& rMark = GetViewData()->GetMarkData();
    if ( eMarkType == SC_MARK_SIMPLE || eMarkType == SC_MARK_SIMPLE_FILTERED )
    {
        if ( !pDoc->HasSelectedBlockMatrixFragment(
                        aRange.aStart.Col(), aRange.aStart.Row(),
                        aRange.aEnd.Col(),   aRange.aEnd.Row(),
                        rMark ) )
        {
            sal_Bool bSysClip = sal_False;
            if ( !pClipDoc )                                    // no clip doc specified
            {
                pClipDoc = new ScDocument( SCDOCMODE_CLIP );    // create one (deleted by ScTransferObj)
                bSysClip = sal_True;                                // and copy into system
            }

            if ( !bCut )
            {
                ScChangeTrack* pChangeTrack = pDoc->GetChangeTrack();
                if ( pChangeTrack )
                    pChangeTrack->ResetLastCut();   // kein CutMode mehr
            }

            if ( bSysClip && bIncludeObjects )
            {
                sal_Bool bAnyOle = pDoc->HasOLEObjectsInArea( aRange, &rMark );
                // update ScGlobal::pDrawClipDocShellRef
                ScDrawLayer::SetGlobalDrawPersist( ScTransferObj::SetDrawClipDoc( bAnyOle ) );
            }

            ScClipParam aClipParam(aRange, bCut);
            aClipParam.setSourceDocID( pDoc->GetDocumentID() );
            pDoc->CopyToClip(aClipParam, pClipDoc, &rMark, false, false, bIncludeObjects);

            if ( pDoc && pClipDoc )
            {
                ScDrawLayer* pDrawLayer = pClipDoc->GetDrawLayer();
                if ( pDrawLayer )
                {
                    ScClipParam& rClipParam = pClipDoc->GetClipParam();
                    ScRangeListVector& rRangesVector = rClipParam.maProtectedChartRangesVector;
                    SCTAB nTabCount = pClipDoc->GetTableCount();
                    for ( SCTAB nTab = 0; nTab < nTabCount; ++nTab )
                    {
                        SdrPage* pPage = pDrawLayer->GetPage( static_cast< sal_uInt16 >( nTab ) );
                        if ( pPage )
                        {
                            ScChartHelper::FillProtectedChartRangesVector( rRangesVector, pDoc, pPage );
                        }
                    }
                }
            }

            if (bSysClip)
            {
                ScDrawLayer::SetGlobalDrawPersist(NULL);

                ScGlobal::SetClipDocName( pDoc->GetDocumentShell()->GetTitle( SFX_TITLE_FULLNAME ) );
            }
            pClipDoc->ExtendMerge( aRange, sal_True );

            if (bSysClip)
            {
                ScDocShell* pDocSh = GetViewData()->GetDocShell();
                TransferableObjectDescriptor aObjDesc;
                pDocSh->FillTransferableObjectDescriptor( aObjDesc );
                aObjDesc.maDisplayName = pDocSh->GetMedium()->GetURLObject().GetURLNoPass();
                // maSize is set in ScTransferObj ctor

                ScTransferObj* pTransferObj = new ScTransferObj( pClipDoc, aObjDesc );
                uno::Reference<datatransfer::XTransferable> xTransferable( pTransferObj );

                if ( ScGlobal::pDrawClipDocShellRef )
                {
                    SfxObjectShellRef aPersistRef( &(*ScGlobal::pDrawClipDocShellRef) );
                    pTransferObj->SetDrawPersist( aPersistRef );    // keep persist for ole objects alive
                }

                pTransferObj->CopyToClipboard( GetActiveWin() );    // system clipboard
                SC_MOD()->SetClipObject( pTransferObj, NULL );      // internal clipboard
            }

            bDone = sal_True;
        }
        else
        {
            if (!bApi)
                ErrorMessage(STR_MATRIXFRAGMENTERR);
        }
    }
    else if (eMarkType == SC_MARK_MULTI)
    {
        bool bSuccess = false;
        ScClipParam aClipParam;
        aClipParam.mbCutMode = false;
        rMark.MarkToSimple();
        rMark.FillRangeListWithMarks(&aClipParam.maRanges, false);

        do
        {
            if (bCut)
                // We con't support cutting of multi-selections.
                break;

            if (pClipDoc)
                // TODO: What's this for?
                break;

            ::std::auto_ptr<ScDocument> pDocClip(new ScDocument(SCDOCMODE_CLIP));

            // Check for geometrical feasibility of the ranges.
            bool bValidRanges = true;
            ScRangePtr p = aClipParam.maRanges.First();
            SCCOL nPrevColDelta = 0;
            SCROW nPrevRowDelta = 0;
            SCCOL nPrevCol = p->aStart.Col();
            SCROW nPrevRow = p->aStart.Row();
            SCCOL nPrevColSize = p->aEnd.Col() - p->aStart.Col() + 1;
            SCROW nPrevRowSize = p->aEnd.Row() - p->aStart.Row() + 1;
            for (p = aClipParam.maRanges.Next(); p; p = aClipParam.maRanges.Next())
            {
                if (pDoc->HasSelectedBlockMatrixFragment(
                    p->aStart.Col(), p->aStart.Row(), p->aEnd.Col(), p->aEnd.Row(), rMark))
                {
                    if (!bApi)
                        ErrorMessage(STR_MATRIXFRAGMENTERR);
                    return false;
                }

                SCCOL nColDelta = p->aStart.Col() - nPrevCol;
                SCROW nRowDelta = p->aStart.Row() - nPrevRow;

                if ((nColDelta && nRowDelta) || (nPrevColDelta && nRowDelta) || (nPrevRowDelta && nColDelta))
                {
                    bValidRanges = false;
                    break;
                }

                if (aClipParam.meDirection == ScClipParam::Unspecified)
                {
                    if (nColDelta)
                        aClipParam.meDirection = ScClipParam::Column;
                    if (nRowDelta)
                        aClipParam.meDirection = ScClipParam::Row;
                }

                SCCOL nColSize = p->aEnd.Col() - p->aStart.Col() + 1;
                SCROW nRowSize = p->aEnd.Row() - p->aStart.Row() + 1;

                if (aClipParam.meDirection == ScClipParam::Column && nRowSize != nPrevRowSize)
                {
                    // column-oriented ranges must have identical row size.
                    bValidRanges = false;
                    break;
                }
                if (aClipParam.meDirection == ScClipParam::Row && nColSize != nPrevColSize)
                {
                    // likewise, row-oriented ranges must have identical
                    // column size.
                    bValidRanges = false;
                    break;
                }

                nPrevCol = p->aStart.Col();
                nPrevRow = p->aStart.Row();
                nPrevColDelta = nColDelta;
                nPrevRowDelta = nRowDelta;
                nPrevColSize  = nColSize;
                nPrevRowSize  = nRowSize;
            }
            if (!bValidRanges)
                break;

            pDoc->CopyToClip(aClipParam, pDocClip.get(), &rMark, false, false, bIncludeObjects);

            ScChangeTrack* pChangeTrack = pDoc->GetChangeTrack();
            if ( pChangeTrack )
                pChangeTrack->ResetLastCut();   // kein CutMode mehr

            {
                ScDocShell* pDocSh = GetViewData()->GetDocShell();
                TransferableObjectDescriptor aObjDesc;
                pDocSh->FillTransferableObjectDescriptor( aObjDesc );
                aObjDesc.maDisplayName = pDocSh->GetMedium()->GetURLObject().GetURLNoPass();
                // maSize is set in ScTransferObj ctor

                ScTransferObj* pTransferObj = new ScTransferObj( pDocClip.release(), aObjDesc );
                uno::Reference<datatransfer::XTransferable> xTransferable( pTransferObj );

                if ( ScGlobal::pDrawClipDocShellRef )
                {
                    SfxObjectShellRef aPersistRef( &(*ScGlobal::pDrawClipDocShellRef) );
                    pTransferObj->SetDrawPersist( aPersistRef );    // keep persist for ole objects alive
                }

                pTransferObj->CopyToClipboard( GetActiveWin() );    // system clipboard
                SC_MOD()->SetClipObject( pTransferObj, NULL );      // internal clipboard
            }

            bSuccess = true;
        }
        while (false);

        if (!bSuccess && !bApi)
            ErrorMessage(STR_NOMULTISELECT);

        bDone = bSuccess;
    }
    else
    {
        if (!bApi)
            ErrorMessage(STR_NOMULTISELECT);
    }

    return bDone;
}

ScTransferObj* ScViewFunc::CopyToTransferable()
{
    ScRange aRange;
    if ( GetViewData()->GetSimpleArea( aRange ) == SC_MARK_SIMPLE )
    {
        ScDocument* pDoc = GetViewData()->GetDocument();
        ScMarkData& rMark = GetViewData()->GetMarkData();
        if ( !pDoc->HasSelectedBlockMatrixFragment(
                        aRange.aStart.Col(), aRange.aStart.Row(),
                        aRange.aEnd.Col(),   aRange.aEnd.Row(),
                        rMark ) )
        {
            ScDocument *pClipDoc = new ScDocument( SCDOCMODE_CLIP );    // create one (deleted by ScTransferObj)

            sal_Bool bAnyOle = pDoc->HasOLEObjectsInArea( aRange, &rMark );
            ScDrawLayer::SetGlobalDrawPersist( ScTransferObj::SetDrawClipDoc( bAnyOle ) );

            ScClipParam aClipParam(aRange, false);
            pDoc->CopyToClip(aClipParam, pClipDoc, &rMark, false, false, true);

            ScDrawLayer::SetGlobalDrawPersist(NULL);
            pClipDoc->ExtendMerge( aRange, sal_True );

            ScDocShell* pDocSh = GetViewData()->GetDocShell();
            TransferableObjectDescriptor aObjDesc;
            pDocSh->FillTransferableObjectDescriptor( aObjDesc );
            aObjDesc.maDisplayName = pDocSh->GetMedium()->GetURLObject().GetURLNoPass();
            ScTransferObj* pTransferObj = new ScTransferObj( pClipDoc, aObjDesc );
            return pTransferObj;
        }
    }

    return NULL;
}

//----------------------------------------------------------------------------
//      P A S T E

void ScViewFunc::PasteDraw()
{
    ScViewData* pViewData = GetViewData();
    SCCOL nPosX = pViewData->GetCurX();
    SCROW nPosY = pViewData->GetCurY();
    Window* pWin = GetActiveWin();
    Point aPos = pWin->PixelToLogic( pViewData->GetScrPos( nPosX, nPosY,
                                     pViewData->GetActivePart() ) );
    ScDrawTransferObj* pDrawClip = ScDrawTransferObj::GetOwnClipboard( pWin );
    if (pDrawClip)
        PasteDraw( aPos, pDrawClip->GetModel(), sal_False,
            pDrawClip->GetSourceDocID() == pViewData->GetDocument()->GetDocumentID() );
}

void ScViewFunc::PasteFromSystem()
{
    UpdateInputLine();

    Window* pWin = GetActiveWin();
    ScTransferObj* pOwnClip = ScTransferObj::GetOwnClipboard( pWin );
    ScDrawTransferObj* pDrawClip = ScDrawTransferObj::GetOwnClipboard( pWin );

    if (pOwnClip)
    {
        // #129384# keep a reference in case the clipboard is changed during PasteFromClip
        uno::Reference<datatransfer::XTransferable> aOwnClipRef( pOwnClip );
        PasteFromClip( IDF_ALL, pOwnClip->GetDocument(),
                        PASTE_NOFUNC, sal_False, sal_False, sal_False, INS_NONE, IDF_NONE,
                        sal_True );     // allow warning dialog
    }
    else if (pDrawClip)
        PasteDraw();
    else
    {
        TransferableDataHelper aDataHelper( TransferableDataHelper::CreateFromSystemClipboard( pWin ) );

//      if (pClipObj.Is())
        {
            sal_uLong nBiff8 = SotExchange::RegisterFormatName(
                    String::CreateFromAscii(RTL_CONSTASCII_STRINGPARAM("Biff8")));
            sal_uLong nBiff5 = SotExchange::RegisterFormatName(
                    String::CreateFromAscii(RTL_CONSTASCII_STRINGPARAM("Biff5")));

                //  als erstes SvDraw-Model, dann Grafik
                //  (Grafik darf nur bei einzelner Grafik drinstehen)

            if (aDataHelper.HasFormat( SOT_FORMATSTR_ID_DRAWING ))
            {
                // special case for tables from drawing
                if( aDataHelper.HasFormat( SOT_FORMAT_RTF ) )
                {
                    PasteFromSystem( FORMAT_RTF );
                }
                else
                {
                    PasteFromSystem( SOT_FORMATSTR_ID_DRAWING );
                }
            }
            else if (aDataHelper.HasFormat( SOT_FORMATSTR_ID_SVXB ))
                PasteFromSystem( SOT_FORMATSTR_ID_SVXB );
            else if (aDataHelper.HasFormat( SOT_FORMATSTR_ID_EMBED_SOURCE ))
            {
                //  If it's a Writer object, insert RTF instead of OLE

                sal_Bool bDoRtf = sal_False;
                TransferableObjectDescriptor aObjDesc;
                if( aDataHelper.GetTransferableObjectDescriptor( SOT_FORMATSTR_ID_OBJECTDESCRIPTOR, aObjDesc ) )
                {
                    bDoRtf = ( ( aObjDesc.maClassName == SvGlobalName( SO3_SW_CLASSID ) ||
                                 aObjDesc.maClassName == SvGlobalName( SO3_SWWEB_CLASSID ) )
                               && aDataHelper.HasFormat( SOT_FORMAT_RTF ) );
                }
                if ( bDoRtf )
                    PasteFromSystem( FORMAT_RTF );
                else
                    PasteFromSystem( SOT_FORMATSTR_ID_EMBED_SOURCE );
            }
            else if (aDataHelper.HasFormat( SOT_FORMATSTR_ID_LINK_SOURCE ))
                PasteFromSystem( SOT_FORMATSTR_ID_LINK_SOURCE );
            // the following format can not affect scenario from #89579#
            else if (aDataHelper.HasFormat( SOT_FORMATSTR_ID_EMBEDDED_OBJ_OLE ))
                PasteFromSystem( SOT_FORMATSTR_ID_EMBEDDED_OBJ_OLE );
            // FORMAT_PRIVATE no longer here (can't work if pOwnClip is NULL)
            else if (aDataHelper.HasFormat(nBiff8))      // before xxx_OLE formats
                PasteFromSystem(nBiff8);
            else if (aDataHelper.HasFormat(nBiff5))
                PasteFromSystem(nBiff5);
            else if (aDataHelper.HasFormat(FORMAT_RTF))
                PasteFromSystem(FORMAT_RTF);
            else if (aDataHelper.HasFormat(SOT_FORMATSTR_ID_HTML))
                PasteFromSystem(SOT_FORMATSTR_ID_HTML);
            else if (aDataHelper.HasFormat(SOT_FORMATSTR_ID_HTML_SIMPLE))
                PasteFromSystem(SOT_FORMATSTR_ID_HTML_SIMPLE);
            else if (aDataHelper.HasFormat(SOT_FORMATSTR_ID_SYLK))
                PasteFromSystem(SOT_FORMATSTR_ID_SYLK);
            else if (aDataHelper.HasFormat(FORMAT_STRING))
                PasteFromSystem(FORMAT_STRING);
            else if (aDataHelper.HasFormat(FORMAT_GDIMETAFILE))
                PasteFromSystem(FORMAT_GDIMETAFILE);
            else if (aDataHelper.HasFormat(FORMAT_BITMAP))
                PasteFromSystem(FORMAT_BITMAP);
            // #89579# xxx_OLE formats come last, like in SotExchange tables
            else if (aDataHelper.HasFormat( SOT_FORMATSTR_ID_EMBED_SOURCE_OLE ))
                PasteFromSystem( SOT_FORMATSTR_ID_EMBED_SOURCE_OLE );
            else if (aDataHelper.HasFormat( SOT_FORMATSTR_ID_LINK_SOURCE_OLE ))
                PasteFromSystem( SOT_FORMATSTR_ID_LINK_SOURCE_OLE );
//          else
//              ErrorMessage(STR_PASTE_ERROR);
        }
//      else
//          ErrorMessage(STR_PASTE_ERROR);
    }

    //  keine Fehlermeldung, weil SID_PASTE in der idl das FastCall-Flag hat,
    //  also auch gerufen wird, wenn nichts im Clipboard steht (#42531#)
}

void ScViewFunc::PasteFromTransferable( const uno::Reference<datatransfer::XTransferable>& rxTransferable )
{
    ScTransferObj *pOwnClip=0;
    ScDrawTransferObj *pDrawClip=0;
    uno::Reference<lang::XUnoTunnel> xTunnel( rxTransferable, uno::UNO_QUERY );
    if ( xTunnel.is() )
    {
        sal_Int64 nHandle = xTunnel->getSomething( ScTransferObj::getUnoTunnelId() );
        if ( nHandle )
            pOwnClip = (ScTransferObj*) (sal_IntPtr) nHandle;
        else
        {
            nHandle = xTunnel->getSomething( ScDrawTransferObj::getUnoTunnelId() );
            if ( nHandle )
                pDrawClip = (ScDrawTransferObj*) (sal_IntPtr) nHandle;
        }
    }

    if (pOwnClip)
    {
        PasteFromClip( IDF_ALL, pOwnClip->GetDocument(),
                        PASTE_NOFUNC, sal_False, sal_False, sal_False, INS_NONE, IDF_NONE,
                        sal_True );     // allow warning dialog
    }
    else if (pDrawClip)
    {
        ScViewData* pViewData = GetViewData();
        SCCOL nPosX = pViewData->GetCurX();
        SCROW nPosY = pViewData->GetCurY();
        Window* pWin = GetActiveWin();
        Point aPos = pWin->PixelToLogic( pViewData->GetScrPos( nPosX, nPosY, pViewData->GetActivePart() ) );
        PasteDraw( aPos, pDrawClip->GetModel(), sal_False, pDrawClip->GetSourceDocID() == pViewData->GetDocument()->GetDocumentID() );
    }
    else
    {
            TransferableDataHelper aDataHelper( rxTransferable );
        {
            sal_uLong nBiff8 = SotExchange::RegisterFormatName(
                    String::CreateFromAscii(RTL_CONSTASCII_STRINGPARAM("Biff8")));
            sal_uLong nBiff5 = SotExchange::RegisterFormatName(
                    String::CreateFromAscii(RTL_CONSTASCII_STRINGPARAM("Biff5")));
            sal_uLong nFormatId = 0;
                //  als erstes SvDraw-Model, dann Grafik
                //  (Grafik darf nur bei einzelner Grafik drinstehen)

            if (aDataHelper.HasFormat( SOT_FORMATSTR_ID_DRAWING ))
                nFormatId = SOT_FORMATSTR_ID_DRAWING;
            else if (aDataHelper.HasFormat( SOT_FORMATSTR_ID_SVXB ))
                nFormatId = SOT_FORMATSTR_ID_SVXB;
            else if (aDataHelper.HasFormat( SOT_FORMATSTR_ID_EMBED_SOURCE ))
            {
                //  If it's a Writer object, insert RTF instead of OLE
                sal_Bool bDoRtf = sal_False;
                TransferableObjectDescriptor aObjDesc;
                if( aDataHelper.GetTransferableObjectDescriptor( SOT_FORMATSTR_ID_OBJECTDESCRIPTOR, aObjDesc ) )
                {
                    bDoRtf = ( ( aObjDesc.maClassName == SvGlobalName( SO3_SW_CLASSID ) ||
                                 aObjDesc.maClassName == SvGlobalName( SO3_SWWEB_CLASSID ) )
                               && aDataHelper.HasFormat( SOT_FORMAT_RTF ) );
                }
                if ( bDoRtf )
                    nFormatId = FORMAT_RTF;
                else
                    nFormatId = SOT_FORMATSTR_ID_EMBED_SOURCE;
            }
            else if (aDataHelper.HasFormat( SOT_FORMATSTR_ID_LINK_SOURCE ))
                nFormatId = SOT_FORMATSTR_ID_LINK_SOURCE;
            // the following format can not affect scenario from #89579#
            else if (aDataHelper.HasFormat( SOT_FORMATSTR_ID_EMBEDDED_OBJ_OLE ))
                nFormatId = SOT_FORMATSTR_ID_EMBEDDED_OBJ_OLE;
            // FORMAT_PRIVATE no longer here (can't work if pOwnClip is NULL)
            else if (aDataHelper.HasFormat(nBiff8))      // before xxx_OLE formats
                nFormatId = nBiff8;
            else if (aDataHelper.HasFormat(nBiff5))
                nFormatId = nBiff5;
            else if (aDataHelper.HasFormat(FORMAT_RTF))
                nFormatId = FORMAT_RTF;
            else if (aDataHelper.HasFormat(SOT_FORMATSTR_ID_HTML))
                nFormatId = SOT_FORMATSTR_ID_HTML;
            else if (aDataHelper.HasFormat(SOT_FORMATSTR_ID_HTML_SIMPLE))
                nFormatId = SOT_FORMATSTR_ID_HTML_SIMPLE;
            else if (aDataHelper.HasFormat(SOT_FORMATSTR_ID_SYLK))
                nFormatId = SOT_FORMATSTR_ID_SYLK;
            else if (aDataHelper.HasFormat(FORMAT_STRING))
                nFormatId = FORMAT_STRING;
            else if (aDataHelper.HasFormat(FORMAT_GDIMETAFILE))
                nFormatId = FORMAT_GDIMETAFILE;
            else if (aDataHelper.HasFormat(FORMAT_BITMAP))
                nFormatId = FORMAT_BITMAP;
            // #89579# xxx_OLE formats come last, like in SotExchange tables
            else if (aDataHelper.HasFormat( SOT_FORMATSTR_ID_EMBED_SOURCE_OLE ))
                nFormatId = SOT_FORMATSTR_ID_EMBED_SOURCE_OLE;
            else if (aDataHelper.HasFormat( SOT_FORMATSTR_ID_LINK_SOURCE_OLE ))
                nFormatId = SOT_FORMATSTR_ID_LINK_SOURCE_OLE;
            else
                return;

            PasteDataFormat( nFormatId, aDataHelper.GetTransferable(),
                GetViewData()->GetCurX(), GetViewData()->GetCurY(),
                NULL, sal_False, sal_False );
        }
    }
}

sal_Bool ScViewFunc::PasteFromSystem( sal_uLong nFormatId, sal_Bool bApi )
{
    UpdateInputLine();

    sal_Bool bRet = sal_True;
    Window* pWin = GetActiveWin();
    ScTransferObj* pOwnClip = ScTransferObj::GetOwnClipboard( pWin );
    if ( nFormatId == 0 && pOwnClip )
    {
        // #129384# keep a reference in case the clipboard is changed during PasteFromClip
        uno::Reference<datatransfer::XTransferable> aOwnClipRef( pOwnClip );
        PasteFromClip( IDF_ALL, pOwnClip->GetDocument(),
                        PASTE_NOFUNC, sal_False, sal_False, sal_False, INS_NONE, IDF_NONE,
                        !bApi );        // allow warning dialog
    }
    else
    {
        TransferableDataHelper aDataHelper( TransferableDataHelper::CreateFromSystemClipboard( pWin ) );
        if ( !aDataHelper.GetTransferable().is() )
            return sal_False;

        bRet = PasteDataFormat( nFormatId, aDataHelper.GetTransferable(),
                                GetViewData()->GetCurX(), GetViewData()->GetCurY(),
                                NULL, sal_False, !bApi );       // allow warning dialog

        if ( !bRet && !bApi )
            ErrorMessage(STR_PASTE_ERROR);
    }
    return bRet;
}


//----------------------------------------------------------------------------
//      P A S T E

sal_Bool ScViewFunc::PasteOnDrawObject( const uno::Reference<datatransfer::XTransferable>& rxTransferable,
                                    SdrObject* pHitObj, sal_Bool bLink )
{
    sal_Bool bRet = sal_False;
    if ( bLink )
    {
        TransferableDataHelper aDataHelper( rxTransferable );
        if ( aDataHelper.HasFormat( SOT_FORMATSTR_ID_SVXB ) )
        {
            SotStorageStreamRef xStm;
            if( aDataHelper.GetSotStorageStream( SOT_FORMATSTR_ID_SVXB, xStm ) )
            {
                Graphic aGraphic;
                *xStm >> aGraphic;
                bRet = ApplyGraphicToObject( pHitObj, aGraphic );
            }
        }
        else if ( aDataHelper.HasFormat( SOT_FORMAT_GDIMETAFILE ) )
        {
            GDIMetaFile aMtf;
            if( aDataHelper.GetGDIMetaFile( FORMAT_GDIMETAFILE, aMtf ) )
                bRet = ApplyGraphicToObject( pHitObj, Graphic(aMtf) );
        }
        else if ( aDataHelper.HasFormat( SOT_FORMAT_BITMAP ) )
        {
            Bitmap aBmp;
            if( aDataHelper.GetBitmap( FORMAT_BITMAP, aBmp ) )
                bRet = ApplyGraphicToObject( pHitObj, Graphic(aBmp) );
        }
    }
    else
    {
        //  ham' wa noch nich
    }
    return bRet;
}

sal_Bool lcl_SelHasAttrib( ScDocument* pDoc, SCCOL nCol1, SCROW nRow1, SCCOL nCol2, SCROW nRow2,
                        const ScMarkData& rTabSelection, sal_uInt16 nMask )
{
    SCTAB nTabCount = pDoc->GetTableCount();
    for (SCTAB nTab=0; nTab<nTabCount; nTab++)
        if ( rTabSelection.GetTableSelect(nTab) && pDoc->HasAttrib( nCol1, nRow1, nTab, nCol2, nRow2, nTab, nMask ) )
            return sal_True;
    return sal_False;
}

//
//      Einfuegen auf Tabelle:
//

//  internes Paste

namespace {

class CursorSwitcher
{
public:
    CursorSwitcher(ScViewFunc* pViewFunc) :
        mpViewFunc(pViewFunc)
    {
        mpViewFunc->HideCursor();
    }

    ~CursorSwitcher()
    {
        mpViewFunc->ShowCursor();
    }
private:
    ScViewFunc* mpViewFunc;
};

bool lcl_checkDestRangeForOverwrite(const ScRange& rDestRange, const ScDocument* pDoc, const ScMarkData& rMark, Window* pParentWnd)
{
    bool bIsEmpty = true;
    SCTAB nTabCount = pDoc->GetTableCount();
    for (SCTAB nTab=0; nTab < nTabCount && bIsEmpty; ++nTab)
    {
        if (!rMark.GetTableSelect(nTab))
            continue;

        bIsEmpty = pDoc->IsBlockEmpty(nTab, rDestRange.aStart.Col(), rDestRange.aStart.Row(),
                                      rDestRange.aEnd.Col(), rDestRange.aEnd.Row());
    }

    if (!bIsEmpty)
    {
        ScReplaceWarnBox aBox(pParentWnd);
        if (aBox.Execute() != RET_YES)
        {
            //  changing the configuration is within the ScReplaceWarnBox
            return false;
        }
    }
    return true;
}

}

sal_Bool ScViewFunc::PasteFromClip( sal_uInt16 nFlags, ScDocument* pClipDoc,
                                    sal_uInt16 nFunction, sal_Bool bSkipEmpty,
                                    sal_Bool bTranspose, sal_Bool bAsLink,
                                    InsCellCmd eMoveMode, sal_uInt16 nUndoExtraFlags,
                                    sal_Bool bAllowDialogs )
{
    if (!pClipDoc)
    {
        DBG_ERROR("PasteFromClip: pClipDoc=0 not allowed");
        return sal_False;
    }

    //  fuer Undo etc. immer alle oder keine Inhalte sichern
    sal_uInt16 nContFlags = IDF_NONE;
    if (nFlags & IDF_CONTENTS)
        nContFlags |= IDF_CONTENTS;
    if (nFlags & IDF_ATTRIB)
        nContFlags |= IDF_ATTRIB;
    // evtl. Attribute ins Undo ohne sie vom Clip ins Doc zu kopieren
    sal_uInt16 nUndoFlags = nContFlags;
    if (nUndoExtraFlags & IDF_ATTRIB)
        nUndoFlags |= IDF_ATTRIB;
    // do not copy note captions into undo document
    nUndoFlags |= IDF_NOCAPTIONS;

    ScClipParam& rClipParam = pClipDoc->GetClipParam();
    if (rClipParam.isMultiRange())
        return PasteMultiRangesFromClip(
            nFlags, pClipDoc, nFunction, bSkipEmpty, bTranspose, bAsLink, bAllowDialogs,
            eMoveMode, nContFlags, nUndoFlags);

    sal_Bool bCutMode = pClipDoc->IsCutMode();      // if transposing, take from original clipdoc
    sal_Bool bIncludeFiltered = bCutMode;

    // paste drawing: also if IDF_NOTE is set (to create drawing layer for note captions)
    sal_Bool bPasteDraw = ( pClipDoc->GetDrawLayer() && ( nFlags & (IDF_OBJECTS|IDF_NOTE) ) );

    ScDocShellRef aTransShellRef;   // for objects in xTransClip - must remain valid as long as xTransClip
    ScDocument* pOrigClipDoc = NULL;
    ::std::auto_ptr< ScDocument > xTransClip;
    if ( bTranspose )
    {
        SCCOL nX;
        SCROW nY;
        // include filtered rows until TransposeClip can skip them
        bIncludeFiltered = sal_True;
        pClipDoc->GetClipArea( nX, nY, sal_True );
        if ( nY > static_cast<sal_Int32>(MAXCOL) )                      // zuviele Zeilen zum Transponieren
        {
            ErrorMessage(STR_PASTE_FULL);
            return sal_False;
        }
        pOrigClipDoc = pClipDoc;        // fuer Referenzen

        if ( bPasteDraw )
        {
            aTransShellRef = new ScDocShell;        // DocShell needs a Ref immediately
            aTransShellRef->DoInitNew(NULL);
        }
        ScDrawLayer::SetGlobalDrawPersist(aTransShellRef);

        xTransClip.reset( new ScDocument( SCDOCMODE_CLIP ));
        pClipDoc->TransposeClip( xTransClip.get(), nFlags, bAsLink );
        pClipDoc = xTransClip.get();

        ScDrawLayer::SetGlobalDrawPersist(NULL);
    }

    SCCOL nStartCol;
    SCROW nStartRow;
    SCTAB nStartTab;
    SCCOL nEndCol;
    SCROW nEndRow;
    SCTAB nEndTab;
    SCCOL nClipSizeX;
    SCROW nClipSizeY;
    pClipDoc->GetClipArea( nClipSizeX, nClipSizeY, sal_True );      // size in clipboard doc

    //  size in target doc: include filtered rows only if CutMode is set
    SCCOL nDestSizeX;
    SCROW nDestSizeY;
    pClipDoc->GetClipArea( nDestSizeX, nDestSizeY, bIncludeFiltered );

    ScDocument* pDoc = GetViewData()->GetDocument();
    ScDocShell* pDocSh = GetViewData()->GetDocShell();
    ScMarkData& rMark = GetViewData()->GetMarkData();
    SfxUndoManager* pUndoMgr = pDocSh->GetUndoManager();
    const sal_Bool bRecord(pDoc->IsUndoEnabled());

    ScDocShellModificator aModificator( *pDocSh );

    ScRange aMarkRange;
    ScMarkData aFilteredMark( rMark);   // local copy for all modifications
    ScMarkType eMarkType = GetViewData()->GetSimpleArea( aMarkRange, aFilteredMark);
    bool bMarkIsFiltered = (eMarkType == SC_MARK_SIMPLE_FILTERED);
    bool bNoPaste = ((eMarkType != SC_MARK_SIMPLE && !bMarkIsFiltered) ||
            (bMarkIsFiltered && (eMoveMode != INS_NONE || bAsLink)));
    if (!bNoPaste && !rMark.IsMarked())
    {
        // Create a selection with clipboard row count and check that for
        // filtered.
        nStartCol = GetViewData()->GetCurX();
        nStartRow = GetViewData()->GetCurY();
        nStartTab = GetViewData()->GetTabNo();
        nEndCol = nStartCol + nDestSizeX;
        nEndRow = nStartRow + nDestSizeY;
        nEndTab = nStartTab;
        aMarkRange = ScRange( nStartCol, nStartRow, nStartTab, nEndCol, nEndRow, nEndTab);
        if (ScViewUtil::HasFiltered( aMarkRange, pDoc))
        {
            bMarkIsFiltered = true;
            // Fit to clipboard's row count unfiltered rows. If there is no
            // fit assume that pasting is not possible. Note that nDestSizeY is
            // size-1 (difference).
            if (!ScViewUtil::FitToUnfilteredRows( aMarkRange, pDoc, nDestSizeY+1))
                bNoPaste = true;
        }
        aFilteredMark.SetMarkArea( aMarkRange);
    }
    if (bNoPaste)
    {
        ErrorMessage(STR_MSSG_PASTEFROMCLIP_0);
        return sal_False;
    }

    SCROW nUnfilteredRows = aMarkRange.aEnd.Row() - aMarkRange.aStart.Row() + 1;
    ScRangeList aRangeList;
    if (bMarkIsFiltered)
    {
        ScViewUtil::UnmarkFiltered( aFilteredMark, pDoc);
        aFilteredMark.FillRangeListWithMarks( &aRangeList, sal_False);
        nUnfilteredRows = 0;
        for (ScRange* p = aRangeList.First(); p; p = aRangeList.Next())
        {
            nUnfilteredRows += p->aEnd.Row() - p->aStart.Row() + 1;
        }
#if 0
        /* This isn't needed but could be a desired restriction. */
        // For filtered, destination rows have to be an exact multiple of
        // source rows. Note that nDestSizeY is size-1 (difference), so
        // nDestSizeY==0 fits always.
        if ((nUnfilteredRows % (nDestSizeY+1)) != 0)
        {
            /* FIXME: this should be a more descriptive error message then. */
            ErrorMessage(STR_MSSG_PASTEFROMCLIP_0);
            return sal_False;
        }
#endif
    }

    SCCOL nMarkAddX = 0;
    SCROW nMarkAddY = 0;

    // Also for a filtered selection the area is used, for undo et al.
    if ( aFilteredMark.IsMarked() || bMarkIsFiltered )
    {
        aMarkRange.GetVars( nStartCol, nStartRow, nStartTab, nEndCol, nEndRow, nEndTab);
        SCCOL nBlockAddX = nEndCol-nStartCol;
        SCROW nBlockAddY = nEndRow-nStartRow;

        //  #58422# Nachfrage, wenn die Selektion groesser als 1 Zeile/Spalte, aber kleiner
        //  als das Clipboard ist (dann wird ueber die Selektion hinaus eingefuegt)

        //  ClipSize is not size, but difference
        if ( ( nBlockAddX != 0 && nBlockAddX < nDestSizeX ) ||
             ( nBlockAddY != 0 && nBlockAddY < nDestSizeY ) ||
             ( bMarkIsFiltered && nUnfilteredRows < nDestSizeY+1 ) )
        {
            ScWaitCursorOff aWaitOff( GetFrameWin() );
            String aMessage = ScGlobal::GetRscString( STR_PASTE_BIGGER );
            QueryBox aBox( GetViewData()->GetDialogParent(),
                            WinBits(WB_YES_NO | WB_DEF_NO), aMessage );
            if ( aBox.Execute() != RET_YES )
            {
                return sal_False;
            }
        }

        if (nBlockAddX > nDestSizeX)
            nMarkAddX = nBlockAddX - nDestSizeX;            // fuer Merge-Test
        else
            nEndCol = nStartCol + nDestSizeX;

        if (nBlockAddY > nDestSizeY)
            nMarkAddY = nBlockAddY - nDestSizeY;            // fuer Merge-Test
        else
        {
            nEndRow = nStartRow + nDestSizeY;
            if (bMarkIsFiltered || nEndRow > aMarkRange.aEnd.Row())
            {
                // Same as above if nothing was marked: re-fit selection to
                // unfiltered rows. Extending the selection actually may
                // introduce filtered rows where there weren't any before, so
                // we also need to test for that.
                aMarkRange = ScRange( nStartCol, nStartRow, nStartTab, nEndCol, nEndRow, nEndTab);
                if (bMarkIsFiltered || ScViewUtil::HasFiltered( aMarkRange, pDoc))
                {
                    bMarkIsFiltered = true;
                    // Worst case: all rows up to the end of the sheet are filtered.
                    if (!ScViewUtil::FitToUnfilteredRows( aMarkRange, pDoc, nDestSizeY+1))
                    {
                        ErrorMessage(STR_PASTE_FULL);
                        return sal_False;
                    }
                }
                aMarkRange.GetVars( nStartCol, nStartRow, nStartTab, nEndCol, nEndRow, nEndTab);
                aFilteredMark.SetMarkArea( aMarkRange);
                if (bMarkIsFiltered)
                {
                    ScViewUtil::UnmarkFiltered( aFilteredMark, pDoc);
                    aFilteredMark.FillRangeListWithMarks( &aRangeList, sal_True);
                }
            }
        }
    }
    else
    {
        nStartCol = GetViewData()->GetCurX();
        nStartRow = GetViewData()->GetCurY();
        nStartTab = GetViewData()->GetTabNo();
        nEndCol = nStartCol + nDestSizeX;
        nEndRow = nStartRow + nDestSizeY;
        nEndTab = nStartTab;
    }

    bool bOffLimits = !ValidCol(nEndCol) || !ValidRow(nEndRow);

    //  Zielbereich, wie er angezeigt wird:
    ScRange aUserRange( nStartCol, nStartRow, nStartTab, nEndCol, nEndRow, nEndTab );

    //  Sollen Zellen eingefuegt werden?
    //  (zu grosse nEndCol/nEndRow werden weiter unten erkannt)
    sal_Bool bInsertCells = ( eMoveMode != INS_NONE && !bOffLimits );
    if ( bInsertCells )
    {
        //  #94115# Instead of EnterListAction, the paste undo action is merged into the
        //  insert action, so Repeat can insert the right cells

        MarkRange( aUserRange );            // wird vor CopyFromClip sowieso gesetzt

        // #72930# CutMode is reset on insertion of cols/rows but needed again on cell move
        sal_Bool bCut = pClipDoc->IsCutMode();
        if (!InsertCells( eMoveMode, bRecord, sal_True ))   // is inserting possible?
        {
            return sal_False;
            //  #i21036# EnterListAction isn't used, and InsertCells doesn't insert
            //  its undo action on failure, so no undo handling is needed here
        }
        if ( bCut )
            pClipDoc->SetCutMode( bCut );
    }
    else if (!bOffLimits)
    {
        sal_Bool bAskIfNotEmpty = bAllowDialogs &&
                                ( nFlags & IDF_CONTENTS ) &&
                                nFunction == PASTE_NOFUNC &&
                                SC_MOD()->GetInputOptions().GetReplaceCellsWarn();
        if ( bAskIfNotEmpty )
        {
            if (!lcl_checkDestRangeForOverwrite(aUserRange, pDoc, aFilteredMark, GetViewData()->GetDialogParent()))
                return false;
        }
    }

    SCCOL nClipStartX;                      // Clipboard-Bereich erweitern
    SCROW nClipStartY;
    pClipDoc->GetClipStart( nClipStartX, nClipStartY );
    SCCOL nUndoEndCol = nClipStartX + nClipSizeX;
    SCROW nUndoEndRow = nClipStartY + nClipSizeY;   // end of source area in clipboard document
    sal_Bool bClipOver = sal_False;
    // #i68690# ExtendMerge for the clip doc must be called with the clipboard's sheet numbers.
    // The same end column/row can be used for all calls because the clip doc doesn't contain
    // content outside the clip area.
    for (SCTAB nClipTab=0; nClipTab<=MAXTAB; nClipTab++)
        if ( pClipDoc->HasTable(nClipTab) )
            if ( pClipDoc->ExtendMerge( nClipStartX,nClipStartY, nUndoEndCol,nUndoEndRow, nClipTab, sal_False ) )
                bClipOver = sal_True;
    nUndoEndCol -= nClipStartX + nClipSizeX;
    nUndoEndRow -= nClipStartY + nClipSizeY;        // now contains only the difference added by ExtendMerge
    nUndoEndCol = sal::static_int_cast<SCCOL>( nUndoEndCol + nEndCol );
    nUndoEndRow = sal::static_int_cast<SCROW>( nUndoEndRow + nEndRow ); // destination area, expanded for merged cells

//  if (nUndoEndCol < nEndCol) nUndoEndCol = nEndCol;
//  if (nUndoEndRow < nEndRow) nUndoEndRow = nEndRow;

//  nUndoEndCol += nMarkAddX;
//  nUndoEndRow += nMarkAddY;

    if (nUndoEndCol>MAXCOL || nUndoEndRow>MAXROW)
    {
        ErrorMessage(STR_PASTE_FULL);
        return sal_False;
    }

    pDoc->ExtendMergeSel( nStartCol,nStartRow, nUndoEndCol,nUndoEndRow, aFilteredMark, sal_False );

        //  Test auf Zellschutz

    ScEditableTester aTester( pDoc, nStartTab, nStartCol,nStartRow, nUndoEndCol,nUndoEndRow );
    if (!aTester.IsEditable())
    {
        ErrorMessage(aTester.GetMessageId());
        return sal_False;
    }

        //! Test auf Ueberlappung
        //! nur wirkliche Schnittmenge testen !!!!!!!

    //  pDoc->HasCommonAttr( StartCol,nStartRow, nUndoEndCol,nUndoEndRow, nStartTab,
    //                          pClipDoc, nClipStartX, nClipStartY );

    ScDocFunc& rDocFunc = pDocSh->GetDocFunc();
    if ( bRecord )
    {
        String aUndo = ScGlobal::GetRscString( pClipDoc->IsCutMode() ? STR_UNDO_MOVE : STR_UNDO_COPY );
        pUndoMgr->EnterListAction( aUndo, aUndo );
    }

    if (bClipOver)
        if (lcl_SelHasAttrib( pDoc, nStartCol,nStartRow, nUndoEndCol,nUndoEndRow, aFilteredMark, HASATTR_OVERLAPPED ))
        {       // "Cell merge not possible if cells already merged"
            ScDocAttrIterator aIter( pDoc, nStartTab, nStartCol, nStartRow, nUndoEndCol, nUndoEndRow );
            const ScPatternAttr* pPattern = NULL;
            const ScMergeAttr* pMergeFlag = NULL;
            const ScMergeFlagAttr* pMergeFlagAttr = NULL;
            SCCOL nCol = -1;
            SCROW nRow1 = -1;
            SCROW nRow2 = -1;
            while ( ( pPattern = aIter.GetNext( nCol, nRow1, nRow2 ) ) != NULL )
            {
                pMergeFlag = (const ScMergeAttr*) &pPattern->GetItem(ATTR_MERGE);
                pMergeFlagAttr = (const ScMergeFlagAttr*) &pPattern->GetItem(ATTR_MERGE_FLAG);
                if( ( pMergeFlag && pMergeFlag->IsMerged() ) || ( pMergeFlagAttr && pMergeFlagAttr->IsOverlapped() ) )
                {
                    ScRange aRange(nCol, nRow1, nStartTab);
                    pDoc->ExtendOverlapped(aRange);
                    pDoc->ExtendMerge(aRange, sal_True, sal_True);
                    rDocFunc.UnmergeCells(aRange, bRecord, sal_True);
                }
            }
        }

    if ( !bCutMode )
    {
        ScChangeTrack* pChangeTrack = pDoc->GetChangeTrack();
        if ( pChangeTrack )
            pChangeTrack->ResetLastCut();   // kein CutMode mehr
    }

    sal_Bool bColInfo = ( nStartRow==0 && nEndRow==MAXROW );
    sal_Bool bRowInfo = ( nStartCol==0 && nEndCol==MAXCOL );

    ScDocument* pUndoDoc    = NULL;
    ScDocument* pRefUndoDoc = NULL;
    ScDocument* pRedoDoc    = NULL;
    ScRefUndoData* pUndoData = NULL;

    if ( bRecord )
    {
        pUndoDoc = new ScDocument( SCDOCMODE_UNDO );
        pUndoDoc->InitUndoSelected( pDoc, aFilteredMark, bColInfo, bRowInfo );

        // all sheets - CopyToDocument skips those that don't exist in pUndoDoc
        SCTAB nTabCount = pDoc->GetTableCount();
        pDoc->CopyToDocument( nStartCol, nStartRow, 0, nUndoEndCol, nUndoEndRow, nTabCount-1,
                                nUndoFlags, sal_False, pUndoDoc );

        if ( bCutMode )
        {
            pRefUndoDoc = new ScDocument( SCDOCMODE_UNDO );
            pRefUndoDoc->InitUndo( pDoc, 0, nTabCount-1, sal_False, sal_False );

            pUndoData = new ScRefUndoData( pDoc );
        }
    }

    sal_uInt16 nExtFlags = 0;
    pDocSh->UpdatePaintExt( nExtFlags, nStartCol, nStartRow, nStartTab,
                                       nEndCol,   nEndRow,   nEndTab );     // content before the change

    if (GetViewData()->IsActive())
    {
        DoneBlockMode();
        InitOwnBlockMode();
    }
    rMark.SetMarkArea( aUserRange );
    MarkDataChanged();

    HideCursor();                           // Cursor aendert sich !

        //
        //  Aus Clipboard kopieren,
        //  wenn gerechnet werden soll, Originaldaten merken
        //

    ScDocument* pMixDoc = NULL;
    if ( bSkipEmpty || nFunction )
    {
        if ( nFlags & IDF_CONTENTS )
        {
            pMixDoc = new ScDocument( SCDOCMODE_UNDO );
            pMixDoc->InitUndo( pDoc, nStartTab, nEndTab );
            pDoc->CopyToDocument( nStartCol, nStartRow, nStartTab, nEndCol, nEndRow, nEndTab,
                                    IDF_CONTENTS, sal_False, pMixDoc );
        }
    }

    /*  Make draw layer and start drawing undo.
        - Needed before AdjustBlockHeight to track moved drawing objects.
        - Needed before pDoc->CopyFromClip to track inserted note caption objects.
     */
    if ( bPasteDraw )
        pDocSh->MakeDrawLayer();
    if ( bRecord )
        pDoc->BeginDrawUndo();

    sal_uInt16 nNoObjFlags = nFlags & ~IDF_OBJECTS;
    if (!bAsLink)
    {
        //  copy normally (original range)
        pDoc->CopyFromClip( aUserRange, aFilteredMark, nNoObjFlags,
                pRefUndoDoc, pClipDoc, sal_True, sal_False, bIncludeFiltered,
                bSkipEmpty, (bMarkIsFiltered ? &aRangeList : NULL) );

        // bei Transpose Referenzen per Hand anpassen
        if ( bTranspose && bCutMode && (nFlags & IDF_CONTENTS) )
            pDoc->UpdateTranspose( aUserRange.aStart, pOrigClipDoc, aFilteredMark, pRefUndoDoc );
    }
    else if (!bTranspose)
    {
        //  copy with bAsLink=TRUE
        pDoc->CopyFromClip( aUserRange, aFilteredMark, nNoObjFlags, pRefUndoDoc, pClipDoc,
                                sal_True, sal_True, bIncludeFiltered, bSkipEmpty );
    }
    else
    {
        //  alle Inhalte kopieren (im TransClipDoc stehen nur Formeln)
        pDoc->CopyFromClip( aUserRange, aFilteredMark, nContFlags, pRefUndoDoc, pClipDoc );
    }

    // skipped rows and merged cells don't mix
    if ( !bIncludeFiltered && pClipDoc->HasClipFilteredRows() )
        rDocFunc.UnmergeCells( aUserRange, sal_False, sal_True );

    pDoc->ExtendMergeSel( nStartCol, nStartRow, nEndCol, nEndRow, aFilteredMark, sal_True );    // Refresh
                                                                                    // und Bereich neu

    if ( pMixDoc )              // Rechenfunktionen mit Original-Daten auszufuehren ?
    {
        pDoc->MixDocument( aUserRange, nFunction, bSkipEmpty, pMixDoc );
    }
    delete pMixDoc;

    AdjustBlockHeight();            // update row heights before pasting objects

    ::std::vector< ::rtl::OUString > aExcludedChartNames;
    SdrPage* pPage = NULL;

    if ( nFlags & IDF_OBJECTS )
    {
        ScDrawView* pScDrawView = GetScDrawView();
        SdrModel* pModel = ( pScDrawView ? pScDrawView->GetModel() : NULL );
        pPage = ( pModel ? pModel->GetPage( static_cast< sal_uInt16 >( nStartTab ) ) : NULL );
        if ( pPage )
        {
            ScChartHelper::GetChartNames( aExcludedChartNames, pPage );
        }

        //  Paste the drawing objects after the row heights have been updated.

        pDoc->CopyFromClip( aUserRange, aFilteredMark, IDF_OBJECTS, pRefUndoDoc, pClipDoc,
                                sal_True, sal_False, bIncludeFiltered );
    }

    //
    //
    //

    pDocSh->UpdatePaintExt( nExtFlags, nStartCol, nStartRow, nStartTab,
                                       nEndCol,   nEndRow,   nEndTab );     // content after the change


        //  ggf. Autofilter-Koepfe loeschen
    if (bCutMode)
        if (pDoc->RefreshAutoFilter( nClipStartX,nClipStartY, nClipStartX+nClipSizeX,
                                        nClipStartY+nClipSizeY, nStartTab ))
            pDocSh->PostPaint( nClipStartX,nClipStartY,nStartTab,
                                nClipStartX+nClipSizeX,nClipStartY,nStartTab,
                                PAINT_GRID );

    ShowCursor();                           // Cursor aendert sich !

    //!     Block-Bereich bei RefUndoDoc weglassen !!!

    if ( bRecord )
    {
        // Redo-Daten werden erst beim ersten Undo kopiert
        // ohne RefUndoDoc muss das Redo-Doc noch nicht angelegt werden

        if (pRefUndoDoc)
        {
            pRedoDoc = new ScDocument( SCDOCMODE_UNDO );
            pRedoDoc->InitUndo( pDoc, nStartTab, nEndTab, bColInfo, bRowInfo );

            //      angepasste Referenzen ins Redo-Doc

            SCTAB nTabCount = pDoc->GetTableCount();
            pRedoDoc->AddUndoTab( 0, nTabCount-1 );
            pDoc->CopyUpdated( pRefUndoDoc, pRedoDoc );

            //      alte Referenzen ins Undo-Doc

            //! Tabellen selektieren ?
            pUndoDoc->AddUndoTab( 0, nTabCount-1 );
            pRefUndoDoc->DeleteArea( nStartCol, nStartRow, nEndCol, nEndRow, aFilteredMark, IDF_ALL );
            pRefUndoDoc->CopyToDocument( 0,0,0, MAXCOL,MAXROW,nTabCount-1,
                                            IDF_FORMULA, sal_False, pUndoDoc );
            delete pRefUndoDoc;
        }

        //  DeleteUnchanged for pUndoData is in ScUndoPaste ctor,
        //  UndoData for redo is made during first undo

        ScUndoPasteOptions aOptions;            // store options for repeat
        aOptions.nFunction  = nFunction;
        aOptions.bSkipEmpty = bSkipEmpty;
        aOptions.bTranspose = bTranspose;
        aOptions.bAsLink    = bAsLink;
        aOptions.eMoveMode  = eMoveMode;

        SfxUndoAction* pUndo = new ScUndoPaste( pDocSh,
                                nStartCol, nStartRow, nStartTab,
                                nUndoEndCol, nUndoEndRow, nEndTab, aFilteredMark,
                                pUndoDoc, pRedoDoc, nFlags | nUndoFlags,
                                pUndoData, NULL, NULL, NULL,
                                sal_False, &aOptions );     // sal_False = Redo data not yet copied

        if ( bInsertCells )
        {
            //  Merge the paste undo action into the insert action.
            //  Use ScUndoWrapper so the ScUndoPaste pointer can be stored in the insert action.

            pUndoMgr->AddUndoAction( new ScUndoWrapper( pUndo ), sal_True );
        }
        else
            pUndoMgr->AddUndoAction( pUndo );
        pUndoMgr->LeaveListAction();
    }

    sal_uInt16 nPaint = PAINT_GRID;
    if (bColInfo)
    {
        nPaint |= PAINT_TOP;
        nUndoEndCol = MAXCOL;               // nur zum Zeichnen !
    }
    if (bRowInfo)
    {
        nPaint |= PAINT_LEFT;
        nUndoEndRow = MAXROW;               // nur zum Zeichnen !
    }
    pDocSh->PostPaint( nStartCol, nStartRow, nStartTab,
                        nUndoEndCol, nUndoEndRow, nEndTab, nPaint, nExtFlags );
    // AdjustBlockHeight has already been called above

    aModificator.SetDocumentModified();
    PostPasteFromClip(aUserRange, rMark);
<<<<<<< HEAD
    return sal_True;
=======

    if ( nFlags & IDF_OBJECTS )
    {
        ScModelObj* pModelObj = ( pDocSh ? ScModelObj::getImplementation( pDocSh->GetModel() ) : NULL );
        if ( pDoc && pPage && pModelObj )
        {
            bool bSameDoc = ( rClipParam.getSourceDocID() == pDoc->GetDocumentID() );
            const ScRangeListVector& rProtectedChartRangesVector( rClipParam.maProtectedChartRangesVector );
            ScChartHelper::CreateProtectedChartListenersAndNotify( pDoc, pPage, pModelObj, nStartTab,
                rProtectedChartRangesVector, aExcludedChartNames, bSameDoc );
        }
    }

    return TRUE;
>>>>>>> 6f68642b
}

bool ScViewFunc::PasteMultiRangesFromClip(
    sal_uInt16 nFlags, ScDocument* pClipDoc, sal_uInt16 nFunction,
    bool bSkipEmpty, bool bTranspose, bool bAsLink, bool bAllowDialogs,
    InsCellCmd eMoveMode, sal_uInt16 /*nContFlags*/, sal_uInt16 nUndoFlags)
{
    ScViewData& rViewData = *GetViewData();
    ScDocument* pDoc = rViewData.GetDocument();
    ScDocShell* pDocSh = rViewData.GetDocShell();
    ScMarkData aMark(rViewData.GetMarkData());
    const ScAddress& rCurPos = rViewData.GetCurPos();
    ScClipParam& rClipParam = pClipDoc->GetClipParam();
    SCCOL nColSize = rClipParam.getPasteColSize();
    SCROW nRowSize = rClipParam.getPasteRowSize();

    if (bTranspose)
    {
        if (static_cast<SCROW>(rCurPos.Col()) + nRowSize-1 > static_cast<SCROW>(MAXCOL))
        {
            ErrorMessage(STR_PASTE_FULL);
            return false;
        }

        ::std::auto_ptr<ScDocument> pTransClip(new ScDocument(SCDOCMODE_CLIP));
        pClipDoc->TransposeClip(pTransClip.get(), nFlags, bAsLink);
        pClipDoc = pTransClip.release();
        SCCOL nTempColSize = nColSize;
        nColSize = static_cast<SCCOL>(nRowSize);
        nRowSize = static_cast<SCROW>(nTempColSize);
    }

    if (!ValidCol(rCurPos.Col()+nColSize-1) || !ValidRow(rCurPos.Row()+nRowSize-1))
    {
        ErrorMessage(STR_PASTE_FULL);
        return false;
    }

    // Determine the first and last selected sheet numbers.
    SCTAB nTab1 = aMark.GetFirstSelected();
    SCTAB nTab2 = nTab1;
    for (SCTAB i = nTab1+1; i <= MAXTAB; ++i)
        if (aMark.GetTableSelect(i))
            nTab2 = i;

    ScDocShellModificator aModificator(*pDocSh);

    // For multi-selection paste, we don't support cell duplication for larger
    // destination range.  In case the destination is marked, we reset it to
    // the clip size.
    ScRange aMarkedRange(rCurPos.Col(), rCurPos.Row(), nTab1,
                         rCurPos.Col()+nColSize-1, rCurPos.Row()+nRowSize-1, nTab2);

    // Extend the marked range to account for filtered rows in the destination
    // area.
    if (ScViewUtil::HasFiltered(aMarkedRange, pDoc))
    {
        if (!ScViewUtil::FitToUnfilteredRows(aMarkedRange, pDoc, nRowSize))
            return false;
    }

    bool bAskIfNotEmpty =
        bAllowDialogs && (nFlags & IDF_CONTENTS) &&
        nFunction == PASTE_NOFUNC && SC_MOD()->GetInputOptions().GetReplaceCellsWarn();

    if (bAskIfNotEmpty)
    {
        if (!lcl_checkDestRangeForOverwrite(aMarkedRange, pDoc, aMark, rViewData.GetDialogParent()))
            return false;
    }

    aMark.SetMarkArea(aMarkedRange);
    MarkRange(aMarkedRange);

    bool bInsertCells = (eMoveMode != INS_NONE);
    if (bInsertCells)
    {
        if (!InsertCells(eMoveMode, pDoc->IsUndoEnabled(), true))
            return false;
    }

    ::std::auto_ptr<ScDocument> pUndoDoc;
    if (pDoc->IsUndoEnabled())
    {
        pUndoDoc.reset(new ScDocument(SCDOCMODE_UNDO));
        pUndoDoc->InitUndoSelected(pDoc, aMark, false, false);
        pDoc->CopyToDocument(aMarkedRange, nUndoFlags, false, pUndoDoc.get(), &aMark, true);
    }

    ::std::auto_ptr<ScDocument> pMixDoc;
    if ( bSkipEmpty || nFunction )
    {
        if ( nFlags & IDF_CONTENTS )
        {
            pMixDoc.reset(new ScDocument(SCDOCMODE_UNDO));
            pMixDoc->InitUndoSelected(pDoc, aMark, false, false);
            pDoc->CopyToDocument(aMarkedRange, IDF_CONTENTS, false, pMixDoc.get(), &aMark, true);
        }
    }

    /*  Make draw layer and start drawing undo.
        - Needed before AdjustBlockHeight to track moved drawing objects.
        - Needed before pDoc->CopyFromClip to track inserted note caption objects.
     */
    if (nFlags & IDF_OBJECTS)
        pDocSh->MakeDrawLayer();
    if (pDoc->IsUndoEnabled())
        pDoc->BeginDrawUndo();

    CursorSwitcher aCursorSwitch(this);
    sal_uInt16 nNoObjFlags = nFlags & ~IDF_OBJECTS;
    pDoc->CopyMultiRangeFromClip(rCurPos, aMark, nNoObjFlags, pClipDoc,
                                 true, bAsLink, false, bSkipEmpty);

    if (pMixDoc.get())
        pDoc->MixDocument(aMarkedRange, nFunction, bSkipEmpty, pMixDoc.get());

    AdjustBlockHeight();            // update row heights before pasting objects

    if (nFlags & IDF_OBJECTS)
    {
        //  Paste the drawing objects after the row heights have been updated.
        pDoc->CopyMultiRangeFromClip(rCurPos, aMark, IDF_OBJECTS, pClipDoc,
                                     true, false, false, true);
    }

    pDocSh->PostPaint(
        aMarkedRange.aStart.Col(), aMarkedRange.aStart.Row(), nTab1,
        aMarkedRange.aEnd.Col(), aMarkedRange.aEnd.Row(), nTab1, PAINT_GRID);

    if (pDoc->IsUndoEnabled())
    {
        SfxUndoManager* pUndoMgr = pDocSh->GetUndoManager();
        String aUndo = ScGlobal::GetRscString(
            pClipDoc->IsCutMode() ? STR_UNDO_CUT : STR_UNDO_COPY);
        pUndoMgr->EnterListAction(aUndo, aUndo);

        ScUndoPasteOptions aOptions;            // store options for repeat
        aOptions.nFunction  = nFunction;
        aOptions.bSkipEmpty = bSkipEmpty;
        aOptions.bTranspose = bTranspose;
        aOptions.bAsLink    = bAsLink;
        aOptions.eMoveMode  = eMoveMode;

        ScUndoPaste* pUndo = new ScUndoPaste(pDocSh,
            aMarkedRange.aStart.Col(),
            aMarkedRange.aStart.Row(),
            aMarkedRange.aStart.Tab(),
            aMarkedRange.aEnd.Col(),
            aMarkedRange.aEnd.Row(),
            aMarkedRange.aEnd.Tab(),
            aMark, pUndoDoc.release(), NULL, nFlags|nUndoFlags, NULL, NULL, NULL, NULL, false, &aOptions);

        if (bInsertCells)
            pUndoMgr->AddUndoAction(new ScUndoWrapper(pUndo), true);
        else
            pUndoMgr->AddUndoAction(pUndo, false);

        pUndoMgr->LeaveListAction();
    }
    aModificator.SetDocumentModified();
    PostPasteFromClip(aMarkedRange, aMark);
    return true;
}

void ScViewFunc::PostPasteFromClip(const ScRange& rPasteRange, const ScMarkData& rMark)
{
    ScViewData* pViewData = GetViewData();
    ScDocShell* pDocSh = pViewData->GetDocShell();
    ScDocument* pDoc = pViewData->GetDocument();
    pDocSh->UpdateOle(pViewData);

    SelectionChanged();

    // #i97876# Spreadsheet data changes are not notified
    ScModelObj* pModelObj = ScModelObj::getImplementation( pDocSh->GetModel() );
    if ( pModelObj && pModelObj->HasChangesListeners() )
    {
        ScRangeList aChangeRanges;
        SCTAB nTabCount = pDoc->GetTableCount();
        for ( SCTAB i = 0; i < nTabCount; ++i )
        {
            if ( rMark.GetTableSelect( i ) )
            {
                ScRange aChangeRange(rPasteRange);
                aChangeRange.aStart.SetTab( i );
                aChangeRange.aEnd.SetTab( i );
                aChangeRanges.Append( aChangeRange );
            }
        }
        pModelObj->NotifyChanges( ::rtl::OUString( RTL_CONSTASCII_USTRINGPARAM( "cell-change" ) ), aChangeRanges );
    }
}


//----------------------------------------------------------------------------
//      D R A G   A N D   D R O P
//
//  innerhalb des Dokuments

sal_Bool ScViewFunc::MoveBlockTo( const ScRange& rSource, const ScAddress& rDestPos,
                                sal_Bool bCut, sal_Bool bRecord, sal_Bool bPaint, sal_Bool bApi )
{
    ScDocShell* pDocSh = GetViewData()->GetDocShell();
    HideAllCursors();       // wegen zusammengefassten

    sal_Bool bSuccess = sal_True;
    SCTAB nDestTab = rDestPos.Tab();
    const ScMarkData& rMark = GetViewData()->GetMarkData();
    if ( rSource.aStart.Tab() == nDestTab && rSource.aEnd.Tab() == nDestTab && rMark.GetSelectCount() > 1 )
    {
        //  moving within one table and several tables selected -> apply to all selected tables

        if ( bRecord )
        {
            String aUndo = ScGlobal::GetRscString( bCut ? STR_UNDO_MOVE : STR_UNDO_COPY );
            pDocSh->GetUndoManager()->EnterListAction( aUndo, aUndo );
        }

        //  collect ranges of consecutive selected tables

        ScRange aLocalSource = rSource;
        ScAddress aLocalDest = rDestPos;
        SCTAB nTabCount = pDocSh->GetDocument()->GetTableCount();
        SCTAB nStartTab = 0;
        while ( nStartTab < nTabCount && bSuccess )
        {
            while ( nStartTab < nTabCount && !rMark.GetTableSelect(nStartTab) )
                ++nStartTab;
            if ( nStartTab < nTabCount )
            {
                SCTAB nEndTab = nStartTab;
                while ( nEndTab+1 < nTabCount && rMark.GetTableSelect(nEndTab+1) )
                    ++nEndTab;

                aLocalSource.aStart.SetTab( nStartTab );
                aLocalSource.aEnd.SetTab( nEndTab );
                aLocalDest.SetTab( nStartTab );

                bSuccess = pDocSh->GetDocFunc().MoveBlock(
                                aLocalSource, aLocalDest, bCut, bRecord, bPaint, bApi );

                nStartTab = nEndTab + 1;
            }
        }

        if ( bRecord )
            pDocSh->GetUndoManager()->LeaveListAction();
    }
    else
    {
        //  move the block as specified
        bSuccess = pDocSh->GetDocFunc().MoveBlock(
                                rSource, rDestPos, bCut, bRecord, bPaint, bApi );
    }

    ShowAllCursors();
    if (bSuccess)
    {
        //  Zielbereich markieren
        ScAddress aDestEnd(
                    rDestPos.Col() + rSource.aEnd.Col() - rSource.aStart.Col(),
                    rDestPos.Row() + rSource.aEnd.Row() - rSource.aStart.Row(),
                    nDestTab );

        sal_Bool bIncludeFiltered = bCut;
        if ( !bIncludeFiltered )
        {
            // find number of non-filtered rows
            SCROW nPastedCount = pDocSh->GetDocument()->CountNonFilteredRows(
                rSource.aStart.Row(), rSource.aEnd.Row(), rSource.aStart.Tab());

            if ( nPastedCount == 0 )
                nPastedCount = 1;
            aDestEnd.SetRow( rDestPos.Row() + nPastedCount - 1 );
        }

        MarkRange( ScRange( rDestPos, aDestEnd ), sal_False );          //! sal_False ???

        pDocSh->UpdateOle(GetViewData());
        SelectionChanged();
    }
    return bSuccess;
}

//  Link innerhalb des Dokuments

sal_Bool ScViewFunc::LinkBlock( const ScRange& rSource, const ScAddress& rDestPos, sal_Bool bApi )
{
    //  Test auf Ueberlappung

    if ( rSource.aStart.Tab() == rDestPos.Tab() )
    {
        SCCOL nDestEndCol = rDestPos.Col() + ( rSource.aEnd.Col() - rSource.aStart.Col() );
        SCROW nDestEndRow = rDestPos.Row() + ( rSource.aEnd.Row() - rSource.aStart.Row() );

        if ( rSource.aStart.Col() <= nDestEndCol && rDestPos.Col() <= rSource.aEnd.Col() &&
             rSource.aStart.Row() <= nDestEndRow && rDestPos.Row() <= rSource.aEnd.Row() )
        {
            if (!bApi)
                ErrorMessage( STR_ERR_LINKOVERLAP );
            return sal_False;
        }
    }

    //  Ausfuehren per Paste

    ScDocument* pDoc = GetViewData()->GetDocument();
    ScDocument* pClipDoc = new ScDocument( SCDOCMODE_CLIP );
    pDoc->CopyTabToClip( rSource.aStart.Col(), rSource.aStart.Row(),
                            rSource.aEnd.Col(), rSource.aEnd.Row(),
                            rSource.aStart.Tab(), pClipDoc );

    //  Zielbereich markieren (Cursor setzen, keine Markierung)

    if ( GetViewData()->GetTabNo() != rDestPos.Tab() )
        SetTabNo( rDestPos.Tab() );

    MoveCursorAbs( rDestPos.Col(), rDestPos.Row(), SC_FOLLOW_NONE, sal_False, sal_False );

    //  Paste

    PasteFromClip( IDF_ALL, pClipDoc, PASTE_NOFUNC, sal_False, sal_False, sal_True );       // als Link

    delete pClipDoc;

    return sal_True;
}



<|MERGE_RESOLUTION|>--- conflicted
+++ resolved
@@ -1489,9 +1489,6 @@
 
     aModificator.SetDocumentModified();
     PostPasteFromClip(aUserRange, rMark);
-<<<<<<< HEAD
-    return sal_True;
-=======
 
     if ( nFlags & IDF_OBJECTS )
     {
@@ -1505,8 +1502,7 @@
         }
     }
 
-    return TRUE;
->>>>>>> 6f68642b
+    return sal_True;
 }
 
 bool ScViewFunc::PasteMultiRangesFromClip(
