--- conflicted
+++ resolved
@@ -74,15 +74,9 @@
 
     virtual sal_Bool            Merge( SfxUndoAction *pNextAction );
 
-<<<<<<< HEAD
-    virtual UniString           GetComment() const;
-    virtual UniString           GetRepeatComment(SfxRepeatTarget&) const;
-    virtual sal_uInt16          GetId() const;
-=======
     virtual UniString       GetComment() const;
     virtual UniString       GetRepeatComment(SfxRepeatTarget&) const;
-    virtual USHORT          GetId() const;
->>>>>>> 99ff7a9f
+    virtual sal_uInt16  GetId() const;
 
 private:
     SfxUndoAction&          operator=( const SfxUndoAction& );    // n.i.!!
@@ -147,17 +141,10 @@
 struct SVL_DLLPUBLIC SfxUndoArray
 {
     SfxUndoActions          aUndoActions;
-<<<<<<< HEAD
-    sal_uInt16                  nMaxUndoActions;
-    sal_uInt16                  nCurUndoAction;
-    SfxUndoArray            *pFatherUndoArray;
-                            SfxUndoArray(sal_uInt16 nMax=0):
-=======
     size_t                  nMaxUndoActions;
     size_t                  nCurUndoAction;
     SfxUndoArray            *pFatherUndoArray;
                             SfxUndoArray(size_t nMax=0):
->>>>>>> 99ff7a9f
                                 nMaxUndoActions(nMax), nCurUndoAction(0),
                                 pFatherUndoArray(0) {}
                            ~SfxUndoArray();
@@ -194,28 +181,17 @@
 
     virtual sal_Bool            Merge( SfxUndoAction *pNextAction );
 
-<<<<<<< HEAD
-    virtual UniString           GetComment() const;
-    virtual UniString           GetRepeatComment(SfxRepeatTarget&) const;
-    virtual sal_uInt16          GetId() const;
-=======
     virtual UniString       GetComment() const;
     virtual UniString       GetRepeatComment(SfxRepeatTarget&) const;
-    virtual USHORT          GetId() const;
->>>>>>> 99ff7a9f
+    virtual sal_uInt16  GetId() const;
 
     void SetComment( const UniString& rComment );
 
     private:
 
-<<<<<<< HEAD
-    sal_uInt16                  nId;
-    UniString                   aComment, aRepeatComment;
-=======
-    USHORT                  nId;
+    sal_uInt16          nId;
     UniString               aComment;
     UniString               aRepeatComment;
->>>>>>> 99ff7a9f
 
 };
 
@@ -241,45 +217,6 @@
 
 //=========================================================================
 
-<<<<<<< HEAD
-    bool                    mbUndoEnabled;
-public:
-                            SfxUndoManager( sal_uInt16 nMaxUndoActionCount = 20 );
-    virtual                 ~SfxUndoManager();
-
-    virtual void            SetMaxUndoActionCount( sal_uInt16 nMaxUndoActionCount );
-    virtual sal_uInt16          GetMaxUndoActionCount() const;
-    virtual void            Clear();
-
-    virtual void            AddUndoAction( SfxUndoAction *pAction, sal_Bool bTryMerg=sal_False );
-
-    virtual sal_uInt16          GetUndoActionCount() const;
-    virtual sal_uInt16          GetUndoActionId(sal_uInt16 nNo=0) const;
-    virtual UniString       GetUndoActionComment( sal_uInt16 nNo=0 ) const;
-    /** returns the nNo'th undo action from the top */
-    SfxUndoAction*          GetUndoAction( sal_uInt16 nNo=0 ) const;
-
-    virtual sal_Bool            Undo( sal_uInt16 nCount=1 );
-    virtual void            Undo( SfxUndoAction &rAction );
-
-    virtual sal_uInt16          GetRedoActionCount() const;
-    virtual sal_uInt16          GetRedoActionId(sal_uInt16 nNo=0) const;
-    virtual UniString           GetRedoActionComment( sal_uInt16 nNo=0 ) const;
-
-    virtual sal_Bool            Redo( sal_uInt16 nCount=1 );
-    virtual void            Redo( SfxUndoAction &rAction );
-    virtual void            ClearRedo();
-
-    virtual sal_uInt16          GetRepeatActionCount() const;
-    virtual UniString           GetRepeatActionComment( SfxRepeatTarget &rTarget, sal_uInt16 nNo = 0) const;
-    virtual sal_Bool            Repeat( SfxRepeatTarget &rTarget, sal_uInt16 nFrom=0, sal_uInt16 nCount=1 );
-    virtual void            Repeat( SfxRepeatTarget &rTarget, SfxUndoAction &rAction );
-    virtual sal_Bool            CanRepeat( SfxRepeatTarget &rTarget, sal_uInt16 nNo = 0 ) const;
-    virtual sal_Bool            CanRepeat( SfxRepeatTarget &rTarget, SfxUndoAction &rAction ) const;
-
-    virtual void            EnterListAction(const UniString &rComment, const UniString& rRepeatComment, sal_uInt16 nId=0);
-    virtual void            LeaveListAction();
-=======
 namespace svl
 {
     class SAL_NO_VTABLE IUndoManager
@@ -296,18 +233,18 @@
         virtual void            SetMaxUndoActionCount( size_t nMaxUndoActionCount ) = 0;
         virtual size_t          GetMaxUndoActionCount() const = 0;
 
-        virtual void            AddUndoAction( SfxUndoAction *pAction, BOOL bTryMerg=FALSE ) = 0;
+        virtual void            AddUndoAction( SfxUndoAction *pAction, sal_Bool bTryMerg=FALSE ) = 0;
 
         virtual size_t          GetUndoActionCount( bool const i_currentLevel = CurrentLevel ) const = 0;
-        virtual USHORT          GetUndoActionId() const = 0;
+        virtual sal_uInt16      GetUndoActionId() const = 0;
         virtual UniString       GetUndoActionComment( size_t nNo=0, bool const i_currentLevel = CurrentLevel ) const = 0;
         virtual SfxUndoAction*  GetUndoAction( size_t nNo=0 ) const = 0;
 
         virtual size_t          GetRedoActionCount( bool const i_currentLevel = CurrentLevel ) const = 0;
         virtual UniString       GetRedoActionComment( size_t nNo=0, bool const i_currentLevel = CurrentLevel ) const = 0;
 
-        virtual BOOL            Undo() = 0;
-        virtual BOOL            Redo() = 0;
+        virtual sal_Bool        Undo() = 0;
+        virtual sal_Bool        Redo() = 0;
 
         /** clears both the Redo and the Undo stack.
 
@@ -336,10 +273,10 @@
 
         virtual size_t          GetRepeatActionCount() const = 0;
         virtual UniString       GetRepeatActionComment( SfxRepeatTarget &rTarget) const = 0;
-        virtual BOOL            Repeat( SfxRepeatTarget &rTarget ) = 0;
-        virtual BOOL            CanRepeat( SfxRepeatTarget &rTarget ) const = 0;
-
-        virtual void            EnterListAction(const UniString &rComment, const UniString& rRepeatComment, USHORT nId=0) = 0;
+        virtual sal_Bool        Repeat( SfxRepeatTarget &rTarget ) = 0;
+        virtual sal_Bool        CanRepeat( SfxRepeatTarget &rTarget ) const = 0;
+
+        virtual void            EnterListAction(const UniString &rComment, const UniString& rRepeatComment, sal_uInt16 nId=0) = 0;
 
         /** leaves the list action entered with EnterListAction
             @return the number of the sub actions in the list which has just been left. Note that in case no such
@@ -411,24 +348,24 @@
     // IUndoManager overridables
     virtual void            SetMaxUndoActionCount( size_t nMaxUndoActionCount );
     virtual size_t          GetMaxUndoActionCount() const;
-    virtual void            AddUndoAction( SfxUndoAction *pAction, BOOL bTryMerg=FALSE );
+    virtual void            AddUndoAction( SfxUndoAction *pAction, sal_Bool bTryMerg=FALSE );
     virtual size_t          GetUndoActionCount( bool const i_currentLevel = CurrentLevel ) const;
-    virtual USHORT          GetUndoActionId() const;
+    virtual sal_uInt16      GetUndoActionId() const;
     virtual UniString       GetUndoActionComment( size_t nNo=0, bool const i_currentLevel = CurrentLevel ) const;
     virtual SfxUndoAction*  GetUndoAction( size_t nNo=0 ) const;
     virtual size_t          GetRedoActionCount( bool const i_currentLevel = CurrentLevel ) const;
     virtual UniString       GetRedoActionComment( size_t nNo=0, bool const i_currentLevel = CurrentLevel ) const;
-    virtual BOOL            Undo();
-    virtual BOOL            Redo();
+    virtual sal_Bool        Undo();
+    virtual sal_Bool        Redo();
     virtual void            Clear();
     virtual void            ClearRedo();
     virtual void            Reset();
     virtual bool            IsDoing() const;
     virtual size_t          GetRepeatActionCount() const;
     virtual UniString       GetRepeatActionComment( SfxRepeatTarget &rTarget) const;
-    virtual BOOL            Repeat( SfxRepeatTarget &rTarget );
-    virtual BOOL            CanRepeat( SfxRepeatTarget &rTarget ) const;
-    virtual void            EnterListAction(const UniString &rComment, const UniString& rRepeatComment, USHORT nId=0);
+    virtual sal_Bool        Repeat( SfxRepeatTarget &rTarget );
+    virtual sal_Bool        CanRepeat( SfxRepeatTarget &rTarget ) const;
+    virtual void            EnterListAction(const UniString &rComment, const UniString& rRepeatComment, sal_uInt16 nId=0);
     virtual size_t          LeaveListAction();
     virtual size_t          LeaveAndMergeListAction();
     virtual bool            IsInListAction() const;
@@ -444,7 +381,6 @@
     UndoStackMark   MarkTopUndoAction();
 
     /** removes a mark given by its ID.
-
         After the call, the mark ID is invalid.
     */
     void            RemoveMark( UndoStackMark const i_mark );
@@ -458,11 +394,10 @@
     void            RemoveOldestUndoActions( size_t const i_count );
 
 protected:
-    BOOL    UndoWithContext( SfxUndoContext& i_context );
-    BOOL    RedoWithContext( SfxUndoContext& i_context );
+    sal_Bool UndoWithContext( SfxUndoContext& i_context );
+    sal_Bool RedoWithContext( SfxUndoContext& i_context );
 
     void    ImplClearRedo_NoLock( bool const i_currentLevel );
->>>>>>> 99ff7a9f
 
     /** clears all undo actions on the current level, plus all undo actions on superordinate levels,
         as soon as those levels are reached.
@@ -486,8 +421,8 @@
     bool    ImplIsInListAction_Lock() const;
     void    ImplEnableUndo_Lock( bool const i_enable );
 
-    BOOL    ImplUndo( SfxUndoContext* i_contextOrNull );
-    BOOL    ImplRedo( SfxUndoContext* i_contextOrNull );
+    sal_Bool ImplUndo( SfxUndoContext* i_contextOrNull );
+    sal_Bool ImplRedo( SfxUndoContext* i_contextOrNull );
 
     friend class ::svl::undo::impl::LockGuard;
 };
@@ -522,15 +457,9 @@
 
     virtual void            Repeat(SfxRepeatTarget&r);
 
-<<<<<<< HEAD
-    virtual UniString           GetComment() const;
-    virtual UniString           GetRepeatComment(SfxRepeatTarget&r) const;
-    virtual sal_uInt16          GetId() const;
-=======
     virtual UniString       GetComment() const;
     virtual UniString       GetRepeatComment(SfxRepeatTarget&r) const;
-    virtual USHORT          GetId() const;
->>>>>>> 99ff7a9f
+    virtual sal_uInt16  GetId() const;
 
     SfxUndoAction*          GetAction() const { return pAction; }
 
