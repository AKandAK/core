/* -*- Mode: C++; tab-width: 4; indent-tabs-mode: nil; c-basic-offset: 4 -*- */
/*************************************************************************
 *
 * DO NOT ALTER OR REMOVE COPYRIGHT NOTICES OR THIS FILE HEADER.
 *
 * Copyright 2000, 2010 Oracle and/or its affiliates.
 *
 * OpenOffice.org - a multi-platform office productivity suite
 *
 * This file is part of OpenOffice.org.
 *
 * OpenOffice.org is free software: you can redistribute it and/or modify
 * it under the terms of the GNU Lesser General Public License version 3
 * only, as published by the Free Software Foundation.
 *
 * OpenOffice.org is distributed in the hope that it will be useful,
 * but WITHOUT ANY WARRANTY; without even the implied warranty of
 * MERCHANTABILITY or FITNESS FOR A PARTICULAR PURPOSE.  See the
 * GNU Lesser General Public License version 3 for more details
 * (a copy is included in the LICENSE file that accompanied this code).
 *
 * You should have received a copy of the GNU Lesser General Public License
 * version 3 along with OpenOffice.org.  If not, see
 * <http://www.openoffice.org/license.html>
 * for a copy of the LGPLv3 License.
 *
 ************************************************************************/
#ifndef SC_VBA_RANGE_HXX
#define SC_VBA_RANGE_HXX

#include <cppuhelper/implbase4.hxx>
#include <com/sun/star/container/XEnumerationAccess.hpp>

#include <ooo/vba/excel/XRange.hpp>
#include <com/sun/star/table/XCellRange.hpp>
#include <ooo/vba/excel/XFont.hpp>
#include <ooo/vba/excel/XComment.hpp>
#include <ooo/vba/XCollection.hpp>
#include <ooo/vba/excel/XPivotTable.hpp>
#include <ooo/vba/excel/XlPasteType.hdl>
#include <ooo/vba/excel/XlPasteSpecialOperation.hdl>

#include <comphelper/proparrhlp.hxx>
#include <comphelper/propertycontainer.hxx>
#include <com/sun/star/beans/XPropertySet.hpp>
#include <com/sun/star/beans/PropertyAttribute.hpp>
#include <com/sun/star/script/XDefaultMethod.hpp>
#include <com/sun/star/script/XDefaultProperty.hpp>
#include <com/sun/star/sheet/FillDateMode.hpp>
#include <com/sun/star/sheet/FillMode.hpp>
#include <com/sun/star/sheet/FillDirection.hpp>
#include <com/sun/star/sheet/XSpreadsheet.hpp>
#include <com/sun/star/sheet/XSheetCellRangeContainer.hpp>
#include <com/sun/star/table/CellAddress.hpp>
#include "vbaquerytable.hxx"

#include "vbaformat.hxx"
#include <formula/grammar.hxx>

class ScTableSheetsObj;
class ScCellRangesBase;
class ScCellRangeObj;
class ScCellRangesObj;
class ScDocShell;
class ScDocument;
class ScRangeList;

typedef ScVbaFormat< ov::excel::XRange > ScVbaRange_BASE;

class ArrayVisitor
{
public:
    virtual void visitNode( sal_Int32 x, sal_Int32 y, const css::uno::Reference< css::table::XCell >& xCell ) = 0;
    virtual ~ArrayVisitor(){}
};

class ValueSetter : public ArrayVisitor
{
public:
    virtual bool processValue( const css::uno::Any& aValue, const css::uno::Reference< css::table::XCell >& xCell ) = 0;


};

class ValueGetter : public ArrayVisitor
{

public:
    virtual void processValue( sal_Int32 x, sal_Int32 y, const css::uno::Any& aValue ) = 0;
    virtual const css::uno::Any& getValue() const = 0;
};



class ScVbaRange : public ScVbaRange_BASE
{
    css::uno::Reference< ov::XCollection > m_Areas;
    css::uno::Reference< ov::XCollection > m_Borders;
    css::uno::Reference< css::table::XCellRange > mxRange;
    css::uno::Reference< css::sheet::XSheetCellRangeContainer > mxRanges;
    sal_Bool mbIsRows;
    sal_Bool mbIsColumns;
    css::uno::Reference< ov::excel::XValidation > m_xValidation;
<<<<<<< HEAD
    css::uno::Reference<excel::XQueryTable> m_xQueryTable;
=======

>>>>>>> ce6308e4
    double getCalcColWidth( const css::table::CellRangeAddress& ) throw (css::uno::RuntimeException);
    double getCalcRowHeight( const css::table::CellRangeAddress& ) throw (css::uno::RuntimeException);
    void visitArray( ArrayVisitor& vistor );

    css::uno::Reference< ov::excel::XRange > getEntireColumnOrRow( bool bColumn = true ) throw( css::uno::RuntimeException );

    void fillSeries(  css::sheet::FillDirection nFillDirection, css::sheet::FillMode nFillMode, css::sheet::FillDateMode nFillDateMode, double fStep, double fEndValue ) throw( css::uno::RuntimeException );

    void ClearContents( sal_Int32 nFlags, bool bFireEvent ) throw (css::uno::RuntimeException);

    css::uno::Any getValue( ValueGetter& rValueGetter ) throw (css::uno::RuntimeException);
    void setValue( const css::uno::Any& aValue, ValueSetter& setter, bool bFireEvent ) throw ( css::uno::RuntimeException);

    css::uno::Any getFormulaValue( formula::FormulaGrammar::Grammar ) throw (css::uno::RuntimeException);
    void setFormulaValue( const css::uno::Any& aValue, formula::FormulaGrammar::Grammar, bool bFireEvent ) throw ( css::uno::RuntimeException);

    css::uno::Reference< ov::excel::XRange > getArea( sal_Int32 nIndex  ) throw( css::uno::RuntimeException );
    ScCellRangeObj* getCellRangeObj( )  throw ( css::uno::RuntimeException );
    css::uno::Reference< ov::XCollection >& getBorders();
    void groupUnGroup( bool bUnGroup = false ) throw ( css::script::BasicErrorException, css::uno::RuntimeException );
     css::uno::Reference< ov::excel::XRange > PreviousNext( bool bIsPrevious );
     css::uno::Reference< ov::excel::XRange > SpecialCellsImpl( sal_Int32 nType, const css::uno::Any& _oValue) throw ( css::script::BasicErrorException );
    css::awt::Point getPosition() throw ( css::uno::RuntimeException );

    /** Fires a Worksheet_Change event for this range or range list. */
    void fireChangeEvent();

protected:
    virtual ScCellRangesBase* getCellRangesBase() throw ( css::uno::RuntimeException );
    virtual SfxItemSet* getCurrentDataSet( )  throw ( css::uno::RuntimeException );
public:
    ScVbaRange( const css::uno::Reference< ov::XHelperInterface >& xParent, const css::uno::Reference< css::uno::XComponentContext >& xContext, const css::uno::Reference< css::table::XCellRange >& xRange, sal_Bool bIsRows = false, sal_Bool bIsColumns = false ) throw ( css::lang::IllegalArgumentException );
    ScVbaRange( const css::uno::Reference< ov::XHelperInterface >& xParent, const css::uno::Reference< css::uno::XComponentContext >& xContext, const css::uno::Reference< css::sheet::XSheetCellRangeContainer >& xRanges, sal_Bool bIsRows = false, sal_Bool bIsColumns = false ) throw ( css::lang::IllegalArgumentException );
    ScVbaRange( css::uno::Sequence< css::uno::Any > const& aArgs, css::uno::Reference< css::uno::XComponentContext >const& xContext ) throw ( css::lang::IllegalArgumentException );

    ScDocument* getScDocument() throw (css::uno::RuntimeException);
    ScDocShell* getScDocShell() throw (css::uno::RuntimeException);

    /** Returns the ScVbaRange implementation object for the passed VBA Range object. */
    static ScVbaRange* getImplementation( const css::uno::Reference< ov::excel::XRange >& rxRange );

    css::uno::Reference< css::frame::XModel > getUnoModel() throw (css::uno::RuntimeException);
    static css::uno::Reference< css::frame::XModel > getUnoModel( const css::uno::Reference< ov::excel::XRange >& rxRange ) throw (css::uno::RuntimeException);

    const ScRangeList& getScRangeList() throw (css::uno::RuntimeException);
    static const ScRangeList& getScRangeList( const css::uno::Reference< ov::excel::XRange >& rxRange ) throw (css::uno::RuntimeException);

    virtual ~ScVbaRange();
     virtual css::uno::Reference< ov::XHelperInterface > thisHelperIface() { return this; }
    bool isSingleCellRange();

    static css::uno::Reference< ov::excel::XRange > getRangeObjectForName(
        const css::uno::Reference< css::uno::XComponentContext >& xContext,
        const rtl::OUString& sRangeName, ScDocShell* pDocSh,
        formula::FormulaGrammar::AddressConvention eConv = formula::FormulaGrammar::CONV_XL_A1  ) throw ( css::uno::RuntimeException );
    css::table::CellAddress getLeftUpperCellAddress();

    static css::uno::Reference< ov::excel::XRange > CellsHelper(
        const css::uno::Reference< ov::XHelperInterface >& xParent,
        const css::uno::Reference< css::uno::XComponentContext >& xContext,
        const css::uno::Reference< css::table::XCellRange >& xRange,
        const css::uno::Any &nRowIndex, const css::uno::Any &nColumnIndex ) throw(css::uno::RuntimeException);

    // Attributes
    virtual css::uno::Any SAL_CALL getName() throw (css::uno::RuntimeException);
    virtual css::uno::Any SAL_CALL getValue() throw (css::uno::RuntimeException);
    virtual void   SAL_CALL setValue( const css::uno::Any& aValue ) throw ( css::uno::RuntimeException);
    virtual css::uno::Any SAL_CALL getFormula() throw (css::uno::RuntimeException);
    virtual void   SAL_CALL setFormula( const css::uno::Any& rFormula ) throw (css::uno::RuntimeException);
    virtual css::uno::Any SAL_CALL getFormulaArray() throw (css::uno::RuntimeException);
    virtual void   SAL_CALL setFormulaArray(const css::uno::Any& rFormula) throw (css::uno::RuntimeException);
    virtual css::uno::Any SAL_CALL getFormulaR1C1() throw (css::uno::RuntimeException);
    virtual void   SAL_CALL setFormulaR1C1( const css::uno::Any &rFormula ) throw (css::uno::RuntimeException);
    virtual ::sal_Int32 SAL_CALL getCount() throw (css::uno::RuntimeException);
    virtual ::sal_Int32 SAL_CALL getRow() throw (css::uno::RuntimeException);
    virtual ::sal_Int32 SAL_CALL getColumn() throw (css::uno::RuntimeException);
    virtual ::rtl::OUString SAL_CALL getText() throw (css::uno::RuntimeException);
    using ScVbaRange_BASE::setNumberFormat;
    virtual void SAL_CALL setNumberFormat( const css::uno::Any& rNumberFormat ) throw ( css::script::BasicErrorException, css::uno::RuntimeException);
    virtual css::uno::Any SAL_CALL getNumberFormat() throw (css::script::BasicErrorException, css::uno::RuntimeException);
    virtual void SAL_CALL setMergeCells( const css::uno::Any& bMerge ) throw (css::script::BasicErrorException, css::uno::RuntimeException);
    virtual css::uno::Any SAL_CALL getMergeCells() throw (css::script::BasicErrorException, css::uno::RuntimeException);
    virtual void SAL_CALL setWrapText( const css::uno::Any& bIsWrapped ) throw (css::script::BasicErrorException, css::uno::RuntimeException);
    virtual css::uno::Any SAL_CALL getWrapText() throw (css::script::BasicErrorException, css::uno::RuntimeException);
    virtual css::uno::Reference< ov::excel::XRange > SAL_CALL getEntireRow() throw (css::uno::RuntimeException);
    virtual css::uno::Reference< ov::excel::XRange > SAL_CALL getEntireColumn() throw (css::uno::RuntimeException);
    virtual css::uno::Reference< ov::excel::XComment > SAL_CALL getComment() throw (css::uno::RuntimeException);
    virtual css::uno::Any SAL_CALL getHidden() throw (css::uno::RuntimeException);
    virtual void SAL_CALL setHidden( const css::uno::Any& _hidden ) throw (css::uno::RuntimeException);
    virtual css::uno::Any SAL_CALL getColumnWidth() throw (css::uno::RuntimeException);
    virtual void SAL_CALL setColumnWidth( const css::uno::Any& _columnwidth ) throw (css::uno::RuntimeException);
    virtual css::uno::Any SAL_CALL getRowHeight() throw (css::uno::RuntimeException);
    virtual void SAL_CALL setRowHeight( const css::uno::Any& _rowheight ) throw (css::uno::RuntimeException);
    virtual css::uno::Any SAL_CALL getWidth() throw (css::uno::RuntimeException);
    virtual css::uno::Any SAL_CALL getHeight() throw (css::uno::RuntimeException);
    virtual css::uno::Any SAL_CALL getTop() throw (css::uno::RuntimeException);
    virtual css::uno::Any SAL_CALL getLeft() throw (css::uno::RuntimeException);

    virtual css::uno::Reference< ov::excel::XWorksheet > SAL_CALL getWorksheet() throw (css::uno::RuntimeException);
    virtual css::uno::Any SAL_CALL getPageBreak() throw (css::uno::RuntimeException);
    virtual void SAL_CALL setPageBreak( const css::uno::Any& _pagebreak ) throw (css::uno::RuntimeException);
    virtual css::uno::Reference< ov::excel::XValidation > SAL_CALL getValidation() throw (css::uno::RuntimeException);
    virtual css::uno::Any SAL_CALL getPrefixCharacter() throw (css::uno::RuntimeException);
    virtual css::uno::Any SAL_CALL getShowDetail() throw (css::uno::RuntimeException);
    virtual void SAL_CALL setShowDetail(const css::uno::Any& aShowDetail) throw (css::uno::RuntimeException);
    virtual ::com::sun::star::uno::Reference< ::ooo::vba::excel::XQueryTable > SAL_CALL getQueryTable() throw (::com::sun::star::uno::RuntimeException);
    // Methods
    sal_Bool IsRows() const { return mbIsRows; }
    sal_Bool IsColumns() const { return mbIsColumns; }
    virtual css::uno::Reference< ov::excel::XComment > SAL_CALL AddComment( const css::uno::Any& Text ) throw (css::uno::RuntimeException);
    virtual void SAL_CALL Clear() throw (css::uno::RuntimeException);
    virtual void SAL_CALL ClearComments() throw (css::uno::RuntimeException);
    virtual void SAL_CALL ClearContents() throw (css::uno::RuntimeException);
    virtual void SAL_CALL ClearFormats() throw (css::uno::RuntimeException);
    virtual css::uno::Any SAL_CALL HasFormula() throw (css::uno::RuntimeException);
    virtual void SAL_CALL FillLeft() throw (css::uno::RuntimeException);
    virtual void SAL_CALL FillRight() throw (css::uno::RuntimeException);
    virtual void SAL_CALL FillUp() throw (css::uno::RuntimeException);
    virtual void SAL_CALL FillDown() throw (css::uno::RuntimeException);
    virtual css::uno::Reference< ov::excel::XRange > SAL_CALL Offset( const css::uno::Any &nRowOffset, const css::uno::Any &nColOffset )
                                                           throw (css::uno::RuntimeException);
    virtual css::uno::Reference< ov::excel::XRange > SAL_CALL CurrentRegion() throw (css::uno::RuntimeException);
    virtual css::uno::Reference< ov::excel::XRange > SAL_CALL CurrentArray() throw (css::uno::RuntimeException);
    virtual ::rtl::OUString SAL_CALL Characters( const css::uno::Any& nIndex, const css::uno::Any& nCount )
                                                 throw (css::uno::RuntimeException);

    virtual ::rtl::OUString SAL_CALL Address( const css::uno::Any& RowAbsolute, const css::uno::Any& ColumnAbsolute, const css::uno::Any& ReferenceStyle, const css::uno::Any& External, const css::uno::Any& RelativeTo ) throw (css::uno::RuntimeException);

    virtual css::uno::Reference< ov::excel::XRange > SAL_CALL Cells( const css::uno::Any &nRow, const css::uno::Any &nCol )
                                                          throw (css::uno::RuntimeException);
    virtual void SAL_CALL Select() throw (css::uno::RuntimeException);
    virtual void SAL_CALL Activate() throw (css::uno::RuntimeException);
    virtual css::uno::Reference< ov::excel::XRange >  SAL_CALL Rows( const css::uno::Any& nIndex ) throw (css::uno::RuntimeException);
    virtual css::uno::Reference< ov::excel::XRange >  SAL_CALL Columns( const css::uno::Any &nIndex ) throw (css::uno::RuntimeException);
    virtual void SAL_CALL Copy( const css::uno::Any& Destination ) throw (css::uno::RuntimeException);
    virtual void SAL_CALL Cut( const css::uno::Any& Destination ) throw (css::uno::RuntimeException);
    virtual css::uno::Reference< ov::excel::XRange > SAL_CALL Resize( const css::uno::Any& RowSize, const css::uno::Any& ColumnSize )
                                                           throw (css::uno::RuntimeException);
    virtual css::uno::Reference< ov::excel::XFont > SAL_CALL Font() throw ( css::script::BasicErrorException, css::uno::RuntimeException);
    virtual css::uno::Reference< ov::excel::XInterior > SAL_CALL Interior(  ) throw ( css::script::BasicErrorException, css::uno::RuntimeException) ;
    virtual css::uno::Reference< ov::excel::XRange > SAL_CALL Range( const css::uno::Any &Cell1, const css::uno::Any &Cell2 ) throw (css::uno::RuntimeException);
    virtual css::uno::Reference< ov::excel::XRange > Range( const css::uno::Any &Cell1, const css::uno::Any &Cell2, bool bForceUseInpuRangeTab ) throw (css::uno::RuntimeException);
    virtual css::uno::Any SAL_CALL getCellRange(  ) throw (css::uno::RuntimeException);
    static css::uno::Any getCellRange( const css::uno::Reference< ov::excel::XRange >& rxRange ) throw (css::uno::RuntimeException);
    virtual void SAL_CALL PasteSpecial( const css::uno::Any& Paste, const css::uno::Any& Operation, const css::uno::Any& SkipBlanks, const css::uno::Any& Transpose ) throw (css::uno::RuntimeException);
    virtual ::sal_Bool SAL_CALL Replace( const ::rtl::OUString& What, const ::rtl::OUString& Replacement, const css::uno::Any& LookAt, const css::uno::Any& SearchOrder, const css::uno::Any& MatchCase, const css::uno::Any& MatchByte, const css::uno::Any& SearchFormat, const css::uno::Any& ReplaceFormat ) throw (css::uno::RuntimeException);
    virtual css::uno::Reference< ov::excel::XRange > SAL_CALL Find( const css::uno::Any& What, const css::uno::Any& After, const css::uno::Any& LookIn, const css::uno::Any& LookAt, const css::uno::Any& SearchOrder, const css::uno::Any& SearchDirection, const css::uno::Any& MatchCase, const css::uno::Any& MatchByte, const css::uno::Any& SearchFormat ) throw (css::uno::RuntimeException);
    virtual void SAL_CALL Sort( const css::uno::Any& Key1, const css::uno::Any& Order1, const css::uno::Any& Key2, const css::uno::Any& Type, const css::uno::Any& Order2, const css::uno::Any& Key3, const css::uno::Any& Order3, const css::uno::Any& Header, const css::uno::Any& OrderCustom, const css::uno::Any& MatchCase, const css::uno::Any& Orientation, const css::uno::Any& SortMethod,  const css::uno::Any& DataOption1, const css::uno::Any& DataOption2, const css::uno::Any& DataOption3 ) throw (css::uno::RuntimeException);
    virtual css::uno::Reference< ov::excel::XRange > SAL_CALL End( ::sal_Int32 Direction )  throw (css::uno::RuntimeException);
    virtual css::uno::Reference< ov::excel::XCharacters > SAL_CALL characters( const css::uno::Any& Start, const css::uno::Any& Length ) throw (css::uno::RuntimeException);
    virtual void SAL_CALL Delete( const css::uno::Any& Shift ) throw (css::uno::RuntimeException);
    virtual css::uno::Any SAL_CALL Areas( const css::uno::Any& ) throw (css::uno::RuntimeException);
    virtual css::uno::Any SAL_CALL Borders( const css::uno::Any& ) throw ( css::script::BasicErrorException, css::uno::RuntimeException);
    virtual css::uno::Any SAL_CALL BorderAround( const css::uno::Any& LineStyle,
                const css::uno::Any& Weight, const css::uno::Any& ColorIndex, const css::uno::Any& Color ) throw (css::uno::RuntimeException);
    virtual void SAL_CALL TextToColumns( const css::uno::Any& Destination, const css::uno::Any& DataType, const css::uno::Any& TextQualifier,
                const css::uno::Any& ConsecutiveDelimiter, const css::uno::Any& Tab, const css::uno::Any& Semicolon, const css::uno::Any& Comma,
                const css::uno::Any& Space, const css::uno::Any& Other, const css::uno::Any& OtherChar, const css::uno::Any& FieldInfo,
                const css::uno::Any& DecimalSeparator, const css::uno::Any& ThousandsSeparator, const css::uno::Any& TrailingMinusNumbers ) throw (css::uno::RuntimeException);
    virtual css::uno::Any SAL_CALL Hyperlinks( const css::uno::Any& aIndex ) throw (css::uno::RuntimeException);

    virtual void SAL_CALL AutoFilter( const css::uno::Any& Field, const css::uno::Any& Criteria1, const css::uno::Any& Operator, const css::uno::Any& Criteria2, const css::uno::Any& VisibleDropDown ) throw (css::uno::RuntimeException);
    virtual void SAL_CALL Insert( const css::uno::Any& Shift, const css::uno::Any& CopyOrigin ) throw (css::uno::RuntimeException);
    virtual void SAL_CALL Autofit() throw (css::uno::RuntimeException);
    virtual void SAL_CALL PrintOut( const css::uno::Any& From, const css::uno::Any& To, const css::uno::Any& Copies, const css::uno::Any& Preview, const css::uno::Any& ActivePrinter, const css::uno::Any& PrintToFile, const css::uno::Any& Collate, const css::uno::Any& PrToFileName ) throw (css::uno::RuntimeException);
    virtual void SAL_CALL AutoFill( const css::uno::Reference< ov::excel::XRange >& Destination, const css::uno::Any& Type ) throw (css::uno::RuntimeException) ;
     void SAL_CALL Calculate(  ) throw (css::script::BasicErrorException, css::uno::RuntimeException);
    virtual void SAL_CALL AutoOutline(  ) throw (css::script::BasicErrorException, css::uno::RuntimeException);
    virtual css::uno::Reference< ov::excel::XRange > SAL_CALL Item( const ::css::uno::Any& row, const css::uno::Any& column ) throw (css::script::BasicErrorException, css::uno::RuntimeException);
    virtual void SAL_CALL ClearOutline(  ) throw (css::script::BasicErrorException, css::uno::RuntimeException);
    virtual void SAL_CALL Ungroup(  ) throw (css::script::BasicErrorException, css::uno::RuntimeException);
    virtual void SAL_CALL Group(  ) throw (css::script::BasicErrorException, css::uno::RuntimeException);
    virtual void SAL_CALL Merge( const css::uno::Any& Across ) throw (css::script::BasicErrorException, css::uno::RuntimeException);
    virtual void SAL_CALL UnMerge(  ) throw (css::script::BasicErrorException, css::uno::RuntimeException);
    virtual css::uno::Any SAL_CALL getStyle() throw (css::uno::RuntimeException);
    virtual void SAL_CALL setStyle( const css::uno::Any& _style ) throw (css::uno::RuntimeException);
    virtual css::uno::Reference< ov::excel::XRange > SAL_CALL Next() throw (css::script::BasicErrorException, css::uno::RuntimeException);
    virtual css::uno::Reference< ov::excel::XRange > SAL_CALL Previous() throw (css::script::BasicErrorException, css::uno::RuntimeException);
    virtual void SAL_CALL RemoveSubtotal(  ) throw (css::script::BasicErrorException, css::uno::RuntimeException);
    virtual css::uno::Reference< ov::excel::XRange > SAL_CALL MergeArea() throw (css::script::BasicErrorException, css::uno::RuntimeException);
    virtual void SAL_CALL Subtotal( ::sal_Int32 GroupBy, ::sal_Int32 Function, const css::uno::Sequence< ::sal_Int32 >& TotalList, const css::uno::Any& Replace, const css::uno::Any& PageBreaks, const css::uno::Any& SummaryBelowData ) throw (css::script::BasicErrorException, css::uno::RuntimeException);
    virtual css::uno::Any SAL_CALL AdvancedFilter( ::sal_Int32 Action, const css::uno::Any& CriteriaRange, const css::uno::Any& CopyToRange, const css::uno::Any& Unique ) throw (css::script::BasicErrorException, css::uno::RuntimeException);

    virtual css::uno::Reference< ov::excel::XPivotTable > SAL_CALL PivotTable(  ) throw (css::uno::RuntimeException);

    virtual ::sal_Int32 SAL_CALL CopyFromRecordset( const ::com::sun::star::uno::Any& Data,  const ::com::sun::star::uno::Any& MaxRows, const ::com::sun::star::uno::Any& MaxColumns ) throw (::com::sun::star::script::BasicErrorException, ::com::sun::star::uno::RuntimeException);
    // XEnumerationAccess
    virtual css::uno::Reference< css::container::XEnumeration > SAL_CALL createEnumeration() throw (css::uno::RuntimeException);
    // XElementAccess
    virtual css::uno::Type SAL_CALL getElementType() throw (css::uno::RuntimeException)
    {
        return ov::excel::XRange::static_type(0);

    }
    virtual sal_Bool SAL_CALL hasElements() throw (css::uno::RuntimeException);
    // XDefaultMethod
    ::rtl::OUString SAL_CALL getDefaultMethodName(  ) throw (css::uno::RuntimeException);
        // XDefaultProperty
        ::rtl::OUString SAL_CALL getDefaultPropertyName(  ) throw (css::uno::RuntimeException) { return ::rtl::OUString(RTL_CONSTASCII_USTRINGPARAM("Value")); }


// #TODO completely rewrite ScVbaRange, its become a hackfest
// it needs to be closer to ScCellRangeBase in that the underlying
// object model should probably be a ScRangelst.
//     * would be nice to be able to construct a range from an addres only
//     * or a list of address ( multi-area )
//     * object should be a lightweight as possible
//     * we shouldn't need hacks like this below
    static css::uno::Reference< ov::excel::XRange > ApplicationRange( const css::uno::Reference< css::uno::XComponentContext >& xContext, const css::uno::Any &Cell1, const css::uno::Any &Cell2 ) throw (css::uno::RuntimeException);
    virtual sal_Bool SAL_CALL GoalSeek( const css::uno::Any& Goal, const css::uno::Reference< ov::excel::XRange >& ChangingCell ) throw (css::uno::RuntimeException);
    virtual css::uno::Reference< ov::excel::XRange > SAL_CALL SpecialCells( const css::uno::Any& _oType, const css::uno::Any& _oValue) throw ( css::script::BasicErrorException );
    // XErrorQuery
    virtual ::sal_Bool SAL_CALL hasError(  ) throw (css::uno::RuntimeException);
    // XHelperInterface
    virtual rtl::OUString& getServiceImplName();
    virtual css::uno::Sequence<rtl::OUString> getServiceNames();
};
#endif /* SC_VBA_RANGE_HXX */

/* vim:set shiftwidth=4 softtabstop=4 expandtab: */<|MERGE_RESOLUTION|>--- conflicted
+++ resolved
@@ -101,11 +101,7 @@
     sal_Bool mbIsRows;
     sal_Bool mbIsColumns;
     css::uno::Reference< ov::excel::XValidation > m_xValidation;
-<<<<<<< HEAD
     css::uno::Reference<excel::XQueryTable> m_xQueryTable;
-=======
-
->>>>>>> ce6308e4
     double getCalcColWidth( const css::table::CellRangeAddress& ) throw (css::uno::RuntimeException);
     double getCalcRowHeight( const css::table::CellRangeAddress& ) throw (css::uno::RuntimeException);
     void visitArray( ArrayVisitor& vistor );
