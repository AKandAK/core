--- conflicted
+++ resolved
@@ -57,18 +57,10 @@
 #define STATE_ISOCODE99 0x000D
 
 // set of global variables
-<<<<<<< HEAD
 sal_Bool bEnableExport;
 sal_Bool bMergeMode;
 sal_Bool bErrorLog;
 sal_Bool bUTF8;
-bool bQuiet;
-=======
-BOOL bEnableExport;
-BOOL bMergeMode;
-BOOL bErrorLog;
-BOOL bUTF8;
->>>>>>> 95f71183
 ByteString sPrj;
 ByteString sPrjRoot;
 ByteString sInputFileName;
@@ -94,14 +86,8 @@
     sInputFileName = "";
     sActFileName = "";
     Export::sLanguages = "";
-<<<<<<< HEAD
-    bQuiet = false;
     sal_uInt16 nState = STATE_NON;
     sal_Bool bInput = sal_False;
-=======
-    USHORT nState = STATE_NON;
-    BOOL bInput = FALSE;
->>>>>>> 95f71183
 
     // parse command line
     for( int i = 1; i < argc; i++ ) {
@@ -390,35 +376,13 @@
                 sCurrentCloseTag = rToken;
                 //printf("->XRM_TEXT_END\n");
                 ByteString sLang = GetAttribute( sCurrentOpenTag, "xml:lang" );
-<<<<<<< HEAD
-                if( sLang.EqualsIgnoreCaseAscii("de") ){
-                     sal_uIntPtr nLen = 0;
-                    while ( sCurrentText.Len() != nLen )
-                    {
-                        nLen = sCurrentText.Len();
-                        sCurrentText.SearchAndReplaceAll( "\n\t", "\n" );
-                        sCurrentText.SearchAndReplaceAll( "\n ", "\n" );
-                    }
-                    sCurrentText.SearchAndReplaceAll( "\n", " " );
-                    sCurrentCloseTag = rToken;
-                }
-                WorkOnText( sCurrentOpenTag, sCurrentText );
-                Output( sCurrentText );
-
-                //fprintf( stdout, "%s %s\n", sGID.GetBuffer(), sLID.GetBuffer());
-                //fprintf( stdout, "%s\n\n", sCurrentText.GetBuffer());
-
-                bText = sal_False;
-            }
-=======
                 WorkOnText( sCurrentOpenTag, sCurrentText );
                 Output( sCurrentText );
                 EndOfText( sCurrentOpenTag, sCurrentCloseTag );// <---
-                bText = FALSE;
+                bText = sal_False;
                 rToken = ByteString("");
                 sCurrentText  = ByteString("");
                 //printf("<-XRM_TEXT_END");
->>>>>>> 95f71183
         }
         break;
 
