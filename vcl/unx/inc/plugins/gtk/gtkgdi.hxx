--- conflicted
+++ resolved
@@ -80,13 +80,6 @@
 
     virtual bool            setClipRegion( const Region& );
     virtual void            ResetClipRegion();
-<<<<<<< HEAD
-=======
-    virtual void            BeginSetClipRegion( sal_uLong nCount );
-    virtual sal_Bool            unionClipRegion( long nX, long nY, long nWidth, long nHeight );
-    virtual bool            unionClipRegion(  const ::basegfx::B2DPolyPolygon& );
-    virtual void            EndSetClipRegion();
->>>>>>> ce5f1dd1
 
     // some themes set the background pixmap of our window EVERY time
     // a control is painted; but presentation effects need
