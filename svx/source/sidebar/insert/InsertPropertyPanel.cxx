/* -*- Mode: C++; tab-width: 4; indent-tabs-mode: nil; c-basic-offset: 4 -*- */
/*
 * This file is part of the LibreOffice project.
 *
 * This Source Code Form is subject to the terms of the Mozilla Public
 * License, v. 2.0. If a copy of the MPL was not distributed with this
 * file, You can obtain one at http://mozilla.org/MPL/2.0/.
 *
 * This file incorporates work covered by the following license notice:
 *
 *   Licensed to the Apache Software Foundation (ASF) under one or more
 *   contributor license agreements. See the NOTICE file distributed
 *   with this work for additional information regarding copyright
 *   ownership. The ASF licenses this file to you under the Apache
 *   License, Version 2.0 (the "License"); you may not use this file
 *   except in compliance with the License. You may obtain a copy of
 *   the License at http://www.apache.org/licenses/LICENSE-2.0 .
 */
#include "InsertPropertyPanel.hxx"
#include "sfx2/sidebar/CommandInfoProvider.hxx"

#include <sfx2/sidebar/Theme.hxx>
#include <sfx2/sidebar/Tools.hxx>
#include <sfx2/sidebar/ControlFactory.hxx>
#include <sfx2/sidebar/ControllerFactory.hxx>

#include <svx/dialmgr.hxx>
#include <svtools/miscopt.hxx>
#include <svtools/generictoolboxcontroller.hxx>
#include <vcl/toolbox.hxx>
#include <sfx2/tbxctrl.hxx>
#include <framework/sfxhelperfunctions.hxx>
#include <framework/imageproducer.hxx>
#include <comphelper/processfactory.hxx>
#include <cppuhelper/compbase1.hxx>
#include <cppuhelper/basemutex.hxx>

#include <com/sun/star/frame/XStatusListener.hpp>

using namespace css;
using namespace css::uno;
using ::rtl::OUString;
using ::sfx2::sidebar::SidebarToolBox;

namespace svx { namespace sidebar {


InsertPropertyPanel::InsertPropertyPanel (
    vcl::Window* pParent,
    const css::uno::Reference<css::frame::XFrame>& rxFrame)
    :   PanelLayout(pParent, "InsertPropertyPanel", "svx/ui/sidebarinsert.ui", rxFrame),
        mxFrame(rxFrame)
{
    get(mpStandardShapesToolBox, "standardshapes");
    get(mpCustomShapesToolBox,   "customshapes");

    mpStandardShapesToolBox->Show();
    mpCustomShapesToolBox->Show();

    // Listen to all tool box selection events.
    // FIXME: This is an incredibly ugly hack that we should kill at some
    // stage.  It is needed because the mpCustomShapesToolBox somehow does not
    // get the right controller, and so the images there are not updated when
    // the user selects eg. a callout.  But using the help id's to get/update
    // it (that is what functionSelected() does) is not the way to go in
    // general ;-)
    // In other words, we should find the underlying problem, and remove the
    // WindowEventListener for good.
    vcl::Window* pTopWindow = pParent;
    while (pTopWindow->GetParent() != NULL)
        pTopWindow = pTopWindow->GetParent();
    pTopWindow->AddChildEventListener(LINK(this, InsertPropertyPanel, WindowEventListener));
}




InsertPropertyPanel::~InsertPropertyPanel()
<<<<<<< HEAD
=======
{
    disposeOnce();
}

void InsertPropertyPanel::dispose()
>>>>>>> 0cde74f7
{
    // Remove window child listener.
    vcl::Window* pTopWindow = this;
    while (pTopWindow->GetParent() != NULL)
        pTopWindow = pTopWindow->GetParent();
    pTopWindow->RemoveChildEventListener(LINK(this, InsertPropertyPanel, WindowEventListener));
    mpStandardShapesToolBox.clear();
    mpCustomShapesToolBox.clear();
    PanelLayout::dispose();
}




IMPL_LINK(InsertPropertyPanel, WindowEventListener, VclSimpleEvent*, pEvent)
{
    // We will be getting a lot of window events (well, basically all
    // of them), so reject early everything that is not connected to
    // toolbox selection.
    if (pEvent == NULL)
        return 1;
    if ( ! pEvent->ISA(VclWindowEvent))
        return 1;
    if (pEvent->GetId() != VCLEVENT_TOOLBOX_SELECT)
        return 1;

    VclWindowEvent* pWindowEvent = dynamic_cast<VclWindowEvent*>(pEvent);
    vcl::Window* pWindow = pWindowEvent ? pWindowEvent->GetWindow() : NULL;
    ToolBox* pToolBox = dynamic_cast<ToolBox*>(pWindow);
    if (pToolBox == NULL)
        return 1;

    // Extract name of (sub)toolbar from help id.
    OUString sToolbarName (rtl::OStringToOUString(pToolBox->GetHelpId(), RTL_TEXTENCODING_UTF8));
    if (sToolbarName.getLength() == 0)
        return 1;
    const util::URL aURL (sfx2::sidebar::Tools::GetURL(sToolbarName));
    if (aURL.Path.getLength() == 0)
        return 1;

    // Get item id.
    sal_uInt16 nId = pToolBox->GetCurItemId();
    if (nId == 0)
        return 1;

    SidebarToolBox* pSidebarToolBox = dynamic_cast<SidebarToolBox*>(mpStandardShapesToolBox.get());
    if (pSidebarToolBox == NULL)
        return 1;
    sal_uInt16 nItemId (pSidebarToolBox->GetItemIdForSubToolbarName(aURL.Path));
    if (nItemId == 0)
    {
        pSidebarToolBox = dynamic_cast<SidebarToolBox*>(mpCustomShapesToolBox.get());
        if (pSidebarToolBox == NULL)
            return 1;
        nItemId = pSidebarToolBox->GetItemIdForSubToolbarName(aURL.Path);
        if (nItemId == 0)
            return 1;
    }

    Reference<frame::XSubToolbarController> xController (pSidebarToolBox->GetControllerForItemId(nItemId), UNO_QUERY);
    if ( ! xController.is() )
        return 1;

    const OUString sCommand (pToolBox->GetItemCommand(nId));
    xController->functionSelected(sCommand);

    return 1;
}


} } // end of namespace svx::sidebar

/* vim:set shiftwidth=4 softtabstop=4 expandtab: */<|MERGE_RESOLUTION|>--- conflicted
+++ resolved
@@ -72,18 +72,12 @@
     pTopWindow->AddChildEventListener(LINK(this, InsertPropertyPanel, WindowEventListener));
 }
 
-
-
-
 InsertPropertyPanel::~InsertPropertyPanel()
-<<<<<<< HEAD
-=======
 {
     disposeOnce();
 }
 
 void InsertPropertyPanel::dispose()
->>>>>>> 0cde74f7
 {
     // Remove window child listener.
     vcl::Window* pTopWindow = this;
