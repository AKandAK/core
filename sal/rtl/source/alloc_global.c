/* -*- Mode: C++; tab-width: 4; indent-tabs-mode: nil; c-basic-offset: 4 -*- */
/*************************************************************************
 *
 * DO NOT ALTER OR REMOVE COPYRIGHT NOTICES OR THIS FILE HEADER.
 *
 * Copyright 2000, 2010 Oracle and/or its affiliates.
 *
 * OpenOffice.org - a multi-platform office productivity suite
 *
 * This file is part of OpenOffice.org.
 *
 * OpenOffice.org is free software: you can redistribute it and/or modify
 * it under the terms of the GNU Lesser General Public License version 3
 * only, as published by the Free Software Foundation.
 *
 * OpenOffice.org is distributed in the hope that it will be useful,
 * but WITHOUT ANY WARRANTY; without even the implied warranty of
 * MERCHANTABILITY or FITNESS FOR A PARTICULAR PURPOSE.  See the
 * GNU Lesser General Public License version 3 for more details
 * (a copy is included in the LICENSE file that accompanied this code).
 *
 * You should have received a copy of the GNU Lesser General Public License
 * version 3 along with OpenOffice.org.  If not, see
 * <http://www.openoffice.org/license.html>
 * for a copy of the LGPLv3 License.
 *
 ************************************************************************/

#include "rtl/alloc.h"
<<<<<<< HEAD
#include <sal/macros.h>
=======
#include "alloc_impl.h"
>>>>>>> a24842b4

#include <string.h>
#include <stdio.h>

#if !defined(FORCE_SYSALLOC)

typedef enum { AMode_CUSTOM, AMode_SYSTEM, AMode_UNSET } AllocMode;

static AllocMode alloc_mode = AMode_UNSET;

static void determine_alloc_mode(void)
{
   /* This shouldn't happen, but still ... */
    if (alloc_mode != AMode_UNSET)
        return;

    if (getenv("G_SLICE") != NULL)
    {
        alloc_mode = AMode_SYSTEM;
        fprintf(stderr, "LibreOffice: Using system memory allocator.\n");
        fprintf(stderr, "LibreOffice: This is for debugging only.  To disable,\n");
        fprintf(stderr, "LibreOffice: unset the environment variable G_SLICE.\n");
    }
    else
    {
        alloc_mode = AMode_CUSTOM;
    }
}

/* ================================================================= *
 *
 * custom allocator includes.
 *
 * ================================================================= */

<<<<<<< HEAD
#include "alloc_impl.h"
=======
#ifndef INCLUDED_STDIO_H
#include <stdio.h>
#define INCLUDED_STDIO_H
#endif
>>>>>>> a24842b4
#include "internal/once.h"
#include "sal/macros.h"
#include "osl/diagnose.h"

/* ================================================================= *
 *
 * custom allocator internals.
 *
 * ================================================================= */

static const sal_Size g_alloc_sizes[] =
{
    /* powers of 2**(1/4) */
    4 *    4,           6 *    4,
    4 *    8, 5 *    8, 6 *    8, 7 *    8,
    4 *   16, 5 *   16, 6 *   16, 7 *   16,
    4 *   32, 5 *   32, 6 *   32, 7 *   32,
    4 *   64, 5 *   64, 6 *   64, 7 *   64,
    4 *  128, 5 *  128, 6 *  128, 7 *  128,
    4 *  256, 5 *  256, 6 *  256, 7 *  256,
    4 *  512, 5 *  512, 6 *  512, 7 *  512,
    4 * 1024, 5 * 1024, 6 * 1024, 7 * 1024,
    4 * 2048, 5 * 2048, 6 * 2048, 7 * 2048,
    4 * 4096
};

#define RTL_MEMORY_CACHED_LIMIT 4 * 4096
#define RTL_MEMORY_CACHED_SIZES (SAL_N_ELEMENTS(g_alloc_sizes))

static rtl_cache_type * g_alloc_caches[RTL_MEMORY_CACHED_SIZES] =
{
    0,
};

#define RTL_MEMALIGN       8
#define RTL_MEMALIGN_SHIFT 3

static rtl_cache_type * g_alloc_table[RTL_MEMORY_CACHED_LIMIT >> RTL_MEMALIGN_SHIFT] =
{
    0,
};

static rtl_arena_type * gp_alloc_arena = 0;

/* ================================================================= *
 *
 * custom allocator initialization / finalization.
 *
 * ================================================================= */

static void
rtl_memory_once_init (void)
{
    {
        /* global memory arena */
        OSL_ASSERT(gp_alloc_arena == 0);

        gp_alloc_arena = rtl_arena_create (
            "rtl_alloc_arena",
            2048,     /* quantum */
            0,        /* w/o quantum caching */
            0,        /* default source */
            rtl_arena_alloc,
            rtl_arena_free,
            0         /* flags */
        );
        OSL_ASSERT(gp_alloc_arena != 0);
    }
    {
        sal_Size size;
        int i, n = RTL_MEMORY_CACHED_SIZES;

        for (i = 0; i < n; i++)
        {
            char name[RTL_CACHE_NAME_LENGTH + 1];
            (void) snprintf (name, sizeof(name), "rtl_alloc_%lu", g_alloc_sizes[i]);
            g_alloc_caches[i] = rtl_cache_create (name, g_alloc_sizes[i], 0, NULL, NULL, NULL, NULL, NULL, 0);
        }

        size = RTL_MEMALIGN;
        for (i = 0; i < n; i++)
        {
            while (size <= g_alloc_sizes[i])
            {
                g_alloc_table[(size - 1) >> RTL_MEMALIGN_SHIFT] = g_alloc_caches[i];
                size += RTL_MEMALIGN;
            }
        }
    }
}

static int
rtl_memory_init (void)
{
    static sal_once_type g_once = SAL_ONCE_INIT;
    SAL_ONCE(&g_once, rtl_memory_once_init);
    return (gp_alloc_arena != 0);
}

<<<<<<< HEAD
=======
/* ================================================================= */

/*
  Issue http://udk.openoffice.org/issues/show_bug.cgi?id=92388

  Mac OS X does not seem to support "__cxa__atexit", thus leading
  to the situation that "__attribute__((destructor))__" functions
  (in particular "rtl_{memory|cache|arena}_fini") become called
  _before_ global C++ object d'tors.

  Delegated the call to "rtl_memory_fini()" into a dummy C++ object,
  see alloc_fini.cxx .
*/
#if defined(__GNUC__) && !defined(MACOSX)
static void rtl_memory_fini (void) __attribute__((destructor));
#elif defined(__SUNPRO_C) || defined(__SUNPRO_CC)
#pragma fini(rtl_memory_fini)
static void rtl_memory_fini (void);
#endif /* __GNUC__ || __SUNPRO_C */

void
rtl_memory_fini (void)
{
    int i, n;

    /* clear g_alloc_table */
    memset (g_alloc_table, 0, sizeof(g_alloc_table));

    /* cleanup g_alloc_caches */
    for (i = 0, n = RTL_MEMORY_CACHED_SIZES; i < n; i++)
    {
        if (g_alloc_caches[i] != 0)
        {
            rtl_cache_destroy (g_alloc_caches[i]);
            g_alloc_caches[i] = 0;
        }
    }

    /* cleanup gp_alloc_arena */
    if (gp_alloc_arena != 0)
    {
        rtl_arena_destroy (gp_alloc_arena);
        gp_alloc_arena = 0;
    }
}

>>>>>>> a24842b4
/* ================================================================= *
 *
 * custom allocator implemenation.
 *
 * ================================================================= */

void *
SAL_CALL rtl_allocateMemory_CUSTOM (sal_Size n) SAL_THROW_EXTERN_C()
{
    void * p = 0;
    if (n > 0)
    {
        char *     addr;
        sal_Size   size = RTL_MEMORY_ALIGN(n + RTL_MEMALIGN, RTL_MEMALIGN);

        OSL_ASSERT(RTL_MEMALIGN >= sizeof(sal_Size));
        if (n >= SAL_MAX_SIZE - (RTL_MEMALIGN + RTL_MEMALIGN - 1))
        {
            /* requested size too large for roundup alignment */
            return 0;
        }

try_alloc:
        if (size <= RTL_MEMORY_CACHED_LIMIT)
            addr = (char*)rtl_cache_alloc(g_alloc_table[(size - 1) >> RTL_MEMALIGN_SHIFT]);
        else
            addr = (char*)rtl_arena_alloc (gp_alloc_arena, &size);

        if (addr != 0)
        {
            ((sal_Size*)(addr))[0] = size;
            p = addr + RTL_MEMALIGN;
        }
        else if (gp_alloc_arena == 0)
        {
            if (rtl_memory_init())
            {
                /* try again */
                goto try_alloc;
            }
        }
    }
    return (p);
}

/* ================================================================= */

void SAL_CALL rtl_freeMemory_CUSTOM (void * p) SAL_THROW_EXTERN_C()
{
    if (p != 0)
    {
        char *   addr = (char*)(p) - RTL_MEMALIGN;
        sal_Size size = ((sal_Size*)(addr))[0];

        if (size <= RTL_MEMORY_CACHED_LIMIT)
            rtl_cache_free(g_alloc_table[(size - 1) >> RTL_MEMALIGN_SHIFT], addr);
        else
            rtl_arena_free (gp_alloc_arena, addr, size);
    }
}

/* ================================================================= */

void * SAL_CALL rtl_reallocateMemory_CUSTOM (void * p, sal_Size n) SAL_THROW_EXTERN_C()
{
    if (n > 0)
    {
        if (p != 0)
        {
            void *   p_old = p;
            sal_Size n_old = ((sal_Size*)( (char*)(p) - RTL_MEMALIGN  ))[0] - RTL_MEMALIGN;

            p = rtl_allocateMemory (n);
            if (p != 0)
            {
                memcpy (p, p_old, SAL_MIN(n, n_old));
                rtl_freeMemory (p_old);
            }
        }
        else
        {
            p = rtl_allocateMemory (n);
        }
    }
    else if (p != 0)
    {
        rtl_freeMemory (p), p = 0;
    }
    return (p);
}

#endif

/* ================================================================= */

/*
  Issue http://udk.openoffice.org/issues/show_bug.cgi?id=92388

  Mac OS X does not seem to support "__cxa__atexit", thus leading
  to the situation that "__attribute__((destructor))__" functions
  (in particular "rtl_memory_fini") become called _before_ global
  C++ object d'tors.

  Delegated the call to "rtl_memory_fini" into a dummy C++ object,
  see memory_fini.cxx .
*/
#if defined(__GNUC__) && !defined(MACOSX) && !defined(AIX)
static void rtl_memory_fini (void) __attribute__((destructor));
#elif defined(__SUNPRO_C) || defined(__SUNPRO_CC)
#pragma fini(rtl_memory_fini)
static void rtl_memory_fini (void);
#endif /* __GNUC__ || __SUNPRO_C */

void
rtl_memory_fini (void)
{
#if !defined(FORCE_SYSALLOC)
    int i, n;

    /* clear g_alloc_table */
    memset (g_alloc_table, 0, sizeof(g_alloc_table));

    /* cleanup g_alloc_caches */
    for (i = 0, n = RTL_MEMORY_CACHED_SIZES; i < n; i++)
    {
        if (g_alloc_caches[i] != 0)
        {
            rtl_cache_destroy (g_alloc_caches[i]);
            g_alloc_caches[i] = 0;
        }
    }

    /* cleanup gp_alloc_arena */
    if (gp_alloc_arena != 0)
    {
        rtl_arena_destroy (gp_alloc_arena);
        gp_alloc_arena = 0;
    }
#endif
}

/* ================================================================= *
 *
 * system allocator implemenation.
 *
 * ================================================================= */

void * SAL_CALL rtl_allocateMemory_SYSTEM (sal_Size n)
{
    return malloc (n);
}

/* ================================================================= */

void SAL_CALL rtl_freeMemory_SYSTEM (void * p)
{
    free (p);
}

/* ================================================================= */

void * SAL_CALL rtl_reallocateMemory_SYSTEM (void * p, sal_Size n)
{
    return realloc (p, n);
}

/* ================================================================= */

void* SAL_CALL rtl_allocateMemory (sal_Size n) SAL_THROW_EXTERN_C()
{
#if !defined(FORCE_SYSALLOC)
    while (1)
    {
        if (alloc_mode == AMode_CUSTOM)
        {
            return rtl_allocateMemory_CUSTOM(n);
        }
        if (alloc_mode == AMode_SYSTEM)
        {
            return rtl_allocateMemory_SYSTEM(n);
        }
        determine_alloc_mode();
    }
#else
    return rtl_allocateMemory_SYSTEM(n);
#endif
}

void* SAL_CALL rtl_reallocateMemory (void * p, sal_Size n) SAL_THROW_EXTERN_C()
{
#if !defined(FORCE_SYSALLOC)
    while (1)
    {
        if (alloc_mode == AMode_CUSTOM)
        {
            return rtl_reallocateMemory_CUSTOM(p,n);
        }
        if (alloc_mode == AMode_SYSTEM)
        {
            return rtl_reallocateMemory_SYSTEM(p,n);
        }
        determine_alloc_mode();
    }
#else
    return rtl_reallocateMemory_SYSTEM(p,n);
#endif
}

void SAL_CALL rtl_freeMemory (void * p) SAL_THROW_EXTERN_C()
{
#if !defined(FORCE_SYSALLOC)
    while (1)
    {
        if (alloc_mode == AMode_CUSTOM)
        {
            rtl_freeMemory_CUSTOM(p);
            return;
        }
        if (alloc_mode == AMode_SYSTEM)
        {
            rtl_freeMemory_SYSTEM(p);
            return;
        }
        determine_alloc_mode();
    }
#else
    rtl_freeMemory_SYSTEM(p);
#endif
}

/* ================================================================= *
 *
 * rtl_(allocate|free)ZeroMemory() implemenation.
 *
 * ================================================================= */

void * SAL_CALL rtl_allocateZeroMemory (sal_Size n) SAL_THROW_EXTERN_C()
{
    void * p = rtl_allocateMemory (n);
    if (p != 0)
        memset (p, 0, n);
    return (p);
}

/* ================================================================= */

void SAL_CALL rtl_freeZeroMemory (void * p, sal_Size n) SAL_THROW_EXTERN_C()
{
    if (p != 0)
    {
        memset (p, 0, n);
        rtl_freeMemory (p);
    }
}

/* ================================================================= */

/* vim:set shiftwidth=4 softtabstop=4 expandtab: */<|MERGE_RESOLUTION|>--- conflicted
+++ resolved
@@ -26,12 +26,9 @@
  *
  ************************************************************************/
 
+#include "alloc_impl.h"
 #include "rtl/alloc.h"
-<<<<<<< HEAD
 #include <sal/macros.h>
-=======
-#include "alloc_impl.h"
->>>>>>> a24842b4
 
 #include <string.h>
 #include <stdio.h>
@@ -67,14 +64,6 @@
  *
  * ================================================================= */
 
-<<<<<<< HEAD
-#include "alloc_impl.h"
-=======
-#ifndef INCLUDED_STDIO_H
-#include <stdio.h>
-#define INCLUDED_STDIO_H
-#endif
->>>>>>> a24842b4
 #include "internal/once.h"
 #include "sal/macros.h"
 #include "osl/diagnose.h"
@@ -174,55 +163,6 @@
     return (gp_alloc_arena != 0);
 }
 
-<<<<<<< HEAD
-=======
-/* ================================================================= */
-
-/*
-  Issue http://udk.openoffice.org/issues/show_bug.cgi?id=92388
-
-  Mac OS X does not seem to support "__cxa__atexit", thus leading
-  to the situation that "__attribute__((destructor))__" functions
-  (in particular "rtl_{memory|cache|arena}_fini") become called
-  _before_ global C++ object d'tors.
-
-  Delegated the call to "rtl_memory_fini()" into a dummy C++ object,
-  see alloc_fini.cxx .
-*/
-#if defined(__GNUC__) && !defined(MACOSX)
-static void rtl_memory_fini (void) __attribute__((destructor));
-#elif defined(__SUNPRO_C) || defined(__SUNPRO_CC)
-#pragma fini(rtl_memory_fini)
-static void rtl_memory_fini (void);
-#endif /* __GNUC__ || __SUNPRO_C */
-
-void
-rtl_memory_fini (void)
-{
-    int i, n;
-
-    /* clear g_alloc_table */
-    memset (g_alloc_table, 0, sizeof(g_alloc_table));
-
-    /* cleanup g_alloc_caches */
-    for (i = 0, n = RTL_MEMORY_CACHED_SIZES; i < n; i++)
-    {
-        if (g_alloc_caches[i] != 0)
-        {
-            rtl_cache_destroy (g_alloc_caches[i]);
-            g_alloc_caches[i] = 0;
-        }
-    }
-
-    /* cleanup gp_alloc_arena */
-    if (gp_alloc_arena != 0)
-    {
-        rtl_arena_destroy (gp_alloc_arena);
-        gp_alloc_arena = 0;
-    }
-}
-
->>>>>>> a24842b4
 /* ================================================================= *
  *
  * custom allocator implemenation.
