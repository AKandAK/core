--- conflicted
+++ resolved
@@ -97,52 +97,8 @@
     svx/source/unodraw/unodraw.src \
 ))
 
-<<<<<<< HEAD
-$(call gb_SrsPartTarget_get_target,svx/source/fmcomp/gridctrl.src) : $(OUTDIR)/inc/svx/globlmn.hrc
-$(call gb_SrsPartTarget_get_target,svx/source/form/fmexpl.src) : $(OUTDIR)/inc/svx/globlmn.hrc
-$(call gb_SrsPartTarget_get_target,svx/source/form/datanavi.src) : $(OUTDIR)/inc/svx/globlmn.hrc
-$(call gb_SrsPartTarget_get_target,svx/source/form/formshell.src) : $(OUTDIR)/inc/svx/globlmn.hrc
-$(call gb_SrsTarget_get_clean_target,svx/res) : $(OUTDIR)/inc/svx/globlmn.hrc_clean
-
-# hack !!!
-# just a temporary - globlmn.hrc about to be removed!
-
-$(OUTDIR)/inc/svx/globlmn.hrc: $(WORKDIR)/inc/svx/globlmn.hrc
-
-ifeq ($(strip $(WITH_LANG)),)
-$(WORKDIR)/inc/svx/globlmn.hrc : $(realpath $(SRCDIR)/svx/inc/globlmn_tmpl.hrc)
-	echo copying $@
-	-mkdir -p $(WORKDIR)/inc/svx
-	cp $< $@
-	$(call gb_Deliver_deliver, $@, $(OUTDIR)/inc/svx/globlmn.hrc)
-	rm -f $(WORKDIR)/inc/svx/lastrun.mk
-else
--include $(WORKDIR)/inc/svx/lastrun.mk
-ifneq ($(gb_lastrun_globlmn),MERGED)
-.PHONY : $(WORKDIR)/inc/svx/globlmn.hrc
-endif
-$(WORKDIR)/inc/svx/globlmn.hrc : $(realpath $(SRCDIR)/svx/inc/globlmn_tmpl.hrc) $(realpath $(gb_SrsPartMergeTarget_SDFLOCATION)/svx/inc/localize.sdf)
-	echo merging $@
-	-mkdir -p $(WORKDIR)/inc/svx
-	rm -f $(WORKDIR)/inc/svx/lastrun.mk
-	echo gb_lastrun_globlmn:=MERGED > $(WORKDIR)/inc/svx/lastrun.mk
-	$(call gb_Helper_abbreviate_dirs_native, \
-            $(gb_SrsPartMergeTarget_TRANSEXCOMMAND) \
-            -p svx \
-            -i $< -o $@ -m $(realpath $(gb_SrsPartMergeTarget_SDFLOCATION)/svx/inc/localize.sdf) -l all)
-	$(call gb_Deliver_deliver, $@, $(OUTDIR)/inc/svx/globlmn.hrc)
-endif
-
-.PHONY : $(OUTDIR)/inc/svx/globlmn.hrc_clean
-$(OUTDIR)/inc/svx/globlmn.hrc_clean :
-	rm -f $(WORKDIR)/inc/svx/lastrun.mk \
-		 $(WORKDIR)/inc/svx/globlmn.hrc \
-		 $(OUTDIR)/inc/svx/globlmn.hrc \
-
-=======
 $(eval $(call gb_SrsTarget_add_templates,svx/res,\
 	svx/inc/globlmn_tmpl.hrc \
 ))
->>>>>>> a8feb5b1
 
 # vim: set noet sw=4 ts=4: