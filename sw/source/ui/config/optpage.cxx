/*************************************************************************
 *
 * DO NOT ALTER OR REMOVE COPYRIGHT NOTICES OR THIS FILE HEADER.
 *
 * Copyright 2000, 2010 Oracle and/or its affiliates.
 *
 * OpenOffice.org - a multi-platform office productivity suite
 *
 * This file is part of OpenOffice.org.
 *
 * OpenOffice.org is free software: you can redistribute it and/or modify
 * it under the terms of the GNU Lesser General Public License version 3
 * only, as published by the Free Software Foundation.
 *
 * OpenOffice.org is distributed in the hope that it will be useful,
 * but WITHOUT ANY WARRANTY; without even the implied warranty of
 * MERCHANTABILITY or FITNESS FOR A PARTICULAR PURPOSE.  See the
 * GNU Lesser General Public License version 3 for more details
 * (a copy is included in the LICENSE file that accompanied this code).
 *
 * You should have received a copy of the GNU Lesser General Public License
 * version 3 along with OpenOffice.org.  If not, see
 * <http://www.openoffice.org/license.html>
 * for a copy of the LGPLv3 License.
 *
 ************************************************************************/

// MARKER(update_precomp.py): autogen include statement, do not remove
#include "precompiled_sw.hxx"

#ifdef SW_DLLIMPLEMENTATION
#undef SW_DLLIMPLEMENTATION
#endif

#ifndef _SVSTDARR_HXX
#define _SVSTDARR_STRINGSDTOR
#include <svl/svstdarr.hxx>
#endif

#include <optpage.hxx>
#include <doc.hxx>
#include <hintids.hxx>
#include <cmdid.h>
#include <fmtcol.hxx>
#include <charatr.hxx>
#include <swtypes.hxx>
#include <view.hxx>
#include <docsh.hxx>
#include <IDocumentDeviceAccess.hxx>
#include <swmodule.hxx>
#include <wrtsh.hxx>
#include <uitool.hxx>
#include <cfgitems.hxx>
#include <poolfmt.hxx>
#include <uiitems.hxx>
#include <initui.hxx>
#include <printdata.hxx>
#include <modcfg.hxx>
#include <srcview.hxx>
#include <crstate.hxx>
#include <viewopt.hxx>
#include <globals.hrc>
#include <config.hrc>
#include <redlopt.hrc>
#include <optdlg.hrc>
#include <swwrtshitem.hxx>
#include <unomid.h>

#include <editeng/fhgtitem.hxx>
#include <editeng/fontitem.hxx>
#include <editeng/langitem.hxx>
#include <sfx2/request.hxx>
#include <sfx2/printer.hxx>
#include <sfx2/bindings.hxx>
#include <svl/slstitm.hxx>
#include <svl/ctloptions.hxx>
#include <svl/eitem.hxx>
#include <svl/cjkoptions.hxx>
#include <svtools/ctrltool.hxx>
#include <svx/htmlmode.hxx>
#include <svx/xtable.hxx>
#include <svx/dlgutil.hxx>
#include <svx/strarray.hxx>
#include <vcl/svapp.hxx>



using namespace ::com::sun::star;


/*******************************************************
 ******************************************************/

/*-----------------31.08.96 10.16-------------------
    TabPage Anzeige/Inhalt
--------------------------------------------------*/

SwContentOptPage::SwContentOptPage( Window* pParent,
                                      const SfxItemSet& rCoreSet ) :
    SfxTabPage( pParent, SW_RES( TP_CONTENT_OPT ), rCoreSet ),
    aLineFL       ( this,   SW_RES( FL_LINE     ) ),
    aCrossCB      ( this,   SW_RES( CB_CROSS     ) ),
    aSolidHandleCB( this,   SW_RES( CB_HANDLE   ) ),
    aBigHandleCB  ( this,   SW_RES( CB_BIGHANDLE) ),

    aWindowFL     ( this,   SW_RES( FL_WINDOW   ) ),
    aHScrollBox   ( this,   SW_RES( CB_HSCROLL   ) ),
    aVScrollBox   ( this,   SW_RES( CB_VSCROLL   ) ),
    aAnyRulerCB   ( this,   SW_RES( CB_ANY_RULER ) ),
    aHRulerCBox   ( this,   SW_RES( CB_HRULER   ) ),
    aHMetric      ( this,   SW_RES( LB_HMETRIC    ) ),
    aVRulerCBox   ( this,   SW_RES( CB_VRULER    ) ),
    aVRulerRightCBox( this, SW_RES( CB_VRULER_RIGHT    ) ),
    aVMetric      ( this,   SW_RES( LB_VMETRIC    ) ),
    aSmoothCBox   ( this,   SW_RES( CB_SMOOTH_SCROLL    ) ),

    aDispFL      ( this,   SW_RES( FL_DISP     ) ),
    aGrfCB        ( this,   SW_RES( CB_GRF          ) ),
    aTblCB        ( this,   SW_RES( CB_TBL      ) ),
    aDrwCB        ( this,   SW_RES( CB_DRWFAST   ) ),
    aFldNameCB    ( this,   SW_RES( CB_FIELD    ) ),
    aPostItCB     ( this,   SW_RES( CB_POSTIT   ) ),

    aSettingsFL   ( this,   SW_RES( FL_SETTINGS   ) ),
    aMetricFT     ( this,   SW_RES( FT_METRIC   ) ),
    aMetricLB     ( this,   SW_RES( LB_METRIC   ) )
{
    FreeResource();
    const SfxPoolItem* pItem;
    if(SFX_ITEM_SET == rCoreSet.GetItemState(SID_HTML_MODE, sal_False, &pItem )
        && ((SfxUInt16Item*)pItem)->GetValue() & HTMLMODE_ON)
    {
        aMetricLB.Show();
        aSettingsFL.Show();
        aMetricFT.Show();
    }
    SvtCJKOptions aCJKOptions;
    if(aCJKOptions.IsVerticalTextEnabled() )
    {
        Point aSmoothPos(aSmoothCBox.GetPosPixel());
        aSmoothPos.Y() += aSmoothPos.Y() - aVRulerCBox.GetPosPixel().Y();
        aSmoothCBox.SetPosPixel(aSmoothPos);
    }
    else
        aVRulerRightCBox.Hide();
    aVRulerCBox.SetClickHdl(LINK(this, SwContentOptPage, VertRulerHdl ));
    aAnyRulerCB.SetClickHdl(LINK(this, SwContentOptPage, AnyRulerHdl));

    SvxStringArray aMetricArr( SW_RES( STR_ARR_METRIC ) );
    for ( sal_uInt16 i = 0; i < aMetricArr.Count(); ++i )
    {
        String sMetric = aMetricArr.GetStringByPos( i );
        FieldUnit eFUnit = (FieldUnit)aMetricArr.GetValue( i );

        switch ( eFUnit )
        {
            case FUNIT_MM:
            case FUNIT_CM:
            case FUNIT_POINT:
            case FUNIT_PICA:
            case FUNIT_INCH:
            {
                // nur diese Metriken benutzen
                sal_uInt16 nPos = aMetricLB.InsertEntry( sMetric );
                aMetricLB.SetEntryData( nPos, (void*)(long)eFUnit );
                aVMetric.InsertEntry( sMetric );
                aVMetric.SetEntryData( nPos, (void*)(long)eFUnit );
                aHMetric.InsertEntry( sMetric );
                aHMetric.SetEntryData( nPos, (void*)(long)eFUnit );
            }
            default:;//prevent warning
        }
    }
}

/*-----------------31.08.96 13.58-------------------

--------------------------------------------------*/
SwContentOptPage::~SwContentOptPage()
{
}

/*-----------------31.08.96 13.58-------------------

--------------------------------------------------*/
SfxTabPage* SwContentOptPage::Create( Window* pParent,
                                const SfxItemSet& rAttrSet)
{
    return new SwContentOptPage(pParent, rAttrSet);
}
/* -----------------------------07.04.01 16:57--------------------------------

 ---------------------------------------------------------------------------*/
static void lcl_SelectMetricLB(ListBox& rMetric, sal_uInt16 nSID, const SfxItemSet& rSet)
{
    const SfxPoolItem* pItem;
    if( rSet.GetItemState( nSID, sal_False, &pItem ) >= SFX_ITEM_AVAILABLE )
    {
        FieldUnit eFieldUnit = (FieldUnit)((SfxUInt16Item*)pItem)->GetValue();
        for ( sal_uInt16 i = 0; i < rMetric.GetEntryCount(); ++i )
        {
            if ( (int)(sal_IntPtr)rMetric.GetEntryData( i ) == (int)eFieldUnit )
            {
                rMetric.SelectEntryPos( i );
                break;
            }
        }
    }
    rMetric.SaveValue();
}
/*-----------------31.08.96 13.58-------------------

--------------------------------------------------*/
void SwContentOptPage::Reset(const SfxItemSet& rSet)
{
    const SwElemItem* pElemAttr = 0;

    rSet.GetItemState( FN_PARAM_ELEM , sal_False,
                                    (const SfxPoolItem**)&pElemAttr );
    if(pElemAttr)
    {
        aTblCB      .Check  (pElemAttr->bTable                );
        aGrfCB      .Check  (pElemAttr->bGraphic              );
        aDrwCB      .Check  (pElemAttr->bDrawing              );
        aFldNameCB  .Check  (pElemAttr->bFieldName            );
        aPostItCB   .Check  (pElemAttr->bNotes                );
        aCrossCB   .Check( pElemAttr->bCrosshair        );
        aSolidHandleCB.Check( !pElemAttr->bHandles          );
        aBigHandleCB.Check(pElemAttr->bBigHandles       );
        aHScrollBox.Check( pElemAttr->bHorzScrollbar     );
        aVScrollBox.Check( pElemAttr->bVertScrollbar     );
        aAnyRulerCB.Check( pElemAttr->bAnyRuler );
        aHRulerCBox.Check( pElemAttr->bHorzRuler         );
        aVRulerCBox.Check( pElemAttr->bVertRuler         );
        aVRulerRightCBox.Check(pElemAttr->bVertRulerRight);
        aSmoothCBox.Check( pElemAttr->bSmoothScroll      );
    }
    aMetricLB.SetNoSelection();
    lcl_SelectMetricLB(aMetricLB, SID_ATTR_METRIC, rSet);
    lcl_SelectMetricLB(aHMetric, FN_HSCROLL_METRIC, rSet);
    lcl_SelectMetricLB(aVMetric, FN_VSCROLL_METRIC, rSet);
    AnyRulerHdl(&aAnyRulerCB);
}

/*-----------------31.08.96 13.58-------------------

--------------------------------------------------*/
sal_Bool SwContentOptPage::FillItemSet(SfxItemSet& rSet)
{
    const SwElemItem*   pOldAttr = (const SwElemItem*)
                        GetOldItem(GetItemSet(), FN_PARAM_ELEM);

    SwElemItem aElem;
    if(pOldAttr)
        aElem = *pOldAttr;
    aElem.bTable                = aTblCB        .IsChecked();
    aElem.bGraphic              = aGrfCB        .IsChecked();
    aElem.bDrawing              = aDrwCB        .IsChecked();
    aElem.bFieldName            = aFldNameCB    .IsChecked();
    aElem.bNotes                = aPostItCB     .IsChecked();
    aElem.bCrosshair     = aCrossCB   .IsChecked();
    aElem.bHandles       = !aSolidHandleCB.IsChecked();
    aElem.bBigHandles    = aBigHandleCB.IsChecked();
    aElem.bHorzScrollbar = aHScrollBox.IsChecked();
    aElem.bVertScrollbar = aVScrollBox.IsChecked();
    aElem.bAnyRuler = aAnyRulerCB.IsChecked();
    aElem.bHorzRuler     = aHRulerCBox.IsChecked();
    aElem.bVertRuler     = aVRulerCBox.IsChecked();
    aElem.bVertRulerRight= aVRulerRightCBox.IsChecked();
    aElem.bSmoothScroll  = aSmoothCBox.IsChecked();


    sal_Bool bRet = !pOldAttr || aElem != *pOldAttr;
    if(bRet)
        bRet = 0 != rSet.Put(aElem);
    sal_uInt16 nMPos = aMetricLB.GetSelectEntryPos();
    sal_uInt16 nGlobalMetricPos = nMPos;
    if ( nMPos != aMetricLB.GetSavedValue() )
    {
        // Doppel-Cast fuer VA3.0
        sal_uInt16 nFieldUnit = (sal_uInt16)(long)aMetricLB.GetEntryData( nMPos );
        rSet.Put( SfxUInt16Item( SID_ATTR_METRIC, (sal_uInt16)nFieldUnit ) );
        bRet = sal_True;
    }

    nMPos = aHMetric.GetSelectEntryPos();
    if ( nMPos != aHMetric.GetSavedValue() || nMPos != nGlobalMetricPos )
    {
        // Doppel-Cast fuer VA3.0
        sal_uInt16 nFieldUnit = (sal_uInt16)(long)aHMetric.GetEntryData( nMPos );
        rSet.Put( SfxUInt16Item( FN_HSCROLL_METRIC, (sal_uInt16)nFieldUnit ) );
        bRet = sal_True;
    }
    nMPos = aVMetric.GetSelectEntryPos();
    if ( nMPos != aVMetric.GetSavedValue() || nMPos != nGlobalMetricPos )
    {
        // Doppel-Cast fuer VA3.0
        sal_uInt16 nFieldUnit = (sal_uInt16)(long)aVMetric.GetEntryData( nMPos );
        rSet.Put( SfxUInt16Item( FN_VSCROLL_METRIC, (sal_uInt16)nFieldUnit ) );
        bRet = sal_True;
    }
    return bRet;
}
/* -----------------------------05.03.2002 15:07------------------------------

 ---------------------------------------------------------------------------*/
IMPL_LINK(SwContentOptPage, VertRulerHdl, CheckBox*, pBox)
{
    aVRulerRightCBox.Enable(pBox->IsEnabled() && pBox->IsChecked());
    return 0;
}
/* -----------------20.09.2002 11:30-----------------
 *
 * --------------------------------------------------*/
IMPL_LINK( SwContentOptPage, AnyRulerHdl, CheckBox*, pBox)
{
    sal_Bool bChecked = pBox->IsChecked();
    aHRulerCBox      .Enable(bChecked);
    aHMetric         .Enable(bChecked);
    aVRulerCBox      .Enable(bChecked);
    aVMetric         .Enable(bChecked);
    VertRulerHdl(&aVRulerCBox);
    return 0;
}
/*----------------- OS 27.01.95  -----------------------
 TabPage Drucker Zusatzeinstellungen
-------------------------------------------------------*/
SwAddPrinterTabPage::SwAddPrinterTabPage( Window* pParent,
                                      const SfxItemSet& rCoreSet) :
    SfxTabPage( pParent, SW_RES( TP_OPTPRINT_PAGE ), rCoreSet),
    aFL1          (this, SW_RES(FL_1)),
    aGrfCB           (this, SW_RES(CB_PGRF)),
//  aTabCB           (this, SW_RES(CB_PTAB)),
//  aDrawCB          (this, SW_RES(CB_PDRAW)),
    aCtrlFldCB       (this, SW_RES(CB_CTRLFLD)),
    aBackgroundCB    (this, SW_RES(CB_BACKGROUND)),
    aBlackFontCB     (this, SW_RES(CB_BLACK_FONT)),
    aPrintHiddenTextCB(this, SW_RES(CB_HIDDEN_TEXT)),
    aPrintTextPlaceholderCB(this, SW_RES(CB_TEXT_PLACEHOLDER)),
    aSeparatorLFL    (this, SW_RES(FL_SEP_PRT_LEFT )),
    aFL2          (this, SW_RES(FL_2)),
    aLeftPageCB      (this, SW_RES(CB_LEFTP)),
    aRightPageCB     (this, SW_RES(CB_RIGHTP)),
//    aReverseCB       (this, SW_RES(CB_REVERSE)),
    aProspectCB      (this, SW_RES(CB_PROSPECT)),
    aProspectCB_RTL      (this, SW_RES(CB_PROSPECT_RTL)),
    aSeparatorRFL    (this, SW_RES(FL_SEP_PRT_RIGHT)),
    aNoRB            (this, SW_RES(RB_NO)),
    aOnlyRB          (this, SW_RES(RB_ONLY)),
    aEndRB           (this, SW_RES(RB_END)),
    aEndPageRB       (this, SW_RES(RB_PAGEEND)),
    aFL3          (this, SW_RES(FL_3)),
    aFL4          (this, SW_RES(FL_4)),
    aPrintEmptyPagesCB(this, SW_RES(CB_PRINTEMPTYPAGES)),
//    aSingleJobsCB    (this, SW_RES(CB_SINGLEJOBS)),
    aPaperFromSetupCB(this, SW_RES(CB_PAPERFROMSETUP)),
    aFaxFT           (this, SW_RES(FT_FAX)),
    aFaxLB           (this, SW_RES(LB_FAX)),
    sNone(SW_RES(ST_NONE)),
    bAttrModified( sal_False ),
    bPreview  ( sal_False )
{
    Init();
    FreeResource();
    Link aLk = LINK( this, SwAddPrinterTabPage, AutoClickHdl);
    aGrfCB.SetClickHdl( aLk );
    aRightPageCB.SetClickHdl( aLk );
    aLeftPageCB.SetClickHdl( aLk );
//  aTabCB.SetClickHdl( aLk );
//  aDrawCB.SetClickHdl( aLk );
    aCtrlFldCB.SetClickHdl( aLk );
    aBackgroundCB.SetClickHdl( aLk );
    aBlackFontCB.SetClickHdl( aLk );
    aPrintHiddenTextCB.SetClickHdl( aLk );
    aPrintTextPlaceholderCB.SetClickHdl( aLk );
//  aReverseCB.SetClickHdl( aLk );
    aProspectCB.SetClickHdl( aLk );
    aProspectCB_RTL.SetClickHdl( aLk );
    aPaperFromSetupCB.SetClickHdl( aLk );
    aPrintEmptyPagesCB.SetClickHdl( aLk );
    aEndPageRB.SetClickHdl( aLk );
    aEndRB.SetClickHdl( aLk );
    aOnlyRB.SetClickHdl( aLk );
    aNoRB.SetClickHdl( aLk );
//  aSingleJobsCB.SetClickHdl( aLk );
    aFaxLB.SetSelectHdl( LINK( this, SwAddPrinterTabPage, SelectHdl ) );

    const SfxPoolItem* pItem;
    if(SFX_ITEM_SET == rCoreSet.GetItemState(SID_HTML_MODE, sal_False, &pItem )
        && ((SfxUInt16Item*)pItem)->GetValue() & HTMLMODE_ON)
    {
//      aDrawCB      .Hide();
        aLeftPageCB  .Hide();
        aRightPageCB .Hide();
        aPrintHiddenTextCB.Hide();
        aPrintTextPlaceholderCB.Hide();
//      aReverseCB.SetPosPixel(aLeftPageCB.GetPosPixel());
        aProspectCB.SetPosPixel(aLeftPageCB.GetPosPixel());
        Point aPt( aRightPageCB.GetPosPixel() );
        aPt.setX(aPt.getX() + 15); // indent
        aProspectCB_RTL.SetPosPixel(aPt);
//      aBlackFontCB.SetPosPixel(aBackgroundCB.GetPosPixel());
//        aPrintHiddenTextCB.SetPosPixel(aBlackFontCB.GetPosPixel());
//      aBackgroundCB.SetPosPixel(aCtrlFldCB.GetPosPixel());
//      aCtrlFldCB.SetPosPixel(aDrawCB.GetPosPixel());

        // hide aPrintEmptyPagesCB and move everything below up accordingly
        long nDeltaY = aPaperFromSetupCB.GetPosPixel().getY() - aPrintEmptyPagesCB.GetPosPixel().getY();
        aPrintEmptyPagesCB.Hide();
        aPt = aPaperFromSetupCB.GetPosPixel();
        aPt.setY( aPt.getY() - nDeltaY );
        aPaperFromSetupCB.SetPosPixel( aPt );
        aPt = aFaxFT.GetPosPixel();
        aPt.setY( aPt.getY() - nDeltaY );
        aFaxFT.SetPosPixel( aPt );
        aPt = aFaxLB.GetPosPixel();
        aPt.setY( aPt.getY() - nDeltaY );
        aFaxLB.SetPosPixel( aPt );
    }
    aProspectCB_RTL.Disable();
    SvtCTLOptions aCTLOptions;
    aProspectCB_RTL.Show(aCTLOptions.IsCTLFontEnabled());
}

//------------------------------------------------------------------------

void SwAddPrinterTabPage::SetPreview(sal_Bool bPrev)
{
    bPreview = bPrev;

    if (bPreview)
    {
        aLeftPageCB.Disable();
        aRightPageCB.Disable();
        aProspectCB.Disable();
        aProspectCB_RTL.Disable();
        aFL3.Disable();
        aNoRB.Disable();
        aOnlyRB.Disable();
        aEndRB.Disable();
        aEndPageRB.Disable();
    }
}

//------------------------------------------------------------------------

SfxTabPage* SwAddPrinterTabPage::Create( Window* pParent,
                                       const SfxItemSet& rAttrSet )
{
    return ( new SwAddPrinterTabPage( pParent, rAttrSet ) );
}
//------------------------------------------------------------------------


sal_Bool    SwAddPrinterTabPage::FillItemSet( SfxItemSet& rCoreSet )
{
    if ( bAttrModified )
    {
        SwAddPrinterItem aAddPrinterAttr (FN_PARAM_ADDPRINTER);
        aAddPrinterAttr.bPrintGraphic   = aGrfCB.IsChecked();
        aAddPrinterAttr.bPrintTable     = sal_True; // always enabled since CWS printerpullgpages /*aTabCB.IsChecked();*/
        aAddPrinterAttr.bPrintDraw      = aGrfCB.IsChecked(); // UI merged with aGrfCB in CWS printerpullgpages /*aDrawCB.IsChecked()*/;
        aAddPrinterAttr.bPrintControl   = aCtrlFldCB.IsChecked();
        aAddPrinterAttr.bPrintPageBackground = aBackgroundCB.IsChecked();
        aAddPrinterAttr.bPrintBlackFont = aBlackFontCB.IsChecked();
        aAddPrinterAttr.bPrintHiddenText = aPrintHiddenTextCB.IsChecked();
        aAddPrinterAttr.bPrintTextPlaceholder = aPrintTextPlaceholderCB.IsChecked();

        aAddPrinterAttr.bPrintLeftPages     = aLeftPageCB.IsChecked();
        aAddPrinterAttr.bPrintRightPages    = aRightPageCB.IsChecked();
        aAddPrinterAttr.bPrintReverse       = sal_False; // handled by vcl itself since CWS printerpullpages /*aReverseCB.IsChecked()*/;
        aAddPrinterAttr.bPrintProspect      = aProspectCB.IsChecked();
        aAddPrinterAttr.bPrintProspectRTL   = aProspectCB_RTL.IsChecked();
        aAddPrinterAttr.bPaperFromSetup     = aPaperFromSetupCB.IsChecked();
        aAddPrinterAttr.bPrintEmptyPages    = aPrintEmptyPagesCB.IsChecked();
        aAddPrinterAttr.bPrintSingleJobs    = sal_True; // handled by vcl in new print dialog since CWS printerpullpages /*aSingleJobsCB.IsChecked()*/;

        if (aNoRB.IsChecked())  aAddPrinterAttr.nPrintPostIts =
                                                        POSTITS_NONE;
        if (aOnlyRB.IsChecked()) aAddPrinterAttr.nPrintPostIts =
                                                        POSTITS_ONLY;
        if (aEndRB.IsChecked()) aAddPrinterAttr.nPrintPostIts =
                                                        POSTITS_ENDDOC;
        if (aEndPageRB.IsChecked()) aAddPrinterAttr.nPrintPostIts =
                                                        POSTITS_ENDPAGE;

        String sFax = aFaxLB.GetSelectEntry();
        aAddPrinterAttr.sFaxName = sNone == sFax ? aEmptyStr : sFax;
        rCoreSet.Put(aAddPrinterAttr);
    }
    return bAttrModified;
}
//------------------------------------------------------------------------


void    SwAddPrinterTabPage::Reset( const SfxItemSet&  )
{
    const   SfxItemSet&         rSet = GetItemSet();
    const   SwAddPrinterItem*   pAddPrinterAttr = 0;

    if( SFX_ITEM_SET == rSet.GetItemState( FN_PARAM_ADDPRINTER , sal_False,
                                    (const SfxPoolItem**)&pAddPrinterAttr ))
    {
        aGrfCB.Check(           pAddPrinterAttr->bPrintGraphic || pAddPrinterAttr->bPrintDraw );
//      aTabCB.Check(           pAddPrinterAttr->bPrintTable);
//        aDrawCB.Check(          pAddPrinterAttr->bPrintDraw);
        aCtrlFldCB.Check(       pAddPrinterAttr->bPrintControl);
        aBackgroundCB.Check(    pAddPrinterAttr->bPrintPageBackground);
        aBlackFontCB.Check(     pAddPrinterAttr->bPrintBlackFont);
        aPrintHiddenTextCB.Check( pAddPrinterAttr->bPrintHiddenText);
        aPrintTextPlaceholderCB.Check(pAddPrinterAttr->bPrintTextPlaceholder);
        aLeftPageCB.Check(      pAddPrinterAttr->bPrintLeftPages);
        aRightPageCB.Check(     pAddPrinterAttr->bPrintRightPages);
//      aReverseCB.Check(       pAddPrinterAttr->bPrintReverse);
        aPaperFromSetupCB.Check(pAddPrinterAttr->bPaperFromSetup);
        aPrintEmptyPagesCB.Check(pAddPrinterAttr->bPrintEmptyPages);
        aProspectCB.Check(      pAddPrinterAttr->bPrintProspect);
        aProspectCB_RTL.Check(      pAddPrinterAttr->bPrintProspectRTL);
//      aSingleJobsCB.Check(    pAddPrinterAttr->bPrintSingleJobs);

        aNoRB.Check (pAddPrinterAttr->nPrintPostIts== POSTITS_NONE ) ;
        aOnlyRB.Check (pAddPrinterAttr->nPrintPostIts== POSTITS_ONLY ) ;
        aEndRB.Check (pAddPrinterAttr->nPrintPostIts== POSTITS_ENDDOC ) ;
        aEndPageRB.Check (pAddPrinterAttr->nPrintPostIts== POSTITS_ENDPAGE ) ;
        aFaxLB.SelectEntry( pAddPrinterAttr->sFaxName );
    }
    if (aProspectCB.IsChecked())
    {
        aProspectCB_RTL.Enable(sal_True);
        aNoRB.Enable( sal_False );
        aOnlyRB.Enable( sal_False );
        aEndRB.Enable( sal_False );
        aEndPageRB.Enable( sal_False );
    }
    else
        aProspectCB_RTL.Enable( sal_False );
}
//-----------------------------------------------------------------------


void    SwAddPrinterTabPage::Init()
{

}
//------------------------------------------------------------------------


IMPL_LINK_INLINE_START( SwAddPrinterTabPage, AutoClickHdl, CheckBox *, EMPTYARG )
{
    bAttrModified = sal_True;
    bool bIsProspect = aProspectCB.IsChecked();
    if (!bIsProspect)
        aProspectCB_RTL.Check( sal_False );
    aProspectCB_RTL.Enable( bIsProspect );
    aNoRB.Enable( !bIsProspect );
    aOnlyRB.Enable( !bIsProspect );
    aEndRB.Enable( !bIsProspect );
    aEndPageRB.Enable( !bIsProspect );
    return 0;
}
IMPL_LINK_INLINE_END( SwAddPrinterTabPage, AutoClickHdl, CheckBox *, EMPTYARG )

//------------------------------------------------------------------------


void  SwAddPrinterTabPage::SetFax( const SvStringsDtor& rFaxLst )
{
    aFaxLB.InsertEntry(sNone);
    for ( sal_uInt16 i = 0; i < rFaxLst.Count(); ++i )
        aFaxLB.InsertEntry( *rFaxLst.GetObject(i) );
    aFaxLB.SelectEntryPos(0);
}

//------------------------------------------------------------------------


IMPL_LINK_INLINE_START( SwAddPrinterTabPage, SelectHdl, ListBox *, EMPTYARG )
{
    bAttrModified=sal_True;
    return 0;
}
IMPL_LINK_INLINE_END( SwAddPrinterTabPage, SelectHdl, ListBox *, EMPTYARG )

void SwAddPrinterTabPage::PageCreated (SfxAllItemSet aSet)
{
    //SFX_ITEMSET_ARG (&aSet,pListItem,SfxStringListItem,SID_FAX_LIST,sal_False);
    SFX_ITEMSET_ARG (&aSet,pListItem,SfxBoolItem,SID_FAX_LIST,sal_False);
    SFX_ITEMSET_ARG (&aSet,pPreviewItem,SfxBoolItem,SID_PREVIEWFLAG_TYPE,sal_False);
    if (pPreviewItem)
    {
        SetPreview(pPreviewItem->GetValue());
        Reset(aSet);
    }
    if (pListItem && pListItem->GetValue())
    {
        SvStringsDtor aFaxList;
        const std::vector<rtl::OUString>& rPrinters = Printer::GetPrinterQueues();
        for (unsigned int i = 0; i < rPrinters.size(); ++i)
        {
            String* pString = new String( rPrinters[i] );
            String* &rpString = pString;
            aFaxList.Insert(rpString, 0);
        }
        SetFax( aFaxList );
/*      SvStringsDtor aFaxList;
        const List *pList = (pListItem)->GetList();
        sal_uInt32 nCount = pList->Count();
        for(sal_uInt32 i = 0; i < nCount ; i++)
        {
            String* pString = (String*)(pList->GetObject(i));
            String* &rpString = pString;
            aFaxList.Insert(rpString, 0 );
        }
        SetFax(aFaxList);
*/
    }
}
/*-----------------03.09.96 11.53-------------------
    Tabpage Standardfonts
--------------------------------------------------*/


SwStdFontTabPage::SwStdFontTabPage( Window* pParent,
                                       const SfxItemSet& rSet ) :
    SfxTabPage( pParent, SW_RES( TP_STD_FONT ), rSet),
    aStdChrFL  (this, SW_RES(FL_STDCHR  )),
    aTypeFT(        this, SW_RES( FT_TYPE          )),

    aStandardLbl(this, SW_RES(FT_STANDARD)),
    aStandardBox(this, SW_RES(LB_STANDARD)),

    aHeightFT(        this, SW_RES( FT_SIZE          )),
    aStandardHeightLB(this, SW_RES( LB_STANDARD_SIZE )),

    aTitleLbl   (this, SW_RES(FT_TITLE   )),
    aTitleBox   (this, SW_RES(LB_TITLE   )),
    aTitleHeightLB(   this, SW_RES( LB_TITLE_SIZE    )),

    aListLbl    (this, SW_RES(FT_LIST    )),
    aListBox    (this, SW_RES(LB_LIST    )),
    aListHeightLB(    this, SW_RES( LB_LIST_SIZE     )),

    aLabelLbl   (this, SW_RES(FT_LABEL   )),
    aLabelBox   (this, SW_RES(LB_LABEL   )),
    aLabelHeightLB(   this, SW_RES( LB_LABEL_SIZE    )),

    aIdxLbl     (this, SW_RES(FT_IDX     )),
    aIdxBox     (this, SW_RES(LB_IDX     )),
    aIndexHeightLB(   this, SW_RES( LB_INDEX_SIZE    )),

    aDocOnlyCB  (this, SW_RES(CB_DOCONLY )),
    aStandardPB (this, SW_RES(PB_STANDARD)),
    pPrt(0),
    pFontList(0),
    pFontConfig(0),
    pWrtShell(0),
    eLanguage( GetAppLanguage() ),

    bListDefault(sal_False),
    bSetListDefault(sal_True),
    bLabelDefault(sal_False),
    bSetLabelDefault(sal_True),
    bIdxDefault(sal_False),
    bSetIdxDefault(sal_True),
    bDeletePrinter(sal_False),

    bListHeightDefault    (sal_False),
    bSetListHeightDefault (sal_False),
    bLabelHeightDefault   (sal_False),
    bSetLabelHeightDefault(sal_False),
    bIndexHeightDefault     (sal_False),
    bSetIndexHeightDefault  (sal_False),

    nFontGroup(FONT_GROUP_DEFAULT),

    sScriptWestern(SW_RES(ST_SCRIPT_WESTERN)),
    sScriptAsian(SW_RES(ST_SCRIPT_ASIAN)),
    sScriptComplex(SW_RES(ST_SCRIPT_CTL))
{
    FreeResource();
    aStandardPB.SetClickHdl(LINK(this, SwStdFontTabPage, StandardHdl));
    aStandardBox.SetModifyHdl( LINK(this, SwStdFontTabPage, ModifyHdl));
    aListBox    .SetModifyHdl( LINK(this, SwStdFontTabPage, ModifyHdl));
    aLabelBox   .SetModifyHdl( LINK(this, SwStdFontTabPage, ModifyHdl));
    aIdxBox     .SetModifyHdl( LINK(this, SwStdFontTabPage, ModifyHdl));
    Link aFocusLink = LINK( this, SwStdFontTabPage, LoseFocusHdl);
    aStandardBox.SetLoseFocusHdl( aFocusLink );
    aTitleBox   .SetLoseFocusHdl( aFocusLink );
    aListBox    .SetLoseFocusHdl( aFocusLink );
    aLabelBox   .SetLoseFocusHdl( aFocusLink );
    aIdxBox     .SetLoseFocusHdl( aFocusLink );

    Link aModifyHeightLink( LINK( this, SwStdFontTabPage, ModifyHeightHdl));
    aStandardHeightLB.SetModifyHdl( aModifyHeightLink );
    aTitleHeightLB.   SetModifyHdl( aModifyHeightLink );
    aListHeightLB.    SetModifyHdl( aModifyHeightLink );
    aLabelHeightLB.   SetModifyHdl( aModifyHeightLink );
    aIndexHeightLB.   SetModifyHdl( aModifyHeightLink );

    aDocOnlyCB.Check(SW_MOD()->GetModuleConfig()->IsDefaultFontInCurrDocOnly());
}

/*-----------------03.09.96 11.53-------------------

--------------------------------------------------*/

SwStdFontTabPage::~SwStdFontTabPage()
{
    if(bDeletePrinter)
        delete pPrt;
}

/*-----------------03.09.96 11.53-------------------

--------------------------------------------------*/
SfxTabPage* SwStdFontTabPage::Create( Window* pParent,
                                const SfxItemSet& rAttrSet )
{
    return new SwStdFontTabPage(pParent, rAttrSet);
}

/*-----------------03.09.96 11.53-------------------

--------------------------------------------------*/
void lcl_SetColl(SwWrtShell* pWrtShell, sal_uInt16 nType,
                    SfxPrinter* pPrt, const String& rStyle,
                    sal_uInt16 nFontWhich)
{
<<<<<<< HEAD
    sal_Bool bDelete = sal_False;
    const SfxFont* pFnt = pPrt ? pPrt->GetFontByName(rStyle): 0;
    if(!pFnt)
    {
        pFnt = new SfxFont(FAMILY_DONTKNOW, rStyle);
        bDelete = sal_True;
    }
=======
    Font aFont( rStyle, Size( 0, 10 ) );
    if( pPrt )
        aFont = pPrt->GetFontMetric( aFont );
>>>>>>> 1379283b
    SwTxtFmtColl *pColl = pWrtShell->GetTxtCollFromPool(nType);
    pColl->SetFmtAttr(SvxFontItem(aFont.GetFamily(), aFont.GetName(),
                aEmptyStr, aFont.GetPitch(), aFont.GetCharSet(), nFontWhich));
}
/*-- 11.10.2005 15:47:52---------------------------------------------------

  -----------------------------------------------------------------------*/
void lcl_SetColl(SwWrtShell* pWrtShell, sal_uInt16 nType,
                    sal_Int32 nHeight, sal_uInt16 nFontHeightWhich)
{
    float fSize = (float)nHeight / 10;
    nHeight = CalcToUnit( fSize, SFX_MAPUNIT_TWIP );
    SwTxtFmtColl *pColl = pWrtShell->GetTxtCollFromPool(nType);
    pColl->SetFmtAttr(SvxFontHeightItem(nHeight, 100, nFontHeightWhich));
}
/*-----------------03.09.96 11.53-------------------

--------------------------------------------------*/
sal_Bool SwStdFontTabPage::FillItemSet( SfxItemSet& )
{
    sal_Bool bNotDocOnly = !aDocOnlyCB.IsChecked();
    SW_MOD()->GetModuleConfig()->SetDefaultFontInCurrDocOnly(!bNotDocOnly);

    String sStandard    = aStandardBox.GetText();
    String sTitle       =  aTitleBox   .GetText();
    String sList        =  aListBox    .GetText();
    String sLabel       =  aLabelBox   .GetText();
    String sIdx         =  aIdxBox     .GetText();
    String sStandardBak = aStandardBox.GetSavedValue();
    String sTitleBak    = aTitleBox   .GetSavedValue();
    String sListBak     = aListBox    .GetSavedValue();
    String sLabelBak    = aLabelBox   .GetSavedValue();
    String sIdxBak      = aIdxBox     .GetSavedValue();

    bool bStandardHeightChanged = aStandardHeightLB.GetSavedValue() != aStandardHeightLB.GetText();
    bool bTitleHeightChanged = aTitleHeightLB.GetSavedValue() != aTitleHeightLB.GetText();
    bool bListHeightChanged = aListHeightLB.GetSavedValue() != aListHeightLB.GetText() && (!bListHeightDefault || !bSetListHeightDefault );
    bool bLabelHeightChanged = aLabelHeightLB.GetSavedValue() != aLabelHeightLB.GetText() && (!bLabelHeightDefault || !bSetLabelHeightDefault );
    bool bIndexHeightChanged = aIndexHeightLB.GetSavedValue() != aIndexHeightLB.GetText() && (!bIndexHeightDefault || !bSetIndexHeightDefault );
    if(bNotDocOnly)
    {
        pFontConfig->SetFontStandard(sStandard, nFontGroup);
        pFontConfig->SetFontOutline(sTitle, nFontGroup);
        pFontConfig->SetFontList(sList, nFontGroup);
        pFontConfig->SetFontCaption(sLabel, nFontGroup);
        pFontConfig->SetFontIndex(sIdx, nFontGroup);
        if(bStandardHeightChanged)
        {
            float fSize = (float)aStandardHeightLB.GetValue() / 10;
            pFontConfig->SetFontHeight( CalcToUnit( fSize, SFX_MAPUNIT_TWIP ), FONT_STANDARD, nFontGroup );
        }
        if(bTitleHeightChanged)
        {
            float fSize = (float)aTitleHeightLB.GetValue() / 10;
            pFontConfig->SetFontHeight( CalcToUnit( fSize, SFX_MAPUNIT_TWIP ), FONT_OUTLINE, nFontGroup );
        }
        if(bListHeightChanged)
        {
            float fSize = (float)aListHeightLB.GetValue() / 10;
            pFontConfig->SetFontHeight( CalcToUnit( fSize, SFX_MAPUNIT_TWIP ), FONT_LIST, nFontGroup );
        }
        if(bLabelHeightChanged)
        {
            float fSize = (float)aLabelHeightLB.GetValue() / 10;
            pFontConfig->SetFontHeight( CalcToUnit( fSize, SFX_MAPUNIT_TWIP ), FONT_CAPTION, nFontGroup );
        }
        if(bIndexHeightChanged)
        {
            float fSize = (float)aIndexHeightLB.GetValue() / 10;
            pFontConfig->SetFontHeight( CalcToUnit( fSize, SFX_MAPUNIT_TWIP ), FONT_INDEX, nFontGroup );
        }
    }
    if(pWrtShell)
    {
        pWrtShell->StartAllAction();
        SfxPrinter* pPrinter = pWrtShell->getIDocumentDeviceAccess()->getPrinter( false );
        sal_Bool bMod = sal_False;
        sal_uInt16 nFontWhich = sal::static_int_cast< sal_uInt16, RES_CHRATR >(
            nFontGroup == FONT_GROUP_DEFAULT  ? RES_CHRATR_FONT :
            FONT_GROUP_CJK == nFontGroup ? RES_CHRATR_CJK_FONT : RES_CHRATR_CTL_FONT);
        sal_uInt16 nFontHeightWhich = sal::static_int_cast< sal_uInt16, RES_CHRATR >(
            nFontGroup == FONT_GROUP_DEFAULT  ? RES_CHRATR_FONTSIZE :
            FONT_GROUP_CJK == nFontGroup ? RES_CHRATR_CJK_FONTSIZE : RES_CHRATR_CTL_FONTSIZE);
        if(sStandard != sShellStd)
        {
<<<<<<< HEAD
            sal_Bool bDelete = sal_False;
            const SfxFont* pFnt = pPrinter ? pPrinter->GetFontByName(sStandard): 0;
            if(!pFnt)
            {
                pFnt = new SfxFont(FAMILY_DONTKNOW, sStandard);
                bDelete = sal_True;
            }
            pWrtShell->SetDefault(SvxFontItem(pFnt->GetFamily(), pFnt->GetName(),
                                aEmptyStr, pFnt->GetPitch(), pFnt->GetCharSet(), nFontWhich));
            SwTxtFmtColl *pColl = pWrtShell->GetTxtCollFromPool(RES_POOLCOLL_STANDARD);
            pColl->ResetFmtAttr(nFontWhich);
            if(bDelete)
            {
                delete (SfxFont*) pFnt;
                bDelete = sal_False;
            }
=======
            Font aFont( sStandard, Size( 0, 10 ) );
            if( pPrinter )
                aFont = pPrinter->GetFontMetric( aFont );
            pWrtShell->SetDefault(SvxFontItem(aFont.GetFamily(), aFont.GetName(),
                                  aEmptyStr, aFont.GetPitch(), aFont.GetCharSet(), nFontWhich));
            SwTxtFmtColl *pColl = pWrtShell->GetTxtCollFromPool(RES_POOLCOLL_STANDARD);
            pColl->ResetFmtAttr(nFontWhich);
>>>>>>> 1379283b
//          lcl_SetColl(pWrtShell, RES_POOLCOLL_STANDARD, pPrinter, sStandard);
            bMod = sal_True;
        }
        if(bStandardHeightChanged)
        {
            float fSize = (float)aStandardHeightLB.GetValue() / 10;
            pWrtShell->SetDefault(SvxFontHeightItem( CalcToUnit( fSize, SFX_MAPUNIT_TWIP ), 100, nFontHeightWhich ) );
            SwTxtFmtColl *pColl = pWrtShell->GetTxtCollFromPool(RES_POOLCOLL_STANDARD);
            pColl->ResetFmtAttr(nFontHeightWhich);
            bMod = sal_True;
        }

        if(sTitle != sShellTitle )
        {
            lcl_SetColl(pWrtShell, RES_POOLCOLL_HEADLINE_BASE, pPrinter, sTitle, nFontWhich);
            bMod = sal_True;
        }
        if(bTitleHeightChanged)
        {
            lcl_SetColl(pWrtShell, RES_POOLCOLL_HEADLINE_BASE,
                sal::static_int_cast< sal_uInt16, sal_Int64 >(aTitleHeightLB.GetValue()), nFontHeightWhich);
            bMod = sal_True;
        }
        if(sList != sShellList && (!bListDefault || !bSetListDefault ))
        {
            lcl_SetColl(pWrtShell, RES_POOLCOLL_NUMBUL_BASE, pPrinter, sList, nFontWhich);
            bMod = sal_True;
        }
        if(bListHeightChanged)
        {
            lcl_SetColl(pWrtShell, RES_POOLCOLL_NUMBUL_BASE,
                sal::static_int_cast< sal_uInt16, sal_Int64 >(aListHeightLB.GetValue()), nFontHeightWhich);
            bMod = sal_True;
        }
        if(sLabel != sShellLabel && (!bLabelDefault || !bSetLabelDefault))
        {
            lcl_SetColl(pWrtShell, RES_POOLCOLL_LABEL, pPrinter, sLabel, nFontWhich);
            bMod = sal_True;
        }
        if(bLabelHeightChanged)
        {
            lcl_SetColl(pWrtShell, RES_POOLCOLL_LABEL,
                sal::static_int_cast< sal_uInt16, sal_Int64 >(aLabelHeightLB.GetValue()), nFontHeightWhich);
            bMod = sal_True;
        }
        if(sIdx != sShellIndex && (!bIdxDefault || !bSetIdxDefault))
        {
            lcl_SetColl(pWrtShell, RES_POOLCOLL_REGISTER_BASE, pPrinter, sIdx, nFontWhich);
            bMod = sal_True;
        }
        if(bIndexHeightChanged)
        {
            lcl_SetColl(pWrtShell, RES_POOLCOLL_REGISTER_BASE,
                sal::static_int_cast< sal_uInt16, sal_Int64 >(aIndexHeightLB.GetValue()), nFontHeightWhich);
            bMod = sal_True;
        }
        if ( bMod )
            pWrtShell->SetModified();
        pWrtShell->EndAllAction();
    }

    return sal_False;
}

/*-----------------03.09.96 11.53-------------------

--------------------------------------------------*/
void SwStdFontTabPage::Reset( const SfxItemSet& rSet)
{
    const SfxPoolItem* pLang;
    sal_uInt16 nLangSlot = nFontGroup == FONT_GROUP_DEFAULT  ? SID_ATTR_LANGUAGE :
        FONT_GROUP_CJK == nFontGroup ? SID_ATTR_CHAR_CJK_LANGUAGE : SID_ATTR_CHAR_CTL_LANGUAGE;


    if( SFX_ITEM_SET == rSet.GetItemState(nLangSlot, sal_False, &pLang))
        eLanguage = ((const SvxLanguageItem*)pLang)->GetValue();

    String sTmp(aStdChrFL.GetText());
    String sToReplace = sScriptWestern;
    if(FONT_GROUP_CJK == nFontGroup )
        sToReplace = sScriptAsian;
    else if(FONT_GROUP_CTL == nFontGroup )
        sToReplace = sScriptComplex;

    sTmp.SearchAndReplaceAscii("%1", sToReplace);
    aStdChrFL.SetText(sTmp);
    const SfxPoolItem* pItem;

    if(SFX_ITEM_SET == rSet.GetItemState(FN_PARAM_PRINTER, sal_False, &pItem))
    {
        pPrt = (SfxPrinter*)((const SwPtrItem*)pItem)->GetValue();
    }
    else
    {
        SfxItemSet* pPrinterSet = new SfxItemSet( *rSet.GetPool(),
                    SID_PRINTER_NOTFOUND_WARN, SID_PRINTER_NOTFOUND_WARN,
                    SID_PRINTER_CHANGESTODOC, SID_PRINTER_CHANGESTODOC,
                    0 );
        pPrt = new SfxPrinter(pPrinterSet);
        bDeletePrinter = sal_True;
    }
    pFontList = new FontList( pPrt );
    // #i94536# prevent duplication of font entries when 'reset' button is pressed
    if( !aStandardBox.GetEntryCount() )
    {
<<<<<<< HEAD
        const sal_uInt16 nCount = pPrt->GetFontCount();
        for (sal_uInt16 i = 0; i < nCount; ++i)
=======
        // get the set of disctinct available family names
        std::set< String > aFontNames;
        int nFontNames = pPrt->GetDevFontCount();
        for( int i = 0; i < nFontNames; i++ )
        {
            FontInfo aInf( pPrt->GetDevFont( i ) );
            aFontNames.insert( aInf.GetName() );
        }

        // insert to listboxes
        for( std::set< String >::const_iterator it = aFontNames.begin();
             it != aFontNames.end(); ++it )
>>>>>>> 1379283b
        {
            aStandardBox.InsertEntry( *it );
            aTitleBox   .InsertEntry( *it );
            aListBox    .InsertEntry( *it );
            aLabelBox   .InsertEntry( *it );
            aIdxBox     .InsertEntry( *it );
        }
    }
    if(SFX_ITEM_SET == rSet.GetItemState(FN_PARAM_STDFONTS, sal_False, &pItem))
    {
         pFontConfig = (SwStdFontConfig*)((const SwPtrItem*)pItem)->GetValue();
    }

    if(SFX_ITEM_SET == rSet.GetItemState(FN_PARAM_WRTSHELL, sal_False, &pItem))
    {
        pWrtShell = (SwWrtShell*)((const SwPtrItem*)pItem)->GetValue();
    }
    String sStdBackup;
    String sOutBackup;
    String sListBackup;
    String sCapBackup;
    String sIdxBackup;
    sal_Int32 nStandardHeight = -1;
    sal_Int32 nTitleHeight = -1;
    sal_Int32 nListHeight = -1;
    sal_Int32 nLabelHeight = -1;
    sal_Int32 nIndexHeight = -1;

    if(!pWrtShell)
    {
        sStdBackup = pFontConfig->GetFontStandard(nFontGroup);
        sOutBackup = pFontConfig->GetFontOutline(nFontGroup);
        sListBackup= pFontConfig->GetFontList(nFontGroup);
        sCapBackup = pFontConfig->GetFontCaption(nFontGroup);
        sIdxBackup = pFontConfig->GetFontIndex(nFontGroup);
        nStandardHeight = pFontConfig->GetFontHeight( FONT_STANDARD, nFontGroup, eLanguage );
        nTitleHeight =    pFontConfig->GetFontHeight( FONT_OUTLINE , nFontGroup, eLanguage );
        nListHeight =     pFontConfig->GetFontHeight( FONT_LIST    , nFontGroup, eLanguage );
        nLabelHeight =    pFontConfig->GetFontHeight( FONT_CAPTION , nFontGroup, eLanguage );
        nIndexHeight =    pFontConfig->GetFontHeight( FONT_INDEX   , nFontGroup, eLanguage );
        if( nStandardHeight <= 0)
            nStandardHeight = pFontConfig->GetDefaultHeightFor( FONT_STANDARD + nFontGroup * FONT_PER_GROUP, eLanguage);
        if( nTitleHeight <= 0)
            nTitleHeight = pFontConfig->GetDefaultHeightFor( FONT_OUTLINE + nFontGroup * FONT_PER_GROUP, eLanguage);
        if( nListHeight <= 0)
            nListHeight = pFontConfig->GetDefaultHeightFor( FONT_LIST + nFontGroup * FONT_PER_GROUP, eLanguage);
        if( nLabelHeight <= 0)
            nLabelHeight = pFontConfig->GetDefaultHeightFor( FONT_CAPTION + nFontGroup * FONT_PER_GROUP, eLanguage);
        if( nIndexHeight <= 0)
            nIndexHeight = pFontConfig->GetDefaultHeightFor( FONT_INDEX + nFontGroup * FONT_PER_GROUP, eLanguage);

       aDocOnlyCB.Enable(sal_False);
    }
    else
    {
        SwTxtFmtColl *pColl = pWrtShell->GetTxtCollFromPool(RES_POOLCOLL_STANDARD);
        const SvxFontItem& rFont = !nFontGroup ? pColl->GetFont() :
                FONT_GROUP_CJK == nFontGroup ? pColl->GetCJKFont() : pColl->GetCTLFont();
        sShellStd = sStdBackup =  rFont.GetFamilyName();

        sal_uInt16 nFontHeightWhich = sal::static_int_cast< sal_uInt16, RES_CHRATR >(
            nFontGroup == FONT_GROUP_DEFAULT  ? RES_CHRATR_FONTSIZE :
            FONT_GROUP_CJK == nFontGroup ? RES_CHRATR_CJK_FONTSIZE : RES_CHRATR_CTL_FONTSIZE );
        const SvxFontHeightItem& rFontHeightStandard = (const SvxFontHeightItem& )pColl->GetFmtAttr(nFontHeightWhich);
        nStandardHeight = (sal_Int32)rFontHeightStandard.GetHeight();

        pColl = pWrtShell->GetTxtCollFromPool(RES_POOLCOLL_HEADLINE_BASE);
        const SvxFontItem& rFontHL = !nFontGroup ? pColl->GetFont() :
                FONT_GROUP_CJK == nFontGroup ? pColl->GetCJKFont() : pColl->GetCTLFont();
        sShellTitle = sOutBackup = rFontHL.GetFamilyName();

        const SvxFontHeightItem& rFontHeightTitle = (const SvxFontHeightItem&)pColl->GetFmtAttr( nFontHeightWhich, sal_True );
        nTitleHeight = (sal_Int32)rFontHeightTitle.GetHeight();

        sal_uInt16 nFontWhich = sal::static_int_cast< sal_uInt16, RES_CHRATR >(
            nFontGroup == FONT_GROUP_DEFAULT  ? RES_CHRATR_FONT :
            FONT_GROUP_CJK == nFontGroup ? RES_CHRATR_CJK_FONT : RES_CHRATR_CTL_FONT);
        pColl = pWrtShell->GetTxtCollFromPool(RES_POOLCOLL_NUMBUL_BASE);
        const SvxFontItem& rFontLS = !nFontGroup ? pColl->GetFont() :
                FONT_GROUP_CJK == nFontGroup ? pColl->GetCJKFont() : pColl->GetCTLFont();
        bListDefault = SFX_ITEM_DEFAULT == pColl->GetAttrSet().GetItemState(nFontWhich, sal_False);
        sShellList = sListBackup = rFontLS.GetFamilyName();

        const SvxFontHeightItem& rFontHeightList = (const SvxFontHeightItem&)pColl->GetFmtAttr(nFontHeightWhich, sal_True);
        nListHeight = (sal_Int32)rFontHeightList.GetHeight();
        bListHeightDefault = SFX_ITEM_DEFAULT == pColl->GetAttrSet().GetItemState(nFontWhich, sal_False);


        pColl = pWrtShell->GetTxtCollFromPool(RES_POOLCOLL_LABEL);
        bLabelDefault = SFX_ITEM_DEFAULT == pColl->GetAttrSet().GetItemState(nFontWhich, sal_False);
        const SvxFontItem& rFontCP = !nFontGroup ? pColl->GetFont() :
                FONT_GROUP_CJK == nFontGroup ? pColl->GetCJKFont() : pColl->GetCTLFont();
        sShellLabel = sCapBackup = rFontCP.GetFamilyName();
        const SvxFontHeightItem& rFontHeightLabel = (const SvxFontHeightItem&)pColl->GetFmtAttr(nFontHeightWhich, sal_True);
        nLabelHeight = (sal_Int32)rFontHeightLabel.GetHeight();
        bLabelHeightDefault = SFX_ITEM_DEFAULT == pColl->GetAttrSet().GetItemState(nFontWhich, sal_False);

        pColl = pWrtShell->GetTxtCollFromPool(RES_POOLCOLL_REGISTER_BASE);
        bIdxDefault = SFX_ITEM_DEFAULT == pColl->GetAttrSet().GetItemState(nFontWhich, sal_False);
        const SvxFontItem& rFontIDX = !nFontGroup ? pColl->GetFont() :
                FONT_GROUP_CJK == nFontGroup ? pColl->GetCJKFont() : pColl->GetCTLFont();
        sShellIndex = sIdxBackup = rFontIDX.GetFamilyName();
        const SvxFontHeightItem& rFontHeightIndex = (const SvxFontHeightItem&)pColl->GetFmtAttr(nFontHeightWhich, sal_True);
        nIndexHeight = (sal_Int32)rFontHeightIndex.GetHeight();
        bIndexHeightDefault = SFX_ITEM_DEFAULT == pColl->GetAttrSet().GetItemState(nFontWhich, sal_False);
    }
    aStandardBox.SetText(sStdBackup );
    aTitleBox   .SetText(sOutBackup );
    aListBox    .SetText(sListBackup);
    aLabelBox   .SetText(sCapBackup );
    aIdxBox     .SetText(sIdxBackup );

    FontInfo aFontInfo( pFontList->Get(sStdBackup, sStdBackup) );
    aStandardHeightLB.Fill( &aFontInfo, pFontList );
    aFontInfo = pFontList->Get(sOutBackup, sOutBackup );
    aTitleHeightLB.Fill( &aFontInfo, pFontList );
    aFontInfo = pFontList->Get(sListBackup,sListBackup);
    aListHeightLB.Fill( &aFontInfo, pFontList );
    aFontInfo = pFontList->Get(sCapBackup, sCapBackup );
    aLabelHeightLB.Fill( &aFontInfo, pFontList );
    aFontInfo = pFontList->Get(sIdxBackup, sIdxBackup );
    aIndexHeightLB.Fill( &aFontInfo, pFontList );

    aStandardHeightLB.SetValue( CalcToPoint( nStandardHeight, SFX_MAPUNIT_TWIP, 10 ) );
    aTitleHeightLB.   SetValue( CalcToPoint( nTitleHeight   , SFX_MAPUNIT_TWIP, 10 ) );
    aListHeightLB.    SetValue( CalcToPoint( nListHeight    , SFX_MAPUNIT_TWIP, 10 ) );
    aLabelHeightLB.   SetValue( CalcToPoint( nLabelHeight   , SFX_MAPUNIT_TWIP, 10 ));
    aIndexHeightLB.   SetValue( CalcToPoint( nIndexHeight   , SFX_MAPUNIT_TWIP, 10 ));

    aStandardBox.SaveValue();
    aTitleBox   .SaveValue();
    aListBox    .SaveValue();
    aLabelBox   .SaveValue();
    aIdxBox     .SaveValue();

    aStandardHeightLB.SaveValue();
    aTitleHeightLB.   SaveValue();
    aListHeightLB.    SaveValue();
    aLabelHeightLB.   SaveValue();
    aIndexHeightLB.   SaveValue();
}

/*-----------------07.09.96 12.28-------------------

--------------------------------------------------*/


IMPL_LINK( SwStdFontTabPage, StandardHdl, PushButton *, EMPTYARG )
{
    sal_uInt8 nFontOffset = nFontGroup * FONT_PER_GROUP;
    aStandardBox.SetText(SwStdFontConfig::GetDefaultFor(FONT_STANDARD + nFontOffset, eLanguage));
    aTitleBox   .SetText(SwStdFontConfig::GetDefaultFor(FONT_OUTLINE  + nFontOffset, eLanguage));
    aListBox    .SetText(SwStdFontConfig::GetDefaultFor(FONT_LIST     + nFontOffset, eLanguage));
    aLabelBox   .SetText(SwStdFontConfig::GetDefaultFor(FONT_CAPTION  + nFontOffset, eLanguage));
    aIdxBox     .SetText(SwStdFontConfig::GetDefaultFor(FONT_INDEX    + nFontOffset, eLanguage));

    aStandardBox.SaveValue();
    aTitleBox   .SaveValue();
    aListBox    .SaveValue();
    aLabelBox   .SaveValue();
    aIdxBox     .SaveValue();

    aStandardHeightLB.SetValue( CalcToPoint(
        SwStdFontConfig::GetDefaultHeightFor(FONT_STANDARD + nFontOffset, eLanguage),
            SFX_MAPUNIT_TWIP, 10 ) );
    aTitleHeightLB   .SetValue(CalcToPoint(
        SwStdFontConfig::GetDefaultHeightFor(FONT_OUTLINE  +
            nFontOffset, eLanguage), SFX_MAPUNIT_TWIP, 10 ));
    aListHeightLB    .SetValue(CalcToPoint(
        SwStdFontConfig::GetDefaultHeightFor(FONT_LIST + nFontOffset, eLanguage),
            SFX_MAPUNIT_TWIP, 10 ));
    aLabelHeightLB   .SetValue(CalcToPoint(
        SwStdFontConfig::GetDefaultHeightFor(FONT_CAPTION  + nFontOffset, eLanguage),
            SFX_MAPUNIT_TWIP, 10 ));
    aIndexHeightLB   .SetValue(CalcToPoint(
        SwStdFontConfig::GetDefaultHeightFor(FONT_INDEX    + nFontOffset, eLanguage),
            SFX_MAPUNIT_TWIP, 10 ));

    return 0;
}
/*-----------------17.01.97 15.43-------------------

--------------------------------------------------*/

IMPL_LINK( SwStdFontTabPage, ModifyHdl, ComboBox*, pBox )
{
    if(pBox == &aStandardBox)
    {
        String sEntry = pBox->GetText();
        if(bSetListDefault && bListDefault)
            aListBox.SetText(sEntry);
        if(bSetLabelDefault && bLabelDefault)
            aLabelBox.SetText(sEntry);
        if(bSetIdxDefault && bIdxDefault)
            aIdxBox.SetText(sEntry);
    }
    else if(pBox == &aListBox)
    {
        bSetListDefault = sal_False;
    }
    else if(pBox == &aLabelBox)
    {
        bSetLabelDefault = sal_False;
    }
    else if(pBox == &aIdxBox)
    {
        bSetIdxDefault = sal_False;
    }
    return 0;
}

/*-- 11.10.2005 15:11:23---------------------------------------------------

  -----------------------------------------------------------------------*/
IMPL_LINK( SwStdFontTabPage, ModifyHeightHdl, FontSizeBox*, pBox )
{
    if(pBox == &aStandardHeightLB)
    {
        sal_Int64 nValue = pBox->GetValue(FUNIT_TWIP);
        if(bSetListHeightDefault && bListHeightDefault)
            aListHeightLB.SetValue(nValue, FUNIT_TWIP);
        if(bSetLabelHeightDefault && bLabelHeightDefault)
            aLabelHeightLB.SetValue(nValue, FUNIT_TWIP);
        if(bSetIndexHeightDefault && bIndexHeightDefault)
            aIndexHeightLB.SetValue(nValue, FUNIT_TWIP);
    }
    else if(pBox == &aListHeightLB)
    {
        bSetListHeightDefault = sal_False;
    }
    else if(pBox == &aLabelHeightLB)
    {
        bSetLabelHeightDefault = sal_False;
    }
    else if(pBox == &aIndexHeightLB)
    {
        bSetIndexHeightDefault = sal_False;
    }
    return 0;
}

/*-- 28.09.2005 13:22:36---------------------------------------------------

  -----------------------------------------------------------------------*/
IMPL_LINK( SwStdFontTabPage, LoseFocusHdl, ComboBox*, pBox )
{
    FontSizeBox* pHeightLB = 0;
    String sEntry = pBox->GetText();
    if(pBox == &aStandardBox)
    {
        pHeightLB = &aStandardHeightLB;
    }
    else if(pBox == &aTitleBox)
    {
        pHeightLB = &aTitleHeightLB;
    }
    else if(pBox == &aListBox)
    {
        pHeightLB = &aListHeightLB;
    }
    else if(pBox == &aLabelBox)
    {
        pHeightLB = &aLabelHeightLB;
    }
    else /*if(pBox == &aIdxBox)*/
    {
        pHeightLB = &aIndexHeightLB;
    }
    FontInfo aFontInfo( pFontList->Get(sEntry, sEntry) );
    pHeightLB->Fill( &aFontInfo, pFontList );

    return 0;
}


void SwStdFontTabPage::PageCreated (SfxAllItemSet aSet)
{
    SFX_ITEMSET_ARG (&aSet,pFlagItem,SfxUInt16Item, SID_FONTMODE_TYPE, sal_False);
    if (pFlagItem)
        SetFontMode(sal::static_int_cast< sal_uInt8, sal_uInt16>( pFlagItem->GetValue()));
}
/*-----------------18.01.97 12.14-------------------
    Optionen Tabelle
--------------------------------------------------*/

SwTableOptionsTabPage::SwTableOptionsTabPage( Window* pParent, const SfxItemSet& rSet ) :
    SfxTabPage(pParent, SW_RES(TP_OPTTABLE_PAGE), rSet),
    aTableFL        (this, SW_RES(FL_TABLE           )),
    aHeaderCB       (this, SW_RES(CB_HEADER          )),
    aRepeatHeaderCB (this, SW_RES(CB_REPEAT_HEADER    )),
    aDontSplitCB    (this, SW_RES(CB_DONT_SPLIT       )),
    aBorderCB       (this, SW_RES(CB_BORDER           )),

    aSeparatorFL     (this, SW_RES(FL_TABLE_SEPARATOR)),

    aTableInsertFL  (this, SW_RES(FL_TABLE_INSERT    )),
    aNumFormattingCB(this, SW_RES(CB_NUMFORMATTING   )),
    aNumFmtFormattingCB(this, SW_RES(CB_NUMFMT_FORMATTING )),
    aNumAlignmentCB (this, SW_RES(CB_NUMALIGNMENT )),

    aMoveFL(        this, SW_RES(FL_MOVE     )),
    aMoveFT(        this, SW_RES(FT_MOVE     )),
    aRowMoveFT(     this, SW_RES(FT_ROWMOVE  )),
    aRowMoveMF(     this, SW_RES(MF_ROWMOVE   )),
    aColMoveFT(     this, SW_RES(FT_COLMOVE   )),
    aColMoveMF(     this, SW_RES(MF_COLMOVE   )),

    aInsertFT(      this, SW_RES(FT_INSERT   )),
    aRowInsertFT(   this, SW_RES(FT_ROWINSERT)),
    aRowInsertMF(   this, SW_RES(MF_ROWINSERT)),
    aColInsertFT(   this, SW_RES(FT_COLINSERT)),
    aColInsertMF(   this, SW_RES(MF_COLINSERT)),

    aHandlingFT(    this, SW_RES(FT_HANDLING )),
    aFixRB(         this, SW_RES(RB_FIX       )),
    aFixPropRB(     this, SW_RES(RB_FIXPROP  )),
    aVarRB(         this, SW_RES(RB_VAR      )),
    aFixFT(         this, SW_RES(FT_FIX      )),
    aFixPropFT(     this, SW_RES(FT_FIXPROP   )),
    aVarFT(         this, SW_RES(FT_VAR       )),
    pWrtShell(0),
    bHTMLMode(sal_False)
{
    FreeResource();

    Link aLnk(LINK(this, SwTableOptionsTabPage, CheckBoxHdl));
    aNumFormattingCB.SetClickHdl(aLnk);
    aNumFmtFormattingCB.SetClickHdl(aLnk);
    aHeaderCB.SetClickHdl(aLnk);
}

/*-----------------18.01.97 12.43-------------------

--------------------------------------------------*/

SwTableOptionsTabPage::~SwTableOptionsTabPage()
{
}

/*-----------------18.01.97 12.43-------------------

--------------------------------------------------*/

SfxTabPage* SwTableOptionsTabPage::Create( Window* pParent,
                                const SfxItemSet& rAttrSet )
{
    return new SwTableOptionsTabPage(pParent, rAttrSet );
}

/*-----------------18.01.97 12.42-------------------

--------------------------------------------------*/

sal_Bool SwTableOptionsTabPage::FillItemSet( SfxItemSet& )
{
    sal_Bool bRet = sal_False;
    SwModuleOptions* pModOpt = SW_MOD()->GetModuleConfig();

    if(aRowMoveMF.IsModified())
        pModOpt->SetTblHMove( (sal_uInt16)aRowMoveMF.Denormalize( aRowMoveMF.GetValue(FUNIT_TWIP)));

    if(aColMoveMF.IsModified())
        pModOpt->SetTblVMove( (sal_uInt16)aColMoveMF.Denormalize( aColMoveMF.GetValue(FUNIT_TWIP)));

    if(aRowInsertMF.IsModified())
        pModOpt->SetTblHInsert((sal_uInt16)aRowInsertMF.Denormalize( aRowInsertMF.GetValue(FUNIT_TWIP)));

    if(aColInsertMF.IsModified())
        pModOpt->SetTblVInsert((sal_uInt16)aColInsertMF.Denormalize( aColInsertMF.GetValue(FUNIT_TWIP)));

    TblChgMode eMode;
    if(aFixRB.IsChecked())
        eMode = TBLFIX_CHGABS;
    else if(aFixPropRB.IsChecked())
        eMode = TBLFIX_CHGPROP;
    else
        eMode = TBLVAR_CHGABS;
    if(eMode != pModOpt->GetTblMode())
    {
        pModOpt->SetTblMode(eMode);
        // der Tabellen-Tastatur-Modus hat sich geaendert, das soll
        // jetzt auch die aktuelle Tabelle erfahren
        if(pWrtShell && nsSelectionType::SEL_TBL & pWrtShell->GetSelectionType())
        {
            pWrtShell->SetTblChgMode(eMode);
            static sal_uInt16 __READONLY_DATA aInva[] =
                                {   FN_TABLE_MODE_FIX,
                                    FN_TABLE_MODE_FIX_PROP,
                                    FN_TABLE_MODE_VARIABLE,
                                    0
                                };
            pWrtShell->GetView().GetViewFrame()->GetBindings().Invalidate( aInva );
        }

        bRet = sal_True;
    }

    SwInsertTableOptions aInsOpts( 0, 0 );

    if (aHeaderCB.IsChecked())
        aInsOpts.mnInsMode |= tabopts::HEADLINE;

    if (aRepeatHeaderCB.IsEnabled() )
        aInsOpts.mnRowsToRepeat = aRepeatHeaderCB.IsChecked()? 1 : 0;

    if (!aDontSplitCB.IsChecked())
        aInsOpts.mnInsMode |= tabopts::SPLIT_LAYOUT;

    if (aBorderCB.IsChecked())
        aInsOpts.mnInsMode |= tabopts::DEFAULT_BORDER;

    if (aHeaderCB.GetSavedValue() != aHeaderCB.GetState() ||
        aRepeatHeaderCB.GetSavedValue() != aRepeatHeaderCB.GetState() ||
        aDontSplitCB.GetSavedValue() != aDontSplitCB.GetState() ||
        aBorderCB.GetSavedValue() != aBorderCB.GetState())
    {
        pModOpt->SetInsTblFlags(bHTMLMode, aInsOpts);
    }

    if (aNumFormattingCB.GetSavedValue() != aNumFormattingCB.GetState())
    {
        pModOpt->SetInsTblFormatNum(bHTMLMode, aNumFormattingCB.IsChecked());
        bRet = sal_True;
    }

    if (aNumFmtFormattingCB.GetSavedValue() != aNumFmtFormattingCB.GetState())
    {
        pModOpt->SetInsTblChangeNumFormat(bHTMLMode, aNumFmtFormattingCB.IsChecked());
        bRet = sal_True;
    }

    if (aNumAlignmentCB.GetSavedValue() != aNumAlignmentCB.GetState())
    {
        pModOpt->SetInsTblAlignNum(bHTMLMode, aNumAlignmentCB.IsChecked());
        bRet = sal_True;
    }

    return bRet;
}
/*-----------------18.01.97 12.42-------------------

--------------------------------------------------*/
void SwTableOptionsTabPage::Reset( const SfxItemSet& rSet)
{
    const SwModuleOptions* pModOpt = SW_MOD()->GetModuleConfig();
    if ( rSet.GetItemState( SID_ATTR_METRIC ) >= SFX_ITEM_AVAILABLE )
    {
        const SfxUInt16Item& rItem = (SfxUInt16Item&)rSet.Get( SID_ATTR_METRIC );
        FieldUnit eFieldUnit = (FieldUnit)rItem.GetValue();
        ::SetFieldUnit( aRowMoveMF, eFieldUnit );
        ::SetFieldUnit( aColMoveMF, eFieldUnit );
        ::SetFieldUnit( aRowInsertMF, eFieldUnit );
        ::SetFieldUnit( aColInsertMF, eFieldUnit );
    }

    aRowMoveMF  .SetValue(aRowMoveMF.Normalize(pModOpt->GetTblHMove()), FUNIT_TWIP);
    aColMoveMF  .SetValue(aColMoveMF.Normalize(pModOpt->GetTblVMove()), FUNIT_TWIP);
    aRowInsertMF.SetValue(aRowInsertMF.Normalize(pModOpt->GetTblHInsert()), FUNIT_TWIP);
    aColInsertMF.SetValue(aColInsertMF.Normalize(pModOpt->GetTblVInsert()), FUNIT_TWIP);

    switch(pModOpt->GetTblMode())
    {
        case TBLFIX_CHGABS:     aFixRB.Check();     break;
        case TBLFIX_CHGPROP:    aFixPropRB.Check(); break;
        case TBLVAR_CHGABS:     aVarRB.Check(); break;
    }
    const SfxPoolItem* pItem;
    if(SFX_ITEM_SET == rSet.GetItemState(SID_HTML_MODE, sal_False, &pItem))
    {
        bHTMLMode = 0 != (((const SfxUInt16Item*)pItem)->GetValue() & HTMLMODE_ON);
    }

    //bestimmte Controls fuer HTML verstecken
    if(bHTMLMode)
    {
/*        Point aPos(aCaptionFL.GetPosPixel());
        long nYDiff = aTableFL.GetPosPixel().Y() - aPos.Y();
        aTableFL.SetPosPixel(aPos);

        aPos = aHeaderCB.GetPosPixel();
        aPos.Y() -= nYDiff;
        aHeaderCB.SetPosPixel(aPos);

        aPos = aRepeatHeaderCB.GetPosPixel();
        aPos.Y() -= nYDiff;
        aRepeatHeaderCB.SetPosPixel(aPos);

        aPos = aDontSplitCB.GetPosPixel(); // hier muss eine Luecke geschlossen werden
        aPos.Y() -= nYDiff;
        aBorderCB.SetPosPixel(aPos);

        aPos = aTableInsertFL.GetPosPixel();
        aPos.Y() -= nYDiff;
        aTableInsertFL.SetPosPixel(aPos);

        aPos = aNumFormattingCB.GetPosPixel();
        aPos.Y() -= nYDiff;
        aNumFormattingCB.SetPosPixel(aPos);

        aPos = aNumFmtFormattingCB.GetPosPixel();
        aPos.Y() -= nYDiff;
        aNumFmtFormattingCB.SetPosPixel(aPos);

        aPos = aNumAlignmentCB.GetPosPixel();
        aPos.Y() -= nYDiff;
        aNumAlignmentCB.SetPosPixel(aPos);

        aCaptionFL.Hide();
        aCaptionCB.Hide();
        aCaptionFT.Hide();
        aCaptionPB.Hide();
*/
        aDontSplitCB.Hide();
    }

    SwInsertTableOptions aInsOpts = pModOpt->GetInsTblFlags(bHTMLMode);
    sal_uInt16 nInsTblFlags = aInsOpts.mnInsMode;

    aHeaderCB.Check(0 != (nInsTblFlags & tabopts::HEADLINE));
    aRepeatHeaderCB.Check(aInsOpts.mnRowsToRepeat > 0);
    aDontSplitCB.Check(!(nInsTblFlags & tabopts::SPLIT_LAYOUT));
    aBorderCB.Check(0 != (nInsTblFlags & tabopts::DEFAULT_BORDER));

    aNumFormattingCB.Check(pModOpt->IsInsTblFormatNum(bHTMLMode));
    aNumFmtFormattingCB.Check(pModOpt->IsInsTblChangeNumFormat(bHTMLMode));
    aNumAlignmentCB.Check(pModOpt->IsInsTblAlignNum(bHTMLMode));

    aHeaderCB.SaveValue();
    aRepeatHeaderCB.SaveValue();
    aDontSplitCB.SaveValue();
    aBorderCB.SaveValue();
    aNumFormattingCB.SaveValue();
    aNumFmtFormattingCB.SaveValue();
    aNumAlignmentCB.SaveValue();

    CheckBoxHdl(0);
}
/*-----------------18.01.97 12.42-------------------

--------------------------------------------------*/
IMPL_LINK(SwTableOptionsTabPage, CheckBoxHdl, CheckBox*, EMPTYARG)
{
    aNumFmtFormattingCB.Enable(aNumFormattingCB.IsChecked());
    aNumAlignmentCB.Enable(aNumFormattingCB.IsChecked());
    aRepeatHeaderCB.Enable(aHeaderCB.IsChecked());
    return 0;
}

void SwTableOptionsTabPage::PageCreated (SfxAllItemSet aSet)
{
    SFX_ITEMSET_ARG (&aSet,pWrtSh,SwWrtShellItem,SID_WRT_SHELL,sal_False);
    if (pWrtSh)
        SetWrtShell(pWrtSh->GetValue());
}
/*  */

/*-----------------31.10.97 17:55-------------------
 TabPage fuer ShadowCrsr
--------------------------------------------------*/

SwShdwCrsrOptionsTabPage::SwShdwCrsrOptionsTabPage( Window* pParent,
                                                    const SfxItemSet& rSet )
    : SfxTabPage(pParent, SW_RES(TP_OPTSHDWCRSR), rSet),
    aUnprintFL   ( this,   SW_RES( FL_NOPRINT  ) ),
    aParaCB       ( this,   SW_RES( CB_PARA      ) ),
    aSHyphCB      ( this,   SW_RES( CB_SHYPH        ) ),
    aSpacesCB     ( this,   SW_RES( CB_SPACE    ) ),
    aHSpacesCB    ( this,   SW_RES( CB_HSPACE   ) ),
    aTabCB        ( this,   SW_RES( CB_TAB      ) ),
    aBreakCB      ( this,   SW_RES( CB_BREAK        ) ),
    aCharHiddenCB     ( this,   SW_RES( CB_CHAR_HIDDEN   ) ),
    aFldHiddenCB     ( this,   SW_RES( CB_FLD_HIDDEN   ) ),
    aFldHiddenParaCB ( this,   SW_RES( CB_FLD_HIDDEN_PARA ) ),

    aSeparatorFL(   this, SW_RES( FL_SEPARATOR_SHDW)),

    aFlagFL( this, SW_RES( FL_SHDWCRSFLAG )),
    aOnOffCB( this, SW_RES( CB_SHDWCRSONOFF )),

    aFillModeFT( this, SW_RES( FT_SHDWCRSFILLMODE )),
    aFillMarginRB( this, SW_RES( RB_SHDWCRSFILLMARGIN )),
    aFillIndentRB( this, SW_RES( RB_SHDWCRSFILLINDENT )),
    aFillTabRB( this, SW_RES( RB_SHDWCRSFILLTAB )),
    aFillSpaceRB( this, SW_RES( RB_SHDWCRSFILLSPACE )),
    aCrsrOptFL   ( this, SW_RES( FL_CRSR_OPT)),
    aCrsrInProtCB( this, SW_RES( CB_ALLOW_IN_PROT )),
    m_aLayoutOptionsFL( this, SW_RES( FL_LAYOUT_OPTIONS ) ),
    m_aMathBaselineAlignmentCB( this, SW_RES( CB_MATH_BASELINE_ALIGNMENT ) ),
    m_pWrtShell( NULL )
{
    FreeResource();
    const SfxPoolItem* pItem = 0;

    SwShadowCursorItem aOpt;
    if( SFX_ITEM_SET == rSet.GetItemState( FN_PARAM_SHADOWCURSOR, sal_False, &pItem ))
        aOpt = *(SwShadowCursorItem*)pItem;
    aOnOffCB.Check( aOpt.IsOn() );

    sal_uInt8 eMode = aOpt.GetMode();
    aFillIndentRB.Check( FILL_INDENT == eMode );
    aFillMarginRB.Check( FILL_MARGIN == eMode );
    aFillTabRB.Check( FILL_TAB == eMode );
    aFillSpaceRB.Check( FILL_SPACE == eMode );

    if(SFX_ITEM_SET == rSet.GetItemState(SID_HTML_MODE, sal_False, &pItem )
        && ((SfxUInt16Item*)pItem)->GetValue() & HTMLMODE_ON)
    {
        aTabCB      .Hide();
        aCharHiddenCB.Hide();
        aFldHiddenCB    .Hide();
        aFldHiddenParaCB.Hide();
        aBreakCB.SetPosPixel(aTabCB.GetPosPixel());
        aFlagFL         .Hide();
        aOnOffCB        .Hide();
        aFillModeFT     .Hide();
        aFillMarginRB   .Hide();
        aFillIndentRB   .Hide();
        aFillTabRB      .Hide();
        aFillSpaceRB    .Hide();
        aCrsrOptFL      .Hide();
        aCrsrInProtCB   .Hide();
        aSeparatorFL.Hide();
        long nWidth = aFlagFL.GetSizePixel().Width() + aFlagFL.GetPosPixel().X()
                                                        - aUnprintFL.GetPosPixel().X();
        Size aSize(aUnprintFL.GetSizePixel());
        aSize.Width() = nWidth;
        aUnprintFL.SetSizePixel(aSize);
    }
}

SwShdwCrsrOptionsTabPage::~SwShdwCrsrOptionsTabPage()
{
}


SfxTabPage* SwShdwCrsrOptionsTabPage::Create( Window* pParent, const SfxItemSet& rSet )
{
    return new SwShdwCrsrOptionsTabPage( pParent, rSet );
}


void SwShdwCrsrOptionsTabPage::PageCreated( SfxAllItemSet aSet )
{
    SFX_ITEMSET_ARG (&aSet,pWrtSh,SwWrtShellItem,SID_WRT_SHELL,sal_False);
    if (pWrtSh)
        SetWrtShell(pWrtSh->GetValue());
}


sal_Bool SwShdwCrsrOptionsTabPage::FillItemSet( SfxItemSet& rSet )
{
    SwShadowCursorItem aOpt;
    aOpt.SetOn( aOnOffCB.IsChecked() );

    sal_uInt8 eMode;
    if( aFillIndentRB.IsChecked() )
        eMode= FILL_INDENT;
    else if( aFillMarginRB.IsChecked() )
        eMode = FILL_MARGIN;
    else if( aFillTabRB.IsChecked() )
        eMode = FILL_TAB;
    else
        eMode = FILL_SPACE;
    aOpt.SetMode( eMode );

    sal_Bool bRet = sal_False;
    const SfxPoolItem* pItem = 0;
    if( SFX_ITEM_SET != rSet.GetItemState( FN_PARAM_SHADOWCURSOR, sal_False, &pItem )
        ||  ((SwShadowCursorItem&)*pItem) != aOpt )
    {
        rSet.Put( aOpt );
        bRet = sal_True;
    }

    m_pWrtShell->GetDoc()->set( IDocumentSettingAccess::MATH_BASELINE_ALIGNMENT,
            m_aMathBaselineAlignmentCB.IsChecked() );
    bRet |= m_aMathBaselineAlignmentCB.IsChecked() != m_aMathBaselineAlignmentCB.GetSavedValue();

    if( aCrsrInProtCB.IsChecked() != aCrsrInProtCB.GetSavedValue())
    {
        rSet.Put(SfxBoolItem(FN_PARAM_CRSR_IN_PROTECTED, aCrsrInProtCB.IsChecked()));
        bRet |= sal_True;
    }

    const SwDocDisplayItem* pOldAttr = (const SwDocDisplayItem*)
                        GetOldItem(GetItemSet(), FN_PARAM_DOCDISP);

    SwDocDisplayItem aDisp;
    if(pOldAttr)
        aDisp = *pOldAttr;
    //
    aDisp.bParagraphEnd         = aParaCB       .IsChecked();
    aDisp.bTab                  = aTabCB        .IsChecked();
    aDisp.bSpace                = aSpacesCB     .IsChecked();
    aDisp.bNonbreakingSpace     = aHSpacesCB    .IsChecked();
    aDisp.bSoftHyphen           = aSHyphCB      .IsChecked();
    aDisp.bFldHiddenText        = aFldHiddenCB     .IsChecked();
    aDisp.bCharHiddenText       = aCharHiddenCB.IsChecked();
    aDisp.bShowHiddenPara       = aFldHiddenParaCB .IsChecked();
    aDisp.bManualBreak          = aBreakCB      .IsChecked();

    bRet |= (!pOldAttr || aDisp != *pOldAttr);
    if(bRet)
        bRet = 0 != rSet.Put(aDisp);

    return bRet;
}

void SwShdwCrsrOptionsTabPage::Reset( const SfxItemSet& rSet )
{
    const SfxPoolItem* pItem = 0;

    SwShadowCursorItem aOpt;
    if( SFX_ITEM_SET == rSet.GetItemState( FN_PARAM_SHADOWCURSOR, sal_False, &pItem ))
        aOpt = *(SwShadowCursorItem*)pItem;
    aOnOffCB.Check( aOpt.IsOn() );

    sal_uInt8 eMode = aOpt.GetMode();
    aFillIndentRB.Check( FILL_INDENT == eMode );
    aFillMarginRB.Check( FILL_MARGIN == eMode );
    aFillTabRB.Check( FILL_TAB == eMode );
    aFillSpaceRB.Check( FILL_SPACE == eMode );

    m_aMathBaselineAlignmentCB.Check( m_pWrtShell->GetDoc()->get( IDocumentSettingAccess::MATH_BASELINE_ALIGNMENT ) );
    m_aMathBaselineAlignmentCB.SaveValue();

    if( SFX_ITEM_SET == rSet.GetItemState( FN_PARAM_CRSR_IN_PROTECTED, sal_False, &pItem ))
        aCrsrInProtCB.Check(((const SfxBoolItem*)pItem)->GetValue());
    aCrsrInProtCB.SaveValue();

    const SwDocDisplayItem* pDocDisplayAttr = 0;

    rSet.GetItemState( FN_PARAM_DOCDISP, sal_False,
                                    (const SfxPoolItem**)&pDocDisplayAttr );
    if(pDocDisplayAttr)
    {
        aParaCB     .Check  (pDocDisplayAttr->bParagraphEnd         );
        aTabCB      .Check  (pDocDisplayAttr->bTab                  );
        aSpacesCB   .Check  (pDocDisplayAttr->bSpace                );
        aHSpacesCB  .Check  (pDocDisplayAttr->bNonbreakingSpace     );
        aSHyphCB    .Check  (pDocDisplayAttr->bSoftHyphen           );
        aCharHiddenCB.Check (pDocDisplayAttr->bCharHiddenText );
        aFldHiddenCB   .Check  (pDocDisplayAttr->bFldHiddenText );
        aFldHiddenParaCB.Check (pDocDisplayAttr->bShowHiddenPara       );
        aBreakCB    .Check  (pDocDisplayAttr->bManualBreak          );
    }
}

/*-----------------31.10.97 17:55-------------------
 TabPage fuer Redlining
--------------------------------------------------*/

struct CharAttr
{
    sal_uInt16 nItemId;
    sal_uInt16 nAttr;
};

// Editieren entspricht Einfuegen-Attributen
static CharAttr __FAR_DATA aRedlineAttr[] =
{
    { SID_ATTR_CHAR_CASEMAP,        SVX_CASEMAP_NOT_MAPPED },
    { SID_ATTR_CHAR_WEIGHT,         WEIGHT_BOLD },
    { SID_ATTR_CHAR_POSTURE,        ITALIC_NORMAL },
    { SID_ATTR_CHAR_UNDERLINE,      UNDERLINE_SINGLE },
    { SID_ATTR_CHAR_UNDERLINE,      UNDERLINE_DOUBLE },
    { SID_ATTR_CHAR_STRIKEOUT,      STRIKEOUT_SINGLE },
    { SID_ATTR_CHAR_CASEMAP,        SVX_CASEMAP_VERSALIEN },
    { SID_ATTR_CHAR_CASEMAP,        SVX_CASEMAP_GEMEINE },
    { SID_ATTR_CHAR_CASEMAP,        SVX_CASEMAP_KAPITAELCHEN },
    { SID_ATTR_CHAR_CASEMAP,        SVX_CASEMAP_TITEL },
    { SID_ATTR_BRUSH,               0 }
};
// Items from aRedlineAttr relevant for InsertAttr: strikethrough is
// not used
static sal_uInt16 aInsertAttrMap[] = { 0, 1, 2, 3, 4, 6, 7, 8, 9, 10 };

// Items from aRedlineAttr relevant for DeleteAttr: underline and
// double underline is not used
static sal_uInt16 aDeletedAttrMap[] = { 0, 1, 2, 5, 6, 7, 8, 9, 10 };

// Items from aRedlineAttr relevant for ChangeAttr: strikethrough is
// not used
static sal_uInt16 aChangedAttrMap[] = { 0, 1, 2, 3, 4, 6, 7, 8, 9, 10 };

/*-----------------------------------------------------------------------
    Beschreibung: Markierungsvorschau
 -----------------------------------------------------------------------*/

SwMarkPreview::SwMarkPreview( Window *pParent, const ResId& rResID ) :

    Window(pParent, rResID),
    m_aTransCol( COL_TRANSPARENT ),
    m_aMarkCol( COL_LIGHTRED ),
    nMarkPos(0)

{
    InitColors();
    SetMapMode(MAP_PIXEL);

    const Size aSz(GetOutputSizePixel());

    // Seite
    aPage.SetSize(Size(aSz.Width() - 3, aSz.Height() - 3));

    sal_uLong nOutWPix = aPage.GetWidth();
    sal_uLong nOutHPix = aPage.GetHeight();

    // PrintArea
    sal_uLong nLBorder = 8;
    sal_uLong nRBorder = 8;
    sal_uLong nTBorder = 4;
    sal_uLong nBBorder = 4;

    aLeftPagePrtArea = Rectangle(Point(nLBorder, nTBorder), Point((nOutWPix - 1) - nRBorder, (nOutHPix - 1) - nBBorder));
    sal_uInt16 nWidth = (sal_uInt16)aLeftPagePrtArea.GetWidth();
    sal_uInt16 nKorr = (nWidth & 1) != 0 ? 0 : 1;
    aLeftPagePrtArea.SetSize(Size(nWidth / 2 - (nLBorder + nRBorder) / 2 + nKorr, aLeftPagePrtArea.GetHeight()));

    aRightPagePrtArea = aLeftPagePrtArea;
    aRightPagePrtArea.Move(aLeftPagePrtArea.GetWidth() + nLBorder + nRBorder + 1, 0);
}

SwMarkPreview::~SwMarkPreview()
{
}

void SwMarkPreview::InitColors( void )
{
    // m_aTransCol and m_aMarkCol are _not_ changed because they are set from outside!

    const StyleSettings& rSettings = GetSettings().GetStyleSettings();
    m_aBgCol = Color( rSettings.GetWindowColor() );

    sal_Bool bHC = rSettings.GetHighContrastMode();
    m_aLineCol = bHC? SwViewOption::GetFontColor() : Color( COL_BLACK );
    m_aShadowCol = bHC? m_aBgCol : rSettings.GetShadowColor();
    m_aTxtCol = bHC? SwViewOption::GetFontColor() : Color( COL_GRAY );
    m_aPrintAreaCol = m_aTxtCol;
}

void SwMarkPreview::DataChanged( const DataChangedEvent& rDCEvt )
{
    Window::DataChanged( rDCEvt );

    if( rDCEvt.GetType() == DATACHANGED_SETTINGS && ( rDCEvt.GetFlags() & SETTINGS_STYLE ) )
        InitColors();
}

void SwMarkPreview::Paint(const Rectangle &/*rRect*/)
{
    // Schatten zeichnen
    Rectangle aShadow(aPage);
    aShadow += Point(3, 3);
    DrawRect( aShadow, m_aShadowCol, m_aTransCol );

    // Seite zeichnen
    DrawRect( aPage, m_aBgCol, m_aLineCol );

    // Separator zeichnen
    Rectangle aPageSeparator(aPage);
    aPageSeparator.SetSize(Size(2, aPageSeparator.GetHeight()));
    aPageSeparator.Move(aPage.GetWidth() / 2 - 1, 0);
    DrawRect( aPageSeparator, m_aLineCol, m_aTransCol );

    PaintPage(aLeftPagePrtArea);
    PaintPage(aRightPagePrtArea);

    Rectangle aLeftMark(Point(aPage.Left() + 2, aLeftPagePrtArea.Top() + 4), Size(aLeftPagePrtArea.Left() - 4, 2));
    Rectangle aRightMark(Point(aRightPagePrtArea.Right() + 2, aRightPagePrtArea.Bottom() - 6), Size(aLeftPagePrtArea.Left() - 4, 2));

    switch (nMarkPos)
    {
        case 1:     // Links
            aRightMark.SetPos(Point(aRightPagePrtArea.Left() - 2 - aRightMark.GetWidth(), aRightMark.Top()));
            break;

        case 2:     // Rechts
            aLeftMark.SetPos(Point(aLeftPagePrtArea.Right() + 2, aLeftMark.Top()));
            break;

        case 3:     // Aussen
            break;

        case 4:     // Innen
            aLeftMark.SetPos(Point(aLeftPagePrtArea.Right() + 2, aLeftMark.Top()));
            aRightMark.SetPos(Point(aRightPagePrtArea.Left() - 2 - aRightMark.GetWidth(), aRightMark.Top()));
            break;

        case 0:     // Keine
        default:
            return;
    }
    DrawRect( aLeftMark, m_aMarkCol, m_aTransCol );
    DrawRect( aRightMark, m_aMarkCol, m_aTransCol );
}

void SwMarkPreview::PaintPage(const Rectangle &rRect)
{
    // PrintArea zeichnen
    DrawRect(rRect, m_aTransCol, m_aPrintAreaCol );

    // Testabsatz zeichnen
    sal_uLong nLTxtBorder = 4;
    sal_uLong nRTxtBorder = 4;
    sal_uLong nTTxtBorder = 4;

    Rectangle aTextLine = rRect;
    aTextLine.SetSize(Size(aTextLine.GetWidth(), 2));
    aTextLine.Left()    += nLTxtBorder;
    aTextLine.Right()   -= nRTxtBorder;
    aTextLine.Move(0, nTTxtBorder);

    sal_Int32 nStep;
    sal_uInt16 nLines;

    nStep = aTextLine.GetHeight() + 2;
    nLines = (sal_uInt16)(rRect.GetHeight() / (aTextLine.GetHeight() + 2)) - 1;

    // Text simulieren
    //
    for (sal_uInt16 i = 0; i < nLines; ++i)
    {
        if (i == (nLines - 1))
            aTextLine.SetSize(Size(aTextLine.GetWidth() / 2, aTextLine.GetHeight()));

        if (aPage.IsInside(aTextLine))
            DrawRect(aTextLine, m_aTxtCol, m_aTransCol );

        aTextLine.Move(0, nStep);
    }
    aTextLine.Move(0, -nStep);
}

void SwMarkPreview::DrawRect(const Rectangle &rRect, const Color &rFillColor, const Color &rLineColor)
{
    SetFillColor(rFillColor);
    SetLineColor(rLineColor);
    Window::DrawRect(rRect);
}

namespace
{
    void lcl_FillRedlineAttrListBox(
            ListBox& rLB, const AuthorCharAttr& rAttrToSelect,
            const sal_uInt16* pAttrMap, const sal_uInt16 nAttrMapSize)
    {
        for (sal_uInt16 i = 0; i != nAttrMapSize; ++i)
        {
            CharAttr& rAttr(aRedlineAttr[pAttrMap[i]]);
            rLB.SetEntryData(i, &rAttr);
            if (rAttr.nItemId == rAttrToSelect.nItemId &&
                rAttr.nAttr == rAttrToSelect.nAttr)
                rLB.SelectEntryPos(i);
        }
    }
}

SwRedlineOptionsTabPage::SwRedlineOptionsTabPage( Window* pParent,
                                                    const SfxItemSet& rSet )
    : SfxTabPage(pParent, SW_RES(TP_REDLINE_OPT), rSet),

    aInsertFL(          this, SW_RES( FL_TE )),

    aInsertFT(          this, SW_RES( FT_CHG_INSERT     )),
    aInsertAttrFT(          this, SW_RES( FT_INS_ATTR     )),
    aInsertLB(          this, SW_RES( LB_INS_ATTR     )),
    aInsertColorFT(     this, SW_RES( FT_INS_COL      )),
    aInsertColorLB(     this, SW_RES( LB_INS_COL      )),
    aInsertedPreviewWN( this, SW_RES( WIN_INS         )),

    aDeletedFT(         this, SW_RES( FT_CHG_DELETE     )),
    aDeletedAttrFT(         this, SW_RES( FT_DEL_ATTR     )),
    aDeletedLB(         this, SW_RES( LB_DEL_ATTR     )),
    aDeletedColorFT(    this, SW_RES( FT_DEL_COL      )),
    aDeletedColorLB(    this, SW_RES( LB_DEL_COL      )),
    aDeletedPreviewWN(  this, SW_RES( WIN_DEL         )),

    aChangedFT(         this, SW_RES( FT_CHG_CHANGE     )),
    aChangedAttrFT(         this, SW_RES( FT_CHG_ATTR     )),
    aChangedLB(         this, SW_RES( LB_CHG_ATTR     )),
    aChangedColorFT(    this, SW_RES( FT_CHG_COL      )),
    aChangedColorLB(    this, SW_RES( LB_CHG_COL      )),
    aChangedPreviewWN(  this, SW_RES( WIN_CHG         )),

    aChangedFL          ( this, SW_RES( FL_LC )),

    aMarkPosFT          ( this, SW_RES( FT_MARKPOS )),
    aMarkPosLB          ( this, SW_RES( LB_MARKPOS )),
    aMarkColorFT        ( this, SW_RES( FT_LC_COL )),
    aMarkColorLB        ( this, SW_RES( LB_LC_COL )),
    aMarkPreviewWN      ( this, SW_RES( WIN_MARK )),

    sAuthor             ( SW_RES( STR_AUTHOR )),
    sNone               ( SW_RES( STR_NOTHING ))

{
    FreeResource();

    for(sal_uInt16 i = 0; i < aInsertLB.GetEntryCount(); i++)
    {
        String sEntry(aInsertLB.GetEntry(i));
        aDeletedLB.InsertEntry(sEntry);
        aChangedLB.InsertEntry(sEntry);
    };

    // remove strikethrough from insert and change and underline + double
    // underline from delete
    aInsertLB.RemoveEntry(5);
    aChangedLB.RemoveEntry(5);
    aDeletedLB.RemoveEntry(4);
    aDeletedLB.RemoveEntry(3);

    Link aLk = LINK(this, SwRedlineOptionsTabPage, AttribHdl);
    aInsertLB.SetSelectHdl( aLk );
    aDeletedLB.SetSelectHdl( aLk );
    aChangedLB.SetSelectHdl( aLk );

    aLk = LINK(this, SwRedlineOptionsTabPage, ColorHdl);
    aInsertColorLB.SetSelectHdl( aLk );
    aDeletedColorLB.SetSelectHdl( aLk );
    aChangedColorLB.SetSelectHdl( aLk );

    aLk = LINK(this, SwRedlineOptionsTabPage, ChangedMaskPrevHdl);
    aMarkPosLB.SetSelectHdl( aLk );
    aMarkColorLB.SetSelectHdl( aLk );
}

SwRedlineOptionsTabPage::~SwRedlineOptionsTabPage()
{
}

SfxTabPage* SwRedlineOptionsTabPage::Create( Window* pParent, const SfxItemSet& rSet)
{
    return new SwRedlineOptionsTabPage( pParent, rSet );
}

sal_Bool SwRedlineOptionsTabPage::FillItemSet( SfxItemSet& )
{
    CharAttr *pAttr;
    SwModuleOptions *pOpt = SW_MOD()->GetModuleConfig();

    AuthorCharAttr aInsertedAttr;
    AuthorCharAttr aDeletedAttr;
    AuthorCharAttr aChangedAttr;

    AuthorCharAttr aOldInsertAttr(pOpt->GetInsertAuthorAttr());
    AuthorCharAttr aOldDeletedAttr(pOpt->GetDeletedAuthorAttr());
    AuthorCharAttr aOldChangedAttr(pOpt->GetFormatAuthorAttr());

    ColorData nOldMarkColor = pOpt->GetMarkAlignColor().GetColor();
    sal_uInt16 nOldMarkMode = pOpt->GetMarkAlignMode();

    sal_uInt16 nPos = aInsertLB.GetSelectEntryPos();
    if (nPos != LISTBOX_ENTRY_NOTFOUND)
    {
        pAttr = (CharAttr *)aInsertLB.GetEntryData(nPos);
        aInsertedAttr.nItemId = pAttr->nItemId;
        aInsertedAttr.nAttr = pAttr->nAttr;

        nPos = aInsertColorLB.GetSelectEntryPos();

        switch (nPos)
        {
            case 0:
                aInsertedAttr.nColor = COL_NONE;
                break;
            case 1:
            case LISTBOX_ENTRY_NOTFOUND:
                aInsertedAttr.nColor = COL_TRANSPARENT;
                break;
            default:
                aInsertedAttr.nColor = aInsertColorLB.GetEntryColor(nPos).GetColor();
                break;
        }

        pOpt->SetInsertAuthorAttr(aInsertedAttr);
    }

    nPos = aDeletedLB.GetSelectEntryPos();
    if (nPos != LISTBOX_ENTRY_NOTFOUND)
    {
        pAttr = (CharAttr *)aDeletedLB.GetEntryData(nPos);
        aDeletedAttr.nItemId = pAttr->nItemId;
        aDeletedAttr.nAttr = pAttr->nAttr;

        nPos = aDeletedColorLB.GetSelectEntryPos();

        switch (nPos)
        {
            case 0:
                aDeletedAttr.nColor = COL_NONE;
                break;
            case 1:
            case LISTBOX_ENTRY_NOTFOUND:
                aDeletedAttr.nColor = COL_TRANSPARENT;
                break;
            default:
                aDeletedAttr.nColor = aDeletedColorLB.GetEntryColor(nPos).GetColor();
                break;
        }

        pOpt->SetDeletedAuthorAttr(aDeletedAttr);
    }

    nPos = aChangedLB.GetSelectEntryPos();
    if (nPos != LISTBOX_ENTRY_NOTFOUND)
    {
        pAttr = (CharAttr *)aChangedLB.GetEntryData(nPos);
        aChangedAttr.nItemId = pAttr->nItemId;
        aChangedAttr.nAttr = pAttr->nAttr;

        nPos = aChangedColorLB.GetSelectEntryPos();

        switch (nPos)
        {
            case 0:
                aChangedAttr.nColor = COL_NONE;
                break;
            case 1:
            case LISTBOX_ENTRY_NOTFOUND:
                aChangedAttr.nColor = COL_TRANSPARENT;
                break;
            default:
                aChangedAttr.nColor = aChangedColorLB.GetEntryColor(nPos).GetColor();
                break;
        }

        pOpt->SetFormatAuthorAttr(aChangedAttr);
    }

    nPos = 0;
    switch (aMarkPosLB.GetSelectEntryPos())
    {
        case 0: nPos = text::HoriOrientation::NONE;       break;
        case 1: nPos = text::HoriOrientation::LEFT;       break;
        case 2: nPos = text::HoriOrientation::RIGHT;      break;
        case 3: nPos = text::HoriOrientation::OUTSIDE;    break;
        case 4: nPos = text::HoriOrientation::INSIDE;     break;
    }
    pOpt->SetMarkAlignMode(nPos);

    pOpt->SetMarkAlignColor(aMarkColorLB.GetSelectEntryColor());

    if (!(aInsertedAttr == aOldInsertAttr) ||
        !(aDeletedAttr == aOldDeletedAttr) ||
        !(aChangedAttr == aOldChangedAttr) ||
       nOldMarkColor != pOpt->GetMarkAlignColor().GetColor() ||
       nOldMarkMode != pOpt->GetMarkAlignMode())
    {
        // Alle Dokumente aktualisieren
        TypeId aType(TYPE(SwDocShell));
        SwDocShell* pDocShell = (SwDocShell*)SfxObjectShell::GetFirst(&aType);

        while( pDocShell )
        {
            pDocShell->GetWrtShell()->UpdateRedlineAttr();
            pDocShell = (SwDocShell*)SfxObjectShell::GetNext(*pDocShell, &aType);
        }
    }

    return sal_False;
}

void SwRedlineOptionsTabPage::Reset( const SfxItemSet&  )
{
    const SwModuleOptions *pOpt = SW_MOD()->GetModuleConfig();

    const AuthorCharAttr &rInsertAttr = pOpt->GetInsertAuthorAttr();
    const AuthorCharAttr &rDeletedAttr = pOpt->GetDeletedAuthorAttr();
    const AuthorCharAttr &rChangedAttr = pOpt->GetFormatAuthorAttr();

    // Preview initialisieren
    InitFontStyle(aInsertedPreviewWN);
    InitFontStyle(aDeletedPreviewWN);
    InitFontStyle(aChangedPreviewWN);

    // Farblistboxen initialisieren
    String sColor;
    aInsertColorLB.SetUpdateMode(sal_False);
    aDeletedColorLB.SetUpdateMode(sal_False);
    aChangedColorLB.SetUpdateMode(sal_False);
    aMarkColorLB.SetUpdateMode(sal_False);

    aInsertColorLB.InsertEntry(sNone);
    aDeletedColorLB.InsertEntry(sNone);
    aChangedColorLB.InsertEntry(sNone);

    aInsertColorLB.InsertEntry(sAuthor);
    aDeletedColorLB.InsertEntry(sAuthor);
    aChangedColorLB.InsertEntry(sAuthor);

    XColorTable* pColorTbl = XColorTable::GetStdColorTable();
    sal_uInt16 i;
    for( i = 0; i < pColorTbl->Count(); ++i )
    {
        XColorEntry* pEntry = pColorTbl->GetColor( i );
        Color aColor = pEntry->GetColor();
        String sName = pEntry->GetName();

        aInsertColorLB.InsertEntry( aColor, sName );
        aDeletedColorLB.InsertEntry( aColor, sName );
        aChangedColorLB.InsertEntry( aColor, sName );
        aMarkColorLB.InsertEntry( aColor, sName );
    }
    aInsertColorLB.SetUpdateMode( sal_True );
    aDeletedColorLB.SetUpdateMode( sal_True );
    aChangedColorLB.SetUpdateMode( sal_True );
    aMarkColorLB.SetUpdateMode( sal_True );

    ColorData nColor = rInsertAttr.nColor;

    switch (nColor)
    {
        case COL_TRANSPARENT:
            aInsertColorLB.SelectEntryPos(1);
            break;
        case COL_NONE:
            aInsertColorLB.SelectEntryPos(0);
            break;
        default:
            aInsertColorLB.SelectEntry(Color(nColor));
    }

    nColor = rDeletedAttr.nColor;

    switch (nColor)
    {
        case COL_TRANSPARENT:
            aDeletedColorLB.SelectEntryPos(1);
            break;
        case COL_NONE:
            aDeletedColorLB.SelectEntryPos(0);
            break;
        default:
            aDeletedColorLB.SelectEntry(Color(nColor));
    }

    nColor = rChangedAttr.nColor;

    switch (nColor)
    {
        case COL_TRANSPARENT:
            aChangedColorLB.SelectEntryPos(1);
            break;
        case COL_NONE:
            aChangedColorLB.SelectEntryPos(0);
            break;
        default:
            aChangedColorLB.SelectEntry(Color(nColor));
    }

    aMarkColorLB.SelectEntry(pOpt->GetMarkAlignColor());

    aInsertLB.SelectEntryPos(0);
    aDeletedLB.SelectEntryPos(0);
    aChangedLB.SelectEntryPos(0);

    lcl_FillRedlineAttrListBox(aInsertLB, rInsertAttr, aInsertAttrMap,
            sizeof(aInsertAttrMap) / sizeof(sal_uInt16));
    lcl_FillRedlineAttrListBox(aDeletedLB, rDeletedAttr, aDeletedAttrMap,
            sizeof(aDeletedAttrMap) / sizeof(sal_uInt16));
    lcl_FillRedlineAttrListBox(aChangedLB, rChangedAttr, aChangedAttrMap,
            sizeof(aChangedAttrMap) / sizeof(sal_uInt16));

    sal_uInt16 nPos = 0;
    switch (pOpt->GetMarkAlignMode())
    {
        case text::HoriOrientation::NONE:     nPos = 0;   break;
        case text::HoriOrientation::LEFT:     nPos = 1;   break;
        case text::HoriOrientation::RIGHT:    nPos = 2;   break;
        case text::HoriOrientation::OUTSIDE:  nPos = 3;   break;
        case text::HoriOrientation::INSIDE:   nPos = 4;   break;
    }
    aMarkPosLB.SelectEntryPos(nPos);

    // Einstellungen in Preview anzeigen
    AttribHdl(&aInsertLB);
    ColorHdl(&aInsertColorLB);
    AttribHdl(&aDeletedLB);
    ColorHdl(&aInsertColorLB);
    AttribHdl(&aChangedLB);
    ColorHdl(&aChangedColorLB);

    ChangedMaskPrevHdl();
}

IMPL_LINK( SwRedlineOptionsTabPage, AttribHdl, ListBox *, pLB )
{
    SvxFontPrevWindow *pPrev = 0;
    ColorListBox *pColorLB;

    if (pLB == &aInsertLB)
    {
        pColorLB = &aInsertColorLB;
        pPrev = &aInsertedPreviewWN;
    }
    else if (pLB == &aDeletedLB)
    {
        pColorLB = &aDeletedColorLB;
        pPrev = &aDeletedPreviewWN;
    }
    else
    {
        pColorLB = &aChangedColorLB;
        pPrev = &aChangedPreviewWN;
    }

    SvxFont&    rFont = pPrev->GetFont();
    SvxFont&    rCJKFont = pPrev->GetCJKFont();

    rFont.SetWeight(WEIGHT_NORMAL);
    rCJKFont.SetWeight(WEIGHT_NORMAL);
    rFont.SetItalic(ITALIC_NONE);
    rCJKFont.SetItalic(ITALIC_NONE);
    rFont.SetUnderline(UNDERLINE_NONE);
    rCJKFont.SetUnderline(UNDERLINE_NONE);
    rFont.SetStrikeout(STRIKEOUT_NONE);
    rCJKFont.SetStrikeout(STRIKEOUT_NONE);
    rFont.SetCaseMap(SVX_CASEMAP_NOT_MAPPED);
    rCJKFont.SetCaseMap(SVX_CASEMAP_NOT_MAPPED);

    sal_uInt16      nPos = pColorLB->GetSelectEntryPos();

    switch( nPos )
    {
        case 0:
            rFont.SetColor( Color( COL_BLACK ) );
            rCJKFont.SetColor( Color( COL_BLACK ) );
            break;
        case 1:
        case LISTBOX_ENTRY_NOTFOUND:
            rFont.SetColor( Color( COL_RED ) );
            rCJKFont.SetColor( Color( COL_RED ) );
            break;
        default:
            rFont.SetColor( pColorLB->GetEntryColor( nPos ) );
            rCJKFont.SetColor( pColorLB->GetEntryColor( nPos ) );
            break;
    }

    nPos = pLB->GetSelectEntryPos();
    if( nPos == LISTBOX_ENTRY_NOTFOUND )
        nPos = 0;

    CharAttr*   pAttr = ( CharAttr* ) pLB->GetEntryData( nPos );
    //switch off preview background color
    pPrev->ResetColor();
    switch (pAttr->nItemId)
    {
        case SID_ATTR_CHAR_WEIGHT:
            rFont.SetWeight( ( FontWeight ) pAttr->nAttr );
            rCJKFont.SetWeight( ( FontWeight ) pAttr->nAttr );
            break;

        case SID_ATTR_CHAR_POSTURE:
            rFont.SetItalic( ( FontItalic ) pAttr->nAttr );
            rCJKFont.SetItalic( ( FontItalic ) pAttr->nAttr );
            break;

        case SID_ATTR_CHAR_UNDERLINE:
            rFont.SetUnderline( ( FontUnderline ) pAttr->nAttr );
            rCJKFont.SetUnderline( ( FontUnderline ) pAttr->nAttr );
            break;

        case SID_ATTR_CHAR_STRIKEOUT:
            rFont.SetStrikeout( ( FontStrikeout ) pAttr->nAttr );
            rCJKFont.SetStrikeout( ( FontStrikeout ) pAttr->nAttr );
            break;

        case SID_ATTR_CHAR_CASEMAP:
            rFont.SetCaseMap( ( SvxCaseMap ) pAttr->nAttr );
            rCJKFont.SetCaseMap( ( SvxCaseMap ) pAttr->nAttr );
            break;

        case SID_ATTR_BRUSH:
        {
            nPos = pColorLB->GetSelectEntryPos();
            if( nPos )
                pPrev->SetColor( pColorLB->GetSelectEntryColor() );
            else
                pPrev->SetColor( Color( COL_LIGHTGRAY ) );

            rFont.SetColor( Color( COL_BLACK ) );
            rCJKFont.SetColor( Color( COL_BLACK ) );
        }
        break;
    }

    pPrev->Invalidate();

    return 0;
}

IMPL_LINK( SwRedlineOptionsTabPage, ColorHdl, ColorListBox *, pColorLB )
{
    SvxFontPrevWindow *pPrev = 0;
    ListBox* pLB;

    if (pColorLB == &aInsertColorLB)
    {
        pLB = &aInsertLB;
        pPrev = &aInsertedPreviewWN;
    }
    else if (pColorLB == &aDeletedColorLB)
    {
        pLB = &aDeletedLB;
        pPrev = &aDeletedPreviewWN;
    }
    else
    {
        pLB = &aChangedLB;
        pPrev = &aChangedPreviewWN;
    }

    SvxFont&    rFont = pPrev->GetFont();
    SvxFont&    rCJKFont = pPrev->GetCJKFont();
    sal_uInt16      nPos = pLB->GetSelectEntryPos();
    if( nPos == LISTBOX_ENTRY_NOTFOUND )
        nPos = 0;

    CharAttr*   pAttr = ( CharAttr* ) pLB->GetEntryData( nPos );

    if( pAttr->nItemId == SID_ATTR_BRUSH )
    {
        rFont.SetColor( Color( COL_BLACK ) );
        rCJKFont.SetColor( Color( COL_BLACK ) );
        nPos = pColorLB->GetSelectEntryPos();
        if( nPos && nPos != LISTBOX_ENTRY_NOTFOUND )
            pPrev->SetColor( pColorLB->GetSelectEntryColor() );
        else
            pPrev->SetColor( Color( COL_LIGHTGRAY ) );
    }
    else
    {
        nPos = pColorLB->GetSelectEntryPos();

        switch( nPos )
        {
            case 0:
                rFont.SetColor( Color( COL_BLACK ) );
                rCJKFont.SetColor( Color( COL_BLACK ) );
                break;
            case 1:
            case LISTBOX_ENTRY_NOTFOUND:
                rFont.SetColor( Color( COL_RED ) );
                rCJKFont.SetColor( Color( COL_RED ) );
                break;
            default:
                rFont.SetColor( pColorLB->GetEntryColor( nPos ) );
                rCJKFont.SetColor( pColorLB->GetEntryColor( nPos ) );
                break;
        }
    }

    pPrev->Invalidate();

    return 0;
}

IMPL_LINK( SwRedlineOptionsTabPage, ChangedMaskPrevHdl, ListBox *, EMPTYARG )
{
    aMarkPreviewWN.SetMarkPos(aMarkPosLB.GetSelectEntryPos());
    aMarkPreviewWN.SetColor(aMarkColorLB.GetSelectEntryColor().GetColor());

    aMarkPreviewWN.Invalidate();

    return 0;
}

void SwRedlineOptionsTabPage::InitFontStyle(SvxFontPrevWindow& rExampleWin)
{
    const AllSettings&  rAllSettings = Application::GetSettings();
    LanguageType        eLangType = rAllSettings.GetUILanguage();
    Color               aBackCol( rAllSettings.GetStyleSettings().GetWindowColor() );
    SvxFont&            rFont = rExampleWin.GetFont();
    SvxFont&            rCJKFont = rExampleWin.GetCJKFont();
    SvxFont&            rCTLFont = rExampleWin.GetCTLFont();

    Font                aFont( OutputDevice::GetDefaultFont( DEFAULTFONT_SERIF, eLangType,
                                                        DEFAULTFONT_FLAGS_ONLYONE, &rExampleWin ) );
    Font                aCJKFont( OutputDevice::GetDefaultFont( DEFAULTFONT_CJK_TEXT, eLangType,
                                                        DEFAULTFONT_FLAGS_ONLYONE, &rExampleWin ) );
    Font                aCTLFont( OutputDevice::GetDefaultFont( DEFAULTFONT_CTL_TEXT, eLangType,
                                                        DEFAULTFONT_FLAGS_ONLYONE, &rExampleWin ) );
    const Size          aDefSize( 0, 12 );
    aFont.SetSize( aDefSize );
    aCJKFont.SetSize( aDefSize );
    aCTLFont.SetSize( aDefSize );

    aFont.SetFillColor( aBackCol );
    aCJKFont.SetFillColor( aBackCol );
    aCTLFont.SetFillColor( aBackCol );

    aFont.SetWeight( WEIGHT_NORMAL );
    aCJKFont.SetWeight( WEIGHT_NORMAL );
    aCTLFont.SetWeight( WEIGHT_NORMAL );

    rFont = aFont;
    rCJKFont = aCJKFont;
    rCTLFont = aCTLFont;

    const Size          aNewSize( 0, rExampleWin.GetOutputSize().Height() * 2 / 3 );
    rFont.SetSize( aNewSize );
    rCJKFont.SetSize( aNewSize );

    rExampleWin.SetFont( rFont, rCJKFont,rCTLFont );

    rExampleWin.UseResourceText();

    Wallpaper           aWall( aBackCol );
    rExampleWin.SetBackground( aWall );
    rExampleWin.Invalidate();
}


#ifdef DBG_UTIL
/*******************************************************
 ******************************************************/
/*----------------- OS 11.01.95  -----------------------
 TabPage Testeinstellungen
-------------------------------------------------------*/

void lcl_SetPosSize(Window& rWin, Point aPos, Size aSize)
{
    aPos = rWin.LogicToPixel(aPos, MAP_APPFONT);
    aSize = rWin.OutputDevice::LogicToPixel(aSize, MAP_APPFONT);
    rWin.SetPosSizePixel(aPos, aSize);
}

SwTestTabPage::SwTestTabPage( Window* pParent,
                                      const SfxItemSet& rCoreSet) :
    SfxTabPage( pParent, WB_HIDE, rCoreSet),
    aTestFL        ( this, WB_GROUP ),
    aTest1CBox      ( this, 0 ),
    aTest2CBox      ( this, 0 ),
    aTest3CBox      ( this, 0 ),
    aTest4CBox      ( this, 0 ),
    aTest5CBox      ( this, 0 ),
    aTest6CBox      ( this, 0 ),
    aTest7CBox      ( this, 0 ),
    aTest8CBox      ( this, 0 ),
    aTest9CBox      ( this, 0 ),
    aTest10CBox     ( this, 0 ),
    bAttrModified( sal_False )
{
    lcl_SetPosSize(*this,       Point(0,0), Size(260 , 135));
    lcl_SetPosSize(aTestFL,   Point(6,2), Size(209,8));
    lcl_SetPosSize(aTest1CBox  ,    Point(12 , 14), Size(74 , 10));
    lcl_SetPosSize(aTest2CBox  ,    Point(12 , 27), Size(74 , 10));
    lcl_SetPosSize(aTest3CBox  ,    Point(12 , 40), Size(74 , 10));
    lcl_SetPosSize(aTest4CBox  ,    Point(12 , 53), Size(74 , 10));
    lcl_SetPosSize(aTest5CBox  ,    Point(12 , 66), Size(74 , 10));
    lcl_SetPosSize(aTest6CBox  ,    Point(116, 14), Size(74 , 10));
    lcl_SetPosSize(aTest7CBox  ,    Point(116, 27), Size(74 , 10));
    lcl_SetPosSize(aTest8CBox  ,    Point(116, 40), Size(74 , 10));
    lcl_SetPosSize(aTest9CBox  ,    Point(116, 53), Size(74 , 10));
    lcl_SetPosSize(aTest10CBox  ,   Point(116, 66), Size(74 , 10));

    aTestFL.SetText( String(ByteString("Einstellungen nur f\xFCr Testzwecke" ), RTL_TEXTENCODING_MS_1252));
    aTest1CBox .SetText( C2S("unused"));
    aTest2CBox .SetText( C2S("dynamic"));
    aTest3CBox .SetText( C2S("No calm"               ));
    aTest4CBox .SetText( C2S("WYSIWYG debug"         ));
    aTest5CBox .SetText( C2S("No idle format"        ));
    aTest6CBox .SetText( C2S("No screen adj"         ));
    aTest7CBox .SetText( C2S("win format"            ));
    aTest8CBox .SetText( C2S("No Scroll"             ));
    aTest9CBox .SetText( C2S("DrawingLayerNotLoading"));
    aTest10CBox.SetText( C2S("AutoFormat by Input"   ));
    aTestFL.Show();
    aTest1CBox .Show();
    aTest2CBox .Show();
    aTest3CBox .Show();
    aTest4CBox .Show();
    aTest5CBox .Show();
    aTest6CBox .Show();
    aTest7CBox .Show();
    aTest8CBox .Show();
    aTest9CBox .Show();
    aTest10CBox.Show();
    Init();

}


//------------------------------------------------------------------------


SfxTabPage* SwTestTabPage::Create( Window* pParent,
                                       const SfxItemSet& rAttrSet )
{
    return ( new SwTestTabPage( pParent, rAttrSet ) );
}
//------------------------------------------------------------------------


sal_Bool    SwTestTabPage::FillItemSet( SfxItemSet& rCoreSet )
{

    if ( bAttrModified )
    {
        SwTestItem aTestItem(FN_PARAM_SWTEST);
            aTestItem.bTest1=aTest1CBox.IsChecked();
            aTestItem.bTest2=aTest2CBox.IsChecked();
            aTestItem.bTest3=aTest3CBox.IsChecked();
            aTestItem.bTest4=aTest4CBox.IsChecked();
            aTestItem.bTest5=aTest5CBox.IsChecked();
            aTestItem.bTest6=aTest6CBox.IsChecked();
            aTestItem.bTest7=aTest7CBox.IsChecked();
            aTestItem.bTest8=aTest8CBox.IsChecked();
            aTestItem.bTest9=aTest9CBox.IsChecked();
            aTestItem.bTest10=aTest10CBox.IsChecked();
        rCoreSet.Put(aTestItem);
    }
    return bAttrModified;
}
//------------------------------------------------------------------------


void SwTestTabPage::Reset( const SfxItemSet& )
{
    const SfxItemSet& rSet = GetItemSet();
    const SwTestItem* pTestAttr = 0;

    if( SFX_ITEM_SET == rSet.GetItemState( FN_PARAM_SWTEST , sal_False,
                                    (const SfxPoolItem**)&pTestAttr ))
    {
        aTest1CBox.Check(pTestAttr->bTest1);
        aTest2CBox.Check(pTestAttr->bTest2);
        aTest3CBox.Check(pTestAttr->bTest3);
        aTest4CBox.Check(pTestAttr->bTest4);
        aTest5CBox.Check(pTestAttr->bTest5);
        aTest6CBox.Check(pTestAttr->bTest6);
        aTest7CBox.Check(pTestAttr->bTest7);
        aTest8CBox.Check(pTestAttr->bTest8);
        aTest9CBox.Check(pTestAttr->bTest9);
        aTest10CBox.Check(pTestAttr->bTest10);
    }
}
//------------------------------------------------------------------------


void SwTestTabPage::Init()
{
    // handler
    Link aLk = LINK( this, SwTestTabPage, AutoClickHdl );
    aTest1CBox.SetClickHdl( aLk );
    aTest2CBox.SetClickHdl( aLk );
    aTest3CBox.SetClickHdl( aLk );
    aTest4CBox.SetClickHdl( aLk );
    aTest5CBox.SetClickHdl( aLk );
    aTest6CBox.SetClickHdl( aLk );
    aTest7CBox.SetClickHdl( aLk );
    aTest8CBox.SetClickHdl( aLk );
    aTest9CBox.SetClickHdl( aLk );
    aTest10CBox.SetClickHdl( aLk );
}
//------------------------------------------------------------------------


IMPL_LINK_INLINE_START( SwTestTabPage, AutoClickHdl, CheckBox *, EMPTYARG )
{
    bAttrModified = sal_True;
    return 0;
}
IMPL_LINK_INLINE_END( SwTestTabPage, AutoClickHdl, CheckBox *, EMPTYARG )
#endif

<|MERGE_RESOLUTION|>--- conflicted
+++ resolved
@@ -726,19 +726,9 @@
                     SfxPrinter* pPrt, const String& rStyle,
                     sal_uInt16 nFontWhich)
 {
-<<<<<<< HEAD
-    sal_Bool bDelete = sal_False;
-    const SfxFont* pFnt = pPrt ? pPrt->GetFontByName(rStyle): 0;
-    if(!pFnt)
-    {
-        pFnt = new SfxFont(FAMILY_DONTKNOW, rStyle);
-        bDelete = sal_True;
-    }
-=======
     Font aFont( rStyle, Size( 0, 10 ) );
     if( pPrt )
         aFont = pPrt->GetFontMetric( aFont );
->>>>>>> 1379283b
     SwTxtFmtColl *pColl = pWrtShell->GetTxtCollFromPool(nType);
     pColl->SetFmtAttr(SvxFontItem(aFont.GetFamily(), aFont.GetName(),
                 aEmptyStr, aFont.GetPitch(), aFont.GetCharSet(), nFontWhich));
@@ -824,24 +814,6 @@
             FONT_GROUP_CJK == nFontGroup ? RES_CHRATR_CJK_FONTSIZE : RES_CHRATR_CTL_FONTSIZE);
         if(sStandard != sShellStd)
         {
-<<<<<<< HEAD
-            sal_Bool bDelete = sal_False;
-            const SfxFont* pFnt = pPrinter ? pPrinter->GetFontByName(sStandard): 0;
-            if(!pFnt)
-            {
-                pFnt = new SfxFont(FAMILY_DONTKNOW, sStandard);
-                bDelete = sal_True;
-            }
-            pWrtShell->SetDefault(SvxFontItem(pFnt->GetFamily(), pFnt->GetName(),
-                                aEmptyStr, pFnt->GetPitch(), pFnt->GetCharSet(), nFontWhich));
-            SwTxtFmtColl *pColl = pWrtShell->GetTxtCollFromPool(RES_POOLCOLL_STANDARD);
-            pColl->ResetFmtAttr(nFontWhich);
-            if(bDelete)
-            {
-                delete (SfxFont*) pFnt;
-                bDelete = sal_False;
-            }
-=======
             Font aFont( sStandard, Size( 0, 10 ) );
             if( pPrinter )
                 aFont = pPrinter->GetFontMetric( aFont );
@@ -849,7 +821,6 @@
                                   aEmptyStr, aFont.GetPitch(), aFont.GetCharSet(), nFontWhich));
             SwTxtFmtColl *pColl = pWrtShell->GetTxtCollFromPool(RES_POOLCOLL_STANDARD);
             pColl->ResetFmtAttr(nFontWhich);
->>>>>>> 1379283b
 //          lcl_SetColl(pWrtShell, RES_POOLCOLL_STANDARD, pPrinter, sStandard);
             bMod = sal_True;
         }
@@ -955,10 +926,6 @@
     // #i94536# prevent duplication of font entries when 'reset' button is pressed
     if( !aStandardBox.GetEntryCount() )
     {
-<<<<<<< HEAD
-        const sal_uInt16 nCount = pPrt->GetFontCount();
-        for (sal_uInt16 i = 0; i < nCount; ++i)
-=======
         // get the set of disctinct available family names
         std::set< String > aFontNames;
         int nFontNames = pPrt->GetDevFontCount();
@@ -971,7 +938,6 @@
         // insert to listboxes
         for( std::set< String >::const_iterator it = aFontNames.begin();
              it != aFontNames.end(); ++it )
->>>>>>> 1379283b
         {
             aStandardBox.InsertEntry( *it );
             aTitleBox   .InsertEntry( *it );
