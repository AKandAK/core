/* -*- Mode: C++; tab-width: 4; indent-tabs-mode: nil; c-basic-offset: 4 -*- */
/*************************************************************************
 *
 * DO NOT ALTER OR REMOVE COPYRIGHT NOTICES OR THIS FILE HEADER.
 *
 * Copyright 2000, 2010 Oracle and/or its affiliates.
 *
 * OpenOffice.org - a multi-platform office productivity suite
 *
 * This file is part of OpenOffice.org.
 *
 * OpenOffice.org is free software: you can redistribute it and/or modify
 * it under the terms of the GNU Lesser General Public License version 3
 * only, as published by the Free Software Foundation.
 *
 * OpenOffice.org is distributed in the hope that it will be useful,
 * but WITHOUT ANY WARRANTY; without even the implied warranty of
 * MERCHANTABILITY or FITNESS FOR A PARTICULAR PURPOSE.  See the
 * GNU Lesser General Public License version 3 for more details
 * (a copy is included in the LICENSE file that accompanied this code).
 *
 * You should have received a copy of the GNU Lesser General Public License
 * version 3 along with OpenOffice.org.  If not, see
 * <http://www.openoffice.org/license.html>
 * for a copy of the LGPLv3 License.
 *
 ************************************************************************/
#ifndef _NDHINTS_HXX
#define _NDHINTS_HXX


#include <svl/svarray.hxx>
#include <tools/mempool.hxx>

#include "swtypes.hxx"

<<<<<<< HEAD
=======

>>>>>>> f6c76470
class SwTxtNode;
class SwRegHistory;                 // Is in RolBck.hxx.
class SwTxtAttr;
class SwTxtAttrNesting;

class SfxPoolItem;
class SfxItemSet;
class SwDoc;

typedef enum {
    COPY = true,
    NEW  = false,
} CopyOrNew_t;

// if COPY then pTxtNode must be given!
SW_DLLPRIVATE SwTxtAttr *
MakeTxtAttr( SwDoc & rDoc, SfxPoolItem & rNew,
        xub_StrLen const nStt, xub_StrLen const nEnd,
        CopyOrNew_t const bIsCopy = NEW, SwTxtNode *const pTxtNode = 0);
SW_DLLPRIVATE SwTxtAttr *
MakeTxtAttr( SwDoc & rDoc, const SfxItemSet & rSet,
        xub_StrLen nStt, xub_StrLen nEnd );

// create redline dummy text hint that must not be inserted into hints array
SW_DLLPRIVATE SwTxtAttr*
MakeRedlineTxtAttr( SwDoc & rDoc, SfxPoolItem& rAttr );


// Class SwpHints is derived indirectly via SwpHts, because only the
// class SwTxtNode should be allowed to insert and remove attributes.
// Other classes like the Frames are given only reading access via
// the index-operator.
// Size when created is 1 because an array is created only if
// also a hint is inserted.

 // Class SwpHtStart/End


SV_DECL_PTRARR_SORT(SwpHtStart,SwTxtAttr*,1,1)
SV_DECL_PTRARR_SORT(SwpHtEnd,SwTxtAttr*,1,1)

// Class SwpHintsArr


/// the Hints array
class SwpHintsArray
{

protected:
    SwpHtStart m_HintStarts;
    SwpHtEnd   m_HintEnds;

    //FIXME: why are the non-const methods public?
public:
    void Insert( const SwTxtAttr *pHt );
    void DeleteAtPos( const sal_uInt16 nPosInStart );
    bool Resort();
    SwTxtAttr * Cut( const sal_uInt16 nPosInStart );

    inline const SwTxtAttr * GetStart( const sal_uInt16 nPos ) const
        { return m_HintStarts[nPos]; }
    inline const SwTxtAttr * GetEnd  ( const sal_uInt16 nPos ) const
        { return m_HintEnds  [nPos]; }
    inline       SwTxtAttr * GetStart( const sal_uInt16 nPos )
        { return m_HintStarts[nPos]; }
    inline       SwTxtAttr * GetEnd  ( const sal_uInt16 nPos )
        { return m_HintEnds  [nPos]; }

    inline sal_uInt16 GetEndCount()   const { return m_HintEnds  .Count(); }
    inline sal_uInt16 GetStartCount() const { return m_HintStarts.Count(); }

    inline sal_uInt16 GetStartOf( const SwTxtAttr *pHt ) const;
    inline sal_uInt16 GetPos( const SwTxtAttr *pHt ) const
        { return m_HintStarts.GetPos( pHt ); }

    inline SwTxtAttr * GetTextHint( const sal_uInt16 nIdx )
        { return GetStart(nIdx); }
    inline const SwTxtAttr * operator[]( const sal_uInt16 nIdx ) const
        { return m_HintStarts[nIdx]; }
    inline sal_uInt16 Count() const { return m_HintStarts.Count(); }

#if OSL_DEBUG_LEVEL > 1
    bool Check() const;
#endif
};


// Class SwpHints


// public interface
class SwpHints : public SwpHintsArray
{
private:
    SwRegHistory* m_pHistory;   // for Undo

    bool m_bFontChange          : 1;  // font change
    // true: the Node is in Split and Frames are moved
    bool m_bInSplitNode         : 1;
    // m_bHasHiddenParaField is invalid, call CalcHiddenParaField()
    bool m_bCalcHiddenParaField : 1;
    bool m_bHasHiddenParaField  : 1;  // HiddenParaFld
    bool m_bFootnote            : 1;  // footnotes
    bool m_bDDEFields           : 1;  // the TextNode has DDE fields

    // records a new attibute in m_pHistory.
    void NoteInHistory( SwTxtAttr *pAttr, const bool bNew = false );

    void CalcFlags( );

    // Delete methods may only be called by the TextNode!
    // Because the TextNode also guarantees removal of the Character for
    // attributes without an end.
    friend class SwTxtNode;
    void DeleteAtPos( const sal_uInt16 nPos );
    // Delete the given Hint. The Hint must actually be in the array!
    void Delete( SwTxtAttr* pTxtHt );

    inline void SetInSplitNode(bool bInSplit) { m_bInSplitNode = bInSplit; }
    inline void SetCalcHiddenParaField() { m_bCalcHiddenParaField = true; }
    inline void SetHiddenParaField( const bool bNew )
        { m_bHasHiddenParaField = bNew; }
    inline bool HasHiddenParaField() const
    {
        if ( m_bCalcHiddenParaField )
        {
            (const_cast<SwpHints*>(this))->CalcHiddenParaField();
        }
        return m_bHasHiddenParaField;
    }

    void InsertNesting(SwTxtAttrNesting & rNewHint);
    bool TryInsertNesting(SwTxtNode & rNode, SwTxtAttrNesting & rNewHint);
    void BuildPortions( SwTxtNode& rNode, SwTxtAttr& rNewHint,
            const SetAttrMode nMode );
    bool MergePortions( SwTxtNode& rNode );

public:
    SwpHints();

    inline bool CanBeDeleted() const    { return !Count(); }

    // register a History, which receives all attribute changes (for Undo)
    void Register( SwRegHistory* pHist ) { m_pHistory = pHist; }
    // deregister the currently registered History
    void DeRegister() { Register(0); }
    SwRegHistory* GetHistory() const    { return m_pHistory; }

    /// try to insert the hint
    /// @return true iff hint successfully inserted
    bool TryInsertHint( SwTxtAttr * const pHint, SwTxtNode & rNode,
            const SetAttrMode nMode = nsSetAttrMode::SETATTR_DEFAULT );

    inline bool HasFtn() const          { return m_bFootnote; }
    inline bool IsInSplitNode() const   { return m_bInSplitNode; }

    // calc current value of m_bHasHiddenParaField, returns true iff changed
    bool CalcHiddenParaField();

    DECL_FIXEDMEMPOOL_NEWDEL(SwpHints)
};

// Output operator for text hints.
SvStream &operator<<(SvStream &aS, const SwpHints &rHints); //$ ostream


// Inline Implementations


inline sal_uInt16 SwpHintsArray::GetStartOf( const SwTxtAttr *pHt ) const
{
    sal_uInt16 nPos;
    if ( !m_HintStarts.Seek_Entry( pHt, &nPos ) )
    {
        nPos = USHRT_MAX;
    }
    return nPos;
}

inline SwTxtAttr *SwpHintsArray::Cut( const sal_uInt16 nPosInStart )
{
    SwTxtAttr *pHt = GetTextHint(nPosInStart);
    DeleteAtPos( nPosInStart );
    return pHt;
}


#endif

/* vim:set shiftwidth=4 softtabstop=4 expandtab: */<|MERGE_RESOLUTION|>--- conflicted
+++ resolved
@@ -34,10 +34,6 @@
 
 #include "swtypes.hxx"
 
-<<<<<<< HEAD
-=======
-
->>>>>>> f6c76470
 class SwTxtNode;
 class SwRegHistory;                 // Is in RolBck.hxx.
 class SwTxtAttr;
