/* -*- Mode: C++; tab-width: 4; indent-tabs-mode: nil; c-basic-offset: 4 -*- */
/*************************************************************************
 *
 * DO NOT ALTER OR REMOVE COPYRIGHT NOTICES OR THIS FILE HEADER.
 *
 * Copyright 2000, 2010 Oracle and/or its affiliates.
 *
 * OpenOffice.org - a multi-platform office productivity suite
 *
 * This file is part of OpenOffice.org.
 *
 * OpenOffice.org is free software: you can redistribute it and/or modify
 * it under the terms of the GNU Lesser General Public License version 3
 * only, as published by the Free Software Foundation.
 *
 * OpenOffice.org is distributed in the hope that it will be useful,
 * but WITHOUT ANY WARRANTY; without even the implied warranty of
 * MERCHANTABILITY or FITNESS FOR A PARTICULAR PURPOSE.  See the
 * GNU Lesser General Public License version 3 for more details
 * (a copy is included in the LICENSE file that accompanied this code).
 *
 * You should have received a copy of the GNU Lesser General Public License
 * version 3 along with OpenOffice.org.  If not, see
 * <http://www.openoffice.org/license.html>
 * for a copy of the LGPLv3 License.
 *
 ************************************************************************/


// MARKER(update_precomp.py): autogen include statement, do not remove
#include "precompiled_chart2.hxx"

#include "AreaChart.hxx"
#include "PlottingPositionHelper.hxx"
#include "ShapeFactory.hxx"
#include "CommonConverters.hxx"
#include "macros.hxx"
#include "ViewDefines.hxx"
#include "ObjectIdentifier.hxx"
#include "Splines.hxx"
#include "ChartTypeHelper.hxx"
#include "LabelPositionHelper.hxx"
#include "Clipping.hxx"
#include "Stripe.hxx"
#include "PolarLabelPositionHelper.hxx"
#include "DateHelper.hxx"

#include <com/sun/star/chart2/Symbol.hpp>
#include <com/sun/star/chart/DataLabelPlacement.hpp>
#include <com/sun/star/chart/MissingValueTreatment.hpp>

#include <tools/debug.hxx>
#include <editeng/unoprnms.hxx>
#include <rtl/math.hxx>

#include <com/sun/star/drawing/DoubleSequence.hpp>
#include <com/sun/star/drawing/NormalsKind.hpp>
#include <com/sun/star/lang/XServiceName.hpp>

//.............................................................................
namespace chart
{
//.............................................................................
using namespace ::com::sun::star;
using namespace ::rtl::math;
using namespace ::com::sun::star::chart2;

//-----------------------------------------------------------------------------
//-----------------------------------------------------------------------------
//-----------------------------------------------------------------------------

AreaChart::AreaChart( const uno::Reference<XChartType>& xChartTypeModel
                     , sal_Int32 nDimensionCount
                     , bool bCategoryXAxis
                     , bool bNoArea
                     , PlottingPositionHelper* pPlottingPositionHelper
                     , bool bConnectLastToFirstPoint
                     , bool bExpandIfValuesCloseToBorder
                     , sal_Int32 nKeepAspectRatio
                     , const drawing::Direction3D& rAspectRatio
                     )
        : VSeriesPlotter( xChartTypeModel, nDimensionCount, bCategoryXAxis )
        , m_pMainPosHelper(pPlottingPositionHelper)
        , m_bArea(!bNoArea)
        , m_bLine(bNoArea)
        , m_bSymbol( ChartTypeHelper::isSupportingSymbolProperties(xChartTypeModel,nDimensionCount) )
        , m_bIsPolarCooSys( bConnectLastToFirstPoint )
        , m_bConnectLastToFirstPoint( bConnectLastToFirstPoint )
        , m_bExpandIfValuesCloseToBorder( bExpandIfValuesCloseToBorder )
        , m_nKeepAspectRatio(nKeepAspectRatio)
        , m_aGivenAspectRatio(rAspectRatio)
        , m_eCurveStyle(CurveStyle_LINES)
        , m_nCurveResolution(20)
        , m_nSplineOrder(3)
        , m_xSeriesTarget(0)
        , m_xErrorBarTarget(0)
        , m_xTextTarget(0)
        , m_xRegressionCurveEquationTarget(0)
{
    if( !m_pMainPosHelper )
        m_pMainPosHelper = new PlottingPositionHelper();
    if( m_pMainPosHelper )
    {
        m_pMainPosHelper->AllowShiftXAxisPos(true);
        m_pMainPosHelper->AllowShiftZAxisPos(true);
    }
    PlotterBase::m_pPosHelper = m_pMainPosHelper;
    VSeriesPlotter::m_pMainPosHelper = m_pMainPosHelper;

    try
    {
        if( m_xChartTypeModelProps.is() )
        {
            m_xChartTypeModelProps->getPropertyValue( C2U( "CurveStyle" ) ) >>= m_eCurveStyle;
            m_xChartTypeModelProps->getPropertyValue( C2U( "CurveResolution" ) ) >>= m_nCurveResolution;
            m_xChartTypeModelProps->getPropertyValue( C2U( "SplineOrder" ) ) >>= m_nSplineOrder;
        }
    }
    catch( uno::Exception& e )
    {
        //the above properties are not supported by all charttypes supported by this class (e.g. area or net chart)
        //in that cases this exception is ok
        e.Context.is();//to have debug information without compilation warnings
    }
}

AreaChart::~AreaChart()
{
    delete m_pMainPosHelper;
}

double AreaChart::getMaximumX()
{
    double fMax = VSeriesPlotter::getMaximumX();
    if( m_bCategoryXAxis && m_bIsPolarCooSys )//the angle axis in net charts needs a different autoscaling
        fMax += 1.0;
    return fMax;
}

bool AreaChart::isExpandIfValuesCloseToBorder( sal_Int32 nDimensionIndex )
{
    return m_bExpandIfValuesCloseToBorder &&
        VSeriesPlotter::isExpandIfValuesCloseToBorder( nDimensionIndex );
}

bool AreaChart::isSeperateStackingForDifferentSigns( sal_Int32 /*nDimensionIndex*/ )
{
    // no separate stacking in all types of line/area charts
    return false;
}

//-----------------------------------------------------------------

LegendSymbolStyle AreaChart::getLegendSymbolStyle()
{
    if( m_bArea || m_nDimension == 3 )
        return LegendSymbolStyle_BOX;
    return LegendSymbolStyle_LINE;
}

uno::Any AreaChart::getExplicitSymbol( const VDataSeries& rSeries, sal_Int32 nPointIndex )
{
    uno::Any aRet;

    Symbol* pSymbolProperties = rSeries.getSymbolProperties( nPointIndex );
    if( pSymbolProperties )
    {
        aRet = uno::makeAny(*pSymbolProperties);
    }

    return aRet;
}

<<<<<<< HEAD
=======
//-----------------------------------------------------------------
// lang::XServiceInfo
//-----------------------------------------------------------------
/*
APPHELPER_XSERVICEINFO_IMPL(AreaChart,CHART2_VIEW_AREACHART_SERVICE_IMPLEMENTATION_NAME)

    uno::Sequence< rtl::OUString > AreaChart
::getSupportedServiceNames_Static()
{
    uno::Sequence< rtl::OUString > aSNS( 1 );
    aSNS.getArray()[ 0 ] = CHART2_VIEW_AREACHART_SERVICE_NAME;
    return aSNS;
}
*/
>>>>>>> ce6308e4
drawing::Direction3D AreaChart::getPreferredDiagramAspectRatio() const
{
    if( m_nKeepAspectRatio == 1 )
        return m_aGivenAspectRatio;
    drawing::Direction3D aRet(1,-1,1);
    if( m_nDimension == 2 )
        aRet = drawing::Direction3D(-1,-1,-1);
    else
    {
        drawing::Direction3D aScale( m_pPosHelper->getScaledLogicWidth() );
        aRet.DirectionZ = aScale.DirectionZ*0.2;
        if(aRet.DirectionZ>1.0)
            aRet.DirectionZ=1.0;
        if(aRet.DirectionZ>10)
            aRet.DirectionZ=10;
    }
    return aRet;
}

bool AreaChart::keepAspectRatio() const
{
    if( m_nKeepAspectRatio == 0 )
        return false;
    if( m_nKeepAspectRatio == 1 )
        return true;
    if( m_nDimension == 2 )
    {
        if( !m_bSymbol )
            return false;
    }
    return true;
}

void AreaChart::addSeries( VDataSeries* pSeries, sal_Int32 zSlot, sal_Int32 xSlot, sal_Int32 ySlot )
{
    if( m_bArea && !m_bIsPolarCooSys && pSeries )
    {
        sal_Int32 nMissingValueTreatment = pSeries->getMissingValueTreatment();
        if( nMissingValueTreatment == ::com::sun::star::chart::MissingValueTreatment::LEAVE_GAP  )
            pSeries->setMissingValueTreatment( ::com::sun::star::chart::MissingValueTreatment::USE_ZERO );
    }
    if( m_nDimension == 3 && !m_bCategoryXAxis )
    {
        //3D xy always deep
        DBG_ASSERT( zSlot==-1,"3D xy charts should be deep stacked in model also" );
        zSlot=-1;
        xSlot=0;
        ySlot=0;
    }
    VSeriesPlotter::addSeries( pSeries, zSlot, xSlot, ySlot );
}

void lcl_removeDuplicatePoints( drawing::PolyPolygonShape3D& rPolyPoly, PlottingPositionHelper& rPosHelper )
{
    sal_Int32 nPolyCount = rPolyPoly.SequenceX.getLength();
    if(!nPolyCount)
        return;

    drawing::PolyPolygonShape3D aTmp;
    aTmp.SequenceX.realloc(nPolyCount);
    aTmp.SequenceY.realloc(nPolyCount);
    aTmp.SequenceZ.realloc(nPolyCount);

    for( sal_Int32 nPolygonIndex = 0; nPolygonIndex<nPolyCount; nPolygonIndex++ )
    {
        drawing::DoubleSequence* pOuterSourceX = &rPolyPoly.SequenceX.getArray()[nPolygonIndex];
        drawing::DoubleSequence* pOuterSourceY = &rPolyPoly.SequenceY.getArray()[nPolygonIndex];
        drawing::DoubleSequence* pOuterSourceZ = &rPolyPoly.SequenceZ.getArray()[nPolygonIndex];

        drawing::DoubleSequence* pOuterTargetX = &aTmp.SequenceX.getArray()[nPolygonIndex];
        drawing::DoubleSequence* pOuterTargetY = &aTmp.SequenceY.getArray()[nPolygonIndex];
        drawing::DoubleSequence* pOuterTargetZ = &aTmp.SequenceZ.getArray()[nPolygonIndex];

        sal_Int32 nPointCount = pOuterSourceX->getLength();
        if( !nPointCount )
            continue;

        pOuterTargetX->realloc(nPointCount);
        pOuterTargetY->realloc(nPointCount);
        pOuterTargetZ->realloc(nPointCount);

        double* pSourceX = pOuterSourceX->getArray();
        double* pSourceY = pOuterSourceY->getArray();
        double* pSourceZ = pOuterSourceZ->getArray();

        double* pTargetX = pOuterTargetX->getArray();
        double* pTargetY = pOuterTargetY->getArray();
        double* pTargetZ = pOuterTargetZ->getArray();

        //copy first point
        *pTargetX=*pSourceX++;
        *pTargetY=*pSourceY++;
        *pTargetZ=*pSourceZ++;
        sal_Int32 nTargetPointCount=1;

        for( sal_Int32 nSource=1; nSource<nPointCount; nSource++ )
        {
            if( !rPosHelper.isSameForGivenResolution( *pTargetX, *pTargetY, *pTargetZ
                                                   , *pSourceX, *pSourceY, *pSourceZ ) )
            {
                pTargetX++; pTargetY++; pTargetZ++;
                *pTargetX=*pSourceX;
                *pTargetY=*pSourceY;
                *pTargetZ=*pSourceZ;
                nTargetPointCount++;
            }
            pSourceX++; pSourceY++; pSourceZ++;
        }

        //free unused space
        if( nTargetPointCount<nPointCount )
        {
            pOuterTargetX->realloc(nTargetPointCount);
            pOuterTargetY->realloc(nTargetPointCount);
            pOuterTargetZ->realloc(nTargetPointCount);
        }

        pOuterSourceX->realloc(0);
        pOuterSourceY->realloc(0);
        pOuterSourceZ->realloc(0);
    }

    //free space
    rPolyPoly.SequenceX.realloc(nPolyCount);
    rPolyPoly.SequenceY.realloc(nPolyCount);
    rPolyPoly.SequenceZ.realloc(nPolyCount);

    rPolyPoly=aTmp;
}

bool AreaChart::impl_createLine( VDataSeries* pSeries
                , drawing::PolyPolygonShape3D* pSeriesPoly
                , PlottingPositionHelper* pPosHelper )
{
    //return true if a line was created successfully
    uno::Reference< drawing::XShapes > xSeriesGroupShape_Shapes = getSeriesGroupShapeBackChild(pSeries, m_xSeriesTarget);

    drawing::PolyPolygonShape3D aPoly;
    if(CurveStyle_CUBIC_SPLINES==m_eCurveStyle)
    {
        drawing::PolyPolygonShape3D aSplinePoly;
        SplineCalculater::CalculateCubicSplines( *pSeriesPoly, aSplinePoly, m_nCurveResolution );
        lcl_removeDuplicatePoints( aSplinePoly, *pPosHelper );
        Clipping::clipPolygonAtRectangle( aSplinePoly, pPosHelper->getScaledLogicClipDoubleRect(), aPoly );
    }
    else if(CurveStyle_B_SPLINES==m_eCurveStyle)
    {
        drawing::PolyPolygonShape3D aSplinePoly;
        SplineCalculater::CalculateBSplines( *pSeriesPoly, aSplinePoly, m_nCurveResolution, m_nSplineOrder );
        lcl_removeDuplicatePoints( aSplinePoly, *pPosHelper );
        Clipping::clipPolygonAtRectangle( aSplinePoly, pPosHelper->getScaledLogicClipDoubleRect(), aPoly );
    }
    else
    {
        bool bIsClipped = false;
        if( m_bConnectLastToFirstPoint && !ShapeFactory::isPolygonEmptyOrSinglePoint(*pSeriesPoly) )
        {
            // do NOT connect last and first point, if one is NAN, and NAN handling is NAN_AS_GAP
            double fFirstY = pSeries->getYValue( 0 );
            double fLastY = pSeries->getYValue( VSeriesPlotter::getPointCount() - 1 );
            if( (pSeries->getMissingValueTreatment() != ::com::sun::star::chart::MissingValueTreatment::LEAVE_GAP)
                || (::rtl::math::isFinite( fFirstY ) && ::rtl::math::isFinite( fLastY )) )
            {
                // connect last point in last polygon with first point in first polygon
                ::basegfx::B2DRectangle aScaledLogicClipDoubleRect( pPosHelper->getScaledLogicClipDoubleRect() );
                drawing::PolyPolygonShape3D aTmpPoly(*pSeriesPoly);
                drawing::Position3D aLast(aScaledLogicClipDoubleRect.getMaxX(),aTmpPoly.SequenceY[0][0],aTmpPoly.SequenceZ[0][0]);
                // add connector line to last polygon
                AddPointToPoly( aTmpPoly, aLast, pSeriesPoly->SequenceX.getLength() - 1 );
                Clipping::clipPolygonAtRectangle( aTmpPoly, aScaledLogicClipDoubleRect, aPoly );
                bIsClipped = true;
            }
        }

        if( !bIsClipped )
            Clipping::clipPolygonAtRectangle( *pSeriesPoly, pPosHelper->getScaledLogicClipDoubleRect(), aPoly );
    }

    if(!ShapeFactory::hasPolygonAnyLines(aPoly))
        return false;

    //transformation 3) -> 4)
    pPosHelper->transformScaledLogicToScene( aPoly );

    //create line:
    uno::Reference< drawing::XShape > xShape(NULL);
    if(m_nDimension==3)
    {
        double fDepth = this->getTransformedDepth();
        sal_Int32 nPolyCount = aPoly.SequenceX.getLength();
        for(sal_Int32 nPoly=0;nPoly<nPolyCount;nPoly++)
        {
            sal_Int32 nPointCount = aPoly.SequenceX[nPoly].getLength();
            for(sal_Int32 nPoint=0;nPoint<nPointCount-1;nPoint++)
            {
                drawing::Position3D aPoint1, aPoint2;
                aPoint1.PositionX = aPoly.SequenceX[nPoly][nPoint+1];
                aPoint1.PositionY = aPoly.SequenceY[nPoly][nPoint+1];
                aPoint1.PositionZ = aPoly.SequenceZ[nPoly][nPoint+1];

                aPoint2.PositionX = aPoly.SequenceX[nPoly][nPoint];
                aPoint2.PositionY = aPoly.SequenceY[nPoly][nPoint];
                aPoint2.PositionZ = aPoly.SequenceZ[nPoly][nPoint];

                Stripe aStripe( aPoint1, aPoint2, fDepth );

                m_pShapeFactory->createStripe(xSeriesGroupShape_Shapes
                    , Stripe( aPoint1, aPoint2, fDepth )
                    , pSeries->getPropertiesOfSeries(), PropertyMapper::getPropertyNameMapForFilledSeriesProperties(), true, 1 );
            }
        }
    }
    else //m_nDimension!=3
    {
        xShape = m_pShapeFactory->createLine2D( xSeriesGroupShape_Shapes
                , PolyToPointSequence( aPoly ) );
        this->setMappedProperties( xShape
                , pSeries->getPropertiesOfSeries()
                , PropertyMapper::getPropertyNameMapForLineSeriesProperties() );
        //because of this name this line will be used for marking
        m_pShapeFactory->setShapeName( xShape, C2U("MarkHandles") );
    }
    return true;
}

bool AreaChart::impl_createArea( VDataSeries* pSeries
                , drawing::PolyPolygonShape3D* pSeriesPoly
                , drawing::PolyPolygonShape3D* pPreviousSeriesPoly
                , PlottingPositionHelper* pPosHelper )
{
    //return true if an area was created successfully

    uno::Reference< drawing::XShapes > xSeriesGroupShape_Shapes = getSeriesGroupShapeBackChild(pSeries, m_xSeriesTarget);
    double zValue = pSeries->m_fLogicZPos;

    drawing::PolyPolygonShape3D aPoly( *pSeriesPoly );
    //add second part to the polygon (grounding points or previous series points)
    if( m_bConnectLastToFirstPoint && !ShapeFactory::isPolygonEmptyOrSinglePoint(*pSeriesPoly) )
    {
        if( pPreviousSeriesPoly )
            addPolygon( aPoly, *pPreviousSeriesPoly );
    }
    else if(!pPreviousSeriesPoly)
    {
        double fMinX = pSeries->m_fLogicMinX;
        double fMaxX = pSeries->m_fLogicMaxX;
        double fY = pPosHelper->getBaseValueY();//logic grounding
        if( m_nDimension==3 )
            fY = pPosHelper->getLogicMinY();

        //clip to scale
        if(fMaxX<pPosHelper->getLogicMinX() || fMinX>pPosHelper->getLogicMaxX())
            return false;//no visible shape needed
        pPosHelper->clipLogicValues( &fMinX, &fY, 0 );
        pPosHelper->clipLogicValues( &fMaxX, 0, 0 );

        //apply scaling
        {
            pPosHelper->doLogicScaling( &fMinX, &fY, &zValue );
            pPosHelper->doLogicScaling( &fMaxX, 0, 0 );
        }

        AddPointToPoly( aPoly, drawing::Position3D( fMaxX,fY,zValue) );
        AddPointToPoly( aPoly, drawing::Position3D( fMinX,fY,zValue) );
    }
    else
    {
        appendPoly( aPoly, *pPreviousSeriesPoly );
    }
    ShapeFactory::closePolygon(aPoly);

    //apply clipping
    {
        drawing::PolyPolygonShape3D aClippedPoly;
        Clipping::clipPolygonAtRectangle( aPoly, pPosHelper->getScaledLogicClipDoubleRect(), aClippedPoly, false );
        ShapeFactory::closePolygon(aClippedPoly); //again necessary after clipping
        aPoly = aClippedPoly;
    }

    if(!ShapeFactory::hasPolygonAnyLines(aPoly))
        return false;

    //transformation 3) -> 4)
    pPosHelper->transformScaledLogicToScene( aPoly );

    //create area:
    uno::Reference< drawing::XShape > xShape(NULL);
    if(m_nDimension==3)
    {
        xShape = m_pShapeFactory->createArea3D( xSeriesGroupShape_Shapes
                , aPoly, this->getTransformedDepth() );
    }
    else //m_nDimension!=3
    {
        xShape = m_pShapeFactory->createArea2D( xSeriesGroupShape_Shapes
                , aPoly );
    }
    this->setMappedProperties( xShape
                , pSeries->getPropertiesOfSeries()
                , PropertyMapper::getPropertyNameMapForFilledSeriesProperties() );
    //because of this name this line will be used for marking
    m_pShapeFactory->setShapeName( xShape, C2U("MarkHandles") );
    return true;
}

void AreaChart::impl_createSeriesShapes()
{
    //the polygon shapes for each series need to be created before

    //iterate through all series again to create the series shapes
    ::std::vector< ::std::vector< VDataSeriesGroup > >::iterator            aZSlotIter = m_aZSlots.begin();
    const ::std::vector< ::std::vector< VDataSeriesGroup > >::const_iterator aZSlotEnd = m_aZSlots.end();
//=============================================================================
    for( sal_Int32 nZ=1; aZSlotIter != aZSlotEnd; aZSlotIter++, nZ++ )
    {
        ::std::vector< VDataSeriesGroup >::iterator             aXSlotIter = aZSlotIter->begin();
        const ::std::vector< VDataSeriesGroup >::const_iterator aXSlotEnd = aZSlotIter->end();

    //=============================================================================
        for( ; aXSlotIter != aXSlotEnd; aXSlotIter++ )
        {
            ::std::vector< VDataSeries* >* pSeriesList = &(aXSlotIter->m_aSeriesVector);

            ::std::vector< VDataSeries* >::const_iterator       aSeriesIter = pSeriesList->begin();
            const ::std::vector< VDataSeries* >::const_iterator aSeriesEnd  = pSeriesList->end();
    //=============================================================================

            std::map< sal_Int32, drawing::PolyPolygonShape3D* > aPreviousSeriesPolyMap;//a PreviousSeriesPoly for each different nAttachedAxisIndex
            drawing::PolyPolygonShape3D* pSeriesPoly = NULL;

            //iterate through all series
            for( ; aSeriesIter != aSeriesEnd; aSeriesIter++ )
            {
                sal_Int32 nAttachedAxisIndex = (*aSeriesIter)->getAttachedAxisIndex();
                PlottingPositionHelper* pPosHelper = &(this->getPlottingPositionHelper( nAttachedAxisIndex ));
                if(!pPosHelper)
                    pPosHelper = m_pMainPosHelper;
                PlotterBase::m_pPosHelper = pPosHelper;

                createRegressionCurvesShapes( **aSeriesIter, m_xErrorBarTarget, m_xRegressionCurveEquationTarget,
                                              m_pPosHelper->maySkipPointsInRegressionCalculation());

                pSeriesPoly = &(*aSeriesIter)->m_aPolyPolygonShape3D;
                if( m_bArea )
                {
                    if( !impl_createArea( *aSeriesIter, pSeriesPoly, aPreviousSeriesPolyMap[nAttachedAxisIndex], pPosHelper ) )
                        continue;
                }
                if( m_bLine )
                {
                    if( !impl_createLine( *aSeriesIter, pSeriesPoly, pPosHelper ) )
                        continue;
                }
                aPreviousSeriesPolyMap[nAttachedAxisIndex] = pSeriesPoly;
            }//next series in x slot (next y slot)
        }//next x slot
    }//next z slot
}

namespace
{

void lcl_reorderSeries( ::std::vector< ::std::vector< VDataSeriesGroup > >&  rZSlots )
{
    ::std::vector< ::std::vector< VDataSeriesGroup > >  aRet( rZSlots.size() );

    ::std::vector< ::std::vector< VDataSeriesGroup > >::reverse_iterator aZIt( rZSlots.rbegin() );
    ::std::vector< ::std::vector< VDataSeriesGroup > >::reverse_iterator aZEnd( rZSlots.rend() );
    for( ; aZIt != aZEnd; ++aZIt )
    {
        ::std::vector< VDataSeriesGroup > aXSlot( aZIt->size() );

        ::std::vector< VDataSeriesGroup >::reverse_iterator aXIt( aZIt->rbegin() );
        ::std::vector< VDataSeriesGroup >::reverse_iterator aXEnd( aZIt->rend() );
        for( ; aXIt != aXEnd; ++aXIt )
            aXSlot.push_back(*aXIt);

        aRet.push_back(aXSlot);
    }

    rZSlots.clear();
    rZSlots = aRet;
}

}//anonymous namespace

//better performance for big data
struct FormerPoint
{
    FormerPoint( double fX, double fY, double fZ )
        : m_fX(fX), m_fY(fY), m_fZ(fZ)
        {}
    FormerPoint()
    {
        ::rtl::math::setNan( &m_fX );
        ::rtl::math::setNan( &m_fY );
        ::rtl::math::setNan( &m_fZ );
    }

    double m_fX;
    double m_fY;
    double m_fZ;
};

void AreaChart::createShapes()
{
    if( m_aZSlots.begin() == m_aZSlots.end() ) //no series
        return;

    if( m_nDimension == 2 && ( m_bArea || !m_bCategoryXAxis ) )
        lcl_reorderSeries( m_aZSlots );

    DBG_ASSERT(m_pShapeFactory&&m_xLogicTarget.is()&&m_xFinalTarget.is(),"AreaChart is not proper initialized");
    if(!(m_pShapeFactory&&m_xLogicTarget.is()&&m_xFinalTarget.is()))
        return;

    //the text labels should be always on top of the other series shapes
    //for area chart the error bars should be always on top of the other series shapes

    //therefore create an own group for the texts and the error bars to move them to front
    //(because the text group is created after the series group the texts are displayed on top)
    m_xSeriesTarget   = createGroupShape( m_xLogicTarget,rtl::OUString() );
    if( m_bArea )
        m_xErrorBarTarget = createGroupShape( m_xLogicTarget,rtl::OUString() );
    else
        m_xErrorBarTarget = m_xSeriesTarget;
    m_xTextTarget     = m_pShapeFactory->createGroup2D( m_xFinalTarget,rtl::OUString() );
    m_xRegressionCurveEquationTarget = m_pShapeFactory->createGroup2D( m_xFinalTarget,rtl::OUString() );

    //---------------------------------------------
    //check necessary here that different Y axis can not be stacked in the same group? ... hm?

    //update/create information for current group
    double fLogicZ        = 1.0;//as defined

    sal_Int32 nStartIndex = 0; // inclusive       ;..todo get somehow from x scale
    sal_Int32 nEndIndex = VSeriesPlotter::getPointCount();
    if(nEndIndex<=0)
        nEndIndex=1;

    //better performance for big data
    std::map< VDataSeries*, FormerPoint > aSeriesFormerPointMap;
    m_bPointsWereSkipped = false;
    sal_Int32 nSkippedPoints = 0;
    sal_Int32 nCreatedPoints = 0;
    //

//=============================================================================
    //iterate through all x values per indices
    for( sal_Int32 nIndex = nStartIndex; nIndex < nEndIndex; nIndex++ )
    {
        ::std::vector< ::std::vector< VDataSeriesGroup > >::iterator             aZSlotIter = m_aZSlots.begin();
        const ::std::vector< ::std::vector< VDataSeriesGroup > >::const_iterator  aZSlotEnd = m_aZSlots.end();

        std::map< sal_Int32, double > aLogicYSumMap;//one for each different nAttachedAxisIndex
        for( ; aZSlotIter != aZSlotEnd; aZSlotIter++ )
        {
            ::std::vector< VDataSeriesGroup >::iterator             aXSlotIter = aZSlotIter->begin();
            const ::std::vector< VDataSeriesGroup >::const_iterator aXSlotEnd = aZSlotIter->end();

            //iterate through all x slots in this category to get 100percent sum
            for( ; aXSlotIter != aXSlotEnd; aXSlotIter++ )
            {
                ::std::vector< VDataSeries* >* pSeriesList = &(aXSlotIter->m_aSeriesVector);
                ::std::vector< VDataSeries* >::const_iterator       aSeriesIter = pSeriesList->begin();
                const ::std::vector< VDataSeries* >::const_iterator aSeriesEnd  = pSeriesList->end();

                for( ; aSeriesIter != aSeriesEnd; aSeriesIter++ )
                {
                    VDataSeries* pSeries( *aSeriesIter );
                    if(!pSeries)
                        continue;

                    sal_Int32 nAttachedAxisIndex = pSeries->getAttachedAxisIndex();
                    if( aLogicYSumMap.find(nAttachedAxisIndex)==aLogicYSumMap.end() )
                        aLogicYSumMap[nAttachedAxisIndex]=0.0;

                    PlottingPositionHelper* pPosHelper = &(this->getPlottingPositionHelper( nAttachedAxisIndex ));
                    if(!pPosHelper)
                        pPosHelper = m_pMainPosHelper;
                    PlotterBase::m_pPosHelper = pPosHelper;

                    double fAdd = pSeries->getYValue( nIndex );
                    if( !::rtl::math::isNan(fAdd) && !::rtl::math::isInf(fAdd) )
                        aLogicYSumMap[nAttachedAxisIndex] += fabs( fAdd );
                }
            }
        }

//=============================================================================
        aZSlotIter = m_aZSlots.begin();
        for( sal_Int32 nZ=1; aZSlotIter != aZSlotEnd; aZSlotIter++, nZ++ )
        {
            ::std::vector< VDataSeriesGroup >::iterator             aXSlotIter = aZSlotIter->begin();
            const ::std::vector< VDataSeriesGroup >::const_iterator aXSlotEnd = aZSlotIter->end();

            //for the area chart there should be at most one x slot (no side by side stacking available)
            //attention different: xSlots are always interpreted as independent areas one behind the other: @todo this doesn't work why not???
            aXSlotIter = aZSlotIter->begin();
            for( sal_Int32 nX=0; aXSlotIter != aXSlotEnd; aXSlotIter++, nX++ )
            {
                ::std::vector< VDataSeries* >* pSeriesList = &(aXSlotIter->m_aSeriesVector);
                ::std::vector< VDataSeries* >::const_iterator       aSeriesIter = pSeriesList->begin();
                const ::std::vector< VDataSeries* >::const_iterator aSeriesEnd  = pSeriesList->end();

                std::map< sal_Int32, double > aLogicYForNextSeriesMap;//one for each different nAttachedAxisIndex
    //=============================================================================
                //iterate through all series
                for( sal_Int32 nSeriesIndex = 0; aSeriesIter != aSeriesEnd; aSeriesIter++, nSeriesIndex++ )
                {
                    VDataSeries* pSeries( *aSeriesIter );
                    if(!pSeries)
                        continue;

                    /*  #i70133# ignore points outside of series length in standard area
                        charts. Stacked area charts will use missing points as zeros. In
                        standard charts, pSeriesList contains only one series. */
                    if( m_bArea && (pSeriesList->size() == 1) && (nIndex >= (*aSeriesIter)->getTotalPointCount()) )
                        continue;

                    uno::Reference< drawing::XShapes > xSeriesGroupShape_Shapes = getSeriesGroupShapeFrontChild(*aSeriesIter, m_xSeriesTarget);

                    sal_Int32 nAttachedAxisIndex = (*aSeriesIter)->getAttachedAxisIndex();
                    PlottingPositionHelper* pPosHelper = &(this->getPlottingPositionHelper( nAttachedAxisIndex ));
                    if(!pPosHelper)
                        pPosHelper = m_pMainPosHelper;
                    PlotterBase::m_pPosHelper = pPosHelper;

                    if(m_nDimension==3)
                        fLogicZ = nZ+0.5;
                    (*aSeriesIter)->m_fLogicZPos = fLogicZ;

                    //collect data point information (logic coordinates, style ):
                    double fLogicX = (*aSeriesIter)->getXValue(nIndex);
                    if( m_pExplicitCategoriesProvider && m_pExplicitCategoriesProvider->isDateAxis() )
                        fLogicX = DateHelper::RasterizeDateValue( fLogicX, m_aNullDate, m_nTimeResolution );
                    double fLogicY = (*aSeriesIter)->getYValue(nIndex);

                    if( m_bIsPolarCooSys && m_bArea &&
                        ( ::rtl::math::isNan(fLogicY) || ::rtl::math::isInf(fLogicY) ) )
                    {
                        if( (*aSeriesIter)->getMissingValueTreatment() == ::com::sun::star::chart::MissingValueTreatment::LEAVE_GAP )
                        {
                            if( pSeriesList->size() == 1 || nSeriesIndex == 0 )
                            {
                                fLogicY = pPosHelper->getLogicMinY();
                                if( !pPosHelper->isMathematicalOrientationY() )
                                    fLogicY = pPosHelper->getLogicMaxY();
                            }
                            else
                                fLogicY = 0.0;
                        }
                    }

                    if( m_nDimension==3 && m_bArea && pSeriesList->size()!=1 )
                        fLogicY = fabs( fLogicY );

                    if( pPosHelper->isPercentY() && !::rtl::math::approxEqual( aLogicYSumMap[nAttachedAxisIndex], 0.0 ) )
                    {
                        fLogicY = fabs( fLogicY )/aLogicYSumMap[nAttachedAxisIndex];
                    }

                    if(    ::rtl::math::isNan(fLogicX) || ::rtl::math::isInf(fLogicX)
                        || ::rtl::math::isNan(fLogicY) || ::rtl::math::isInf(fLogicY)
                        || ::rtl::math::isNan(fLogicZ) || ::rtl::math::isInf(fLogicZ) )
                    {
                        if( (*aSeriesIter)->getMissingValueTreatment() == ::com::sun::star::chart::MissingValueTreatment::LEAVE_GAP )
                        {
                            drawing::PolyPolygonShape3D& rPolygon = (*aSeriesIter)->m_aPolyPolygonShape3D;
                            sal_Int32& rIndex = (*aSeriesIter)->m_nPolygonIndex;
                            if( 0<= rIndex && rIndex < rPolygon.SequenceX.getLength() )
                            {
                                if( rPolygon.SequenceX[ rIndex ].getLength() )
                                    rIndex++; //start a new polygon for the next point if the current poly is not empty
                            }
                        }
                        continue;
                    }

                    if( aLogicYForNextSeriesMap.find(nAttachedAxisIndex) == aLogicYForNextSeriesMap.end() )
                        aLogicYForNextSeriesMap[nAttachedAxisIndex] = 0.0;

                    double fLogicValueForLabeDisplay = fLogicY;

                    fLogicY += aLogicYForNextSeriesMap[nAttachedAxisIndex];
                    aLogicYForNextSeriesMap[nAttachedAxisIndex] = fLogicY;

                    bool bIsVisible = pPosHelper->isLogicVisible( fLogicX, fLogicY, fLogicZ );

                    //remind minimal and maximal x values for area 'grounding' points
                    //only for filled area
                    {
                        double& rfMinX = (*aSeriesIter)->m_fLogicMinX;
                        if(!nIndex||fLogicX<rfMinX)
                            rfMinX=fLogicX;
                        double& rfMaxX = (*aSeriesIter)->m_fLogicMaxX;
                        if(!nIndex||fLogicX>rfMaxX)
                            rfMaxX=fLogicX;
                    }

                    drawing::Position3D aUnscaledLogicPosition( fLogicX, fLogicY, fLogicZ );
                    drawing::Position3D aScaledLogicPosition(aUnscaledLogicPosition);
                    pPosHelper->doLogicScaling( aScaledLogicPosition );

                    //transformation 3) -> 4)
                    drawing::Position3D aScenePosition( pPosHelper->transformLogicToScene( fLogicX,fLogicY,fLogicZ, false ) );

                    //better performance for big data
                    FormerPoint aFormerPoint( aSeriesFormerPointMap[pSeries] );
                    pPosHelper->setCoordinateSystemResolution( m_aCoordinateSystemResolution );
                    if( !pSeries->isAttributedDataPoint(nIndex)
                            &&
                        pPosHelper->isSameForGivenResolution( aFormerPoint.m_fX, aFormerPoint.m_fY, aFormerPoint.m_fZ
                                                            , aScaledLogicPosition.PositionX, aScaledLogicPosition.PositionY, aScaledLogicPosition.PositionZ ) )
                    {
                        nSkippedPoints++;
                        m_bPointsWereSkipped = true;
                        continue;
                    }
                    aSeriesFormerPointMap[pSeries] = FormerPoint(aScaledLogicPosition.PositionX, aScaledLogicPosition.PositionY, aScaledLogicPosition.PositionZ);
                    //

                    //store point information for series polygon
                    //for area and/or line (symbols only do not need this)
                    if( isValidPosition(aScaledLogicPosition) )
                    {
                        AddPointToPoly( (*aSeriesIter)->m_aPolyPolygonShape3D, aScaledLogicPosition, (*aSeriesIter)->m_nPolygonIndex );

                        //prepare clipping for filled net charts
                        if( !bIsVisible && m_bIsPolarCooSys && m_bArea )
                        {
                            drawing::Position3D aClippedPos(aScaledLogicPosition);
                            pPosHelper->clipScaledLogicValues( 0, &aClippedPos.PositionY, 0 );
                            if( pPosHelper->isLogicVisible( aClippedPos.PositionX, aClippedPos.PositionY, aClippedPos.PositionZ ) )
                            {
                                AddPointToPoly( (*aSeriesIter)->m_aPolyPolygonShape3D, aClippedPos, (*aSeriesIter)->m_nPolygonIndex );
                                AddPointToPoly( (*aSeriesIter)->m_aPolyPolygonShape3D, aScaledLogicPosition, (*aSeriesIter)->m_nPolygonIndex );
                            }
                        }
                    }

                    //create a single datapoint if point is visible
                    //apply clipping:
                    if( !bIsVisible )
                        continue;

                    bool bCreateErrorBar = false;
                    {
                        uno::Reference< beans::XPropertySet > xErrorBarProp(pSeries->getYErrorBarProperties(nIndex));
                        if( xErrorBarProp.is() )
                        {
                            bool bShowPositive = false;
                            bool bShowNegative = false;
                            xErrorBarProp->getPropertyValue( C2U( "ShowPositiveError" )) >>= bShowPositive;
                            xErrorBarProp->getPropertyValue( C2U( "ShowNegativeError" )) >>= bShowNegative;
                            bCreateErrorBar = bShowPositive || bShowNegative;
                        }
                    }

                    Symbol* pSymbolProperties = m_bSymbol ? (*aSeriesIter)->getSymbolProperties( nIndex ) : 0;
                    bool bCreateSymbol = pSymbolProperties && (pSymbolProperties->Style != SymbolStyle_NONE);

                    if( !bCreateSymbol && !bCreateErrorBar && !pSeries->getDataPointLabelIfLabel(nIndex) )
                        continue;

                    //create a group shape for this point and add to the series shape:
                    rtl::OUString aPointCID = ObjectIdentifier::createPointCID(
                        (*aSeriesIter)->getPointCID_Stub(), nIndex );
                    uno::Reference< drawing::XShapes > xPointGroupShape_Shapes(
                        createGroupShape(xSeriesGroupShape_Shapes,aPointCID) );
                    uno::Reference<drawing::XShape> xPointGroupShape_Shape =
                            uno::Reference<drawing::XShape>( xPointGroupShape_Shapes, uno::UNO_QUERY );

                    {
                        nCreatedPoints++;

                        //create data point
                        drawing::Direction3D aSymbolSize(0,0,0);
                        if( bCreateSymbol )
                        {
                            if(m_nDimension!=3)
                            {
                                if( pSymbolProperties )
                                {
                                    if( pSymbolProperties->Style != SymbolStyle_NONE )
                                    {
                                        aSymbolSize.DirectionX = pSymbolProperties->Size.Width;
                                        aSymbolSize.DirectionY = pSymbolProperties->Size.Height;
                                    }

                                    if( pSymbolProperties->Style == SymbolStyle_STANDARD )
                                    {
                                        sal_Int32 nSymbol = pSymbolProperties->StandardSymbol;
                                        m_pShapeFactory->createSymbol2D( xPointGroupShape_Shapes
                                                , aScenePosition, aSymbolSize
                                                , nSymbol
                                                , pSymbolProperties->BorderColor
                                                , pSymbolProperties->FillColor );
                                    }
                                    else if( pSymbolProperties->Style == SymbolStyle_GRAPHIC )
                                    {
                                        m_pShapeFactory->createGraphic2D( xPointGroupShape_Shapes
                                                , aScenePosition , aSymbolSize
                                                , pSymbolProperties->Graphic );
                                    }
                                    //@todo other symbol styles
                                }
                            }
                        }
                        //create error bar
                        createErrorBar_Y( aUnscaledLogicPosition, **aSeriesIter, nIndex, m_xErrorBarTarget );

                        //create data point label
                        if( (**aSeriesIter).getDataPointLabelIfLabel(nIndex) )
                        {
                            LabelAlignment eAlignment = LABEL_ALIGN_TOP;
                            drawing::Position3D aScenePosition3D( aScenePosition.PositionX
                                        , aScenePosition.PositionY
                                        , aScenePosition.PositionZ+this->getTransformedDepth() );

                            sal_Int32 nLabelPlacement = pSeries->getLabelPlacement( nIndex, m_xChartTypeModel, m_nDimension, pPosHelper->isSwapXAndY() );

                            switch(nLabelPlacement)
                            {
                            case ::com::sun::star::chart::DataLabelPlacement::TOP:
                                aScenePosition3D.PositionY -= (aSymbolSize.DirectionY/2+1);
                                eAlignment = LABEL_ALIGN_TOP;
                                break;
                            case ::com::sun::star::chart::DataLabelPlacement::BOTTOM:
                                aScenePosition3D.PositionY += (aSymbolSize.DirectionY/2+1);
                                eAlignment = LABEL_ALIGN_BOTTOM;
                                break;
                            case ::com::sun::star::chart::DataLabelPlacement::LEFT:
                                aScenePosition3D.PositionX -= (aSymbolSize.DirectionX/2+1);
                                eAlignment = LABEL_ALIGN_LEFT;
                                break;
                            case ::com::sun::star::chart::DataLabelPlacement::RIGHT:
                                aScenePosition3D.PositionX += (aSymbolSize.DirectionX/2+1);
                                eAlignment = LABEL_ALIGN_RIGHT;
                                break;
                            case ::com::sun::star::chart::DataLabelPlacement::CENTER:
                                eAlignment = LABEL_ALIGN_CENTER;
                                //todo implement this different for area charts
                                break;
                            default:
                                OSL_FAIL("this label alignment is not implemented yet");
                                aScenePosition3D.PositionY -= (aSymbolSize.DirectionY/2+1);
                                eAlignment = LABEL_ALIGN_TOP;
                                break;
                            }

                            awt::Point aScreenPosition2D;//get the screen position for the labels
                            sal_Int32 nOffset = 100; //todo maybe calculate this font height dependent
                            if( m_bIsPolarCooSys && nLabelPlacement == ::com::sun::star::chart::DataLabelPlacement::OUTSIDE )
                            {
                                PolarPlottingPositionHelper* pPolarPosHelper = dynamic_cast<PolarPlottingPositionHelper*>(pPosHelper);
                                if( pPolarPosHelper )
                                {
                                    PolarLabelPositionHelper aPolarLabelPositionHelper(pPolarPosHelper,m_nDimension,m_xLogicTarget,m_pShapeFactory);
                                    aScreenPosition2D = awt::Point( aPolarLabelPositionHelper.getLabelScreenPositionAndAlignmentForLogicValues(
                                        eAlignment, fLogicX, fLogicY, fLogicZ, nOffset ));
                                }
                            }
                            else
                            {
                                if(LABEL_ALIGN_CENTER==eAlignment || m_nDimension == 3 )
                                    nOffset = 0;
                                aScreenPosition2D = awt::Point( LabelPositionHelper(pPosHelper,m_nDimension,m_xLogicTarget,m_pShapeFactory)
                                    .transformSceneToScreenPosition( aScenePosition3D ) );
                            }

                            this->createDataLabel( m_xTextTarget, **aSeriesIter, nIndex
                                            , fLogicValueForLabeDisplay
                                            , aLogicYSumMap[nAttachedAxisIndex], aScreenPosition2D, eAlignment, nOffset );
                        }
                    }

                    //remove PointGroupShape if empty
                    if(!xPointGroupShape_Shapes->getCount())
                        xSeriesGroupShape_Shapes->remove(xPointGroupShape_Shape);

                }//next series in x slot (next y slot)
            }//next x slot
        }//next z slot
    }//next category
//=============================================================================
//=============================================================================
//=============================================================================

    impl_createSeriesShapes();

    /* @todo remove series shapes if empty
    //remove and delete point-group-shape if empty
    if(!xSeriesGroupShape_Shapes->getCount())
    {
        (*aSeriesIter)->m_xShape.set(NULL);
        m_xLogicTarget->remove(xSeriesGroupShape_Shape);
    }
    */

    //remove and delete series-group-shape if empty

    //... todo

    OSL_TRACE( "\nPPPPPPPPP<<<<<<<<<<<< area chart :: createShapes():: skipped points: %d created points: %d", nSkippedPoints, nCreatedPoints );
}

//.............................................................................
} //namespace chart
//.............................................................................

/* vim:set shiftwidth=4 softtabstop=4 expandtab: */<|MERGE_RESOLUTION|>--- conflicted
+++ resolved
@@ -171,8 +171,6 @@
     return aRet;
 }
 
-<<<<<<< HEAD
-=======
 //-----------------------------------------------------------------
 // lang::XServiceInfo
 //-----------------------------------------------------------------
@@ -187,7 +185,6 @@
     return aSNS;
 }
 */
->>>>>>> ce6308e4
 drawing::Direction3D AreaChart::getPreferredDiagramAspectRatio() const
 {
     if( m_nKeepAspectRatio == 1 )
