#*************************************************************************
#
# DO NOT ALTER OR REMOVE COPYRIGHT NOTICES OR THIS FILE HEADER.
# 
# Copyright 2000, 2010 Oracle and/or its affiliates.
#
# OpenOffice.org - a multi-platform office productivity suite
#
# This file is part of OpenOffice.org.
#
# OpenOffice.org is free software: you can redistribute it and/or modify
# it under the terms of the GNU Lesser General Public License version 3
# only, as published by the Free Software Foundation.
#
# OpenOffice.org is distributed in the hope that it will be useful,
# but WITHOUT ANY WARRANTY; without even the implied warranty of
# MERCHANTABILITY or FITNESS FOR A PARTICULAR PURPOSE.  See the
# GNU Lesser General Public License version 3 for more details
# (a copy is included in the LICENSE file that accompanied this code).
#
# You should have received a copy of the GNU Lesser General Public License
# version 3 along with OpenOffice.org.  If not, see
# <http://www.openoffice.org/license.html>
# for a copy of the LGPLv3 License.
#
#*************************************************************************

PRJ=..$/..

PRJNAME=testtools
TARGET=bridgetest
USE_DEFFILE=TRUE
ENABLE_EXCEPTIONS=TRUE
LIBTARGET=NO

.INCLUDE: settings.mk
.IF "$(L10N_framework)"==""
DLLPRE = # no leading "lib" on .so files

.IF "$(GUI)"=="WNT"
BATCH_SUFFIX=.bat
GIVE_EXEC_RIGHTS=@echo
MY_URE_INTERNAL_JAVA_DIR=$(strip $(subst,\,/ file:///$(shell @$(WRAPCMD) echo $(SOLARBINDIR))))
MY_LOCAL_CLASSDIR=$(strip $(subst,\,/ file:///$(shell $(WRAPCMD) echo $(PWD)/$(CLASSDIR)/)))
.ELIF "$(GUI)"=="OS2"
BATCH_SUFFIX=.cmd
GIVE_EXEC_RIGHTS=@echo
MY_URE_INTERNAL_JAVA_DIR=$(strip $(subst,\,/ file:///$(shell @$(WRAPCMD) echo $(SOLARBINDIR))))
MY_LOCAL_CLASSDIR=$(strip $(subst,\,/ file:///$(shell $(WRAPCMD) echo $(PWD)/$(CLASSDIR)/)))
.ELSE
GIVE_EXEC_RIGHTS=chmod +x 
MY_URE_INTERNAL_JAVA_DIR=file://$(SOLARBINDIR)
MY_LOCAL_CLASSDIR=file://$(PWD)/$(CLASSDIR)/
.ENDIF

my_components = bridgetest constructors cppobj
.IF "$(SOLAR_JAVA)" != ""
my_components += testComponent
.END

.IF "$(GUI)"=="WNT"
.IF "$(compcheck)" != ""
CFLAGSCXX += -DCOMPCHECK
.ENDIF
.ENDIF

SLOFILES = \
    $(SLO)$/bridgetest.obj \
    $(SLO)$/cppobj.obj \
    $(SLO)$/currentcontextchecker.obj \
    $(SLO)$/multi.obj

# ---- test ----

LIB1TARGET=$(SLB)$/cppobj.lib
LIB1OBJFILES= \
        $(SLO)$/cppobj.obj $(SLO)$/currentcontextchecker.obj $(SLO)$/multi.obj

SHL1TARGET = cppobj.uno
SHL1STDLIBS= \
        $(CPPULIB)		\
        $(CPPUHELPERLIB)	\
        $(SALLIB)

SHL1LIBS=	$(LIB1TARGET)
SHL1DEF=	$(MISC)$/$(SHL1TARGET).def
DEF1NAME=	$(SHL1TARGET)
SHL1VERSIONMAP = $(SOLARENV)/src/component.map

# ---- test object ----

LIB2TARGET=$(SLB)$/bridgetest.lib
LIB2OBJFILES= \
        $(SLO)$/bridgetest.obj \
        $(SLO)$/currentcontextchecker.obj \
        $(SLO)$/multi.obj

SHL2TARGET = bridgetest.uno
SHL2STDLIBS= \
        $(CPPULIB)		\
        $(CPPUHELPERLIB)	\
        $(SALLIB)

SHL2LIBS=	$(LIB2TARGET)
SHL2DEF=	$(MISC)$/$(SHL2TARGET).def
DEF2NAME=	$(SHL2TARGET)
SHL2VERSIONMAP = $(SOLARENV)/src/component.map

SHL3TARGET = constructors.uno
SHL3OBJS = $(SLO)$/constructors.obj
SHL3STDLIBS = $(CPPULIB) $(CPPUHELPERLIB) $(SALLIB)
SHL3VERSIONMAP = $(SOLARENV)/src/component.map
SHL3IMPLIB = i$(SHL3TARGET)
DEF3NAME = $(SHL3TARGET)

.IF "$(SOLAR_JAVA)" != ""
JARFILES = java_uno.jar jurt.jar ridl.jar
JAVATARGETS=\
    $(DLLDEST)$/bridgetest_javaserver$(BATCH_SUFFIX) \
    $(DLLDEST)$/bridgetest_inprocess_java$(BATCH_SUFFIX)
.ENDIF

# --- Targets ------------------------------------------------------
.ENDIF # L10N_framework

.INCLUDE :	target.mk
.IF "$(L10N_framework)"==""
ALLTAR: \
        runtest \
        $(DLLDEST)/services.rdb \
        $(DLLDEST)$/uno_types.rdb \
        $(DLLDEST)$/uno_services.rdb \
        $(DLLDEST)$/bridgetest_server$(BATCH_SUFFIX) \
        $(DLLDEST)$/bridgetest_client$(BATCH_SUFFIX) \
        $(JAVATARGETS)

#################################################################

runtest : $(DLLDEST)$/uno_types.rdb $(DLLDEST)$/uno_services.rdb makefile.mk \
        $(SHL1TARGETN) $(SHL2TARGETN) $(SHL3TARGETN)
.IF "$(COM)$(OS)$(CPU)" == "GCCMACOSXP"
    @echo "Mac OSX PPC GCC fails this test!, likely broken UNO bridge. Fix me."
.ELSE
        cd $(DLLDEST) && $(AUGMENT_LIBRARY_PATH) $(SOLARBINDIR)/uno \
        -ro uno_services.rdb -ro uno_types.rdb \
        -s com.sun.star.test.bridge.BridgeTest -- \
        com.sun.star.test.bridge.CppTestObject
.ENDIF
<<<<<<< HEAD
    
$(DLLDEST)$/uno_types.rdb : $(SOLARBINDIR)$/udkapi.rdb $(BIN)$/bridgetest.rdb
=======

$(DLLDEST)/services.rdb :
    $(COPY) $(SOLARXMLDIR)/ure/services.rdb $@

$(DLLDEST)$/uno_types.rdb : $(SOLARBINDIR)$/udkapi.rdb
>>>>>>> 36979f1c
    echo $(DLLDEST)
    $(GNUCOPY) $(SOLARBINDIR)$/udkapi.rdb $@
    $(REGMERGE) $@ / $(BIN)$/bridgetest.rdb

$(DLLDEST)$/bridgetest_client$(BATCH_SUFFIX) .ERRREMOVE: makefile.mk
    echo '$(AUGMENT_LIBRARY_PATH)' '$(SOLARBINDIR)'/uno -ro services.rdb \
        -ro uno_services.rdb -ro uno_types.rdb \
        -s com.sun.star.test.bridge.BridgeTest -- \
        -u \''uno:socket,host=127.0.0.1,port=2002;urp;test'\' > $@
    $(GIVE_EXEC_RIGHTS) $@

$(DLLDEST)$/bridgetest_server$(BATCH_SUFFIX) .ERRREMOVE: makefile.mk
    echo '$(AUGMENT_LIBRARY_PATH)' '$(SOLARBINDIR)'/uno -ro uno_services.rdb -ro uno_types.rdb \
        -s com.sun.star.test.bridge.CppTestObject \
        -u \''uno:socket,host=127.0.0.1,port=2002;urp;test'\' --singleaccept \
        > $@
    $(GIVE_EXEC_RIGHTS) $@


.IF "$(SOLAR_JAVA)" != ""
# jar-files, which regcomp needs so that it can use java
MY_JARS=java_uno.jar ridl.jar jurt.jar juh.jar

# CLASSPATH, which regcomp needs to be run
MY_CLASSPATH_TMP=$(foreach,i,$(MY_JARS) $(SOLARBINDIR)$/$i)$(PATH_SEPERATOR)$(XCLASSPATH)
MY_CLASSPATH=$(strip $(subst,!,$(PATH_SEPERATOR) $(MY_CLASSPATH_TMP:s/ /!/)))$(PATH_SEPERATOR)..$/class

# Use "127.0.0.1" instead of "localhost", see #i32281#:
$(DLLDEST)$/bridgetest_javaserver$(BATCH_SUFFIX) : makefile.mk
    -rm -f $@
    echo java -classpath "$(MY_CLASSPATH)$(PATH_SEPERATOR)..$/class$/testComponent.jar" \
        com.sun.star.comp.bridge.TestComponentMain \""uno:socket,host=127.0.0.1,port=2002;urp;test"\" singleaccept > $@
    $(GIVE_EXEC_RIGHTS) $@

$(DLLDEST)$/bridgetest_inprocess_java$(BATCH_SUFFIX) .ERRREMOVE: makefile.mk
    echo '$(AUGMENT_LIBRARY_PATH)' '$(SOLARBINDIR)'/uno -ro services.rdb \
        -ro uno_services.rdb -ro uno_types.rdb \
        -s com.sun.star.test.bridge.BridgeTest \
        -env:URE_INTERNAL_JAVA_DIR=$(MY_URE_INTERNAL_JAVA_DIR) \
        -env:MY_CLASSDIR_URL=$(MY_LOCAL_CLASSDIR) \
        -- com.sun.star.test.bridge.JavaTestObject noCurrentContext > $@
    $(GIVE_EXEC_RIGHTS) $@
.ENDIF

$(DLLDEST)$/uno_services.rdb .ERRREMOVE : $(SOLARENV)/bin/packcomponents.xslt \
        $(MISC)/uno_services.input $(my_components:^"$(MISC)/":+".component")
    $(XSLTPROC) --nonet --stringparam prefix $(PWD)/$(MISC)/ -o $@ \
        $(SOLARENV)/bin/packcomponents.xslt $(MISC)/uno_services.input

$(MISC)/uno_services.input :
    echo \
        '<list>$(my_components:^"<filename>":+".component</filename>")</list>' \
        > $@

$(MISC)/bridgetest.component .ERRREMOVE : $(SOLARENV)/bin/createcomponent.xslt \
        bridgetest.component
    $(XSLTPROC) --nonet --stringparam uri './$(SHL2TARGETN:f)' -o $@ \
        $(SOLARENV)/bin/createcomponent.xslt bridgetest.component

$(MISC)/constructors.component .ERRREMOVE : \
        $(SOLARENV)/bin/createcomponent.xslt constructors.component
    $(XSLTPROC) --nonet --stringparam uri './$(SHL3TARGETN:f)' -o $@ \
        $(SOLARENV)/bin/createcomponent.xslt constructors.component

$(MISC)/cppobj.component .ERRREMOVE : $(SOLARENV)/bin/createcomponent.xslt \
        cppobj.component
    $(XSLTPROC) --nonet --stringparam uri './$(SHL1TARGETN:f)' -o $@ \
        $(SOLARENV)/bin/createcomponent.xslt cppobj.component

$(MISC)/testComponent.component .ERRREMOVE : \
        $(SOLARENV)/bin/createcomponent.xslt testComponent.component
    $(XSLTPROC) --nonet --stringparam uri \
        'vnd.sun.star.expand:$${{MY_CLASSDIR_URL}}testComponent.jar' -o $@ \
        $(SOLARENV)/bin/createcomponent.xslt testComponent.component

.ENDIF # L10N_framework<|MERGE_RESOLUTION|>--- conflicted
+++ resolved
@@ -146,16 +146,11 @@
         -s com.sun.star.test.bridge.BridgeTest -- \
         com.sun.star.test.bridge.CppTestObject
 .ENDIF
-<<<<<<< HEAD
-    
-$(DLLDEST)$/uno_types.rdb : $(SOLARBINDIR)$/udkapi.rdb $(BIN)$/bridgetest.rdb
-=======
 
 $(DLLDEST)/services.rdb :
     $(COPY) $(SOLARXMLDIR)/ure/services.rdb $@
 
 $(DLLDEST)$/uno_types.rdb : $(SOLARBINDIR)$/udkapi.rdb
->>>>>>> 36979f1c
     echo $(DLLDEST)
     $(GNUCOPY) $(SOLARBINDIR)$/udkapi.rdb $@
     $(REGMERGE) $@ / $(BIN)$/bridgetest.rdb
