--- conflicted
+++ resolved
@@ -54,46 +54,6 @@
 
 //==================================================================================================
 
-<<<<<<< HEAD
-sal_Bool SAL_CALL component_writeInfo(void * /*pServiceManager*/, void * pRegistryKey )
-{
-    if (pRegistryKey)
-    {
-        try
-        {
-            Reference< XRegistryKey > xNewKey(
-                reinterpret_cast< XRegistryKey * >( pRegistryKey )->createKey(
-                    OUString(RTL_CONSTASCII_USTRINGPARAM("/" CLIPBOARDMANAGER_IMPLEMENTATION_NAME "/UNO/SERVICES" )) ) );
-
-            const Sequence< OUString > & rSNL = ClipboardManager_getSupportedServiceNames();
-            const OUString * pArray = rSNL.getConstArray();
-            sal_Int32 nPos;
-            for ( nPos = rSNL.getLength(); nPos--; )
-                xNewKey->createKey( pArray[nPos] );
-
-            xNewKey = reinterpret_cast< XRegistryKey * >( pRegistryKey )->createKey(
-                OUString(RTL_CONSTASCII_USTRINGPARAM("/" GENERIC_CLIPBOARD_IMPLEMENTATION_NAME "/UNO/SERVICES" )) );
-
-            const Sequence< OUString > & rSNL2 = GenericClipboard_getSupportedServiceNames();
-            pArray = rSNL2.getConstArray();
-            for ( nPos = rSNL2.getLength(); nPos--; )
-                xNewKey->createKey( pArray[nPos] );
-
-            return sal_True;
-        }
-        catch (InvalidRegistryException &)
-        {
-            OSL_ENSURE( sal_False, "### InvalidRegistryException!" );
-        }
-    }
-
-    return sal_False;
-}
-
-//==================================================================================================
-
-=======
->>>>>>> e2a3d487
 void * SAL_CALL component_getFactory(
     const sal_Char * pImplName,
     void * pServiceManager,
