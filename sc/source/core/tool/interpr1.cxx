--- conflicted
+++ resolved
@@ -5833,12 +5833,7 @@
 
 ScDBQueryParamBase* ScInterpreter::GetDBParams( BOOL& rMissingField )
 {
-<<<<<<< HEAD
-    RTL_LOGFILE_CONTEXT_AUTHOR( aLogger, "sc", "Eike.Rathke@sun.com", "ScInterpreter::GetDBParams" );
-=======
     RTL_LOGFILE_CONTEXT_AUTHOR( aLogger, "sc", "er", "ScInterpreter::GetDBParams" );
-    BOOL bRet = FALSE;
->>>>>>> c4c825af
     BOOL bAllowMissingField = FALSE;
     if ( rMissingField )
     {
@@ -5952,7 +5947,6 @@
             SCSIZE nCount = pParam->GetEntryCount();
             for ( SCSIZE i=0; i < nCount; i++ )
             {
-<<<<<<< HEAD
                 ScQueryEntry& rEntry = pParam->GetEntry(i);
                 if ( rEntry.bDoQuery )
                 {
@@ -5961,61 +5955,6 @@
                         *rEntry.pStr, nIndex, rEntry.nVal );
                     if ( rEntry.bQueryByString && !pParam->bRegExp )
                         pParam->bRegExp = MayBeRegExp( *rEntry.pStr, pDok );
-=======
-                bFound = FALSE;
-                String aCellStr;
-                ScAddress aLook( nDBCol1, nDBRow1, nDBTab1 );
-                while (!bFound && (aLook.Col() <= nDBCol2))
-                {
-                    ScBaseCell* pCell = GetCell( aLook );
-                    GetCellString( aCellStr, pCell );
-                    bFound = ScGlobal::GetpTransliteration()->isEqual( aCellStr, aStr );
-                    if (!bFound)
-                        aLook.IncCol();
-                }
-                nField = aLook.Col();
-            }
-            if (bFound)
-            {
-                rParam.nCol1 = nDBCol1;
-                rParam.nRow1 = nDBRow1;
-                rParam.nCol2 = nDBCol2;
-                rParam.nRow2 = nDBRow2;
-                rParam.nTab  = nDBTab1;
-                rParam.bHasHeader = TRUE;
-                rParam.bByRow = TRUE;
-                rParam.bInplace = TRUE;
-                rParam.bCaseSens = FALSE;
-                rParam.bRegExp = FALSE;
-                rParam.bDuplicate = TRUE;
-                if (pDok->CreateQueryParam(nQCol1, nQRow1, nQCol2, nQRow2, nQTab1, rParam))
-                {
-                    // An allowed missing field parameter sets the result field
-                    // to any of the query fields, just to be able to return
-                    // some cell from the iterator.
-                    if ( rMissingField )
-                        nField = static_cast<SCCOL>(rParam.GetEntry(0).nField);
-
-                    rParam.nCol1 = nField;
-                    rParam.nCol2 = nField;
-                    rTab = nDBTab1;
-                    bRet = TRUE;
-                    SCSIZE nCount = rParam.GetEntryCount();
-                    for ( SCSIZE i=0; i < nCount; i++ )
-                    {
-                        ScQueryEntry& rEntry = rParam.GetEntry(i);
-                        if ( rEntry.bDoQuery )
-                        {
-                            sal_uInt32 nIndex = 0;
-                            rEntry.bQueryByString = !pFormatter->IsNumberFormat(
-                                *rEntry.pStr, nIndex, rEntry.nVal );
-                            if ( rEntry.bQueryByString && !rParam.bRegExp )
-                                rParam.bRegExp = MayBeRegExp( *rEntry.pStr, pDok );
-                        }
-                        else
-                            break;  // for
-                    }
->>>>>>> c4c825af
                 }
                 else
                     break;  // for
@@ -6029,12 +5968,7 @@
 
 void ScInterpreter::DBIterator( ScIterFunc eFunc )
 {
-<<<<<<< HEAD
-    RTL_LOGFILE_CONTEXT_AUTHOR( aLogger, "sc", "Eike.Rathke@sun.com", "ScInterpreter::DBIterator" );
-=======
     RTL_LOGFILE_CONTEXT_AUTHOR( aLogger, "sc", "er", "ScInterpreter::DBIterator" );
-    SCTAB nTab1;
->>>>>>> c4c825af
     double nErg = 0.0;
     double fMem = 0.0;
     BOOL bNull = TRUE;
@@ -6102,13 +6036,7 @@
 
 void ScInterpreter::ScDBCount()
 {
-<<<<<<< HEAD
-    RTL_LOGFILE_CONTEXT_AUTHOR( aLogger, "sc", "Eike.Rathke@sun.com", "ScInterpreter::ScDBCount" );
-=======
     RTL_LOGFILE_CONTEXT_AUTHOR( aLogger, "sc", "er", "ScInterpreter::ScDBCount" );
-    SCTAB nTab;
-    ScQueryParam aQueryParam;
->>>>>>> c4c825af
     BOOL bMissingField = TRUE;
     auto_ptr<ScDBQueryParamBase> pQueryParam( GetDBParams(bMissingField) );
     if (pQueryParam.get())
@@ -6158,13 +6086,7 @@
 
 void ScInterpreter::ScDBCount2()
 {
-<<<<<<< HEAD
-    RTL_LOGFILE_CONTEXT_AUTHOR( aLogger, "sc", "Eike.Rathke@sun.com", "ScInterpreter::ScDBCount2" );
-=======
     RTL_LOGFILE_CONTEXT_AUTHOR( aLogger, "sc", "er", "ScInterpreter::ScDBCount2" );
-    SCTAB nTab;
-    ScQueryParam aQueryParam;
->>>>>>> c4c825af
     BOOL bMissingField = TRUE;
     auto_ptr<ScDBQueryParamBase> pQueryParam( GetDBParams(bMissingField) );
     if (pQueryParam.get())
