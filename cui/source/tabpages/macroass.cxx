--- conflicted
+++ resolved
@@ -88,15 +88,8 @@
     pMacroLB( NULL ),
     pMacroFT( NULL ),
     pMacroStr( NULL ),
-<<<<<<< HEAD
-    fnGetRange( NULL ),
-    fnGetMacroOfRange( NULL ),
     bReadOnly( sal_False ),
     bGotEvents( sal_False )
-=======
-    bReadOnly( FALSE ),
-    bGotEvents( FALSE )
->>>>>>> c395e560
 {
 }
 
@@ -115,14 +108,7 @@
 }
 
 
-<<<<<<< HEAD
-SvStringsDtor* _ImpGetRangeHdl( _SfxMacroTabPage*, const String& rLanguage );
-SvStringsDtor* _ImpGetMacrosOfRangeHdl( _SfxMacroTabPage*, const String& rLanguage, const String& rRange );
-
 static sal_uInt16 __FAR_DATA aPageRg[] = {
-=======
-static USHORT __FAR_DATA aPageRg[] = {
->>>>>>> c395e560
     SID_ATTR_MACROITEM, SID_ATTR_MACROITEM,
     0
 };
@@ -301,29 +287,8 @@
         return 0;
     }
 
-<<<<<<< HEAD
-    sal_uInt16 nEventId = (sal_uInt16)(sal_uLong)pE->GetUserData();
-    String aLanguage = pImpl->pScriptTypeLB->GetSelectEntry();
-
-    const SvxMacro* pM = pThis->aTbl.Get( nEventId );
-    if( pM )
-    {
-        if( aLanguage != pM->GetLanguage() )
-        {
-            pImpl->pScriptTypeLB->SelectEntry( pM->GetLanguage() );
-            pThis->ScriptChanged( pM->GetLanguage() );
-        }
-        else
-        {
-            DBG_ASSERT( !aLanguage.EqualsAscii("JavaScript"), "_SfxMacroTabPage, SelectEvent_Impl(): outdated use!" );
-        }
-    }
-
-    pThis->EnableButtons( aLanguage );
-=======
     pThis->ScriptChanged();
     pThis->EnableButtons();
->>>>>>> c395e560
     return 0;
 }
 
@@ -331,28 +296,6 @@
 {
     _SfxMacroTabPage_Impl*  pImpl = pThis->mpImpl;
     String                  sSel( pImpl->pGroupLB->GetGroup() );
-<<<<<<< HEAD
-    String                  aLanguage = pImpl->pScriptTypeLB->GetSelectEntry();
-    if( !aLanguage.EqualsAscii( "JavaScript" ) )
-    {
-        pImpl->pGroupLB->GroupSelected();
-        SfxMacroInfo*   pMacro = pImpl->pMacroLB->GetMacroInfo();
-        String          aLabelText;
-        if( pMacro )
-        {
-            aLabelText = pImpl->maStaticMacroLBLabel;
-            aLabelText += pMacro->GetModuleName();
-        }
-        else
-        {
-            // Wenn dort ein Macro drin ist, wurde es selektiert und der
-            // AssignButton schon in SelectMacro richtig enabled
-            pImpl->pAssignPB->Enable( sal_False );
-        }
-
-        pImpl->pFT_MacroLBLabel->SetText( aLabelText );
-    }
-=======
     pImpl->pGroupLB->GroupSelected();
     const String sScriptURI = pImpl->pMacroLB->GetSelectedScriptURI();
     String          aLabelText;
@@ -361,7 +304,6 @@
     pImpl->pFT_MacroLBLabel->SetText( aLabelText );
 
     pThis->EnableButtons();
->>>>>>> c395e560
     return 0;
 }
 
@@ -410,13 +352,8 @@
         }
     }
 
-<<<<<<< HEAD
     pImpl->pEventLB->SetUpdateMode( sal_False );
-    pE->ReplaceItem( new SvLBoxString( pE, 0, sNew ), LB_MACROS_ITEMPOS );
-=======
-    pImpl->pEventLB->SetUpdateMode( FALSE );
     pE->ReplaceItem( new SvLBoxString( pE, 0, sScriptURI ), LB_MACROS_ITEMPOS );
->>>>>>> c395e560
     rListBox.GetModel()->InvalidateEntry( pE );
     rListBox.Select( pE );
     rListBox.MakeVisible( pE );
@@ -495,12 +432,7 @@
 {
     SvHeaderTabListBox& rListBox = mpImpl->pEventLB->GetListBox();
 
-<<<<<<< HEAD
-    String              aLanguage = mpImpl->pScriptTypeLB->GetSelectEntry();
-    sal_uLong               nEntryCnt = rListBox.GetEntryCount();
-=======
-    ULONG               nEntryCnt = rListBox.GetEntryCount();
->>>>>>> c395e560
+    sal_uLong       nEntryCnt = rListBox.GetEntryCount();
 
     // Events aus der Tabelle holen und die EventListBox entsprechen fuellen
     for( sal_uLong n = 0 ; n < nEntryCnt ; ++n )
@@ -526,81 +458,6 @@
     }
 }
 
-<<<<<<< HEAD
-SvStringsDtor* __EXPORT _ImpGetRangeHdl( _SfxMacroTabPage* /*pTbPg*/, const String& rLanguage )
-{
-    SvStringsDtor* pNew = new SvStringsDtor;
-    SfxApplication* pSfxApp = SFX_APP();
-
-    if ( !rLanguage.EqualsAscii("JavaScript") )
-    {
-        pSfxApp->EnterBasicCall();
-
-        // AppBasic einf"ugen
-        String* pNewEntry = new String( pSfxApp->GetName() );
-        pNew->Insert( pNewEntry, pNew->Count() );
-
-        // Aktuelles Dokument
-        SfxObjectShell* pDoc = SfxObjectShell::Current();
-        if ( pDoc )
-        {
-            String aTitle = pDoc->GetTitle();
-
-            // Hack f"ur Aufruf aus der Basic-IDE : das Basic ermitteln, das
-            // gerade bearbeitet wird
-
-            String aAppName(DEFINE_CONST_UNICODE("BASIC - "));
-            sal_uInt16 nLen = aAppName.Len();
-            if ( aTitle.CompareIgnoreCaseToAscii( aAppName, nLen ) == COMPARE_EQUAL )
-            {
-                // Basic-Namensprefix entfernen
-                aTitle.Erase( 0, nLen );
-                sal_uInt16 nIndex=0, nCount=aTitle.GetTokenCount('.');
-                if ( nCount > 1 )
-                {
-                    // Namen der Library entfernen
-                    aTitle.GetToken( nCount-2, '.', nIndex );
-                    aTitle.Erase( nIndex-1 );
-                }
-
-                // Wenn das App-Basic gerade in der Basic-IDE bearbeitet wird, kein
-                // Dokument verwenden
-                pDoc = SfxObjectShell::GetFirst();
-                while( pDoc )
-                {
-                    if ( aTitle == pDoc->GetTitle() )
-                        break;
-                    pDoc = SfxObjectShell::GetNext( *pDoc );
-                }
-            }
-
-            if ( pDoc && pDoc->GetBasicManager() != SFX_APP()->GetBasicManager() &&
-                pDoc->GetBasicManager()->GetLibCount() )
-            {
-                pNewEntry = new String( aTitle );
-                pNew->Insert( pNewEntry, pNew->Count() );
-            }
-        }
-
-        pSfxApp->LeaveBasicCall();
-    }
-
-    return pNew;
-}
-
-// besorgen der Funktionen eines Bereiches
-SvStringsDtor* __EXPORT _ImpGetMacrosOfRangeHdl(
-    _SfxMacroTabPage* /*pTbPg*/,
-    const String& /*rLanguage*/,
-    const String& /*rRange*/ )
-{
-    SvStringsDtor* pNew = new SvStringsDtor;
-    return pNew;
-}
-
-
-=======
->>>>>>> c395e560
 SfxMacroTabPage::SfxMacroTabPage( Window* pParent, const ResId& rResId, const Reference< XFrame >& rxDocumentFrame, const SfxItemSet& rSet )
     : _SfxMacroTabPage( pParent, rResId, rSet )
 {
