--- conflicted
+++ resolved
@@ -1,8 +1,7 @@
-<<<<<<< HEAD
 /*************************************************************************
  *
  * DO NOT ALTER OR REMOVE COPYRIGHT NOTICES OR THIS FILE HEADER.
- * 
+ *
  * Copyright 2008 by Sun Microsystems, Inc.
  *
  * OpenOffice.org - a multi-platform office productivity suite
@@ -49,12 +48,12 @@
 #include "com/sun/star/deployment/thePackageManagerFactory.hpp"
 #include <comphelper/processfactory.hxx>
 #include <com/sun/star/beans/XPropertySet.hpp>
-#include <com/sun/star/uno/XComponentContext.hpp> 
-#include <com/sun/star/ucb/XCommandEnvironment.hpp> 
-#include <com/sun/star/beans/Optional.hpp> 
-#include <com/sun/star/beans/PropertyValue.hpp> 
-#include <com/sun/star/beans/NamedValue.hpp> 
-#include <com/sun/star/frame/XConfigManager.hpp> 
+#include <com/sun/star/uno/XComponentContext.hpp>
+#include <com/sun/star/ucb/XCommandEnvironment.hpp>
+#include <com/sun/star/beans/Optional.hpp>
+#include <com/sun/star/beans/PropertyValue.hpp>
+#include <com/sun/star/beans/NamedValue.hpp>
+#include <com/sun/star/frame/XConfigManager.hpp>
 #include <com/sun/star/util/XMacroExpander.hpp>
 #include <com/sun/star/uri/XUriReferenceFactory.hpp>
 #include <com/sun/star/uri/XVndSunStarExpandUrl.hpp>
@@ -137,6 +136,18 @@
      }
     return aRetURL;
 }
+
+
+// Hold Packages to improve performance (#i106100)
+// The PackageManager implementation seems to completely throw away all cached data
+// as soon as the last reference to a XPackage dies. Maybe this should be changed.
+struct ImplPackageSequenceHolder
+{
+    Sequence< Reference< deployment::XPackage > >   m_aUserPackagesSeq;
+    Sequence< Reference< deployment::XPackage > >   m_aSharedPackagesSeq;
+};
+
+static ImplPackageSequenceHolder* GpPackageSequenceHolder = NULL;
 
 Databases::Databases( sal_Bool showBasic,
                       const rtl::OUString& instPath,
@@ -182,28 +193,29 @@
     m_vReplacement[4] = vendorShort;
     m_vReplacement[5] = productName;
     m_vReplacement[6] = productVersion;
-    
+
     setInstallPath( instPath );
 
-    m_xSFA = Reference< ucb::XSimpleFileAccess >( 
+    m_xSFA = Reference< ucb::XSimpleFileAccess >(
         m_xSMgr->createInstanceWithContext( rtl::OUString::createFromAscii( "com.sun.star.ucb.SimpleFileAccess" ),
         m_xContext ), UNO_QUERY_THROW );
+    GpPackageSequenceHolder = new ImplPackageSequenceHolder();
 }
 
 Databases::~Databases()
 {
     // release stylesheet
-    
+
     delete[] m_pCustomCSSDoc;
-    
+
     // release errorDocument
-    
+
     delete[] m_pErrorDoc;
-    
+
     // unload the databases
-    
-    {
-        // DatabasesTable 
+
+    {
+        // DatabasesTable
         DatabasesTable::iterator it = m_aDatabases.begin();
         while( it != m_aDatabases.end() )
         {
@@ -213,10 +225,10 @@
             ++it;
         }
     }
-    
+
     {
         //  ModInfoTable
-    
+
         ModInfoTable::iterator it = m_aModInfo.begin();
         while( it != m_aModInfo.end() )
         {
@@ -224,10 +236,10 @@
             ++it;
         }
     }
-    
+
     {
         // KeywordInfoTable
-        
+
         KeywordInfoTable::iterator it = m_aKeywordInfo.begin();
         while( it != m_aKeywordInfo.end() )
         {
@@ -236,6 +248,7 @@
         }
     }
 
+    delete GpPackageSequenceHolder;
 }
 
 static bool impl_getZipFile(
@@ -336,16 +349,16 @@
     sal_Int32 idx = -1,idx1 = -1,idx2 = -1,k = 0,off;
     bool cap = false;
     rtl::OUStringBuffer aStrBuf( 0 );
-    
+
     while( true )
     {
         ++idx;
         idx1 = oustring.indexOf( sal_Unicode('%'),idx);
         idx2 = oustring.indexOf( sal_Unicode('$'),idx);
-        
+
         if(idx1 == -1 && idx2 == -1)
             break;
-        
+
         if(idx1 == -1)
             idx = idx2;
         else if(idx2 == -1)
@@ -357,7 +370,7 @@
             else if(idx2 < idx1 )
                 idx = idx2;
         }
-        
+
         if( oustring.indexOf( prodName,idx ) == idx )
             off = PRODUCTNAME;
         else if( oustring.indexOf( prodVersion,idx ) == idx )
@@ -374,7 +387,7 @@
             off = NEWPRODUCTVERSION;
         else
             off = -1;
-        
+
         if( off != -1 )
         {
             if( ! cap )
@@ -382,13 +395,13 @@
                 cap = true;
                 aStrBuf.ensureCapacity( 256 );
             }
-            
+
             aStrBuf.append( &oustring.getStr()[k],idx - k );
             aStrBuf.append( m_vReplacement[off] );
             k = idx + m_vAdd[off];
         }
     }
-    
+
     if( cap )
     {
         if( k < oustring.getLength() )
@@ -398,12 +411,12 @@
 }
 
 
-    
+
 
 rtl::OUString Databases::getInstallPathAsSystemPath()
 {
     osl::MutexGuard aGuard( m_aMutex );
-    
+
     if( ! m_aInstallDirectoryAsSystemPath.getLength() )
     {
 #ifdef DBG_UTIL
@@ -411,11 +424,11 @@
             osl::FileBase::E_None ==
             osl::FileBase::getSystemPathFromFileURL( m_aInstallDirectory,m_aInstallDirectoryAsSystemPath );
         VOS_ENSURE( bla,"HelpProvider, no installpath" );
-#else                    
-        osl::FileBase::getSystemPathFromFileURL( m_aInstallDirectory,m_aInstallDirectoryAsSystemPath );     
+#else
+        osl::FileBase::getSystemPathFromFileURL( m_aInstallDirectory,m_aInstallDirectoryAsSystemPath );
 #endif
     }
-    
+
     return m_aInstallDirectoryAsSystemPath;
 }
 
@@ -425,7 +438,7 @@
 rtl::OUString Databases::getInstallPathAsURL()
 {
     osl::MutexGuard aGuard( m_aMutex );
-    
+
       return m_aInstallDirectory;
 }
 
@@ -437,32 +450,32 @@
         rtl::OUString  fileName,dirName = getInstallPathAsURL() + processLang( Language );
         osl::Directory dirFile( dirName );
 
-        osl::DirectoryItem aDirItem;            
+        osl::DirectoryItem aDirItem;
         osl::FileStatus    aStatus( FileStatusMask_FileName );
-                
+
         sal_Int32 idx;
 
         if( osl::FileBase::E_None != dirFile.open() )
             return m_avModules;
-            
-        while( dirFile.getNextItem( aDirItem ) == osl::FileBase::E_None && 
+
+        while( dirFile.getNextItem( aDirItem ) == osl::FileBase::E_None &&
                aDirItem.getFileStatus( aStatus ) == osl::FileBase::E_None )
         {
             if( ! aStatus.isValid( FileStatusMask_FileName ) )
                 continue;
-                    
+
             fileName = aStatus.getFileName();
-                    
+
             // Check, whether fileName is of the form *.cfg
             idx = fileName.lastIndexOf(  sal_Unicode( '.' ) );
-                    
+
             if( idx == -1 )
                 continue;
-                    
+
             const sal_Unicode* str = fileName.getStr();
-                    
-            if( fileName.getLength() == idx + 4                   && 
-                ( str[idx + 1] == 'c' || str[idx + 1] == 'C' )    && 
+
+            if( fileName.getLength() == idx + 4                   &&
+                ( str[idx + 1] == 'c' || str[idx + 1] == 'C' )    &&
                 ( str[idx + 2] == 'f' || str[idx + 2] == 'F' )    &&
                 ( str[idx + 3] == 'g' || str[idx + 3] == 'G' )    &&
                 ( fileName = fileName.copy(0,idx).toAsciiLowerCase() ).compareToAscii( "picture" ) != 0 ) {
@@ -473,7 +486,7 @@
         }
     }
     return m_avModules;
-}       
+}
 
 
 
@@ -484,17 +497,17 @@
 
     rtl::OUString key = processLang(Language) + rtl::OUString::createFromAscii( "/" ) + Module;
 
-    std::pair< ModInfoTable::iterator,bool > aPair = 
-        m_aModInfo.insert( ModInfoTable::value_type( key,0 ) );     
+    std::pair< ModInfoTable::iterator,bool > aPair =
+        m_aModInfo.insert( ModInfoTable::value_type( key,0 ) );
 
     ModInfoTable::iterator it = aPair.first;
-    
+
     if( aPair.second && ! it->second )
     {
         osl::File cfgFile( getInstallPathAsURL() +
                            key +
                            rtl::OUString::createFromAscii( ".cfg" ) );
-        
+
         if( osl::FileBase::E_None != cfgFile.open( OpenFlag_Read ) )
             it->second = 0;
         else
@@ -504,16 +517,16 @@
             sal_Char buffer[2048];
             sal_Unicode lineBuffer[1028];
             rtl::OUString fileContent;
-            
+
             while( osl::FileBase::E_None == cfgFile.read( &buffer,2048,nRead ) && nRead )
                 fileContent += rtl::OUString( buffer,sal_Int32( nRead ),RTL_TEXTENCODING_UTF8 );
-            
+
             cfgFile.close();
-            
+
             const sal_Unicode* str = fileContent.getStr();
             rtl::OUString current,lang_,program,startid,title,heading,fulltext;
             rtl::OUString order = rtl::OUString::createFromAscii( "1" );
-            
+
             for( sal_Int32 i = 0;i < fileContent.getLength();i++ )
             {
                 sal_Unicode ch = str[ i ];
@@ -522,7 +535,7 @@
                     if( pos )
                     {
                         current = rtl::OUString( lineBuffer,pos );
-                        
+
                         if( current.compareToAscii( "Title",5 ) == 0 )
                         {
                             title = current.copy( current.indexOf(sal_Unicode( '=' ) ) + 1 );
@@ -563,10 +576,10 @@
                                                       program,
                                                       heading,
                                                       fulltext,
-                                                      order );          
-        }
-    }
-    
+                                                      order );
+        }
+    }
+
     return it->second;
 }
 
@@ -579,12 +592,12 @@
 
     rtl::OUString ret;
     LangSetTable::iterator it = m_aLangSet.find( Language );
-    
+
     if( it == m_aLangSet.end() )
     {
         sal_Int32 idx;
         osl::DirectoryItem aDirItem;
-        
+
         if( osl::FileBase::E_None == osl::DirectoryItem::get( getInstallPathAsURL() + Language,aDirItem ) )
         {
             ret = Language;
@@ -603,7 +616,7 @@
         ret = it->second;
 
     return ret;
-}       
+}
 
 
 rtl::OUString Databases::country( const rtl::OUString& Language )
@@ -612,7 +625,7 @@
     if( ( idx = Language.indexOf( '-' ) ) != -1 ||
         ( idx = Language.indexOf( '_' ) ) != -1 )
         return Language.copy( 1+idx );
-    
+
     return rtl::OUString();
 }
 
@@ -624,7 +637,7 @@
 {
     if( ! Database.getLength() || ! Language.getLength() )
         return 0;
-    
+
     osl::MutexGuard aGuard( m_aMutex );
 
 
@@ -636,21 +649,21 @@
     else
         key = *pExtensionPath + Language + dbFileName;      // make unique, don't change language
 
-    std::pair< DatabasesTable::iterator,bool > aPair = 
+    std::pair< DatabasesTable::iterator,bool > aPair =
         m_aDatabases.insert( DatabasesTable::value_type( key,0 ) );
-    
-    DatabasesTable::iterator it = aPair.first;  
-    
+
+    DatabasesTable::iterator it = aPair.first;
+
     if( aPair.second && ! it->second )
     {
         Db* table = new Db();
-        
+
         rtl::OUString fileNameOU;
         if( pExtensionPath )
         {
-            rtl::OUString aExpandedURL = expandURL( *pExtensionPath );      
+            rtl::OUString aExpandedURL = expandURL( *pExtensionPath );
             aExpandedURL += Language + dbFileName;
-            osl::FileBase::getSystemPathFromFileURL( aExpandedURL, fileNameOU );        
+            osl::FileBase::getSystemPathFromFileURL( aExpandedURL, fileNameOU );
         }
         else
             fileNameOU = getInstallPathAsSystemPath() + key;
@@ -681,7 +694,7 @@
             delete table;
             table = 0;
         }
-        
+
         it->second = table;
     }
 
@@ -695,16 +708,16 @@
     (void)System;
 
     rtl::OUString key = Language;
-    
+
     osl::MutexGuard aGuard( m_aMutex );
-    
+
     CollatorTable::iterator it =
         m_aCollatorTable.insert( CollatorTable::value_type( key,0 ) ).first;
-    
+
     if( ! it->second.is() )
     {
-        it->second = 
-            Reference< XCollator > ( 
+        it->second =
+            Reference< XCollator > (
                 m_xSMgr->createInstanceWithContext( rtl::OUString::createFromAscii( "com.sun.star.i18n.Collator" ),
                 m_xContext ), UNO_QUERY );
         rtl::OUString langStr = processLang(Language);
@@ -733,38 +746,38 @@
                                                   rtl::OUString() ),
                                           0 );
     }
-    
+
     return it->second;
 }
 
 
 
 namespace chelp {
-    
+
     struct KeywordElementComparator
     {
         KeywordElementComparator( const Reference< XCollator >& xCollator )
             : m_xCollator( xCollator )
         { }
-        
+
         bool operator()( const KeywordInfo::KeywordElement& la,
                          const KeywordInfo::KeywordElement& ra ) const
         {
             const rtl::OUString& l = la.key;
             const rtl::OUString& r = ra.key;
-            
+
             bool ret;
-            
+
             if( m_xCollator.is() )
             {
                 sal_Int32 l1 = l.indexOf( sal_Unicode( ';' ) );
                 sal_Int32 l3 = ( l1 == -1 ? l.getLength() : l1 );
-        
+
                 sal_Int32 r1 = r.indexOf( sal_Unicode( ';' ) );
                 sal_Int32 r3 = ( r1 == -1 ? r.getLength() : r1 );
-                
+
                 sal_Int32 c1 = m_xCollator->compareSubstring( l,0,l3,r,0,r3 );
-                
+
                 if( c1 == +1 )
                     ret = false;
                 else if( c1 == 0 )
@@ -778,13 +791,13 @@
             }
             else
                 ret = bool( l < r );
-            
+
             return ret;
         }
-        
+
         Reference< XCollator > m_xCollator;
     }; // end struct KeywordElementComparator
-    
+
 }
 
 
@@ -821,7 +834,7 @@
             anchor.push_back( rtl::OUString() );
         }
     }
-    
+
     listId.realloc( id.size() );
     listAnchor.realloc( id.size() );
     listTitle.realloc( id.size() );
@@ -839,7 +852,7 @@
         pData = pEmpty;
         if( pDb )
         {
-            rtl::OString idi( id[i].getStr(),id[i].getLength(),RTL_TEXTENCODING_UTF8 );     
+            rtl::OString idi( id[i].getStr(),id[i].getLength(),RTL_TEXTENCODING_UTF8 );
             DBHelp* pDBHelp = pDb->getDBHelp();
             if( pDBHelp != NULL )
             {
@@ -861,9 +874,9 @@
                 pData = static_cast<sal_Char*>( data.get_data() );
             }
         }
-        
+
         DbtToStringConverter converter( pData, nSize );
-        
+
         rtl::OUString title = converter.getTitle();
         pDatabases->replaceName( title );
         listTitle[i] = title;
@@ -940,14 +953,14 @@
                                     const rtl::OUString& Language )
 {
     osl::MutexGuard aGuard( m_aMutex );
-    
+
     rtl::OUString key = processLang(Language) + rtl::OUString::createFromAscii( "/" ) + Database;
-    
-    std::pair< KeywordInfoTable::iterator,bool > aPair = 
-        m_aKeywordInfo.insert( KeywordInfoTable::value_type( key,0 ) );     
-    
-    KeywordInfoTable::iterator it = aPair.first;    
-    
+
+    std::pair< KeywordInfoTable::iterator,bool > aPair =
+        m_aKeywordInfo.insert( KeywordInfoTable::value_type( key,0 ) );
+
+    KeywordInfoTable::iterator it = aPair.first;
+
     if( aPair.second && ! it->second )
     {
         std::vector<KeywordInfo::KeywordElement> aVector;
@@ -997,7 +1010,7 @@
 
                         if( !bBelongsToDatabase )
                             continue;
-                    
+
                         aVector.push_back( KeywordInfo::KeywordElement( this,
                                                                         idmap,
                                                                         keyword,
@@ -1020,11 +1033,11 @@
                 int nDummy = 0;
 #endif
             }
-        
+
             else if( 0 == table.open( 0,fileName.getStr(),0,DB_BTREE,DB_RDONLY,0644 ) )
             {
                 Db* idmap = getBerkeley( Database,Language );
-                
+
                 bool first = true;
 
                 Dbc* cursor = 0;
@@ -1047,1634 +1060,6 @@
 
                     if( !bBelongsToDatabase )
                         continue;
-                
-                    aVector.push_back( KeywordInfo::KeywordElement( this,
-                                                                    idmap,
-                                                                    keyword,
-                                                                    doclist ) );
-                    if( first )
-                    {
-                        key_.set_flags( DB_DBT_REALLOC );
-                        data.set_flags( DB_DBT_REALLOC );
-                        first = false;
-                    }
-                }
-                
-                if( cursor ) cursor->close();
-            }
-            table.close( 0 );
-        }
-
-        // sorting
-        Reference< XCollator > xCollator = getCollator( Language,rtl::OUString());
-        KeywordElementComparator aComparator( xCollator );
-        std::sort(aVector.begin(),aVector.end(),aComparator);
-        
-        KeywordInfo* pInfo = it->second = new KeywordInfo( aVector );
-        (void)pInfo;
-    }
-    
-    return it->second;
-}
-
-Reference< XHierarchicalNameAccess > Databases::jarFile( const rtl::OUString& jar,
-                                                         const rtl::OUString& Language )
-{
-    if( ! jar.getLength() ||
-        ! Language.getLength() )
-    {
-        return Reference< XHierarchicalNameAccess >( 0 );
-    }
-    rtl::OUString key = processLang(Language) + aSlash + jar;
-
-    osl::MutexGuard aGuard( m_aMutex );
-    
-    ZipFileTable::iterator it =
-        m_aZipFileTable.insert( ZipFileTable::value_type( key,Reference< XHierarchicalNameAccess >(0) ) ).first;
-    
-    if( ! it->second.is() )
-    {
-        rtl::OUString zipFile;
-        try
-        {
-            // Extension jar file? Search for ?
-            sal_Int32 nQuestionMark1 = jar.indexOf( sal_Unicode('?') );
-            sal_Int32 nQuestionMark2 = jar.lastIndexOf( sal_Unicode('?') );
-            if( nQuestionMark1 != -1 && nQuestionMark2 != -1 && nQuestionMark1 != nQuestionMark2 )
-            {
-                ::rtl::OUString aExtensionPath = jar.copy( nQuestionMark1 + 1, nQuestionMark2 - nQuestionMark1 - 1 );
-                ::rtl::OUString aPureJar = jar.copy( nQuestionMark2 + 1 );
-
-                rtl::OUStringBuffer aStrBuf;
-                aStrBuf.append( aExtensionPath );
-                aStrBuf.append( aSlash );
-                aStrBuf.append( aPureJar );
-
-                zipFile = expandURL( aStrBuf.makeStringAndClear() );
-            }
-            else
-            {
-                zipFile = getInstallPathAsURL() + key;
-            }
-
-            Sequence< Any > aArguments( 2 );
-            
-            XInputStream_impl* p = new XInputStream_impl( zipFile );
-            if( p->CtorSuccess() )
-            {
-                Reference< XInputStream > xInputStream( p );
-                aArguments[ 0 ] <<= xInputStream;
-            }
-            else
-            {
-                delete p;
-                aArguments[ 0 ] <<= zipFile;
-            }
-            
-            // let ZipPackage be used ( no manifest.xml is required )
-            beans::NamedValue aArg;
-            aArg.Name = ::rtl::OUString( RTL_CONSTASCII_USTRINGPARAM( "StorageFormat" ) );
-            aArg.Value <<= ZIP_STORAGE_FORMAT_STRING;
-            aArguments[ 1 ] <<= aArg;
-
-            Reference< XInterface > xIfc
-                = m_xSMgr->createInstanceWithArgumentsAndContext(
-                    rtl::OUString::createFromAscii(
-                        "com.sun.star.packages.comp.ZipPackage" ),
-                    aArguments, m_xContext );
-            
-            if ( xIfc.is() )
-            {
-                it->second = Reference< XHierarchicalNameAccess >( xIfc, UNO_QUERY );
-                
-                VOS_ENSURE( it->second.is(),
-                            "ContentProvider::createPackage - "
-                            "Got no hierarchical name access!" );
-                
-            }            
-        }
-        catch ( RuntimeException & )
-        {
-        }
-        catch ( Exception & )
-        {
-        }
-    }
-    
-    return it->second;
-}
-
-Reference< XHierarchicalNameAccess > Databases::findJarFileForPath
-    ( const rtl::OUString& jar, const rtl::OUString& Language,
-      const rtl::OUString& path, rtl::OUString* o_pExtensionPath )
-{
-    Reference< XHierarchicalNameAccess > xNA;
-    if( ! jar.getLength() ||
-        ! Language.getLength() )
-    {
-        return xNA;
-    }
-
-    JarFileIterator aJarFileIt( m_xContext, *this, jar, Language );
-    Reference< XHierarchicalNameAccess > xTestNA;
-    Reference< deployment::XPackage > xParentPackageBundle;
-    while( (xTestNA = aJarFileIt.nextJarFile( xParentPackageBundle, o_pExtensionPath )).is() )
-    {
-        if( xTestNA.is() && xTestNA->hasByHierarchicalName( path ) )
-        {
-            bool bSuccess = true;
-            if( xParentPackageBundle.is() )
-            {
-                rtl::OUString aIdentifierInPath;
-                sal_Int32 nFindSlash = path.indexOf( '/' );
-                if( nFindSlash != -1 )
-                    aIdentifierInPath = path.copy( 0, nFindSlash );
-
-                beans::Optional<rtl::OUString> aIdentifierOptional = xParentPackageBundle->getIdentifier();
-                if( aIdentifierInPath.getLength() && aIdentifierOptional.IsPresent )
-                {
-                    rtl::OUString aUnencodedIdentifier = aIdentifierOptional.Value;
-                    rtl::OUString aIdentifier = rtl::Uri::encode( aUnencodedIdentifier, 
-                        rtl_UriCharClassPchar, rtl_UriEncodeIgnoreEscapes, RTL_TEXTENCODING_UTF8 );
-
-                    if( !aIdentifierInPath.equals( aIdentifier ) )
-                    {
-                        // path does not start with extension identifier -> ignore
-                        bSuccess = false;
-                    } 
-                }
-                else
-                {
-                    // No identifier -> ignore
-                    bSuccess = false;
-                } 
-            }
-
-            if( bSuccess )
-            {
-                xNA = xTestNA;
-                break;
-            }
-        }
-    }
-    
-    return xNA;
-}
-
-void Databases::popupDocument( URLParameter* urlPar,char **buffer,int *byteCount )
-{
-    const char* pop1 =
-        " <html>                                                                "
-        " <head>                                                                "
-        " <help:css-file-link xmlns:help=\"http://openoffice.org/2000/help\"/>  "
-        " </head>                                                               "
-        " <body>                                                                "
-        " <help:popup-cut Id=\"";
-    const sal_Int32 l1 = strlen( pop1 );
-    
-    const char* pop3 = "\" Eid=\"";
-    const sal_Int32 l3 = strlen( pop3 );
-
-    const char* pop5 = 
-        "\" xmlns:help=\"http://openoffice.org/2000/help\"></help:popup-cut>  "
-        " </body>                                                             "
-        " </html>";
-    const sal_Int32 l5 = strlen( pop5 );
-    sal_Int32 l2,l4;
-    
-    rtl::OUString val = urlPar->get_id();
-    rtl::OString pop2O( val.getStr(),l2 = val.getLength(),RTL_TEXTENCODING_UTF8 );
-    const char* pop2 = pop2O.getStr();
-
-    val = urlPar->get_eid();
-    rtl::OString pop4O( val.getStr(),l4 = val.getLength(),RTL_TEXTENCODING_UTF8 );
-    const char* pop4 = pop4O.getStr();
-    
-    (*byteCount) = l1 + l2 + l3 + l4 + l5;
-        
-    *buffer = new char[ 1+*byteCount ];
-
-    rtl_copyMemory( *buffer,pop1,l1 );
-    rtl_copyMemory( *buffer+l1,pop2,l2 );
-    rtl_copyMemory( *buffer+(l1+l2),pop3,l3 );
-    rtl_copyMemory( *buffer+(l1+l2+l3),pop4,l4 );
-    rtl_copyMemory( *buffer+(l1+l2+l3+l4),pop5,l5 );
-    (*buffer)[*byteCount] = 0;
-}
-
-
-void Databases::changeCSS(const rtl::OUString& newStyleSheet)
-{
-    m_aCSS = newStyleSheet.toAsciiLowerCase();
-    delete[] m_pCustomCSSDoc, m_pCustomCSSDoc = 0,m_nCustomCSSDocLength = 0;
-}
-
-
-
-void Databases::cascadingStylesheet( const rtl::OUString& Language,
-                                     char** buffer,
-                                     int* byteCount )
-{   
-    if( ! m_pCustomCSSDoc )
-    {
-        int retry = 2;
-        bool error = true;
-        rtl::OUString fileURL;
-        
-        while( error && retry )
-        {
-            if( retry == 2 )
-                fileURL = 
-                    getInstallPathAsURL()  +
-                    processLang( Language )       +
-                    rtl::OUString::createFromAscii( "/" ) +
-                    m_aCSS +
-                    rtl::OUString::createFromAscii( ".css" );
-            else if( retry == 1 )
-                fileURL = 
-                    getInstallPathAsURL()  +
-                    m_aCSS +
-                    rtl::OUString::createFromAscii( ".css" );
-            
-            osl::DirectoryItem aDirItem;
-            osl::File aFile( fileURL );
-            osl::FileStatus aStatus( FileStatusMask_FileSize );
-            
-            if( osl::FileBase::E_None == osl::DirectoryItem::get( fileURL,aDirItem ) &&
-                osl::FileBase::E_None == aFile.open( OpenFlag_Read )                 &&
-                osl::FileBase::E_None == aDirItem.getFileStatus( aStatus ) )
-            {
-                m_nCustomCSSDocLength = int( aStatus.getFileSize() );
-                m_pCustomCSSDoc = new char[ 1 + m_nCustomCSSDocLength ];
-                m_pCustomCSSDoc[ m_nCustomCSSDocLength ] = 0;
-                sal_uInt64 a = m_nCustomCSSDocLength,b = m_nCustomCSSDocLength;
-                aFile.read( m_pCustomCSSDoc,a,b );
-                aFile.close();
-                error = false;
-            }
-
-            --retry;
-        }
-        
-        if( error )
-        {
-            m_nCustomCSSDocLength = 0;
-            m_pCustomCSSDoc = new char[ 1 ]; // Initialize with 1 to avoid gcc compiler warning
-        }
-    }
-    
-    *byteCount = m_nCustomCSSDocLength;
-    *buffer = new char[ 1 + *byteCount ];
-    (*buffer)[*byteCount] = 0;
-    rtl_copyMemory( *buffer,m_pCustomCSSDoc,m_nCustomCSSDocLength );
-    
-}
-
-
-void Databases::setActiveText( const rtl::OUString& Module,
-                               const rtl::OUString& Language,
-                               const rtl::OUString& Id,
-                               char** buffer,
-                               int* byteCount )
-{
-    DataBaseIterator aDbIt( m_xContext, *this, Module, Language, true );
-
-    // #i84550 Cache information about failed ids
-    rtl::OString id( Id.getStr(),Id.getLength(),RTL_TEXTENCODING_UTF8 );
-    EmptyActiveTextSet::iterator it = m_aEmptyActiveTextSet.find( id );
-    bool bFoundAsEmpty = ( it != m_aEmptyActiveTextSet.end() );
-    Dbt data;
-    DBData aDBData;
-
-    int nSize = 0;
-    const sal_Char* pData = NULL;
-
-    bool bSuccess = false;
-    if( !bFoundAsEmpty )
-    {
-        Db* db;
-        Dbt key( static_cast< void* >( const_cast< sal_Char* >( id.getStr() ) ),id.getLength() );
-        while( !bSuccess && (db = aDbIt.nextDb()) != NULL )
-        {
-            DBHelp* pDBHelp = db->getDBHelp();
-            if( pDBHelp != NULL )
-            {
-                bSuccess = pDBHelp->getValueForKey( id, aDBData );
-                nSize = aDBData.getSize();
-                pData = aDBData.getData();
-            }
-            else
-            {
-                int err = db->get( 0, &key, &data, 0 );
-                if( err == 0 )
-                {
-                    bSuccess = true;
-                    nSize = data.get_size();
-                    pData = static_cast<sal_Char*>( data.get_data() );
-                }
-            }
-        }
-    }
-
-    if( bSuccess )
-    {
-        // ensure existence of tmp after for 
-        rtl::OString tmp;
-        for( int i = 0; i < nSize; ++i )
-            if( pData[i] == '%' || pData[i] == '$' )
-            {
-                // need of replacement
-                rtl::OUString temp = rtl::OUString( pData, nSize, RTL_TEXTENCODING_UTF8 );
-                replaceName( temp );
-                tmp = rtl::OString( temp.getStr(),
-                                    temp.getLength(),
-                                    RTL_TEXTENCODING_UTF8 );
-                nSize = tmp.getLength();
-                pData = tmp.getStr();
-                break;
-            }
-
-        *byteCount = nSize;
-        *buffer = new char[ 1 + nSize ];
-        (*buffer)[nSize] = 0;
-        rtl_copyMemory( *buffer, pData, nSize );
-    }
-    else
-    {
-        *byteCount = 0;
-        *buffer = new char[1]; // Initialize with 1 to avoid compiler warnings
-        if( !bFoundAsEmpty )
-            m_aEmptyActiveTextSet.insert( id );
-    }
-}
-
-
-void Databases::setInstallPath( const rtl::OUString& aInstDir )
-{
-    osl::MutexGuard aGuard( m_aMutex );
-        
-    osl::FileBase::getFileURLFromSystemPath( aInstDir,m_aInstallDirectory );
-        //TODO: check returned error code
-    
-    if( m_aInstallDirectory.lastIndexOf( sal_Unicode( '/' ) ) != m_aInstallDirectory.getLength() - 1 )
-        m_aInstallDirectory += rtl::OUString::createFromAscii( "/" );
-    
-    m_aInstallDirectoryWithoutEncoding = rtl::Uri::decode( m_aInstallDirectory,
-                                                           rtl_UriDecodeWithCharset,
-                                                           RTL_TEXTENCODING_UTF8 );
-}
-
-
-//===================================================================
-// class ExtensionIteratorBase
-
-ExtensionHelpExistanceMap ExtensionIteratorBase::aHelpExistanceMap;
-
-ExtensionIteratorBase::ExtensionIteratorBase( Reference< XComponentContext > xContext, 
-    Databases& rDatabases, const rtl::OUString& aInitialModule, const rtl::OUString& aLanguage )
-        : m_xContext( xContext )
-        , m_rDatabases( rDatabases )
-        , m_eState( INITIAL_MODULE )
-        , m_aInitialModule( aInitialModule )
-        , m_aLanguage( aLanguage )
-{
-    init();
-}
-
-ExtensionIteratorBase::ExtensionIteratorBase( Databases& rDatabases,
-    const rtl::OUString& aInitialModule, const rtl::OUString& aLanguage )
-        : m_rDatabases( rDatabases )
-        , m_eState( INITIAL_MODULE )
-        , m_aInitialModule( aInitialModule )
-        , m_aLanguage( aLanguage )
-{
-    init();
-}
-
-void ExtensionIteratorBase::init()
-{
-    if( !m_xContext.is() )
-    {
-        Reference< XMultiServiceFactory > xFactory = comphelper::getProcessServiceFactory();
-        Reference< XPropertySet > xProps( xFactory, UNO_QUERY );
-        OSL_ASSERT( xProps.is() );
-        if (xProps.is())
-        {
-            xProps->getPropertyValue(
-                ::rtl::OUString( RTL_CONSTASCII_USTRINGPARAM("DefaultContext") ) ) >>= m_xContext;
-            OSL_ASSERT( m_xContext.is() );
-        }
-    }
-    if( !m_xContext.is() )
-    {
-        throw RuntimeException(
-            ::rtl::OUString::createFromAscii( "ExtensionIteratorBase::init(), no XComponentContext" ),
-            Reference< XInterface >() );
-    }
-
-    Reference< XMultiComponentFactory > xSMgr( m_xContext->getServiceManager(), UNO_QUERY );
-    m_xSFA = Reference< ucb::XSimpleFileAccess >( 
-        xSMgr->createInstanceWithContext( rtl::OUString::createFromAscii( "com.sun.star.ucb.SimpleFileAccess" ),
-        m_xContext ), UNO_QUERY_THROW );
-
-    m_bUserPackagesLoaded = false;
-    m_bSharedPackagesLoaded = false;
-    m_iUserPackage = 0;
-    m_iSharedPackage = 0;
-}
-
-Reference< deployment::XPackage > ExtensionIteratorBase::implGetHelpPackageFromPackage
-    ( Reference< deployment::XPackage > xPackage, Reference< deployment::XPackage >& o_xParentPackageBundle )
-{
-    o_xParentPackageBundle.clear();
-
-    Reference< deployment::XPackage > xHelpPackage;
-    if( !xPackage.is() )
-        return xHelpPackage;
-
-    // #i84550 Cache information about help content in extension
-    rtl::OUString aExtensionPath = xPackage->getURL();
-    ExtensionHelpExistanceMap::iterator it = aHelpExistanceMap.find( aExtensionPath );
-    bool bFound = ( it != aHelpExistanceMap.end() );
-    bool bHasHelp = bFound ? it->second : false;
-    if( bFound && !bHasHelp )
-        return xHelpPackage;
-
-    // Check if parent package is registered
-    beans::Optional< beans::Ambiguous<sal_Bool> > option( xPackage->isRegistered
-        ( Reference<task::XAbortChannel>(), Reference<ucb::XCommandEnvironment>() ) );
-    bool bRegistered = false;
-    if( option.IsPresent )
-    {
-        beans::Ambiguous<sal_Bool> const & reg = option.Value;
-        if( !reg.IsAmbiguous && reg.Value )
-            bRegistered = true;
-    }
-    if( bRegistered )
-    {
-        if( xPackage->isBundle() )
-        {
-            Sequence< Reference< deployment::XPackage > > aPkgSeq = xPackage->getBundle
-                ( Reference<task::XAbortChannel>(), Reference<ucb::XCommandEnvironment>() );
-            sal_Int32 nPkgCount = aPkgSeq.getLength();
-            const Reference< deployment::XPackage >* pSeq = aPkgSeq.getConstArray();
-            for( sal_Int32 iPkg = 0 ; iPkg < nPkgCount ; ++iPkg )
-            {
-                const Reference< deployment::XPackage > xSubPkg = pSeq[ iPkg ];
-                const Reference< deployment::XPackageTypeInfo > xPackageTypeInfo = xSubPkg->getPackageType();
-                rtl::OUString aMediaType = xPackageTypeInfo->getMediaType();
-                if( aMediaType.equals( aHelpMediaType ) )
-                {
-                    xHelpPackage = xSubPkg;
-                    o_xParentPackageBundle = xPackage;
-                    break;
-                }
-            }
-        }
-        else
-        {
-            const Reference< deployment::XPackageTypeInfo > xPackageTypeInfo = xPackage->getPackageType();
-            rtl::OUString aMediaType = xPackageTypeInfo->getMediaType();
-            if( aMediaType.equals( aHelpMediaType ) )
-                xHelpPackage = xPackage;
-        }
-    }
-
-    if( !bFound )
-        aHelpExistanceMap[ aExtensionPath ] = xHelpPackage.is();
-
-    return xHelpPackage;
-}
-
-Reference< deployment::XPackage > ExtensionIteratorBase::implGetNextUserHelpPackage
-    ( Reference< deployment::XPackage >& o_xParentPackageBundle )
-{
-    Reference< deployment::XPackage > xHelpPackage;
-
-    if( !m_bUserPackagesLoaded )
-    {
-        Reference< XPackageManager > xUserManager =
-            thePackageManagerFactory::get( m_xContext )->getPackageManager( rtl::OUString::createFromAscii("user") );
-        m_aUserPackagesSeq = xUserManager->getDeployedPackages
-            ( Reference< task::XAbortChannel >(), Reference< ucb::XCommandEnvironment >() );
-
-        m_bUserPackagesLoaded = true;
-    }
-
-    if( m_iUserPackage == m_aUserPackagesSeq.getLength() )
-    {
-        m_eState = SHARED_EXTENSIONS;       // Later: SHARED_MODULE
-    }
-    else
-    {
-        const Reference< deployment::XPackage >* pUserPackages = m_aUserPackagesSeq.getConstArray();
-        Reference< deployment::XPackage > xPackage = pUserPackages[ m_iUserPackage++ ];
-        VOS_ENSURE( xPackage.is(), "ExtensionIteratorBase::implGetNextUserHelpPackage(): Invalid package" );
-        xHelpPackage = implGetHelpPackageFromPackage( xPackage, o_xParentPackageBundle );
-    }
-
-    return xHelpPackage;
-}
-
-Reference< deployment::XPackage > ExtensionIteratorBase::implGetNextSharedHelpPackage
-    ( Reference< deployment::XPackage >& o_xParentPackageBundle )
-{
-    Reference< deployment::XPackage > xHelpPackage;
-
-    if( !m_bSharedPackagesLoaded )
-    {
-        Reference< XPackageManager > xSharedManager =
-            thePackageManagerFactory::get( m_xContext )->getPackageManager( rtl::OUString::createFromAscii("shared") );
-        m_aSharedPackagesSeq = xSharedManager->getDeployedPackages
-            ( Reference< task::XAbortChannel >(), Reference< ucb::XCommandEnvironment >() );
-
-        m_bSharedPackagesLoaded = true;
-    }
-
-    if( m_iSharedPackage == m_aSharedPackagesSeq.getLength() )
-    {
-        m_eState = END_REACHED;
-    }
-    else
-    {
-        const Reference< deployment::XPackage >* pSharedPackages = m_aSharedPackagesSeq.getConstArray();
-        Reference< deployment::XPackage > xPackage = pSharedPackages[ m_iSharedPackage++ ];
-        VOS_ENSURE( xPackage.is(), "ExtensionIteratorBase::implGetNextSharedHelpPackage(): Invalid package" );
-        xHelpPackage = implGetHelpPackageFromPackage( xPackage, o_xParentPackageBundle );
-    }
-
-    return xHelpPackage;
-}
-
-rtl::OUString ExtensionIteratorBase::implGetFileFromPackage(
-    const rtl::OUString& rFileExtension, Reference< deployment::XPackage > xPackage )
-{
-    // No extension -> search for pure language folder
-    bool bLangFolderOnly = (rFileExtension.getLength() == 0);
-
-    rtl::OUString aFile;
-    rtl::OUString aLanguage = m_aLanguage;
-    for( sal_Int32 iPass = 0 ; iPass < 2 ; ++iPass )
-    {
-        rtl::OUStringBuffer aStrBuf;
-        aStrBuf.append( xPackage->getURL() );
-        aStrBuf.append( aSlash );
-        aStrBuf.append( aLanguage );
-        if( !bLangFolderOnly )
-        {
-            aStrBuf.append( aSlash );
-            aStrBuf.append( aHelpFilesBaseName );
-            aStrBuf.append( rFileExtension );
-        }
-
-        aFile = m_rDatabases.expandURL( aStrBuf.makeStringAndClear() );
-        if( iPass == 0 )
-        {
-            if( m_xSFA->exists( aFile ) )
-                break;
-
-            ::std::vector< ::rtl::OUString > av;
-            implGetLanguageVectorFromPackage( av, xPackage );
-            ::std::vector< ::rtl::OUString >::const_iterator pFound = av.end();
-=======
-/*************************************************************************
- *
- * DO NOT ALTER OR REMOVE COPYRIGHT NOTICES OR THIS FILE HEADER.
- *
- * Copyright 2008 by Sun Microsystems, Inc.
- *
- * OpenOffice.org - a multi-platform office productivity suite
- *
- * $RCSfile: databases.cxx,v $
- * $Revision: 1.54 $
- *
- * This file is part of OpenOffice.org.
- *
- * OpenOffice.org is free software: you can redistribute it and/or modify
- * it under the terms of the GNU Lesser General Public License version 3
- * only, as published by the Free Software Foundation.
- *
- * OpenOffice.org is distributed in the hope that it will be useful,
- * but WITHOUT ANY WARRANTY; without even the implied warranty of
- * MERCHANTABILITY or FITNESS FOR A PARTICULAR PURPOSE.  See the
- * GNU Lesser General Public License version 3 for more details
- * (a copy is included in the LICENSE file that accompanied this code).
- *
- * You should have received a copy of the GNU Lesser General Public License
- * version 3 along with OpenOffice.org.  If not, see
- * <http://www.openoffice.org/license.html>
- * for a copy of the LGPLv3 License.
- *
- ************************************************************************/
-
-// MARKER(update_precomp.py): autogen include statement, do not remove
-#include "precompiled_xmlhelp.hxx"
-#include "db.hxx"
-#ifndef _VOS_DIAGNOSE_HXX_
-#include <vos/diagnose.hxx>
-#endif
-#include <osl/thread.h>
-#include <rtl/uri.hxx>
-#include <osl/file.hxx>
-#include <rtl/memory.h>
-#include <com/sun/star/lang/Locale.hpp>
-#include <rtl/ustrbuf.hxx>
-#include <svtools/miscopt.hxx>
-#include "inputstream.hxx"
-#include <algorithm>
-#include <string.h>
-
-// Extensible help
-#include "com/sun/star/deployment/thePackageManagerFactory.hpp"
-#include <comphelper/processfactory.hxx>
-#include <com/sun/star/beans/XPropertySet.hpp>
-#include <com/sun/star/uno/XComponentContext.hpp>
-#include <com/sun/star/ucb/XCommandEnvironment.hpp>
-#include <com/sun/star/beans/Optional.hpp>
-#include <com/sun/star/beans/NamedValue.hpp>
-#include <com/sun/star/frame/XConfigManager.hpp>
-#include <com/sun/star/util/XMacroExpander.hpp>
-#include <com/sun/star/uri/XUriReferenceFactory.hpp>
-#include <com/sun/star/uri/XVndSunStarExpandUrl.hpp>
-#include <com/sun/star/script/XInvocation.hpp>
-#include <comphelper/locale.hxx>
-
-#include <transex3/compilehelp.hxx>
-#include <comphelper/storagehelper.hxx>
-
-#include "databases.hxx"
-#include "urlparameter.hxx"
-
-using namespace chelp;
-using namespace berkeleydbproxy;
-using namespace com::sun::star;
-using namespace com::sun::star::uno;
-using namespace com::sun::star::io;
-using namespace com::sun::star::container;
-using namespace com::sun::star::i18n;
-using namespace com::sun::star::lang;
-using namespace com::sun::star::deployment;
-using namespace com::sun::star::beans;
-
-
-static rtl::OUString aSlash( rtl::OUString::createFromAscii( "/" ) );
-static rtl::OUString aHelpFilesBaseName( rtl::OUString::createFromAscii( "help" ) );
-static rtl::OUString aHelpMediaType( rtl::OUString::createFromAscii( "application/vnd.sun.star.help" ) );
-
-rtl::OUString Databases::expandURL( const rtl::OUString& aURL )
-{
-    osl::MutexGuard aGuard( m_aMutex );
-    rtl::OUString aRetURL = expandURL( aURL, m_xContext );
-    return aRetURL;
-}
-
-rtl::OUString Databases::expandURL( const rtl::OUString& aURL, Reference< uno::XComponentContext > xContext )
-{
-    static Reference< util::XMacroExpander > xMacroExpander;
-    static Reference< uri::XUriReferenceFactory > xFac;
-
-    if( !xContext.is() )
-        return rtl::OUString();
-
-    if( !xMacroExpander.is() || !xFac.is() )
-    {
-        Reference< XMultiComponentFactory > xSMgr( xContext->getServiceManager(), UNO_QUERY );
-
-        xFac = Reference< uri::XUriReferenceFactory >(
-            xSMgr->createInstanceWithContext( rtl::OUString::createFromAscii(
-            "com.sun.star.uri.UriReferenceFactory"), xContext ) , UNO_QUERY );
-        if( !xFac.is() )
-        {
-            throw RuntimeException(
-                ::rtl::OUString::createFromAscii( "Databases::expand(), could not instatiate UriReferenceFactory." ),
-                Reference< XInterface >() );
-        }
-
-        xMacroExpander = Reference< util::XMacroExpander >(
-            xContext->getValueByName(
-            ::rtl::OUString::createFromAscii( "/singletons/com.sun.star.util.theMacroExpander" ) ),
-            UNO_QUERY_THROW );
-     }
-
-    rtl::OUString aRetURL = aURL;
-    if( xMacroExpander.is() )
-    {
-        Reference< uri::XUriReference > uriRef;
-        for (;;)
-        {
-            uriRef = Reference< uri::XUriReference >( xFac->parse( aRetURL ), UNO_QUERY );
-            if ( uriRef.is() )
-            {
-                Reference < uri::XVndSunStarExpandUrl > sxUri( uriRef, UNO_QUERY );
-                if( !sxUri.is() )
-                    break;
-
-                aRetURL = sxUri->expand( xMacroExpander );
-            }
-        }
-     }
-    return aRetURL;
-}
-
-
-// Hold Packages to improve performance (#i106100)
-// The PackageManager implementation seems to completely throw away all cached data
-// as soon as the last reference to a XPackage dies. Maybe this should be changed.
-struct ImplPackageSequenceHolder
-{
-    Sequence< Reference< deployment::XPackage > >   m_aUserPackagesSeq;
-    Sequence< Reference< deployment::XPackage > >   m_aSharedPackagesSeq;
-};
-
-static ImplPackageSequenceHolder* GpPackageSequenceHolder = NULL;
-
-
-Databases::Databases( sal_Bool showBasic,
-                      const rtl::OUString& instPath,
-                      const com::sun::star::uno::Sequence< rtl::OUString >& imagesZipPaths,
-                      const rtl::OUString& productName,
-                      const rtl::OUString& productVersion,
-                      const rtl::OUString& vendorName,
-                      const rtl::OUString& vendorVersion,
-                      const rtl::OUString& vendorShort,
-                      const rtl::OUString& styleSheet,
-                      Reference< uno::XComponentContext > xContext )
-    : m_xContext( xContext ),
-      m_bShowBasic(showBasic),
-      m_nErrorDocLength( 0 ),
-      m_pErrorDoc( 0 ),
-      m_nCustomCSSDocLength( 0 ),
-      m_pCustomCSSDoc( 0 ),
-      m_aCSS(styleSheet.toAsciiLowerCase()),
-      newProdName(rtl::OUString::createFromAscii( "$[officename]" ) ),
-      newProdVersion(rtl::OUString::createFromAscii( "$[officeversion]" ) ),
-      prodName( rtl::OUString::createFromAscii( "%PRODUCTNAME" ) ),
-      prodVersion( rtl::OUString::createFromAscii( "%PRODUCTVERSION" ) ),
-      vendName( rtl::OUString::createFromAscii( "%VENDORNAME" ) ),
-      vendVersion( rtl::OUString::createFromAscii( "%VENDORVERSION" ) ),
-      vendShort( rtl::OUString::createFromAscii( "%VENDORSHORT" ) ),
-      m_aImagesZipPaths( imagesZipPaths ),
-      m_nSymbolsStyle( 0 )
-{
-    m_xSMgr = Reference< XMultiComponentFactory >( m_xContext->getServiceManager(), UNO_QUERY );
-
-    m_vAdd[0] = 12;
-    m_vAdd[1] = 15;
-    m_vAdd[2] = 11;
-    m_vAdd[3] = 14;
-    m_vAdd[4] = 12;
-    m_vAdd[5] = 13;
-    m_vAdd[6] = 16;
-
-    m_vReplacement[0] = productName;
-    m_vReplacement[1] = productVersion;
-    m_vReplacement[2] = vendorName;
-    m_vReplacement[3] = vendorVersion;
-    m_vReplacement[4] = vendorShort;
-    m_vReplacement[5] = productName;
-    m_vReplacement[6] = productVersion;
-
-    setInstallPath( instPath );
-
-    m_xSFA = Reference< ucb::XSimpleFileAccess >(
-        m_xSMgr->createInstanceWithContext( rtl::OUString::createFromAscii( "com.sun.star.ucb.SimpleFileAccess" ),
-        m_xContext ), UNO_QUERY_THROW );
-
-    GpPackageSequenceHolder = new ImplPackageSequenceHolder();
-}
-
-Databases::~Databases()
-{
-    // release stylesheet
-
-    delete[] m_pCustomCSSDoc;
-
-    // release errorDocument
-
-    delete[] m_pErrorDoc;
-
-    // unload the databases
-
-    {
-        // DatabasesTable
-        DatabasesTable::iterator it = m_aDatabases.begin();
-        while( it != m_aDatabases.end() )
-        {
-            if( it->second )
-                it->second->close( 0 );
-            delete it->second;
-            ++it;
-        }
-    }
-
-    {
-        //  ModInfoTable
-
-        ModInfoTable::iterator it = m_aModInfo.begin();
-        while( it != m_aModInfo.end() )
-        {
-            delete it->second;
-            ++it;
-        }
-    }
-
-    {
-        // KeywordInfoTable
-
-        KeywordInfoTable::iterator it = m_aKeywordInfo.begin();
-        while( it != m_aKeywordInfo.end() )
-        {
-            delete it->second;
-            ++it;
-        }
-    }
-
-    delete GpPackageSequenceHolder;
-}
-
-static bool impl_getZipFile(
-        Sequence< rtl::OUString > & rImagesZipPaths,
-        const rtl::OUString & rZipName,
-        rtl::OUString & rFileName )
-{
-    const rtl::OUString *pPathArray = rImagesZipPaths.getArray();
-    for ( int i = 0; i < rImagesZipPaths.getLength(); ++i )
-    {
-        rFileName = pPathArray[ i ];
-        if ( rFileName.getLength() )
-        {
-            if ( 1 + rFileName.lastIndexOf( '/' ) != rFileName.getLength() )
-            {
-                rFileName += rtl::OUString::createFromAscii( "/" );
-            }
-            rFileName += rZipName;
-
-            // test existence
-            osl::DirectoryItem aDirItem;
-            if ( osl::DirectoryItem::get( rFileName, aDirItem ) == osl::FileBase::E_None )
-                return true;
-        }
-    }
-    return false;
-}
-
-rtl::OString Databases::getImagesZipFileURL()
-{
-    sal_Int16 nSymbolsStyle = SvtMiscOptions().GetCurrentSymbolsStyle();
-    if ( !m_aImagesZipFileURL.getLength() || ( m_nSymbolsStyle != nSymbolsStyle ) )
-    {
-        m_nSymbolsStyle = nSymbolsStyle;
-
-        rtl::OUString aImageZip;
-        rtl::OUString aSymbolsStyleName = SvtMiscOptions().GetCurrentSymbolsStyleName();
-        bool bFound = false;
-
-        if ( aSymbolsStyleName.getLength() != 0 )
-        {
-            rtl::OUString aZipName = rtl::OUString::createFromAscii( "images_" );
-            aZipName += aSymbolsStyleName;
-            aZipName += rtl::OUString::createFromAscii( ".zip" );
-
-            bFound = impl_getZipFile( m_aImagesZipPaths, aZipName, aImageZip );
-        }
-
-        if ( ! bFound )
-            bFound = impl_getZipFile( m_aImagesZipPaths, rtl::OUString::createFromAscii( "images.zip" ), aImageZip );
-
-        if ( ! bFound )
-            aImageZip = rtl::OUString();
-
-        m_aImagesZipFileURL = rtl::OUStringToOString(
-                    rtl::Uri::encode(
-                        aImageZip,
-                        rtl_UriCharClassPchar,
-                        rtl_UriEncodeIgnoreEscapes,
-                        RTL_TEXTENCODING_UTF8 ), RTL_TEXTENCODING_UTF8 );
-    }
-
-    return m_aImagesZipFileURL;
-}
-
-
-void Databases::replaceName( rtl::OUString& oustring ) const
-{
-    sal_Int32 idx = -1,idx1 = -1,idx2 = -1,k = 0,off;
-    bool cap = false;
-    rtl::OUStringBuffer aStrBuf( 0 );
-
-    while( true )
-    {
-        ++idx;
-        idx1 = oustring.indexOf( sal_Unicode('%'),idx);
-        idx2 = oustring.indexOf( sal_Unicode('$'),idx);
-
-        if(idx1 == -1 && idx2 == -1)
-            break;
-
-        if(idx1 == -1)
-            idx = idx2;
-        else if(idx2 == -1)
-            idx = idx1;
-        else {
-            // no index is zero
-            if(idx1 < idx2)
-                idx = idx1;
-            else if(idx2 < idx1 )
-                idx = idx2;
-        }
-
-        if( oustring.indexOf( prodName,idx ) == idx )
-            off = PRODUCTNAME;
-        else if( oustring.indexOf( prodVersion,idx ) == idx )
-            off = PRODUCTVERSION;
-        else if( oustring.indexOf( vendName,idx ) == idx )
-            off = VENDORNAME;
-        else if( oustring.indexOf( vendVersion,idx ) == idx )
-            off = VENDORVERSION;
-        else if( oustring.indexOf( vendShort,idx ) == idx )
-            off = VENDORSHORT;
-        else if( oustring.indexOf( newProdName,idx ) == idx )
-            off = NEWPRODUCTNAME;
-        else if( oustring.indexOf( newProdVersion,idx ) == idx )
-            off = NEWPRODUCTVERSION;
-        else
-            off = -1;
-
-        if( off != -1 )
-        {
-            if( ! cap )
-            {
-                cap = true;
-                aStrBuf.ensureCapacity( 256 );
-            }
-
-            aStrBuf.append( &oustring.getStr()[k],idx - k );
-            aStrBuf.append( m_vReplacement[off] );
-            k = idx + m_vAdd[off];
-        }
-    }
-
-    if( cap )
-    {
-        if( k < oustring.getLength() )
-            aStrBuf.append( &oustring.getStr()[k],oustring.getLength()-k );
-        oustring = aStrBuf.makeStringAndClear();
-    }
-}
-
-
-
-
-rtl::OUString Databases::getInstallPathAsSystemPath()
-{
-    osl::MutexGuard aGuard( m_aMutex );
-
-    if( ! m_aInstallDirectoryAsSystemPath.getLength() )
-    {
-#ifdef DBG_UTIL
-        bool bla =
-            osl::FileBase::E_None ==
-            osl::FileBase::getSystemPathFromFileURL( m_aInstallDirectory,m_aInstallDirectoryAsSystemPath );
-        VOS_ENSURE( bla,"HelpProvider, no installpath" );
-#else
-        osl::FileBase::getSystemPathFromFileURL( m_aInstallDirectory,m_aInstallDirectoryAsSystemPath );
-#endif
-    }
-
-    return m_aInstallDirectoryAsSystemPath;
-}
-
-
-
-
-rtl::OUString Databases::getInstallPathAsURL()
-{
-    osl::MutexGuard aGuard( m_aMutex );
-
-      return m_aInstallDirectory;
-}
-
-
-const std::vector< rtl::OUString >& Databases::getModuleList( const rtl::OUString& Language )
-{
-    if( m_avModules.size() == 0 )
-    {
-        rtl::OUString  fileName,dirName = getInstallPathAsURL() + processLang( Language );
-        osl::Directory dirFile( dirName );
-
-        osl::DirectoryItem aDirItem;
-        osl::FileStatus    aStatus( FileStatusMask_FileName );
-
-        sal_Int32 idx;
-
-        if( osl::FileBase::E_None != dirFile.open() )
-            return m_avModules;
-
-        while( dirFile.getNextItem( aDirItem ) == osl::FileBase::E_None &&
-               aDirItem.getFileStatus( aStatus ) == osl::FileBase::E_None )
-        {
-            if( ! aStatus.isValid( FileStatusMask_FileName ) )
-                continue;
-
-            fileName = aStatus.getFileName();
-
-            // Check, whether fileName is of the form *.cfg
-            idx = fileName.lastIndexOf(  sal_Unicode( '.' ) );
-
-            if( idx == -1 )
-                continue;
-
-            const sal_Unicode* str = fileName.getStr();
-
-            if( fileName.getLength() == idx + 4                   &&
-                ( str[idx + 1] == 'c' || str[idx + 1] == 'C' )    &&
-                ( str[idx + 2] == 'f' || str[idx + 2] == 'F' )    &&
-                ( str[idx + 3] == 'g' || str[idx + 3] == 'G' )    &&
-                ( fileName = fileName.copy(0,idx).toAsciiLowerCase() ).compareToAscii( "picture" ) != 0 ) {
-              if(! m_bShowBasic && fileName.compareToAscii("sbasic") == 0 )
-                continue;
-              m_avModules.push_back( fileName );
-            }
-        }
-    }
-    return m_avModules;
-}
-
-
-
-StaticModuleInformation* Databases::getStaticInformationForModule( const rtl::OUString& Module,
-                                                                   const rtl::OUString& Language )
-{
-    osl::MutexGuard aGuard( m_aMutex );
-
-    rtl::OUString key = processLang(Language) + rtl::OUString::createFromAscii( "/" ) + Module;
-
-    std::pair< ModInfoTable::iterator,bool > aPair =
-        m_aModInfo.insert( ModInfoTable::value_type( key,0 ) );
-
-    ModInfoTable::iterator it = aPair.first;
-
-    if( aPair.second && ! it->second )
-    {
-        osl::File cfgFile( getInstallPathAsURL() +
-                           key +
-                           rtl::OUString::createFromAscii( ".cfg" ) );
-
-        if( osl::FileBase::E_None != cfgFile.open( OpenFlag_Read ) )
-            it->second = 0;
-        else
-        {
-            sal_uInt32 pos = 0;
-            sal_uInt64 nRead;
-            sal_Char buffer[2048];
-            sal_Unicode lineBuffer[1028];
-            rtl::OUString fileContent;
-
-            while( osl::FileBase::E_None == cfgFile.read( &buffer,2048,nRead ) && nRead )
-                fileContent += rtl::OUString( buffer,sal_Int32( nRead ),RTL_TEXTENCODING_UTF8 );
-
-            cfgFile.close();
-
-            const sal_Unicode* str = fileContent.getStr();
-            rtl::OUString current,lang_,program,startid,title,heading,fulltext;
-            rtl::OUString order = rtl::OUString::createFromAscii( "1" );
-
-            for( sal_Int32 i = 0;i < fileContent.getLength();i++ )
-            {
-                sal_Unicode ch = str[ i ];
-                if( ch == sal_Unicode( '\n' ) || ch == sal_Unicode( '\r' ) )
-                {
-                    if( pos )
-                    {
-                        current = rtl::OUString( lineBuffer,pos );
-
-                        if( current.compareToAscii( "Title",5 ) == 0 )
-                        {
-                            title = current.copy( current.indexOf(sal_Unicode( '=' ) ) + 1 );
-                        }
-                        else if( current.compareToAscii( "Start",5 ) == 0 )
-                        {
-                            startid = current.copy( current.indexOf('=') + 1 );
-                        }
-                        else if( current.compareToAscii( "Language",8 ) == 0 )
-                        {
-                            lang_ = current.copy( current.indexOf('=') + 1 );
-                        }
-                        else if( current.compareToAscii( "Program",7 ) == 0 )
-                        {
-                            program = current.copy( current.indexOf('=') + 1 );
-                        }
-                        else if( current.compareToAscii( "Heading",7 ) == 0 )
-                        {
-                            heading = current.copy( current.indexOf('=') + 1 );
-                        }
-                        else if( current.compareToAscii( "FullText",8 ) == 0 )
-                        {
-                            fulltext = current.copy( current.indexOf('=') + 1 );
-                        }
-                        else if( current.compareToAscii( "Order",5 ) == 0 )
-                        {
-                            order = current.copy( current.indexOf('=') + 1 );
-                        }
-                    }
-                    pos = 0;
-                }
-                else
-                    lineBuffer[ pos++ ] = ch;
-            }
-            replaceName( title );
-            it->second = new StaticModuleInformation( title,
-                                                      startid,
-                                                      program,
-                                                      heading,
-                                                      fulltext,
-                                                      order );
-        }
-    }
-
-    return it->second;
-}
-
-
-
-
-rtl::OUString Databases::processLang( const rtl::OUString& Language )
-{
-    osl::MutexGuard aGuard( m_aMutex );
-
-    rtl::OUString ret;
-    LangSetTable::iterator it = m_aLangSet.find( Language );
-
-    if( it == m_aLangSet.end() )
-    {
-        sal_Int32 idx;
-        osl::DirectoryItem aDirItem;
-
-        if( osl::FileBase::E_None == osl::DirectoryItem::get( getInstallPathAsURL() + Language,aDirItem ) )
-        {
-            ret = Language;
-            m_aLangSet[ Language ] = ret;
-        }
-        else if( ( ( idx = Language.indexOf( '-' ) ) != -1 ||
-                   ( idx = Language.indexOf( '_' ) ) != -1 ) &&
-                    osl::FileBase::E_None == osl::DirectoryItem::get( getInstallPathAsURL() + Language.copy( 0,idx ),
-                                                                   aDirItem ) )
-        {
-            ret = Language.copy( 0,idx );
-            m_aLangSet[ Language ] = ret;
-        }
-    }
-    else
-        ret = it->second;
-
-    return ret;
-}
-
-
-rtl::OUString Databases::country( const rtl::OUString& Language )
-{
-    sal_Int32 idx;
-    if( ( idx = Language.indexOf( '-' ) ) != -1 ||
-        ( idx = Language.indexOf( '_' ) ) != -1 )
-        return Language.copy( 1+idx );
-
-    return rtl::OUString();
-}
-
-
-
-Db* Databases::getBerkeley( const rtl::OUString& Database,
-                            const rtl::OUString& Language, bool helpText,
-                            const rtl::OUString* pExtensionPath )
-{
-    if( ! Database.getLength() || ! Language.getLength() )
-        return 0;
-
-    osl::MutexGuard aGuard( m_aMutex );
-
-
-    rtl::OUString aFileExt( rtl::OUString::createFromAscii( helpText ? ".ht" : ".db" ) );
-    rtl::OUString dbFileName = aSlash + Database + aFileExt;
-    rtl::OUString key;
-    if( pExtensionPath == NULL )
-        key = processLang( Language ) + dbFileName;
-    else
-        key = *pExtensionPath + Language + dbFileName;      // make unique, don't change language
-
-    std::pair< DatabasesTable::iterator,bool > aPair =
-        m_aDatabases.insert( DatabasesTable::value_type( key,0 ) );
-
-    DatabasesTable::iterator it = aPair.first;
-
-    if( aPair.second && ! it->second )
-    {
-        Db* table = new Db();
-
-        rtl::OUString fileNameOU;
-        if( pExtensionPath )
-        {
-            rtl::OUString aExpandedURL = expandURL( *pExtensionPath );
-            aExpandedURL += Language + dbFileName;
-            osl::FileBase::getSystemPathFromFileURL( aExpandedURL, fileNameOU );
-        }
-        else
-            fileNameOU = getInstallPathAsSystemPath() + key;
-
-
-        rtl::OString fileName( fileNameOU.getStr(),fileNameOU.getLength(),osl_getThreadTextEncoding() );
-
-        rtl::OUString fileNameDBHelp( fileNameOU );
-        if( pExtensionPath != NULL )
-            fileNameDBHelp += rtl::OUString::createFromAscii( "_" );
-        if( m_xSFA->exists( fileNameDBHelp ) )
-        {
-            DBHelp* pDBHelp = new DBHelp( fileNameDBHelp, m_xSFA );
-            table->setDBHelp( pDBHelp );
-
-#ifdef TEST_DBHELP
-            bool bSuccess;
-            bool bOldDbAccess = false;
-            bSuccess = pDBHelp->testAgainstDb( fileName, bOldDbAccess );
-
-            bOldDbAccess = true;
-            bSuccess = pDBHelp->testAgainstDb( fileName, bOldDbAccess );
-#endif
-        }
-        else if( table->open( 0,fileName.getStr(),0,DB_BTREE,DB_RDONLY,0644 ) )
-        {
-            table->close( 0 );
-            delete table;
-            table = 0;
-        }
-
-        it->second = table;
-    }
-
-    return it->second;
-}
-
-Reference< XCollator >
-Databases::getCollator( const rtl::OUString& Language,
-                        const rtl::OUString& System )
-{
-    (void)System;
-
-    rtl::OUString key = Language;
-
-    osl::MutexGuard aGuard( m_aMutex );
-
-    CollatorTable::iterator it =
-        m_aCollatorTable.insert( CollatorTable::value_type( key,0 ) ).first;
-
-    if( ! it->second.is() )
-    {
-        it->second =
-            Reference< XCollator > (
-                m_xSMgr->createInstanceWithContext( rtl::OUString::createFromAscii( "com.sun.star.i18n.Collator" ),
-                m_xContext ), UNO_QUERY );
-        rtl::OUString langStr = processLang(Language);
-        rtl::OUString countryStr = country(Language);
-        if( !countryStr.getLength() )
-        {
-            if( langStr.compareToAscii("de") == 0 )
-                countryStr = rtl::OUString::createFromAscii("DE");
-            else if( langStr.compareToAscii("en") == 0 )
-                countryStr = rtl::OUString::createFromAscii("US");
-            else if( langStr.compareToAscii("es") == 0 )
-                countryStr = rtl::OUString::createFromAscii("ES");
-            else if( langStr.compareToAscii("it") == 0 )
-                countryStr = rtl::OUString::createFromAscii("IT");
-            else if( langStr.compareToAscii("fr") == 0 )
-                countryStr = rtl::OUString::createFromAscii("FR");
-            else if( langStr.compareToAscii("sv") == 0 )
-                countryStr = rtl::OUString::createFromAscii("SE");
-            else if( langStr.compareToAscii("ja") == 0 )
-                countryStr = rtl::OUString::createFromAscii("JP");
-            else if( langStr.compareToAscii("ko") == 0 )
-                countryStr = rtl::OUString::createFromAscii("KR");
-        }
-        it->second->loadDefaultCollator(  Locale( langStr,
-                                                  countryStr,
-                                                  rtl::OUString() ),
-                                          0 );
-    }
-
-    return it->second;
-}
-
-
-
-namespace chelp {
-
-    struct KeywordElementComparator
-    {
-        KeywordElementComparator( const Reference< XCollator >& xCollator )
-            : m_xCollator( xCollator )
-        { }
-
-        bool operator()( const KeywordInfo::KeywordElement& la,
-                         const KeywordInfo::KeywordElement& ra ) const
-        {
-            const rtl::OUString& l = la.key;
-            const rtl::OUString& r = ra.key;
-
-            bool ret;
-
-            if( m_xCollator.is() )
-            {
-                sal_Int32 l1 = l.indexOf( sal_Unicode( ';' ) );
-                sal_Int32 l3 = ( l1 == -1 ? l.getLength() : l1 );
-
-                sal_Int32 r1 = r.indexOf( sal_Unicode( ';' ) );
-                sal_Int32 r3 = ( r1 == -1 ? r.getLength() : r1 );
-
-                sal_Int32 c1 = m_xCollator->compareSubstring( l,0,l3,r,0,r3 );
-
-                if( c1 == +1 )
-                    ret = false;
-                else if( c1 == 0 )
-                {
-                    sal_Int32 l2 = l.getLength() - l1 - 1;
-                    sal_Int32 r2 = r.getLength() - r1 - 1;
-                    ret = ( m_xCollator->compareSubstring( l,1+l1,l2,r,1+r1,r2 ) < 0 );
-                }
-                else
-                    ret = true;
-            }
-            else
-                ret = bool( l < r );
-
-            return ret;
-        }
-
-        Reference< XCollator > m_xCollator;
-    }; // end struct KeywordElementComparator
-
-}
-
-
-
-KeywordInfo::KeywordElement::KeywordElement( Databases *pDatabases,
-                                             Db* pDb,
-                                             rtl::OUString& ky,
-                                             rtl::OUString& data )
-    : key( ky )
-{
-    pDatabases->replaceName( key );
-    init( pDatabases,pDb,data );
-}
-
-
-
-void KeywordInfo::KeywordElement::init( Databases *pDatabases,Db* pDb,const rtl::OUString& ids )
-{
-    const sal_Unicode* idstr = ids.getStr();
-    std::vector< rtl::OUString > id,anchor;
-    int idx = -1,k;
-    while( ( idx = ids.indexOf( ';',k = ++idx ) ) != -1 )
-    {
-        int h = ids.indexOf( sal_Unicode( '#' ),k );
-        if( h < idx )
-        {
-            // found an anchor
-            id.push_back( rtl::OUString( &idstr[k],h-k ) );
-            anchor.push_back( rtl::OUString( &idstr[h+1],idx-h-1 ) );
-        }
-        else
-        {
-            id.push_back( rtl::OUString( &idstr[k],idx-k ) );
-            anchor.push_back( rtl::OUString() );
-        }
-    }
-
-    listId.realloc( id.size() );
-    listAnchor.realloc( id.size() );
-    listTitle.realloc( id.size() );
-
-    int nSize = 0;
-    const sal_Char* pData = NULL;
-    const sal_Char pEmpty[] = "";
-
-    for( sal_uInt32 i = 0; i < id.size(); ++i )
-    {
-        // the following object must live longer than the
-        // pointer returned by aDBData.getData()
-        DBData aDBData;
-
-        listId[i] = id[i];
-        listAnchor[i] = anchor[i];
-
-        nSize = 0;
-        pData = pEmpty;
-        if( pDb )
-        {
-            rtl::OString idi( id[i].getStr(),id[i].getLength(),RTL_TEXTENCODING_UTF8 );
-            DBHelp* pDBHelp = pDb->getDBHelp();
-            if( pDBHelp != NULL )
-            {
-                bool bSuccess = pDBHelp->getValueForKey( idi, aDBData );
-                if( bSuccess )
-                {
-                    nSize = aDBData.getSize();
-                    pData = aDBData.getData();
-                }
-            }
-            else
-            {
-                Dbt key_( static_cast< void* >( const_cast< sal_Char* >( idi.getStr() ) ),
-                         idi.getLength() );
-                Dbt data;
-                pDb->get( 0,&key_,&data,0 );
-                nSize = data.get_size();
-                pData = static_cast<sal_Char*>( data.get_data() );
-            }
-        }
-
-        DbtToStringConverter converter( pData, nSize );
-
-        rtl::OUString title = converter.getTitle();
-        pDatabases->replaceName( title );
-        listTitle[i] = title;
-    }
-}
-
-
-
-KeywordInfo::KeywordInfo( const std::vector< KeywordElement >& aVec )
-    : listKey( aVec.size() ),
-      listId( aVec.size() ),
-      listAnchor( aVec.size() ),
-      listTitle( aVec.size() )
-{
-    for( unsigned int i = 0; i < aVec.size(); ++i )
-    {
-        listKey[i] = aVec[i].key;
-        listId[i] = aVec[i].listId;
-        listAnchor[i] = aVec[i].listAnchor;
-        listTitle[i] = aVec[i].listTitle;
-    }
-}
-
-bool Databases::checkModuleMatchForExtension
-    ( const rtl::OUString& Database, const rtl::OUString& doclist )
-{
-    bool bBelongsToDatabase = true;
-
-    // Analyse doclist string to find module assignments
-    bool bFoundAtLeastOneModule = false;
-    bool bModuleMatch = false;
-    sal_Int32 nLen = doclist.getLength();
-    sal_Int32 nLastFound = doclist.lastIndexOf( sal_Unicode(';') );
-    if( nLastFound == -1 )
-        nLastFound = nLen;
-    const sal_Unicode* pStr = doclist.getStr();
-    sal_Int32 nFound = doclist.lastIndexOf( sal_Unicode('_') );
-    while( nFound != -1 )
-    {
-        // Simple optimization, stop if '_' is followed by "id"
-        if( nLen - nFound > 2 )
-        {
-            if( pStr[ nFound + 1 ] == sal_Unicode('i') &&
-                pStr[ nFound + 2 ] == sal_Unicode('d') )
-                    break;
-        }
-
-        rtl::OUString aModule = doclist.copy( nFound + 1, nLastFound - nFound - 1 );
-        std::vector< rtl::OUString >::iterator result = std::find( m_avModules.begin(), m_avModules.end(), aModule );
-        if( result != m_avModules.end() )
-        {
-            bFoundAtLeastOneModule = true;
-            if( Database == aModule )
-            {
-                bModuleMatch = true;
-                break;
-            }
-        }
-
-        nLastFound = nFound;
-        if( nLastFound == 0 )
-            break;
-        nFound = doclist.lastIndexOf( sal_Unicode('_'), nLastFound - 1 );
-    }
-
-    if( bFoundAtLeastOneModule && !bModuleMatch )
-        bBelongsToDatabase = false;
-
-    return bBelongsToDatabase;
-}
-
-
-KeywordInfo* Databases::getKeyword( const rtl::OUString& Database,
-                                    const rtl::OUString& Language )
-{
-    osl::MutexGuard aGuard( m_aMutex );
-
-    rtl::OUString key = processLang(Language) + rtl::OUString::createFromAscii( "/" ) + Database;
-
-    std::pair< KeywordInfoTable::iterator,bool > aPair =
-        m_aKeywordInfo.insert( KeywordInfoTable::value_type( key,0 ) );
-
-    KeywordInfoTable::iterator it = aPair.first;
-
-    if( aPair.second && ! it->second )
-    {
-        std::vector<KeywordInfo::KeywordElement> aVector;
-
-        KeyDataBaseFileIterator aDbFileIt( m_xContext, *this, Database, Language );
-        rtl::OUString fileNameOU;
-        bool bExtension = false;
-        while( (fileNameOU = aDbFileIt.nextDbFile( bExtension )).getLength() > 0 )
-        {
-            rtl::OString fileName( fileNameOU.getStr(),
-                                   fileNameOU.getLength(),
-                                   osl_getThreadTextEncoding() );
-
-            Db table;
-
-            rtl::OUString fileNameDBHelp( fileNameOU );
-            if( bExtension )
-                fileNameDBHelp += rtl::OUString::createFromAscii( "_" );
-            if( m_xSFA->exists( fileNameDBHelp ) )
-            {
-                DBHelp aDBHelp( fileNameDBHelp, m_xSFA );
-
-                DBData aKey;
-                DBData aValue;
-                if( aDBHelp.startIteration() )
-                {
-                    Db* idmap = getBerkeley( Database,Language );
-
-                    DBHelp* pDBHelp = idmap->getDBHelp();
-                    if( pDBHelp != NULL )
-                    {
-                        bool bOptimizeForPerformance = true;
-                        pDBHelp->releaseHashMap();
-                        pDBHelp->createHashMap( bOptimizeForPerformance );
-                    }
-
-                    while( aDBHelp.getNextKeyAndValue( aKey, aValue ) )
-                    {
-                        rtl::OUString keyword( aKey.getData(), aKey.getSize(),
-                                               RTL_TEXTENCODING_UTF8 );
-                        rtl::OUString doclist( aValue.getData(), aValue.getSize(),
-                                               RTL_TEXTENCODING_UTF8 );
-
-                        bool bBelongsToDatabase = true;
-                        if( bExtension )
-                            bBelongsToDatabase = checkModuleMatchForExtension( Database, doclist );
-
-                        if( !bBelongsToDatabase )
-                            continue;
-
-                        aVector.push_back( KeywordInfo::KeywordElement( this,
-                                                                        idmap,
-                                                                        keyword,
-                                                                        doclist ) );
-                    }
-                    aDBHelp.stopIteration();
-
-                    if( pDBHelp != NULL )
-                        pDBHelp->releaseHashMap();
-                }
-
-#ifdef TEST_DBHELP
-                bool bSuccess;
-                bool bOldDbAccess = false;
-                bSuccess = aDBHelp.testAgainstDb( fileName, bOldDbAccess );
-
-                bOldDbAccess = true;
-                bSuccess = aDBHelp.testAgainstDb( fileName, bOldDbAccess );
-
-                int nDummy = 0;
-#endif
-            }
-
-            else if( 0 == table.open( 0,fileName.getStr(),0,DB_BTREE,DB_RDONLY,0644 ) )
-            {
-                Db* idmap = getBerkeley( Database,Language );
-
-                bool first = true;
-
-                Dbc* cursor = 0;
-                table.cursor( 0,&cursor,0 );
-                Dbt key_,data;
-                key_.set_flags( DB_DBT_MALLOC ); // Initially the cursor must allocate the necessary memory
-                data.set_flags( DB_DBT_MALLOC );
-                while( cursor && DB_NOTFOUND != cursor->get( &key_,&data,DB_NEXT ) )
-                {
-                    rtl::OUString keyword( static_cast<sal_Char*>(key_.get_data()),
-                                           key_.get_size(),
-                                           RTL_TEXTENCODING_UTF8 );
-                    rtl::OUString doclist( static_cast<sal_Char*>(data.get_data()),
-                                           data.get_size(),
-                                           RTL_TEXTENCODING_UTF8 );
-
-                    bool bBelongsToDatabase = true;
-                    if( bExtension )
-                        bBelongsToDatabase = checkModuleMatchForExtension( Database, doclist );
-
-                    if( !bBelongsToDatabase )
-                        continue;
 
                     aVector.push_back( KeywordInfo::KeywordElement( this,
                                                                     idmap,
@@ -3268,7 +1653,6 @@
             ::std::vector< ::rtl::OUString > av;
             implGetLanguageVectorFromPackage( av, xPackage );
             ::std::vector< ::rtl::OUString >::const_iterator pFound = av.end();
->>>>>>> 875ac204
             try
             {
                 pFound = ::comphelper::Locale::getFallback( av, m_aLanguage );
@@ -3420,7 +1804,7 @@
         switch( m_eState )
         {
             case INITIAL_MODULE:
-                aRetFile = 
+                aRetFile =
                     m_rDatabases.getInstallPathAsSystemPath() +
                     m_rDatabases.processLang( m_aLanguage ) + aSlash + m_aInitialModule +
                     rtl::OUString::createFromAscii( ".key" );
@@ -3553,15 +1937,15 @@
                 rtl::OUString::createFromAscii(
                     "com.sun.star.packages.comp.ZipPackage" ),
                 aArguments, m_xContext );
-        
+
         if ( xIfc.is() )
         {
             xNA = Reference< XHierarchicalNameAccess >( xIfc, UNO_QUERY );
-            
+
             VOS_ENSURE( xNA.is(),
                 "JarFileIterator::implGetJarFromPackage() - "
                 "Got no hierarchical name access!" );
-        }            
+        }
     }
     catch ( RuntimeException & )
     {}
@@ -3575,7 +1959,7 @@
         if( nLastSlash != -1 )
             *o_pExtensionPath = zipFile.copy( 0, nLastSlash );
     }
-    
+
     return xNA;
 }
 
@@ -3592,7 +1976,7 @@
         switch( m_eState )
         {
             case INITIAL_MODULE:
-                aIndexFolder = 
+                aIndexFolder =
                     m_rDatabases.getInstallPathAsURL() +
                     m_rDatabases.processLang( m_aLanguage ) + aSlash + m_aInitialModule +
                     rtl::OUString::createFromAscii( ".idxl" );
@@ -3672,7 +2056,7 @@
             Reference< XMultiComponentFactory >xSMgr( m_xContext->getServiceManager(), UNO_QUERY );
             try
             {
-                xInvocation = Reference< script::XInvocation >( 
+                xInvocation = Reference< script::XInvocation >(
                     m_xContext->getServiceManager()->createInstanceWithContext( rtl::OUString::createFromAscii(
                     "com.sun.star.help.HelpIndexer" ), m_xContext ) , UNO_QUERY );
 
@@ -3759,4 +2143,4 @@
         catch (Exception &)
         {}
     }
-}
+}