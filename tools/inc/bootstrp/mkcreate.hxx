/* -*- Mode: C++; tab-width: 4; indent-tabs-mode: nil; c-basic-offset: 4 -*- */
/*************************************************************************
 *
 * DO NOT ALTER OR REMOVE COPYRIGHT NOTICES OR THIS FILE HEADER.
 *
 * Copyright 2000, 2010 Oracle and/or its affiliates.
 *
 * OpenOffice.org - a multi-platform office productivity suite
 *
 * This file is part of OpenOffice.org.
 *
 * OpenOffice.org is free software: you can redistribute it and/or modify
 * it under the terms of the GNU Lesser General Public License version 3
 * only, as published by the Free Software Foundation.
 *
 * OpenOffice.org is distributed in the hope that it will be useful,
 * but WITHOUT ANY WARRANTY; without even the implied warranty of
 * MERCHANTABILITY or FITNESS FOR A PARTICULAR PURPOSE.  See the
 * GNU Lesser General Public License version 3 for more details
 * (a copy is included in the LICENSE file that accompanied this code).
 *
 * You should have received a copy of the GNU Lesser General Public License
 * version 3 along with OpenOffice.org.  If not, see
 * <http://www.openoffice.org/license.html>
 * for a copy of the LGPLv3 License.
 *
 ************************************************************************/

#ifndef _MK_CREATE_HXX
#define _MK_CREATE_HXX

#include <tools/string.hxx>
//#include "bootstrp/sstring.hxx"

DECLARE_LIST( UniStringList, UniString* )

#include "bootstrp/prj.hxx"

class SvStream;
class SourceDirectoryList;

//
// class SourceDirectoryDependency
//

class CodedDependency : public ByteString
{
private:
    sal_uInt16 nOSType;                         // operating systems where dependeny exists

public:
    /* create a dependency instance with given coded directory name
     */
    CodedDependency(
        const ByteString &rCodedIdentifier, // the coded name of the directory
        sal_uInt16 nOperatingSystems            // the operating systems where this dependency exists
    ) :
    ByteString( rCodedIdentifier ),
    nOSType( nOperatingSystems )
    {
    }

    /* returns the operating system
     */
    sal_uInt16 GetOperatingSystem()
    {
        return nOSType;
    }

    /* set operating system
     */
    void SetOperatingSystem( sal_uInt16 nOperatingSystems )
    {
        nOSType = nOperatingSystems;
    }

    /* add operating systems if same dependency
     */
    sal_Bool TryToMerge(
        const ByteString &rCodedIdentifier, // the coded name of the directory
        sal_uInt16 nOperatingSystems            // the operating systems where this dependency exists
    )
    {
        if ( rCodedIdentifier != *this )
            return sal_False;
        nOSType |= nOperatingSystems;
        return sal_True;
    }
};

//
// class Dependecy
//

class Dependency : public ByteString
{
private:
    sal_uInt16 nOSType;                         // operating systems where dependecy exists

public:
    /* create a dependency instance with given directory name
     */
    Dependency(
        const ByteString &rDirectoryName,   // the coded name of the directory
        sal_uInt16 nOperatingSystems            // the operating systems where this dependency exists
    ) :
    ByteString( rDirectoryName ),
    nOSType( nOperatingSystems )
    {
    }

    /* returns the operating system
     */
    sal_uInt16 GetOperatingSystem()
    {
        return nOSType;
    }
};

//
// class SourceDirectory
//

class SourceDirectory : public ByteString
{
private:
    SourceDirectory *pParent;               // the parent directory
    SourceDirectoryList *pSubDirectories;   // list of sub directories
    sal_uInt16 nOSType;                         // operating systems where this directory is used
    sal_uInt16 nDepth;                          // depth of directory structure (root is 0)

    SByteStringList *pDependencies;         // dependencies on other directories in this depth

    SByteStringList *pCodedDependencies;    // dependencies on other directories in different depth
    SByteStringList *pCodedIdentifier;      // symbolic identifier to resolve dependencies

    /* try to resolve a single dependency
     */
    Dependency *ResolvesDependency(
        CodedDependency *pCodedDependency   // the dependency
    );

    /* returns the operating systems of a coded dependency
     */
    static sal_uInt16 GetOSType(
        const ByteString &sDependExt        // the corresponding dependency extension (see also prj.hxx)
    );

    /* removes this and all sub directories with all dependencies
     */
    sal_Bool RemoveDirectoryTreeAndAllDependencies();

public:

    /* create a directory instance with given parent and name, no parent means this is the root
     * (not the file system root but the root of the source tree, e.g. o:\569)
     */
    SourceDirectory(
        const ByteString &rDirectoryName,           // name without parent
        sal_uInt16 nOperatingSystem,                    // the operating systems where this directory is used
        SourceDirectory *pParentDirectory = NULL    // parent (if not root)
    );
    ~SourceDirectory();

    /* returns the full absolute path of this directory
     */
    ByteString GetFullPath();

    /* returns a list of all sub directories
     */
    SourceDirectoryList *GetSubDirectories() { return pSubDirectories; }

    /* returns the Operating systems where this directory is used
     */
    sal_uInt16 GetOperatingSystems() { return nOSType; }

    /* returns the given directory
     */
    SourceDirectory *GetDirectory(
        const ByteString &rDirectoryName,   // full path
        sal_uInt16 nOperatingSystem             // the operating systems where this directory is used
    );

    /* create the directory and all mandatory parents
     */
    SourceDirectory *InsertFull(
        const ByteString &rDirectoryName,   // full path
        sal_uInt16 nOperatingSystem             // the operating systems where this directory is used
    )
    {
        return GetDirectory( rDirectoryName, nOperatingSystem );
    }

    /* create the directory as sub directory of this directory
     */
    SourceDirectory *Insert(
        const ByteString &rDirectoryName,   // name without parent
        sal_uInt16 nOperatingSystem             // the operating systems where this directory is used
    );

    /* get the root directory
     */
    SourceDirectory *GetRootDirectory();

    /* get sub directory if exists
     */
    SourceDirectory *GetSubDirectory(
        const ByteString &rDirectoryPath,   // full sub path
        sal_uInt16 nOperatingSystem             // the operating systems where this directory is used
    );

    /* add a dependency for several platforms
     */
    CodedDependency *AddCodedDependency(
        const ByteString &rCodedIdentifier, // the coded name of the directory
        sal_uInt16 nOperatingSystems            // the operating systems where this dependency exists
    );

    /* returns the dependency list
     */
    SByteStringList *GetCodedDependencies()
    {
        return pCodedDependencies;
    }

    /* add symbolic identifier to resolve dependencies (to this directory and all parents)
     */
    CodedDependency *AddCodedIdentifier(
        const ByteString &rCodedIdentifier, // the coded name of the directory
        sal_uInt16 nOperatingSystems            // the operating systems where this dependency exists
    );

    /* returns the identifier list
     */
    SByteStringList *GetCodedIdentifier()
    {
        return pCodedIdentifier;
    }

    /* create dependencies on other directory, coded dependecies are used
     */
    void ResolveDependencies();

    /* returns the target definition for this directory (if dependencies exist)
     */
    ByteString GetTarget();

    /* returns the target definition for all sub directory
     */
    ByteString GetSubDirsTarget();

    /* create the full directory tree (only virtual, not in file system)
     */
    static SourceDirectory *CreateRootDirectory(
        const ByteString &rRoot,    // the root directory in file system
        const ByteString &rVersion, // the solar verion (r.g. SRC590, SRC591 etc.)
        sal_Bool bAll = sal_False           // add all directories or only buildable ones
    );

    /* create the makefile.rc in file system
     */
    sal_Bool CreateRecursiveMakefile(
        sal_Bool bAllChilds = sal_False     // create rcursive for all sub directories
    );
};

//
// class SourceDirectoryList
//

class SourceDirectoryList : public SByteStringList
{
public:
    /* create a empty directory list
     */
    SourceDirectoryList()
    {
    }
    ~SourceDirectoryList();

    /* search for a directory by directory name
     */
    SourceDirectory *Search(
        const ByteString &rDirectoryName    // name without parent
    );

    /* insert a new directory
     */
<<<<<<< HEAD
    size_t InsertSorted(
=======
    sal_uIntPtr InsertSorted(
>>>>>>> e2a3d487
        SourceDirectory *pDirectory     // directory
    )
    {
        return PutString(( ByteString * ) pDirectory );
    }
};

#endif

/* vim:set shiftwidth=4 softtabstop=4 expandtab: */<|MERGE_RESOLUTION|>--- conflicted
+++ resolved
@@ -286,11 +286,7 @@
 
     /* insert a new directory
      */
-<<<<<<< HEAD
     size_t InsertSorted(
-=======
-    sal_uIntPtr InsertSorted(
->>>>>>> e2a3d487
         SourceDirectory *pDirectory     // directory
     )
     {
