/* -*- Mode: C++; tab-width: 4; indent-tabs-mode: nil; c-basic-offset: 4 -*- */
/*************************************************************************
 *
 * DO NOT ALTER OR REMOVE COPYRIGHT NOTICES OR THIS FILE HEADER.
 *
 * Copyright 2000, 2010 Oracle and/or its affiliates.
 *
 * OpenOffice.org - a multi-platform office productivity suite
 *
 * This file is part of OpenOffice.org.
 *
 * OpenOffice.org is free software: you can redistribute it and/or modify
 * it under the terms of the GNU Lesser General Public License version 3
 * only, as published by the Free Software Foundation.
 *
 * OpenOffice.org is distributed in the hope that it will be useful,
 * but WITHOUT ANY WARRANTY; without even the implied warranty of
 * MERCHANTABILITY or FITNESS FOR A PARTICULAR PURPOSE.  See the
 * GNU Lesser General Public License version 3 for more details
 * (a copy is included in the LICENSE file that accompanied this code).
 *
 * You should have received a copy of the GNU Lesser General Public License
 * version 3 along with OpenOffice.org.  If not, see
 * <http://www.openoffice.org/license.html>
 * for a copy of the LGPLv3 License.
 *
 ************************************************************************/

#undef UNICODE
#undef _UNICODE

#define _WIN32_WINDOWS 0x0410

#ifdef _MSC_VER
#pragma warning(push, 1) /* disable warnings within system headers */
#define WIN32_LEAN_AND_MEAN
#endif
#include <windows.h>
#include <msiquery.h>
#include <shellapi.h>
#ifdef _MSC_VER
#pragma warning(pop)
#endif

#include <malloc.h>
#include <assert.h>
#include <string.h>

#ifdef UNICODE
#define _UNICODE
#define _tstring    wstring
#else
#define _tstring    string
#endif
#include <tchar.h>
#include <string>

/** creates a temporary folder with a unique name.

    The returned string is a file URL.
*/
// static std::_tstring createTempFolder()
// {
//     BOOL bExist = FALSE;
//     TCHAR szTempName[MAX_PATH];
//     do
//     {
//         bExist = FALSE;
//         // Get the temp path.
//         TCHAR lpPathBuffer[MAX_PATH];
//         DWORD dwRetVal = GetTempPath(MAX_PATH, lpPathBuffer);
//         if (dwRetVal > MAX_PATH || (dwRetVal == 0))
//         {
//             //fprintf (stderr, "GetTempPath failed with error %d.\n", GetLastError());
//             return TEXT("");
//         }
//         // Create a temporary file.
//         UINT uRetVal = GetTempFileName(lpPathBuffer, // directory for tmp files
//                                        "upg",        // temp file name prefix
//                                        0,            // create unique name
//                                        szTempName);  // buffer for name
//         if (uRetVal == 0)
//         {
//             //fprintf (stderr, "GetTempFileName failed with error %d.\n", GetLastError());
//             return TEXT("");
//         }
//         //Delete the file
//         BOOL bDel = DeleteFile(szTempName);
//         if (FALSE == bDel)
//         {
//             //fprintf(stderr, "Could not delete temp file. Error %d.\n", GetLastError());
//             return TEXT("");
//         }
//         // Create the directory
//         BOOL bDir = CreateDirectory(szTempName, NULL);
//         if (FALSE == bDir)
//         {
//             DWORD error =GetLastError();
//             if (ERROR_ALREADY_EXISTS == error)
//             {
//                 bExist = TRUE;
//             }
//             else
//             {
//                 //fprintf(stderr, "CreateDirectory failed with error %d.\n", error);
//                 return TEXT("");
//             }
//         }
//     } while(bExist);

//     std::_tstring cur(szTempName);
//     //make a file URL from the path
//     std::_tstring ret(TEXT("file:///"));
//     for (std::_tstring::iterator i = cur.begin(); i != cur.end(); i++)
//     {
//         if (*i == '\\')
//             ret.append(TEXT("/"));
//         else
//             ret.push_back(*i);
//     }
// //    MessageBox(NULL, ret.c_str(), "createTempFolder", MB_OK);
//     return ret.c_str();
// }

/** deletes the temporary folder.
    The argument must be a file URL.
*/
// static void deleteTempFolder(const std::_tstring& sTempFolder)
// {
//     if (sTempFolder.size() == 0)
//         return;
//     //convert the file URL to a path
//     const std::_tstring path(sTempFolder.substr(8));
//     std::_tstring path2;
// //    MessageBox(NULL, path.c_str(), "del1", MB_OK);
//     for (std::_tstring::const_iterator i = path.begin(); i != path.end(); i++)
//     {
//         if (*i == '/')
//             path2.append(TEXT("\\"));
//         else
//             path2.push_back(*i);
//     }

//     //We need a null terminated string with two nulls in the end
//     //for the SHFILEOPSTRUCT
//     const TCHAR * szTemp = path2.c_str();
//     size_t size = path2.size();
//     TCHAR * szTemp2 = new TCHAR[size + 2];
//     ZeroMemory(szTemp2, (size + 2) * sizeof(TCHAR));
//     memcpy(szTemp2, szTemp, size * sizeof(TCHAR));

// //    MessageBox(NULL, szTemp2, "del3", MB_OK);
//     SHFILEOPSTRUCT operation =
//         {
//             NULL,
//             FO_DELETE,
//             szTemp2,
//             NULL,
//             FOF_SILENT | FOF_NOCONFIRMATION | FOF_NOERRORUI | FOF_NOCONFIRMMKDIR,
//             FALSE,
//             NULL,
//             NULL
//         };

//     SHFileOperation( &operation);
//     delete [] szTemp2;
// }



static std::_tstring GetMsiProperty( MSIHANDLE handle, const std::_tstring& sProperty )
{
    std::_tstring result;
    TCHAR szDummy[1] = TEXT("");
    DWORD nChars = 0;

    if ( MsiGetProperty( handle, sProperty.c_str(), szDummy, &nChars ) == ERROR_MORE_DATA )
    {
        DWORD nBytes = ++nChars * sizeof(TCHAR);
        LPTSTR buffer = reinterpret_cast<LPTSTR>(_alloca(nBytes));
        ZeroMemory( buffer, nBytes );
        MsiGetProperty(handle, sProperty.c_str(), buffer, &nChars);
        result = buffer;
    }

    return result;
}

/* creates a child process which is specified in lpCommand.

  out_exitCode is the exit code of the child process


**/
static BOOL ExecuteCommand( LPCTSTR lpCommand, DWORD * out_exitCode)
{
    BOOL                fSuccess = FALSE;
    STARTUPINFO         si;
    PROCESS_INFORMATION pi;

    ZeroMemory( &si, sizeof(si) );
    si.cb = sizeof(si);

    fSuccess = CreateProcess(
        NULL,
        (LPTSTR)lpCommand,
        NULL,
        NULL,
        FALSE,
        0,
        NULL,
        NULL,
        &si,
        &pi
        );

    if ( fSuccess )
    {
        WaitForSingleObject( pi.hProcess, INFINITE );

        if (!GetExitCodeProcess( pi.hProcess, out_exitCode))
            fSuccess = FALSE;

        CloseHandle( pi.hProcess );
        CloseHandle( pi.hThread );
    }

    return fSuccess;
}

static BOOL RemoveCompleteDirectory( std::_tstring sPath )
{
    bool bDirectoryRemoved = true;

    std::_tstring mystr;
    std::_tstring sPattern = sPath + TEXT("\\") + TEXT("*.*");
    WIN32_FIND_DATA aFindData;

    // Finding all content in sPath

    HANDLE hFindContent = FindFirstFile( sPattern.c_str(), &aFindData );

    if ( hFindContent != INVALID_HANDLE_VALUE )
    {
        bool fNextFile = false;

        do
        {
            std::_tstring sFileName = aFindData.cFileName;
            std::_tstring sCurrentDir = TEXT(".");
            std::_tstring sParentDir = TEXT("..");

            mystr = "Current short file: " + sFileName;
            // MessageBox(NULL, mystr.c_str(), "Current Content", MB_OK);

            if (( strcmp(sFileName.c_str(),sCurrentDir.c_str()) != 0 ) &&
                ( strcmp(sFileName.c_str(),sParentDir.c_str()) != 0 ))
            {
                std::_tstring sCompleteFileName = sPath + TEXT("\\") + sFileName;

                if ( aFindData.dwFileAttributes == FILE_ATTRIBUTE_DIRECTORY )
                {
                    bool fSuccess = RemoveCompleteDirectory(sCompleteFileName);
                    if ( fSuccess )
                    {
                        mystr = "Successfully removed content of dir " + sCompleteFileName;
                        // MessageBox(NULL, mystr.c_str(), "Removed Directory", MB_OK);
                    }
                    else
                    {
                        mystr = "An error occurred during removing content of " + sCompleteFileName;
                        // MessageBox(NULL, mystr.c_str(), "Error removing directory", MB_OK);
                    }
                }
                else
                {
                    bool fSuccess = DeleteFile( sCompleteFileName.c_str() );
                    if ( fSuccess )
                    {
                        mystr = "Successfully removed file " + sCompleteFileName;
                        // MessageBox(NULL, mystr.c_str(), "Removed File", MB_OK);
                    }
                    else
                    {
                        mystr = "An error occurred during removal of file " + sCompleteFileName;
                        // MessageBox(NULL, mystr.c_str(), "Error removing file", MB_OK);
                    }
                }
            }

            fNextFile = FindNextFile( hFindContent, &aFindData );

        } while ( fNextFile );

        FindClose( hFindContent );

        // empty directory can be removed now
        // RemoveDirectory is only successful, if the last handle to the directory is closed
        // -> first removing content -> closing handle -> remove empty directory

        bool fRemoveDirSuccess = RemoveDirectory(sPath.c_str());

        if ( fRemoveDirSuccess )
        {
            mystr = "Successfully removed dir " + sPath;
            // MessageBox(NULL, mystr.c_str(), "Removed Directory", MB_OK);
        }
        else
        {
            mystr = "An error occurred during removal of empty directory " + sPath;
            // MessageBox(NULL, mystr.c_str(), "Error removing directory", MB_OK);
            bDirectoryRemoved = false;
        }
    }

    return bDirectoryRemoved;
}

extern "C" UINT __stdcall RegisterExtensions(MSIHANDLE handle)
{
    // std::_tstring sInstDir = GetMsiProperty( handle, TEXT("INSTALLLOCATION") );
    std::_tstring sInstDir = GetMsiProperty( handle, TEXT("CustomActionData") );
    std::_tstring sUnoPkgFile = sInstDir + TEXT("program\\unopkg.exe");
    std::_tstring mystr;

    WIN32_FIND_DATA aFindFileData;
    bool registrationError = false;

    // Find unopkg.exe
    HANDLE hFindUnopkg = FindFirstFile( sUnoPkgFile.c_str(), &aFindFileData );

    if ( hFindUnopkg != INVALID_HANDLE_VALUE )
    {
        // unopkg.exe exists in program directory
        std::_tstring sCommand = sUnoPkgFile + " sync";

        DWORD exitCode = 0;
        bool fSuccess = ExecuteCommand( sCommand.c_str(), & exitCode);

<<<<<<< HEAD
//         if ( fSuccess )
//         {
//             mystr = "Executed successfully!";
//             MessageBox(NULL, mystr.c_str(), "Command", MB_OK);
//         }
//         else
//         {
//             mystr = "An error occurred during execution!";
//             MessageBox(NULL, mystr.c_str(), "Command", MB_OK);
//         }
=======
//          if ( fSuccess )
//          {
//              mystr = "Executed successfully!";
//              MessageBox(NULL, mystr.c_str(), "Command", MB_OK);
//          }
//          else
//          {
//              mystr = "An error occured during execution!";
//              MessageBox(NULL, mystr.c_str(), "Command", MB_OK);
//          }

        if ( ! fSuccess )
        {
            mystr = "ERROR: An error occured during registration of extensions!";
            MessageBox(NULL, mystr.c_str(), "ERROR", MB_OK);
            registrationError = true;
        }
>>>>>>> e19358aa

        FindClose( hFindUnopkg );
    }
    // else
    // {
    //     mystr = "Error: Did not find " + sUnoPkgFile;
    //     MessageBox(NULL, mystr.c_str(), "Command", MB_OK);
    // }

    if ( registrationError )
    {
        return 1;
    }
    else
    {
        return ERROR_SUCCESS;
    }
}


extern "C" UINT __stdcall RemoveExtensions(MSIHANDLE handle)
{
    std::_tstring mystr;

    // Finding the product with the help of the propery FINDPRODUCT,
    // that contains a Windows Registry key, that points to the install location.

    TCHAR szValue[8192];
    DWORD nValueSize = sizeof(szValue);
    HKEY  hKey;
    std::_tstring sInstDir;

    std::_tstring sProductKey = GetMsiProperty( handle, TEXT("FINDPRODUCT") );
    //MessageBox( NULL, sProductKey.c_str(), "Titel", MB_OK );

    if ( ERROR_SUCCESS == RegOpenKey( HKEY_CURRENT_USER,  sProductKey.c_str(), &hKey ) )
    {
        if ( ERROR_SUCCESS == RegQueryValueEx( hKey, TEXT("INSTALLLOCATION"), NULL, NULL, (LPBYTE)szValue, &nValueSize ) )
        {
            sInstDir = szValue;
        }
        RegCloseKey( hKey );
    }
    else if ( ERROR_SUCCESS == RegOpenKey( HKEY_LOCAL_MACHINE,  sProductKey.c_str(), &hKey ) )
    {
        if ( ERROR_SUCCESS == RegQueryValueEx( hKey, TEXT("INSTALLLOCATION"), NULL, NULL, (LPBYTE)szValue, &nValueSize ) )
        {
            sInstDir = szValue;
        }
        RegCloseKey( hKey );
    }
    else
    {
        return ERROR_SUCCESS;
    }

    // Removing complete directory "Basis\presets\bundled"

    std::_tstring sCacheDir = sInstDir + TEXT("share\\prereg\\bundled");

    bool fSuccess = RemoveCompleteDirectory( sCacheDir );

//     if ( fSuccess )
//     {
//         mystr = "Executed successfully!";
//          MessageBox(NULL, mystr.c_str(), "Main methode", MB_OK);
//     }
//     else
//     {
//         mystr = "An error occurred during execution!";
//         MessageBox(NULL, mystr.c_str(), "Main methode", MB_OK);
//     }

    return ERROR_SUCCESS;
}

/* vim:set shiftwidth=4 softtabstop=4 expandtab: */<|MERGE_RESOLUTION|>--- conflicted
+++ resolved
@@ -337,18 +337,6 @@
         DWORD exitCode = 0;
         bool fSuccess = ExecuteCommand( sCommand.c_str(), & exitCode);
 
-<<<<<<< HEAD
-//         if ( fSuccess )
-//         {
-//             mystr = "Executed successfully!";
-//             MessageBox(NULL, mystr.c_str(), "Command", MB_OK);
-//         }
-//         else
-//         {
-//             mystr = "An error occurred during execution!";
-//             MessageBox(NULL, mystr.c_str(), "Command", MB_OK);
-//         }
-=======
 //          if ( fSuccess )
 //          {
 //              mystr = "Executed successfully!";
@@ -356,7 +344,7 @@
 //          }
 //          else
 //          {
-//              mystr = "An error occured during execution!";
+//              mystr = "An error occurred during execution!";
 //              MessageBox(NULL, mystr.c_str(), "Command", MB_OK);
 //          }
 
@@ -366,7 +354,6 @@
             MessageBox(NULL, mystr.c_str(), "ERROR", MB_OK);
             registrationError = true;
         }
->>>>>>> e19358aa
 
         FindClose( hFindUnopkg );
     }
