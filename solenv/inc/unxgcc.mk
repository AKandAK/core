--- conflicted
+++ resolved
@@ -158,7 +158,9 @@
 LINKC*=$(CC)
 
 # default linker flags
-<<<<<<< HEAD
+.IF "$(SYSBASE)"!=""
+LINKFLAGS_SYSBASE:=-Wl,--sysroot=$(SYSBASE)
+.ENDIF          # "$(SYSBASE)"!=""
 #
 # The DT RPATH value is used first, before any other path, specifically before
 # the path defined in the LD_LIBRARY_PATH environment variable. This is
@@ -170,11 +172,6 @@
 # The linker option --enable-new-dtags must be used to also add DT_RUNPATH
 # entry. This will cause both, DT_RPATH and DT_RUNPATH entries, to be created
 #
-=======
-.IF "$(SYSBASE)"!=""
-LINKFLAGS_SYSBASE:=-Wl,--sysroot=$(SYSBASE)
-.ENDIF          # "$(SYSBASE)"!=""
->>>>>>> b608b4df
 LINKFLAGSDEFS*=-Wl,-z,defs
 LINKFLAGSRUNPATH_URELIB=-Wl,-rpath,\''$$ORIGIN'\',--enable-new-dtags
 LINKFLAGSRUNPATH_UREBIN=-Wl,-rpath,\''$$ORIGIN/../lib:$$ORIGIN'\',--enable-new-dtags
@@ -192,17 +189,10 @@
 .ENDIF
 
 # linker flags for linking applications
-<<<<<<< HEAD
 LINKFLAGSAPPGUI= -Wl,-export-dynamic \
-    -Wl,-rpath-link,$(LB):$(SOLARLIBDIR)
+    -Wl,-rpath-link,$(LB):$(SOLARLIBDIR):$(SYSBASE)/lib:$(SYSBASE)/usr/lib
 LINKFLAGSAPPCUI= -Wl,-export-dynamic \
-    -Wl,-rpath-link,$(LB):$(SOLARLIBDIR)
-=======
-LINKFLAGSAPPGUI= -Wl,-export-dynamic -Wl,--noinhibit-exec \
     -Wl,-rpath-link,$(LB):$(SOLARLIBDIR):$(SYSBASE)/lib:$(SYSBASE)/usr/lib
-LINKFLAGSAPPCUI= -Wl,-export-dynamic -Wl,--noinhibit-exec \
-    -Wl,-rpath-link,$(LB):$(SOLARLIBDIR):$(SYSBASE)/lib:$(SYSBASE)/usr/lib
->>>>>>> b608b4df
 
 # linker flags for linking shared libraries
 LINKFLAGSSHLGUI= -shared
