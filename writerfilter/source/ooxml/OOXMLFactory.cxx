/* -*- Mode: C++; tab-width: 4; indent-tabs-mode: nil; c-basic-offset: 4 -*- */
/*************************************************************************
 *
 * DO NOT ALTER OR REMOVE COPYRIGHT NOTICES OR THIS FILE HEADER.
 *
 * Copyright 2008 by Sun Microsystems, Inc.
 *
 * OpenOffice.org - a multi-platform office productivity suite
 *
 * This file is part of OpenOffice.org.
 *
 * OpenOffice.org is free software: you can redistribute it and/or modify
 * it under the terms of the GNU Lesser General Public License version 3
 * only, as published by the Free Software Foundation.
 *
 * OpenOffice.org is distributed in the hope that it will be useful,
 * but WITHOUT ANY WARRANTY; without even the implied warranty of
 * MERCHANTABILITY or FITNESS FOR A PARTICULAR PURPOSE.  See the
 * GNU Lesser General Public License version 3 for more details
 * (a copy is included in the LICENSE file that accompanied this code).
 *
 * You should have received a copy of the GNU Lesser General Public License
 * version 3 along with OpenOffice.org.  If not, see
 * <http://www.openoffice.org/license.html>
 * for a copy of the LGPLv3 License.
 *
 ************************************************************************/

#include <stdio.h>

#include <rtl/instance.hxx>
#include <osl/mutex.hxx>
#include "OOXMLFactory.hxx"
#include "OOXMLFastHelper.hxx"

namespace writerfilter {
namespace ooxml {

AttributeInfo::AttributeInfo()
:m_nResource(RT_NoResource), m_nRef(0)
{
}

AttributeInfo::AttributeInfo(ResourceType_t nResource, Id nRef)
 :m_nResource(nResource), m_nRef(nRef)
{
}

CreateElement::CreateElement()
:m_nResource(RT_NoResource), m_nId(0)
{
}

CreateElement::CreateElement(ResourceType_t nResource, Id nId)
: m_nResource(nResource), m_nId(nId)
{
}

// class OOXMLFactory_ns

OOXMLFactory_ns::~OOXMLFactory_ns()
{
}

AttributeToResourceMapPointer OOXMLFactory_ns::getAttributeToResourceMap(Id nId)
{
    if (m_AttributesMap.find(nId) == m_AttributesMap.end())
        m_AttributesMap[nId] = createAttributeToResourceMap(nId);

    return m_AttributesMap[nId];
}

ListValueMapPointer OOXMLFactory_ns::getListValueMap(Id nId)
{
    if (m_ListValuesMap.find(nId) == m_ListValuesMap.end())
        m_ListValuesMap[nId] = createListValueMap(nId);

    return m_ListValuesMap[nId];
}

CreateElementMapPointer OOXMLFactory_ns::getCreateElementMap(Id nId)
{
    if (m_CreateElementsMap.find(nId) == m_CreateElementsMap.end())
        m_CreateElementsMap[nId] = createCreateElementMap(nId);

    return m_CreateElementsMap[nId];
}

TokenToIdMapPointer OOXMLFactory_ns::getTokenToIdMap(Id nId)
{
    if (m_TokenToIdsMap.find(nId) == m_TokenToIdsMap.end())
        m_TokenToIdsMap[nId] = createTokenToIdMap(nId);

    return m_TokenToIdsMap[nId];
}

string OOXMLFactory_ns::getDefineName(Id /*nId*/) const
{
    return "";
}

// class OOXMLFactory

typedef rtl::Static< osl::Mutex, OOXMLFactory > OOXMLFactory_Mutex;

OOXMLFactory::Pointer_t OOXMLFactory::m_Instance;

OOXMLFactory::OOXMLFactory()
{
    // multi-thread-safe mutex for all platforms

    osl::MutexGuard aGuard(OOXMLFactory_Mutex::get());
}

OOXMLFactory::~OOXMLFactory()
{
}

OOXMLFactory::Pointer_t OOXMLFactory::getInstance()
{
    if (m_Instance.get() == NULL)
        m_Instance.reset(new OOXMLFactory());

    return m_Instance;
}

void OOXMLFactory::attributes(OOXMLFastContextHandler * pHandler,
                              const uno::Reference< xml::sax::XFastAttributeList > & Attribs)
{
    Id nDefine = pHandler->getDefine();
    OOXMLFactory_ns::Pointer_t pFactory = getFactoryForNamespace(nDefine);

    if (pFactory.get() != NULL)
    {
#ifdef DEBUG_FACTORY
        debug_logger->startElement("factory.attributes");
        debug_logger->attribute("define", pFactory->getDefineName(nDefine));
        char sBuffer[256];
        snprintf(sBuffer, sizeof(sBuffer), "%08" SAL_PRIxUINT32, nDefine);
        debug_logger->attribute("define-num", sBuffer);
#endif

        TokenToIdMapPointer pTokenToIdMap = pFactory->getTokenToIdMap(nDefine);
        AttributeToResourceMapPointer pMap = pFactory->getAttributeToResourceMap(nDefine);

        AttributeToResourceMap::const_iterator aIt;
        AttributeToResourceMap::const_iterator aEndIt = pMap->end();

        for (aIt = pMap->begin(); aIt != aEndIt; ++aIt)
        {
            Id nId = (*pTokenToIdMap)[aIt->first];
#ifdef DEBUG_FACTORY
            debug_logger->startElement("factory.attribute");
            debug_logger->attribute("name", fastTokenToId(aIt->first));
            debug_logger->attribute("tokenid", (*QNameToString::Instance())(nId));
            snprintf(sBuffer, sizeof(sBuffer), "%08" SAL_PRIxUINT32, nId);
            debug_logger->attribute("tokenid-num", sBuffer);
#endif
            if (Attribs->hasAttribute(aIt->first))
            {
                switch (aIt->second.m_nResource)
                {
                case RT_Boolean:
                    {
#ifdef DEBUG_FACTORY
                        debug_logger->element("boolean");
#endif
                        ::rtl::OUString aValue(Attribs->getValue(aIt->first));
                        OOXMLFastHelper<OOXMLBooleanValue>::newProperty(pHandler, nId, aValue);

                        OOXMLValue::Pointer_t pValue(new OOXMLBooleanValue(aValue));
                        pFactory->attributeAction(pHandler, aIt->first, pValue);
                    }
                    break;
                case RT_String:
                    {
#ifdef DEBUG_FACTORY
                        debug_logger->element("string");
#endif
                        ::rtl::OUString aValue(Attribs->getValue(aIt->first));
                        OOXMLFastHelper<OOXMLStringValue>::newProperty
                            (pHandler, nId, aValue);

                        OOXMLValue::Pointer_t pValue(new OOXMLStringValue(aValue));
                        pFactory->attributeAction(pHandler, aIt->first, pValue);
                    }
                    break;
                case RT_Integer:
                    {
#ifdef DEBUG_FACTORY
                        debug_logger->element("integer");
#endif
                        ::rtl::OUString aValue(Attribs->getValue(aIt->first));
                        OOXMLFastHelper<OOXMLIntegerValue>::newProperty
                            (pHandler, nId, aValue);

                        OOXMLValue::Pointer_t pValue(new OOXMLIntegerValue(aValue));
                        pFactory->attributeAction(pHandler, aIt->first, pValue);
                    }
                    break;
                case RT_Hex:
                    {
#ifdef DEBUG_FACTORY
                        debug_logger->element("hex");
#endif
                        ::rtl::OUString aValue(Attribs->getValue(aIt->first));
                        OOXMLFastHelper<OOXMLHexValue>::newProperty
                            (pHandler, nId, aValue);

                        OOXMLValue::Pointer_t pValue(new OOXMLHexValue(aValue));
                        pFactory->attributeAction(pHandler, aIt->first, pValue);
                    }
                    break;
                case RT_List:
                    {
#ifdef DEBUG_FACTORY
                        debug_logger->startElement("list");
#endif
                        ListValueMapPointer pListValueMap =
                            pFactory->getListValueMap(aIt->second.m_nRef);

                        if (pListValueMap.get() != NULL)
                        {
                            ::rtl::OUString aValue(Attribs->getValue(aIt->first));
                            sal_uInt32 nValue = (*pListValueMap)[aValue];

#ifdef DEBUG_FACTORY
                            debug_logger->attribute("value", aValue);
                            debug_logger->attribute("value-num", nValue);
#endif

                            OOXMLFastHelper<OOXMLIntegerValue>::newProperty
                                (pHandler, nId, nValue);

                            OOXMLValue::Pointer_t pValue(new OOXMLIntegerValue(nValue));
                            pFactory->attributeAction(pHandler, aIt->first, pValue);
                        }
<<<<<<< HEAD
#ifdef DEBUG_ATTRIBUTES
                        debug_logger->endElement();
=======
#ifdef DEBUG_FACTORY
                        debug_logger->endElement("list");
>>>>>>> 818573bf
#endif
                    }
                    break;
                default:
#ifdef DEBUG_FACTORY
                    debug_logger->element("unknown-attribute-type");
#endif
                    break;
                }
            }
<<<<<<< HEAD
#ifdef DEBUG_ATTRIBUTES
            debug_logger->endElement();
#endif
        }

#ifdef DEBUG_ATTRIBUTES
        debug_logger->endElement();
=======
#ifdef DEBUG_FACTORY
            debug_logger->endElement("factory.attribute");
#endif
        }

#ifdef DEBUG_FACTORY
        debug_logger->endElement("factory.attributes");
>>>>>>> 818573bf
#endif
    }
}

uno::Reference< xml::sax::XFastContextHandler>
OOXMLFactory::createFastChildContext(OOXMLFastContextHandler * pHandler,
                                     Token_t Element)
{
#ifdef DEBUG_FACTORY
    debug_logger->startElement("factory.createFastChildContext");
    debug_logger->attribute("token", fastTokenToId(Element));
#endif

    Id nDefine = pHandler->getDefine();

    OOXMLFactory_ns::Pointer_t pFactory = getFactoryForNamespace(nDefine);

    uno::Reference< xml::sax::XFastContextHandler> ret;

    //Avoid handling unknown tokens and recursing to death
    if ((Element & 0xffff) < OOXML_FAST_TOKENS_END)
        ret = createFastChildContextFromFactory(pHandler, pFactory, Element);

#ifdef DEBUG_FACTORY
    debug_logger->endElement("factory.createFastChildContext");
#endif

    return ret;
}

void OOXMLFactory::characters(OOXMLFastContextHandler * pHandler,
                              const ::rtl::OUString & rString)
{
#ifdef DEBUG_FACTORY
    debug_logger->startElement("factory.characters");
    debug_logger->chars(rString);
#endif

    Id nDefine = pHandler->getDefine();
    OOXMLFactory_ns::Pointer_t pFactory = getFactoryForNamespace(nDefine);

    if (pFactory.get() != NULL)
    {
        pFactory->charactersAction(pHandler, rString);
    }

#ifdef DEBUG_FACTORY
    debug_logger->endElement("factory.characters");
#endif
}

void OOXMLFactory::startAction(OOXMLFastContextHandler * pHandler, Token_t /*nToken*/)
{
    Id nDefine = pHandler->getDefine();
    OOXMLFactory_ns::Pointer_t pFactory = getFactoryForNamespace(nDefine);

    if (pFactory.get() != NULL)
    {
#ifdef DEBUG_ELEMENT
        debug_logger->startElement("factory.startAction");
#endif
        pFactory->startAction(pHandler);
#ifdef DEBUG_ELEMENT
<<<<<<< HEAD
        debug_logger->endElement();
=======
        debug_logger->endElement("factory.startAction");
>>>>>>> 818573bf
#endif
    }
}

void OOXMLFactory::endAction(OOXMLFastContextHandler * pHandler, Token_t /*nToken*/)
{
    Id nDefine = pHandler->getDefine();
    OOXMLFactory_ns::Pointer_t pFactory = getFactoryForNamespace(nDefine);

    if (pFactory.get() != NULL)
    {
#ifdef DEBUG_ELEMENT
        debug_logger->startElement("factory.endAction");
#endif
        pFactory->endAction(pHandler);
#ifdef DEBUG_ELEMENT
<<<<<<< HEAD
        debug_logger->endElement();
=======
        debug_logger->endElement("factory.endAction");
>>>>>>> 818573bf
#endif
    }
}

void OOXMLFactory_ns::startAction(OOXMLFastContextHandler *)
{
}

void OOXMLFactory_ns::endAction(OOXMLFastContextHandler *)
{
}

void OOXMLFactory_ns::charactersAction(OOXMLFastContextHandler *, const ::rtl::OUString &)
{
}

void OOXMLFactory_ns::attributeAction(OOXMLFastContextHandler *, Token_t, OOXMLValue::Pointer_t)
{
}

#ifdef DEBUG_FACTORY
string OOXMLFactory_ns::getName() const
{
    return "noname";
}
#endif

}
}

/* vim:set shiftwidth=4 softtabstop=4 expandtab: */<|MERGE_RESOLUTION|>--- conflicted
+++ resolved
@@ -235,13 +235,8 @@
                             OOXMLValue::Pointer_t pValue(new OOXMLIntegerValue(nValue));
                             pFactory->attributeAction(pHandler, aIt->first, pValue);
                         }
-<<<<<<< HEAD
-#ifdef DEBUG_ATTRIBUTES
+#ifdef DEBUG_FACTORY
                         debug_logger->endElement();
-=======
-#ifdef DEBUG_FACTORY
-                        debug_logger->endElement("list");
->>>>>>> 818573bf
 #endif
                     }
                     break;
@@ -252,23 +247,13 @@
                     break;
                 }
             }
-<<<<<<< HEAD
-#ifdef DEBUG_ATTRIBUTES
+#ifdef DEBUG_FACTORY
             debug_logger->endElement();
 #endif
         }
 
-#ifdef DEBUG_ATTRIBUTES
+#ifdef DEBUG_FACTORY
         debug_logger->endElement();
-=======
-#ifdef DEBUG_FACTORY
-            debug_logger->endElement("factory.attribute");
-#endif
-        }
-
-#ifdef DEBUG_FACTORY
-        debug_logger->endElement("factory.attributes");
->>>>>>> 818573bf
 #endif
     }
 }
@@ -332,11 +317,7 @@
 #endif
         pFactory->startAction(pHandler);
 #ifdef DEBUG_ELEMENT
-<<<<<<< HEAD
         debug_logger->endElement();
-=======
-        debug_logger->endElement("factory.startAction");
->>>>>>> 818573bf
 #endif
     }
 }
@@ -353,11 +334,7 @@
 #endif
         pFactory->endAction(pHandler);
 #ifdef DEBUG_ELEMENT
-<<<<<<< HEAD
         debug_logger->endElement();
-=======
-        debug_logger->endElement("factory.endAction");
->>>>>>> 818573bf
 #endif
     }
 }
