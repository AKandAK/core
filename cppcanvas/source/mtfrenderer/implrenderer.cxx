/* -*- Mode: C++; tab-width: 4; indent-tabs-mode: nil; c-basic-offset: 4 -*- */
/*************************************************************************
 *
 * DO NOT ALTER OR REMOVE COPYRIGHT NOTICES OR THIS FILE HEADER.
 *
 * Copyright 2000, 2010 Oracle and/or its affiliates.
 *
 * OpenOffice.org - a multi-platform office productivity suite
 *
 * This file is part of OpenOffice.org.
 *
 * OpenOffice.org is free software: you can redistribute it and/or modify
 * it under the terms of the GNU Lesser General Public License version 3
 * only, as published by the Free Software Foundation.
 *
 * OpenOffice.org is distributed in the hope that it will be useful,
 * but WITHOUT ANY WARRANTY; without even the implied warranty of
 * MERCHANTABILITY or FITNESS FOR A PARTICULAR PURPOSE.  See the
 * GNU Lesser General Public License version 3 for more details
 * (a copy is included in the LICENSE file that accompanied this code).
 *
 * You should have received a copy of the GNU Lesser General Public License
 * version 3 along with OpenOffice.org.  If not, see
 * <http://www.openoffice.org/license.html>
 * for a copy of the LGPLv3 License.
 *
 ************************************************************************/

// MARKER(update_precomp.py): autogen include statement, do not remove
#include "precompiled_cppcanvas.hxx"

#include <canvas/debug.hxx>
#include <tools/diagnose_ex.h>
#include <canvas/verbosetrace.hxx>
#include <osl/mutex.hxx>
#include <osl/mutex.hxx>
#include <vcl/svapp.hxx>
#include <rtl/logfile.hxx>
#include <comphelper/sequence.hxx>
#include <comphelper/anytostring.hxx>
#include <cppuhelper/exc_hlp.hxx>
#include <cppcanvas/canvas.hxx>
#include <com/sun/star/rendering/XGraphicDevice.hpp>
#include <com/sun/star/rendering/TexturingMode.hpp>
#include <com/sun/star/uno/Sequence.hxx>
#include <com/sun/star/geometry/RealPoint2D.hpp>
#include <com/sun/star/rendering/PanoseProportion.hpp>
#include <com/sun/star/rendering/ViewState.hpp>
#include <com/sun/star/rendering/RenderState.hpp>
#include <com/sun/star/rendering/XCanvasFont.hpp>
#include <com/sun/star/rendering/XPolyPolygon2D.hpp>
#include <com/sun/star/rendering/XCanvas.hpp>
#include <com/sun/star/rendering/PathCapType.hpp>
#include <com/sun/star/rendering/PathJoinType.hpp>
#include <basegfx/tools/canvastools.hxx>
#include <basegfx/tools/gradienttools.hxx>
#include <basegfx/numeric/ftools.hxx>
#include <basegfx/polygon/b2dpolypolygontools.hxx>
#include <basegfx/polygon/b2dpolygontools.hxx>
#include <basegfx/polygon/b2dpolygon.hxx>
#include <basegfx/polygon/b2dpolypolygon.hxx>
#include <basegfx/matrix/b2dhommatrix.hxx>
#include <basegfx/vector/b2dsize.hxx>
#include <basegfx/range/b2drectangle.hxx>
#include <basegfx/point/b2dpoint.hxx>
#include <basegfx/tuple/b2dtuple.hxx>
#include <basegfx/polygon/b2dpolygonclipper.hxx>
#include <basegfx/polygon/b2dpolypolygoncutter.hxx>
#include <canvas/canvastools.hxx>
#include <vcl/canvastools.hxx>
#include <vcl/salbtype.hxx>
#include <vcl/gdimtf.hxx>
#include <vcl/metaact.hxx>
#include <vcl/virdev.hxx>
#include <vcl/metric.hxx>
#include <vcl/graphictools.hxx>
#include <tools/poly.hxx>
#include <i18npool/mslangid.hxx>
#include <implrenderer.hxx>
#include <tools.hxx>
#include <outdevstate.hxx>
#include <action.hxx>
#include <bitmapaction.hxx>
#include <lineaction.hxx>
#include <pointaction.hxx>
#include <polypolyaction.hxx>
#include <textaction.hxx>
#include <transparencygroupaction.hxx>
#include <vector>
#include <algorithm>
#include <iterator>
#include <boost/scoped_array.hpp>
#include "mtftools.hxx"
#include "outdevstate.hxx"
#include <basegfx/matrix/b2dhommatrixtools.hxx>

#define EMFP_DEBUG(x)
//#define EMFP_DEBUG(x) x

using namespace ::com::sun::star;


// free support functions
// ======================
namespace
{
    template < class MetaActionType > void setStateColor( MetaActionType*                   pAct,
                                                          bool&                             rIsColorSet,
                                                          uno::Sequence< double >&          rColorSequence,
                                                          const cppcanvas::CanvasSharedPtr& rCanvas )
    {
        // set rIsColorSet and check for true at the same time
        if( (rIsColorSet=pAct->IsSetting()) != false )
        {
            ::Color aColor( pAct->GetColor() );

            // force alpha part of color to
            // opaque. transparent painting is done
            // explicitely via META_TRANSPARENT_ACTION
            aColor.SetTransparency(0);
            //aColor.SetTransparency(128);

            rColorSequence = ::vcl::unotools::colorToDoubleSequence(
                aColor,
                rCanvas->getUNOCanvas()->getDevice()->getDeviceColorSpace() );
        }
    }


    // state stack manipulators
    // ------------------------
    void clearStateStack( ::cppcanvas::internal::VectorOfOutDevStates& rStates )
    {
        rStates.clear();
        const ::cppcanvas::internal::OutDevState aDefaultState;
        rStates.push_back( aDefaultState );
    }

    ::cppcanvas::internal::OutDevState& getState( ::cppcanvas::internal::VectorOfOutDevStates& rStates )
    {
        return rStates.back();
    }

    const ::cppcanvas::internal::OutDevState& getState( const ::cppcanvas::internal::VectorOfOutDevStates& rStates )
    {
        return rStates.back();
    }

    void pushState( ::cppcanvas::internal::VectorOfOutDevStates& rStates,
                    sal_uInt16 nFlags                                           )
    {
        rStates.push_back( getState( rStates ) );
        getState( rStates ).pushFlags = nFlags;
    }

    void popState( ::cppcanvas::internal::VectorOfOutDevStates& rStates )
    {
        if( getState( rStates ).pushFlags != PUSH_ALL )
        {
            // a state is pushed which is incomplete, i.e. does not
            // restore everything to the previous stack level when
            // popped.
            // That means, we take the old state, and restore every
            // OutDevState member whose flag is set, from the new to the
            // old state. Then the new state gets overwritten by the
            // calculated state

            // preset to-be-calculated new state with old state
            ::cppcanvas::internal::OutDevState aCalculatedNewState( getState( rStates ) );

            // selectively copy to-be-restored content over saved old
            // state
            rStates.pop_back();

            const ::cppcanvas::internal::OutDevState& rNewState( getState( rStates ) );

            if( (aCalculatedNewState.pushFlags & PUSH_LINECOLOR) )
            {
                aCalculatedNewState.lineColor      = rNewState.lineColor;
                aCalculatedNewState.isLineColorSet = rNewState.isLineColorSet;
            }

            if( (aCalculatedNewState.pushFlags & PUSH_FILLCOLOR) )
            {
                aCalculatedNewState.fillColor      = rNewState.fillColor;
                aCalculatedNewState.isFillColorSet = rNewState.isFillColorSet;
            }

            if( (aCalculatedNewState.pushFlags & PUSH_FONT) )
            {
                aCalculatedNewState.xFont                   = rNewState.xFont;
                aCalculatedNewState.fontRotation            = rNewState.fontRotation;
                aCalculatedNewState.textReliefStyle         = rNewState.textReliefStyle;
                aCalculatedNewState.textOverlineStyle       = rNewState.textOverlineStyle;
                aCalculatedNewState.textUnderlineStyle      = rNewState.textUnderlineStyle;
                aCalculatedNewState.textStrikeoutStyle      = rNewState.textStrikeoutStyle;
                aCalculatedNewState.textEmphasisMarkStyle   = rNewState.textEmphasisMarkStyle;
                aCalculatedNewState.isTextEffectShadowSet   = rNewState.isTextEffectShadowSet;
                aCalculatedNewState.isTextWordUnderlineSet  = rNewState.isTextWordUnderlineSet;
                aCalculatedNewState.isTextOutlineModeSet    = rNewState.isTextOutlineModeSet;
            }

            if( (aCalculatedNewState.pushFlags & PUSH_TEXTCOLOR) )
            {
                aCalculatedNewState.textColor = rNewState.textColor;
            }

            if( (aCalculatedNewState.pushFlags & PUSH_MAPMODE) )
            {
                aCalculatedNewState.mapModeTransform = rNewState.mapModeTransform;
            }

            if( (aCalculatedNewState.pushFlags & PUSH_CLIPREGION) )
            {
                aCalculatedNewState.clip        = rNewState.clip;
                aCalculatedNewState.clipRect    = rNewState.clipRect;
                aCalculatedNewState.xClipPoly   = rNewState.xClipPoly;
            }

            // TODO(F2): Raster ops NYI
            // if( (aCalculatedNewState.pushFlags & PUSH_RASTEROP) )
            // {
            // }

            if( (aCalculatedNewState.pushFlags & PUSH_TEXTFILLCOLOR) )
            {
                aCalculatedNewState.textFillColor      = rNewState.textFillColor;
                aCalculatedNewState.isTextFillColorSet = rNewState.isTextFillColorSet;
            }

            if( (aCalculatedNewState.pushFlags & PUSH_TEXTALIGN) )
            {
                aCalculatedNewState.textReferencePoint = rNewState.textReferencePoint;
            }

            // TODO(F1): Refpoint handling NYI
            // if( (aCalculatedNewState.pushFlags & PUSH_REFPOINT) )
            // {
            // }

            if( (aCalculatedNewState.pushFlags & PUSH_TEXTLINECOLOR) )
            {
                aCalculatedNewState.textLineColor      = rNewState.textLineColor;
                aCalculatedNewState.isTextLineColorSet = rNewState.isTextLineColorSet;
            }

            if( (aCalculatedNewState.pushFlags & PUSH_TEXTLAYOUTMODE) )
            {
                aCalculatedNewState.textAlignment = rNewState.textAlignment;
                aCalculatedNewState.textDirection = rNewState.textDirection;
            }

            // TODO(F2): Text language handling NYI
            // if( (aCalculatedNewState.pushFlags & PUSH_TEXTLANGUAGE) )
            // {
            // }

            // always copy push mode
            aCalculatedNewState.pushFlags = rNewState.pushFlags;

            // flush to stack
            getState( rStates ) = aCalculatedNewState;
        }
        else
        {
            rStates.pop_back();
        }
    }

    void setupStrokeAttributes( rendering::StrokeAttributes&                          o_rStrokeAttributes,
                                const ::cppcanvas::internal::ActionFactoryParameters& rParms,
                                const LineInfo&                                       rLineInfo                 )
    {
        const ::basegfx::B2DSize aWidth( rLineInfo.GetWidth(), 0 );
        o_rStrokeAttributes.StrokeWidth =
            (getState( rParms.mrStates ).mapModeTransform * aWidth).getX();

        // setup reasonable defaults
        o_rStrokeAttributes.MiterLimit   = 15.0; // 1.0 was no good default; GDI+'s limit is 10.0, our's is 15.0
        o_rStrokeAttributes.StartCapType = rendering::PathCapType::BUTT;
        o_rStrokeAttributes.EndCapType   = rendering::PathCapType::BUTT;

        switch(rLineInfo.GetLineJoin())
        {
            default: // B2DLINEJOIN_NONE, B2DLINEJOIN_MIDDLE
                o_rStrokeAttributes.JoinType = rendering::PathJoinType::NONE;
                break;
            case basegfx::B2DLINEJOIN_BEVEL:
                o_rStrokeAttributes.JoinType = rendering::PathJoinType::BEVEL;
                break;
            case basegfx::B2DLINEJOIN_MITER:
                o_rStrokeAttributes.JoinType = rendering::PathJoinType::MITER;
                break;
            case basegfx::B2DLINEJOIN_ROUND:
                o_rStrokeAttributes.JoinType = rendering::PathJoinType::ROUND;
                break;
        }

        if( LINE_DASH == rLineInfo.GetStyle() )
        {
            const ::cppcanvas::internal::OutDevState& rState( getState( rParms.mrStates ) );

            // TODO(F1): Interpret OutDev::GetRefPoint() for the start of the dashing.

            // interpret dash info only if explicitely enabled as
            // style
            const ::basegfx::B2DSize aDistance( rLineInfo.GetDistance(), 0 );
            const double nDistance( (rState.mapModeTransform * aDistance).getX() );

            const ::basegfx::B2DSize aDashLen( rLineInfo.GetDashLen(), 0 );
            const double nDashLen( (rState.mapModeTransform * aDashLen).getX() );

            const ::basegfx::B2DSize aDotLen( rLineInfo.GetDotLen(), 0 );
            const double nDotLen( (rState.mapModeTransform * aDotLen).getX() );

            const sal_Int32 nNumArryEntries( 2*rLineInfo.GetDashCount() +
                                             2*rLineInfo.GetDotCount() );

            o_rStrokeAttributes.DashArray.realloc( nNumArryEntries );
            double* pDashArray = o_rStrokeAttributes.DashArray.getArray();


            // iteratively fill dash array, first with dashs, then
            // with dots.
            // ===================================================

            sal_Int32 nCurrEntry=0;

            for( sal_Int32 i=0; i<rLineInfo.GetDashCount(); ++i )
            {
                pDashArray[nCurrEntry++] = nDashLen;
                pDashArray[nCurrEntry++] = nDistance;
            }
            for( sal_Int32 i=0; i<rLineInfo.GetDotCount(); ++i )
            {
                pDashArray[nCurrEntry++] = nDotLen;
                pDashArray[nCurrEntry++] = nDistance;
            }
        }
    }


    /** Create masked BitmapEx, where the white areas of rBitmap are
        transparent, and the other appear in rMaskColor.
     */
    BitmapEx createMaskBmpEx( const Bitmap&  rBitmap,
                              const ::Color& rMaskColor )
    {
        const ::Color aWhite( COL_WHITE );
        BitmapPalette aBiLevelPalette(2);
        aBiLevelPalette[0] = aWhite;
        aBiLevelPalette[1] = rMaskColor;

        Bitmap aMask( rBitmap.CreateMask( aWhite ));
        Bitmap aSolid( rBitmap.GetSizePixel(),
                       1,
                       &aBiLevelPalette );
        aSolid.Erase( rMaskColor );

        return BitmapEx( aSolid, aMask );
    }

    /** Shameless rip from vcl/source/gdi/outdev3.cxx

        Should consolidate, into something like basetxt...
     */
    sal_Unicode getLocalizedChar( sal_Unicode nChar, LanguageType eLang )
    {
        // currently only conversion from ASCII digits is interesting
        if( (nChar < '0') || ('9' < nChar) )
            return nChar;

        sal_Unicode nOffset(0);
        // eLang & LANGUAGE_MASK_PRIMARY catches language independent of region.
        // CAVEAT! To some like Mongolian MS assigned the same primary language
        // although the script type is different!
        switch( eLang & LANGUAGE_MASK_PRIMARY )
        {
            default:
                break;

            case LANGUAGE_ARABIC_SAUDI_ARABIA  & LANGUAGE_MASK_PRIMARY:
            case LANGUAGE_URDU          & LANGUAGE_MASK_PRIMARY:
            case LANGUAGE_PUNJABI       & LANGUAGE_MASK_PRIMARY: //???
                nOffset = 0x0660 - '0';  // arabic/persian/urdu
                break;
            case LANGUAGE_BENGALI       & LANGUAGE_MASK_PRIMARY:
                nOffset = 0x09E6 - '0';  // bengali
                break;
            case LANGUAGE_BURMESE       & LANGUAGE_MASK_PRIMARY:
                nOffset = 0x1040 - '0';  // burmese
                break;
            case LANGUAGE_HINDI         & LANGUAGE_MASK_PRIMARY:
                nOffset = 0x0966 - '0';  // devanagari
                break;
            case LANGUAGE_GUJARATI      & LANGUAGE_MASK_PRIMARY:
                nOffset = 0x0AE6 - '0';  // gujarati
                break;
            case LANGUAGE_KANNADA       & LANGUAGE_MASK_PRIMARY:
                nOffset = 0x0CE6 - '0';  // kannada
                break;
            case LANGUAGE_KHMER         & LANGUAGE_MASK_PRIMARY:
                nOffset = 0x17E0 - '0';  // khmer
                break;
            case LANGUAGE_LAO           & LANGUAGE_MASK_PRIMARY:
                nOffset = 0x0ED0 - '0';  // lao
                break;
            case LANGUAGE_MALAYALAM     & LANGUAGE_MASK_PRIMARY:
                nOffset = 0x0D66 - '0';   // malayalam
                break;
            case LANGUAGE_MONGOLIAN     & LANGUAGE_MASK_PRIMARY:
                if (eLang == LANGUAGE_MONGOLIAN_MONGOLIAN)
                    nOffset = 0x1810 - '0';   // mongolian
                else
                    nOffset = 0;              // mongolian cyrillic
                break;
            case LANGUAGE_ORIYA         & LANGUAGE_MASK_PRIMARY:
                nOffset = 0x0B66 - '0';   // oriya
                break;
            case LANGUAGE_TAMIL         & LANGUAGE_MASK_PRIMARY:
                nOffset = 0x0BE7 - '0';   // tamil
                break;
            case LANGUAGE_TELUGU        & LANGUAGE_MASK_PRIMARY:
                nOffset = 0x0C66 - '0';   // telugu
                break;
            case LANGUAGE_THAI          & LANGUAGE_MASK_PRIMARY:
                nOffset = 0x0E50 - '0';   // thai
                break;
            case LANGUAGE_TIBETAN       & LANGUAGE_MASK_PRIMARY:
                nOffset = 0x0F20 - '0';   // tibetan
                break;
        }

        nChar = sal::static_int_cast<sal_Unicode>(nChar + nOffset);
        return nChar;
    }

    void convertToLocalizedNumerals( XubString&   rStr,
                                     LanguageType eTextLanguage )
    {
        const sal_Unicode* pBase = rStr.GetBuffer();
        const sal_Unicode* pBegin = pBase + 0;
        const xub_StrLen nEndIndex = rStr.Len();
        const sal_Unicode* pEnd = pBase + nEndIndex;

        for( ; pBegin < pEnd; ++pBegin )
        {
            // TODO: are there non-digit localizations?
            if( (*pBegin >= '0') && (*pBegin <= '9') )
            {
                // translate characters to local preference
                sal_Unicode cChar = getLocalizedChar( *pBegin, eTextLanguage );
                if( cChar != *pBegin )
                    rStr.SetChar( sal::static_int_cast<sal_uInt16>(pBegin - pBase), cChar );
            }
        }
    }
}


namespace cppcanvas
{
    namespace internal
    {
        bool ImplRenderer::createFillAndStroke( const ::basegfx::B2DPolyPolygon& rPolyPoly,
                                                const ActionFactoryParameters&   rParms )
        {
            const OutDevState& rState( getState( rParms.mrStates ) );
            if( (!rState.isLineColorSet &&
                 !rState.isFillColorSet) ||
                (rState.lineColor.getLength() == 0 &&
                 rState.fillColor.getLength() == 0) )
            {
                return false;
            }

            ActionSharedPtr pPolyAction(
                internal::PolyPolyActionFactory::createPolyPolyAction(
                    rPolyPoly, rParms.mrCanvas, rState ) );

            if( pPolyAction )
            {
                maActions.push_back(
                    MtfAction(
                        pPolyAction,
                        rParms.mrCurrActionIndex ) );

                rParms.mrCurrActionIndex += pPolyAction->getActionCount()-1;
            }

            return true;
        }

        bool ImplRenderer::createFillAndStroke( const ::basegfx::B2DPolygon&   rPoly,
                                                const ActionFactoryParameters& rParms )
        {
            return createFillAndStroke( ::basegfx::B2DPolyPolygon( rPoly ),
                                        rParms );
        }

        void ImplRenderer::skipContent( GDIMetaFile& rMtf,
                                        const char*  pCommentString,
                                        sal_Int32&   io_rCurrActionIndex ) const
        {
            ENSURE_OR_THROW( pCommentString,
                              "ImplRenderer::skipContent(): NULL string given" );

            MetaAction* pCurrAct;
            while( (pCurrAct=rMtf.NextAction()) != NULL )
            {
                // increment action index, we've skipped an action.
                ++io_rCurrActionIndex;

                if( pCurrAct->GetType() == META_COMMENT_ACTION &&
                    static_cast<MetaCommentAction*>(pCurrAct)->GetComment().CompareIgnoreCaseToAscii(
                        pCommentString ) == COMPARE_EQUAL )
                {
                    // requested comment found, done
                    return;
                }
            }

            // EOF
            return;
        }

        bool ImplRenderer::isActionContained( GDIMetaFile& rMtf,
                                              const char*  pCommentString,
                                              sal_uInt16       nType ) const
        {
            ENSURE_OR_THROW( pCommentString,
                              "ImplRenderer::isActionContained(): NULL string given" );

            bool bRet( false );

            // at least _one_ call to GDIMetaFile::NextAction() is
            // executed
            sal_uIntPtr nPos( 1 );

            MetaAction* pCurrAct;
            while( (pCurrAct=rMtf.NextAction()) != NULL )
            {
                if( pCurrAct->GetType() == nType )
                {
                    bRet = true; // action type found
                    break;
                }

                if( pCurrAct->GetType() == META_COMMENT_ACTION &&
                    static_cast<MetaCommentAction*>(pCurrAct)->GetComment().CompareIgnoreCaseToAscii(
                        pCommentString ) == COMPARE_EQUAL )
                {
                    // delimiting end comment found, done
                    bRet = false; // not yet found
                    break;
                }

                ++nPos;
            }

            // rewind metafile to previous position (this method must
            // not change the current metaaction)
            while( nPos-- )
                rMtf.WindPrev();

            if( !pCurrAct )
            {
                // EOF, and not yet found
                bRet = false;
            }

            return bRet;
        }

        void ImplRenderer::createGradientAction( const ::PolyPolygon&           rPoly,
                                                 const ::Gradient&              rGradient,
                                                 const ActionFactoryParameters& rParms,
                                                 bool                           bIsPolygonRectangle,
                                                 bool                           bSubsettableActions )
        {
            DBG_TESTSOLARMUTEX();

            ::basegfx::B2DPolyPolygon aDevicePoly( rPoly.getB2DPolyPolygon() );
            aDevicePoly.transform( getState( rParms.mrStates ).mapModeTransform );

            // decide, whether this gradient can be rendered natively
            // by the canvas, or must be emulated via VCL gradient
            // action extraction.
            const sal_uInt16 nSteps( rGradient.GetSteps() );

            if( // step count is infinite, can use native canvas
                // gradients here
                nSteps == 0 ||
                // step count is sufficiently high, such that no
                // discernible difference should be visible.
                nSteps > 64 )
            {
                uno::Reference< lang::XMultiServiceFactory> xFactory(
                    rParms.mrCanvas->getUNOCanvas()->getDevice()->getParametricPolyPolygonFactory() );

                if( xFactory.is() )
                {
                    rendering::Texture aTexture;

                    aTexture.RepeatModeX = rendering::TexturingMode::CLAMP;
                    aTexture.RepeatModeY = rendering::TexturingMode::CLAMP;
                    aTexture.Alpha = 1.0;


                    // setup start/end color values
                    // ----------------------------

                    // scale color coefficients with gradient intensities
                    const sal_uInt16 nStartIntensity( rGradient.GetStartIntensity() );
                    ::Color aVCLStartColor( rGradient.GetStartColor() );
                    aVCLStartColor.SetRed( (sal_uInt8)(aVCLStartColor.GetRed() * nStartIntensity / 100) );
                    aVCLStartColor.SetGreen( (sal_uInt8)(aVCLStartColor.GetGreen() * nStartIntensity / 100) );
                    aVCLStartColor.SetBlue( (sal_uInt8)(aVCLStartColor.GetBlue() * nStartIntensity / 100) );

                    const sal_uInt16 nEndIntensity( rGradient.GetEndIntensity() );
                    ::Color aVCLEndColor( rGradient.GetEndColor() );
                    aVCLEndColor.SetRed( (sal_uInt8)(aVCLEndColor.GetRed() * nEndIntensity / 100) );
                    aVCLEndColor.SetGreen( (sal_uInt8)(aVCLEndColor.GetGreen() * nEndIntensity / 100) );
                    aVCLEndColor.SetBlue( (sal_uInt8)(aVCLEndColor.GetBlue() * nEndIntensity / 100) );

                    uno::Reference<rendering::XColorSpace> xColorSpace(
                        rParms.mrCanvas->getUNOCanvas()->getDevice()->getDeviceColorSpace());
                    const uno::Sequence< double > aStartColor(
                        ::vcl::unotools::colorToDoubleSequence( aVCLStartColor,
                                                                xColorSpace ));
                    const uno::Sequence< double > aEndColor(
                        ::vcl::unotools::colorToDoubleSequence( aVCLEndColor,
                                                                xColorSpace ));

                    uno::Sequence< uno::Sequence < double > > aColors(2);
                    uno::Sequence< double > aStops(2);

                    if( rGradient.GetStyle() == GRADIENT_AXIAL )
                    {
                        aStops.realloc(3);
                        aColors.realloc(3);

                        aStops[0] = 0.0;
                        aStops[1] = 0.5;
                        aStops[2] = 1.0;

                        aColors[0] = aEndColor;
                        aColors[1] = aStartColor;
                        aColors[2] = aEndColor;
                    }
                    else
                    {
                        aStops[0] = 0.0;
                        aStops[1] = 1.0;

                        aColors[0] = aStartColor;
                        aColors[1] = aEndColor;
                    }

                    const ::basegfx::B2DRectangle aBounds(
                        ::basegfx::tools::getRange(aDevicePoly) );
                    const ::basegfx::B2DVector aOffset(
                        rGradient.GetOfsX() / 100.0,
                        rGradient.GetOfsY() / 100.0);
                    double fRotation( rGradient.GetAngle() * M_PI / 1800.0 );
                    const double fBorder( rGradient.GetBorder() / 100.0 );

                    basegfx::B2DHomMatrix aRot90;
                    aRot90.rotate(M_PI_2);

                    basegfx::ODFGradientInfo aGradInfo;
                    rtl::OUString aGradientService;
                    switch( rGradient.GetStyle() )
                    {
                        case GRADIENT_LINEAR:
                            basegfx::tools::createLinearODFGradientInfo(aGradInfo,
                                                                        aBounds,
                                                                        nSteps,
                                                                        fBorder,
                                                                        fRotation);
                            // map odf to svg gradient orientation - x
                            // instead of y direction
                            aGradInfo.maTextureTransform = aGradInfo.maTextureTransform * aRot90;
                            aGradientService = rtl::OUString(RTL_CONSTASCII_USTRINGPARAM("LinearGradient"));
                            break;

                        case GRADIENT_AXIAL:
                        {
                            // Adapt the border so that it is suitable
                            // for the axial gradient.  An axial
                            // gradient consists of two linear
                            // gradients.  Each of those covers half
                            // of the total size.  In order to
                            // compensate for the condensed display of
                            // the linear gradients, we have to
                            // enlarge the area taken up by the actual
                            // gradient (1-fBorder).  After that we
                            // have to turn the result back into a
                            // border value, hence the second (left
                            // most 1-...
                            const double fAxialBorder (1-2*(1-fBorder));
                            basegfx::tools::createAxialODFGradientInfo(aGradInfo,
                                                                        aBounds,
                                                                        nSteps,
                                                                        fAxialBorder,
                                                                        fRotation);
                            // map odf to svg gradient orientation - x
                            // instead of y direction
                            aGradInfo.maTextureTransform = aGradInfo.maTextureTransform * aRot90;

                            // map odf axial gradient to 3-stop linear
                            // gradient - shift left by 0.5
                            basegfx::B2DHomMatrix aShift;
                            aShift.translate(-0.5,0);
                            aGradInfo.maTextureTransform = aGradInfo.maTextureTransform * aShift;

                            aGradientService = rtl::OUString(RTL_CONSTASCII_USTRINGPARAM("LinearGradient"));
                            break;
                        }

                        case GRADIENT_RADIAL:
                            basegfx::tools::createRadialODFGradientInfo(aGradInfo,
                                                                        aBounds,
                                                                        aOffset,
                                                                        nSteps,
                                                                        fBorder);
                            aGradientService = rtl::OUString(RTL_CONSTASCII_USTRINGPARAM("EllipticalGradient"));
                            break;

                        case GRADIENT_ELLIPTICAL:
                            basegfx::tools::createEllipticalODFGradientInfo(aGradInfo,
                                                                            aBounds,
                                                                            aOffset,
                                                                            nSteps,
                                                                            fBorder,
                                                                            fRotation);
                            aGradientService = rtl::OUString(RTL_CONSTASCII_USTRINGPARAM("EllipticalGradient"));
                            break;

                        case GRADIENT_SQUARE:
                            basegfx::tools::createSquareODFGradientInfo(aGradInfo,
                                                                        aBounds,
                                                                        aOffset,
                                                                        nSteps,
                                                                        fBorder,
                                                                        fRotation);
                            aGradientService = rtl::OUString(RTL_CONSTASCII_USTRINGPARAM("RectangularGradient"));
                            break;

                        case GRADIENT_RECT:
                            basegfx::tools::createRectangularODFGradientInfo(aGradInfo,
                                                                             aBounds,
                                                                             aOffset,
                                                                             nSteps,
                                                                             fBorder,
                                                                             fRotation);
                            aGradientService = rtl::OUString(RTL_CONSTASCII_USTRINGPARAM("RectangularGradient"));
                            break;

                        default:
                            ENSURE_OR_THROW( false,
                                             "ImplRenderer::createGradientAction(): Unexpected gradient type" );
                            break;
                    }

                    // As the texture coordinate space is relative to
                    // the polygon coordinate space (NOT to the
                    // polygon itself), move gradient to the start of
                    // the actual polygon. If we skip this, the
                    // gradient will always display at the origin, and
                    // not within the polygon bound (which might be
                    // miles away from the origin).
                    aGradInfo.maTextureTransform.translate( aBounds.getMinX(),
                                                            aBounds.getMinY() );
                    ::basegfx::unotools::affineMatrixFromHomMatrix( aTexture.AffineTransform,
                                                                    aGradInfo.maTextureTransform );

                    uno::Sequence<uno::Any> args(3);
                    beans::PropertyValue aProp;
                    aProp.Name = rtl::OUString(RTL_CONSTASCII_USTRINGPARAM("Colors"));
                    aProp.Value <<= aColors;
                    args[0] <<= aProp;
                    aProp.Name = rtl::OUString(RTL_CONSTASCII_USTRINGPARAM("Stops"));
                    aProp.Value <<= aStops;
                    args[1] <<= aProp;
                    aProp.Name = rtl::OUString(RTL_CONSTASCII_USTRINGPARAM("AspectRatio"));
                    aProp.Value <<= aGradInfo.mfAspectRatio;
                    args[2] <<= aProp;

                    aTexture.Gradient.set(
                        xFactory->createInstanceWithArguments(aGradientService,
                                                              args),
                        uno::UNO_QUERY);
                    if( aTexture.Gradient.is() )
                    {
                        ActionSharedPtr pPolyAction(
                            internal::PolyPolyActionFactory::createPolyPolyAction(
                                aDevicePoly,
                                rParms.mrCanvas,
                                getState( rParms.mrStates ),
                                aTexture ) );

                        if( pPolyAction )
                        {
                            maActions.push_back(
                                MtfAction(
                                    pPolyAction,
                                    rParms.mrCurrActionIndex ) );

                            rParms.mrCurrActionIndex += pPolyAction->getActionCount()-1;
                        }

                        // done, using native gradients
                        return;
                    }
                }
            }

            // cannot currently use native canvas gradients, as a
            // finite step size is given (this funny feature is not
            // supported by the XCanvas API)
            pushState( rParms.mrStates, PUSH_ALL );

            if( !bIsPolygonRectangle )
            {
                // only clip, if given polygon is not a rectangle in
                // the first place (the gradient is always limited to
                // the given bound rect)
                updateClipping(
                    aDevicePoly,
                    rParms,
                    true );
            }

            GDIMetaFile aTmpMtf;
            rParms.mrVDev.AddGradientActions( rPoly.GetBoundRect(),
                                              rGradient,
                                               aTmpMtf );

            createActions( aTmpMtf, rParms, bSubsettableActions );

            popState( rParms.mrStates );
        }

        uno::Reference< rendering::XCanvasFont > ImplRenderer::createFont( double&                        o_rFontRotation,
                                                                           const ::Font&                  rFont,
                                                                           const ActionFactoryParameters& rParms ) const
        {
            rendering::FontRequest aFontRequest;

            if( rParms.mrParms.maFontName.is_initialized() )
                aFontRequest.FontDescription.FamilyName = *rParms.mrParms.maFontName;
            else
                aFontRequest.FontDescription.FamilyName = rFont.GetName();

            aFontRequest.FontDescription.StyleName = rFont.GetStyleName();

            aFontRequest.FontDescription.IsSymbolFont = (rFont.GetCharSet() == RTL_TEXTENCODING_SYMBOL) ? util::TriState_YES : util::TriState_NO;
            aFontRequest.FontDescription.IsVertical = rFont.IsVertical() ? util::TriState_YES : util::TriState_NO;

            // TODO(F2): improve vclenum->panose conversion
            aFontRequest.FontDescription.FontDescription.Weight =
                rParms.mrParms.maFontWeight.is_initialized() ?
                *rParms.mrParms.maFontWeight :
                ::canvas::tools::numeric_cast<sal_Int8>( ::basegfx::fround( rFont.GetWeight() ) );
            aFontRequest.FontDescription.FontDescription.Letterform =
                rParms.mrParms.maFontLetterForm.is_initialized() ?
                *rParms.mrParms.maFontLetterForm :
                (rFont.GetItalic() == ITALIC_NONE) ? 0 : 9;
            aFontRequest.FontDescription.FontDescription.Proportion =
                rParms.mrParms.maFontProportion.isValid() ?
                rParms.mrParms.maFontProportion.getValue() :
                (rFont.GetPitch() == PITCH_FIXED)
                    ? rendering::PanoseProportion::MONO_SPACED
                    : rendering::PanoseProportion::ANYTHING;

            LanguageType aLang = rFont.GetLanguage();
            aFontRequest.Locale = MsLangId::convertLanguageToLocale(aLang, false);

            // setup state-local text transformation,
            // if the font be rotated
            const short nFontAngle( rFont.GetOrientation() );
            if( nFontAngle != 0 )
            {
                // set to unity transform rotated by font angle
                const double nAngle( nFontAngle * (F_PI / 1800.0) );
                o_rFontRotation = -nAngle;
            }
            else
            {
                o_rFontRotation = 0.0;
            }

            geometry::Matrix2D aFontMatrix;
            ::canvas::tools::setIdentityMatrix2D( aFontMatrix );

            // TODO(F2): use correct scale direction, font
            // height might be width or anything else

            // TODO(Q3): This code smells of programming by
            // coincidence (the next two if statements)
            const ::Size rFontSizeLog( rFont.GetSize() );
            const sal_Int32 nFontWidthLog = rFontSizeLog.Width();
            if( nFontWidthLog != 0 )
            {
                ::Font aTestFont = rFont;
                aTestFont.SetWidth( 0 );
                sal_Int32 nNormalWidth = rParms.mrVDev.GetFontMetric( aTestFont ).GetWidth();
                if( nNormalWidth != nFontWidthLog )
                    if( nNormalWidth )
                        aFontMatrix.m00 = (double)nFontWidthLog / nNormalWidth;
            }

            // #i52608# apply map mode scale also to font matrix - an
            // anisotrophic mapmode must be reflected in an
            // anisotrophic font matrix scale.
            const OutDevState& rState( getState( rParms.mrStates ) );
            if( !::basegfx::fTools::equal(
                    rState.mapModeTransform.get(0,0),
                    rState.mapModeTransform.get(1,1)) )
            {
                const double nScaleX( rState.mapModeTransform.get(0,0) );
                const double nScaleY( rState.mapModeTransform.get(1,1) );

                // note: no reason to check for division by zero, we
                // always have the value closer (or equal) to zero as
                // the nominator.
                if( fabs(nScaleX) < fabs(nScaleY) )
                    aFontMatrix.m00 *= nScaleX / nScaleY;
                else
                    aFontMatrix.m11 *= nScaleY / nScaleX;
            }
            aFontRequest.CellSize = (rState.mapModeTransform * ::vcl::unotools::b2DSizeFromSize(rFontSizeLog)).getY();

            return rParms.mrCanvas->getUNOCanvas()->createFont( aFontRequest,
                                                                uno::Sequence< beans::PropertyValue >(),
                                                                aFontMatrix );
        }

        // create text effects such as shadow/relief/embossed
        void ImplRenderer::createTextAction( const ::Point&                 rStartPoint,
                                             const String                   rString,
                                             int                            nIndex,
                                             int                            nLength,
                                             const sal_Int32*               pCharWidths,
                                             const ActionFactoryParameters& rParms,
                                             bool                           bSubsettableActions )
        {
            ENSURE_OR_THROW( nIndex >= 0 && nLength <= rString.Len() + nIndex,
                              "ImplRenderer::createTextWithEffectsAction(): Invalid text index" );

            if( !nLength )
                return; // zero-length text, no visible output

            const OutDevState& rState( getState( rParms.mrStates ) );

            // TODO(F2): implement all text effects
            // if( rState.textAlignment );             // TODO(F2): NYI

            ::Color aShadowColor( COL_AUTO );
            ::Color aReliefColor( COL_AUTO );
            ::Size  aShadowOffset;
            ::Size  aReliefOffset;

            uno::Reference<rendering::XColorSpace> xColorSpace(
                rParms.mrCanvas->getUNOCanvas()->getDevice()->getDeviceColorSpace() );

            if( rState.isTextEffectShadowSet )
            {
                // calculate shadow offset (similar to outdev3.cxx)
                // TODO(F3): better match with outdev3.cxx
                sal_Int32 nShadowOffset = static_cast<sal_Int32>(1.5 + ((rParms.mrVDev.GetFont().GetHeight()-24.0)/24.0));
                if( nShadowOffset < 1 )
                    nShadowOffset = 1;

                aShadowOffset.setWidth( nShadowOffset );
                aShadowOffset.setHeight( nShadowOffset );

                // determine shadow color (from outdev3.cxx)
                ::Color aTextColor = ::vcl::unotools::doubleSequenceToColor(
                    rState.textColor, xColorSpace );
                bool bIsDark = (aTextColor.GetColor() == COL_BLACK)
                    || (aTextColor.GetLuminance() < 8);

                aShadowColor = bIsDark ? COL_LIGHTGRAY : COL_BLACK;
                aShadowColor.SetTransparency( aTextColor.GetTransparency() );
            }

            if( rState.textReliefStyle )
            {
                // calculate relief offset (similar to outdev3.cxx)
                sal_Int32 nReliefOffset = rParms.mrVDev.PixelToLogic( Size( 1, 1 ) ).Height();
                nReliefOffset += nReliefOffset/2;
                if( nReliefOffset < 1 )
                    nReliefOffset = 1;

                if( rState.textReliefStyle == RELIEF_ENGRAVED )
                    nReliefOffset = -nReliefOffset;

                aReliefOffset.setWidth( nReliefOffset );
                aReliefOffset.setHeight( nReliefOffset );

                // determine relief color (from outdev3.cxx)
                ::Color aTextColor = ::vcl::unotools::doubleSequenceToColor(
                    rState.textColor, xColorSpace );

                aReliefColor = ::Color( COL_LIGHTGRAY );

                // we don't have a automatic color, so black is always
                // drawn on white (literally copied from
                // vcl/source/gdi/outdev3.cxx)
                if( aTextColor.GetColor() == COL_BLACK )
                {
                    aTextColor = ::Color( COL_WHITE );
                    getState( rParms.mrStates ).textColor =
                        ::vcl::unotools::colorToDoubleSequence(
                            aTextColor, xColorSpace );
                }

                if( aTextColor.GetColor() == COL_WHITE )
                    aReliefColor = ::Color( COL_BLACK );
                aReliefColor.SetTransparency( aTextColor.GetTransparency() );
            }

            // create the actual text action
            ActionSharedPtr pTextAction(
                TextActionFactory::createTextAction(
                    rStartPoint,
                    aReliefOffset,
                    aReliefColor,
                    aShadowOffset,
                    aShadowColor,
                    rString,
                    nIndex,
                    nLength,
                    pCharWidths,
                    rParms.mrVDev,
                    rParms.mrCanvas,
                    rState,
                    rParms.mrParms,
                    bSubsettableActions ) );

            ActionSharedPtr pStrikeoutTextAction;

            if ( rState.textStrikeoutStyle == STRIKEOUT_X || rState.textStrikeoutStyle == STRIKEOUT_SLASH )
            {
                long nWidth = rParms.mrVDev.GetTextWidth( rString,nIndex,nLength );

                xub_Unicode pChars[5];
                if ( rState.textStrikeoutStyle == STRIKEOUT_X )
                    pChars[0] = 'X';
                else
                    pChars[0] = '/';
                pChars[3]=pChars[2]=pChars[1]=pChars[0];

                long nStrikeoutWidth = nWidth;
                String aStrikeoutTest( pChars, 4 );

                if( aStrikeoutTest.Len() )
                {
                    nStrikeoutWidth = ( rParms.mrVDev.GetTextWidth( aStrikeoutTest ) + 2 ) / 4;
                    aStrikeoutTest.Erase();

                    if( nStrikeoutWidth <= 0 )
                        nStrikeoutWidth = 1;
                }

                long nMaxWidth = nStrikeoutWidth/2;
                if ( nMaxWidth < 2 )
                    nMaxWidth = 2;
                nMaxWidth += nWidth + 1;

                long nFullStrikeoutWidth = 0;
                String aStrikeoutText( pChars, 0 );
                while( (nFullStrikeoutWidth+=nStrikeoutWidth ) < nMaxWidth+1 )
                    aStrikeoutText += pChars[0];


                sal_Int32 nStartPos = 0;
                xub_StrLen nLen = aStrikeoutText.Len();

                if( nLen )
                {
                    long nInterval = ( nWidth - nStrikeoutWidth * nLen ) / nLen;
                    nStrikeoutWidth += nInterval;
                    sal_Int32* pStrikeoutCharWidths = new sal_Int32[nLen];

                    for ( int i = 0;i<nLen; i++)
                    {
                        pStrikeoutCharWidths[i] = nStrikeoutWidth;
                    }

                    for ( int i = 1;i< nLen; i++ )
                    {
                        pStrikeoutCharWidths[ i ] += pStrikeoutCharWidths[ i-1 ];
                    }

                    pStrikeoutTextAction =
                        TextActionFactory::createTextAction(
                            rStartPoint,
                            aReliefOffset,
                            aReliefColor,
                            aShadowOffset,
                            aShadowColor,
                            aStrikeoutText,
                            nStartPos,
                            aStrikeoutText.Len(),
                            pStrikeoutCharWidths,
                            rParms.mrVDev,
                            rParms.mrCanvas,
                            rState,
                            rParms.mrParms,
                            bSubsettableActions ) ;
                }
            }

            if( pTextAction )
            {
                maActions.push_back(
                    MtfAction(
                        pTextAction,
                        rParms.mrCurrActionIndex ) );

                if ( pStrikeoutTextAction )
                {
                    maActions.push_back(
                        MtfAction(
                        pStrikeoutTextAction,
                        rParms.mrCurrActionIndex ) );
                }

                rParms.mrCurrActionIndex += pTextAction->getActionCount()-1;
            }
        }

        void ImplRenderer::updateClipping( const ::basegfx::B2DPolyPolygon& rClipPoly,
                                           const ActionFactoryParameters&   rParms,
                                           bool                             bIntersect )
        {
            ::cppcanvas::internal::OutDevState& rState( getState( rParms.mrStates ) );
            ::basegfx::B2DPolyPolygon aClipPoly( rClipPoly );

            const bool bEmptyClipRect( rState.clipRect.IsEmpty() );
            const bool bEmptyClipPoly( rState.clip.count() == 0 );

            ENSURE_OR_THROW( bEmptyClipPoly || bEmptyClipRect,
                              "ImplRenderer::updateClipping(): Clip rect and polygon are both set!" );

            if( !bIntersect ||
                (bEmptyClipRect && bEmptyClipPoly) )
            {
                rState.clip = rClipPoly;
            }
            else
            {
                if( !bEmptyClipRect )
                {
                    // TODO(P3): Use Liang-Barsky polygon clip here,
                    // after all, one object is just a rectangle!

                    // convert rect to polygon beforehand, must revert
                    // to general polygon clipping here.
                    rState.clip = ::basegfx::B2DPolyPolygon(
                        ::basegfx::tools::createPolygonFromRect(
                            // #121100# VCL rectangular clips always
                            // include one more pixel to the right
                            // and the bottom
                            ::basegfx::B2DRectangle( rState.clipRect.Left(),
                                                     rState.clipRect.Top(),
                                                     rState.clipRect.Right()+1,
                                                     rState.clipRect.Bottom()+1 ) ) );
                }

                // AW: Simplified
                rState.clip = basegfx::tools::clipPolyPolygonOnPolyPolygon(
                    aClipPoly, rState.clip, true, false);
            }

            // by now, our clip resides in the OutDevState::clip
            // poly-polygon.
            rState.clipRect.SetEmpty();

            if( rState.clip.count() == 0 )
            {
                if( rState.clipRect.IsEmpty() )
                {
                    rState.xClipPoly.clear();
                }
                else
                {
                    rState.xClipPoly = ::basegfx::unotools::xPolyPolygonFromB2DPolyPolygon(
                        rParms.mrCanvas->getUNOCanvas()->getDevice(),
                        ::basegfx::B2DPolyPolygon(
                            ::basegfx::tools::createPolygonFromRect(
                                // #121100# VCL rectangular clips
                                // always include one more pixel to
                                // the right and the bottom
                                ::basegfx::B2DRectangle( rState.clipRect.Left(),
                                                         rState.clipRect.Top(),
                                                         rState.clipRect.Right()+1,
                                                         rState.clipRect.Bottom()+1 ) ) ) );
                }
            }
            else
            {
                rState.xClipPoly = ::basegfx::unotools::xPolyPolygonFromB2DPolyPolygon(
                    rParms.mrCanvas->getUNOCanvas()->getDevice(),
                    rState.clip );
            }
        }

        void ImplRenderer::updateClipping( const ::Rectangle&             rClipRect,
                                           const ActionFactoryParameters& rParms,
                                           bool                           bIntersect )
        {
            ::cppcanvas::internal::OutDevState& rState( getState( rParms.mrStates ) );

            const bool bEmptyClipRect( rState.clipRect.IsEmpty() );
            const bool bEmptyClipPoly( rState.clip.count() == 0 );

            ENSURE_OR_THROW( bEmptyClipPoly || bEmptyClipRect,
                              "ImplRenderer::updateClipping(): Clip rect and polygon are both set!" );

            if( !bIntersect ||
                (bEmptyClipRect && bEmptyClipPoly) )
            {
                rState.clipRect = rClipRect;
                rState.clip.clear();
            }
            else if( bEmptyClipPoly )
            {
                rState.clipRect.Intersection( rClipRect );
                rState.clip.clear();
            }
            else
            {
                // TODO(P3): Handle a fourth case here, when all clip
                // polygons are rectangular, once B2DMultiRange's
                // sweep line implementation is done.

                // general case: convert to polygon and clip
                // -----------------------------------------

                // convert rect to polygon beforehand, must revert
                // to general polygon clipping here.
                ::basegfx::B2DPolyPolygon aClipPoly(
                    ::basegfx::tools::createPolygonFromRect(
                        ::basegfx::B2DRectangle( rClipRect.Left(),
                                                 rClipRect.Top(),
                                                 rClipRect.Right(),
                                                 rClipRect.Bottom() ) ) );

                rState.clipRect.SetEmpty();

                // AW: Simplified
                rState.clip = basegfx::tools::clipPolyPolygonOnPolyPolygon(
                    aClipPoly, rState.clip, true, false);
            }

            if( rState.clip.count() == 0 )
            {
                if( rState.clipRect.IsEmpty() )
                {
                    rState.xClipPoly.clear();
                }
                else
                {
                    rState.xClipPoly = ::basegfx::unotools::xPolyPolygonFromB2DPolyPolygon(
                        rParms.mrCanvas->getUNOCanvas()->getDevice(),
                        ::basegfx::B2DPolyPolygon(
                            ::basegfx::tools::createPolygonFromRect(
                                // #121100# VCL rectangular clips
                                // always include one more pixel to
                                // the right and the bottom
                                ::basegfx::B2DRectangle( rState.clipRect.Left(),
                                                         rState.clipRect.Top(),
                                                         rState.clipRect.Right()+1,
                                                         rState.clipRect.Bottom()+1 ) ) ) );
                }
            }
            else
            {
                rState.xClipPoly = ::basegfx::unotools::xPolyPolygonFromB2DPolyPolygon(
                    rParms.mrCanvas->getUNOCanvas()->getDevice(),
                    rState.clip );
            }
        }

        bool ImplRenderer::createActions( GDIMetaFile&                   rMtf,
                                          const ActionFactoryParameters& rFactoryParms,
                                          bool                           bSubsettableActions )
        {
            /* TODO(P2): interpret mtf-comments
               ================================

               - gradient fillings (do that via comments)

               - think about mapping. _If_ we do everything in logical
                    coordinates (which would solve the probs for stroke
                 widths and text offsets), then we would have to
                 recalc scaling for every drawing operation. This is
                 because the outdev map mode might change at any time.
                 Also keep in mind, that, although we've double precision
                 float arithmetic now, different offsets might still
                 generate different roundings (aka
                 'OutputDevice::SetPixelOffset())

             */

            // alias common parameters
            VectorOfOutDevStates&  rStates(rFactoryParms.mrStates);
            const CanvasSharedPtr& rCanvas(rFactoryParms.mrCanvas);
            ::VirtualDevice&       rVDev(rFactoryParms.mrVDev);
            const Parameters&      rParms(rFactoryParms.mrParms);
            sal_Int32&             io_rCurrActionIndex(rFactoryParms.mrCurrActionIndex);


            // Loop over every metaaction
            // ==========================
            MetaAction* pCurrAct;

            // TODO(P1): think about caching
            for( pCurrAct=rMtf.FirstAction();
                 pCurrAct;
                 pCurrAct = rMtf.NextAction() )
            {
                // execute every action, to keep VDev state up-to-date
                // currently used only for
                // - the map mode
                // - the line/fill color when processing a META_TRANSPARENT_ACTION
                // - SetFont to process font metric specific actions
                pCurrAct->Execute( &rVDev );

                switch( pCurrAct->GetType() )
                {
                    // ------------------------------------------------------------

                    // In the first part of this monster-switch, we
                    // handle all state-changing meta actions. These
                    // are all handled locally.

                    // ------------------------------------------------------------

                    case META_PUSH_ACTION:
                    {
                        MetaPushAction* pPushAction = static_cast<MetaPushAction*>(pCurrAct);
                        pushState( rStates,
                                   pPushAction->GetFlags() );
                    }
                    break;

                    case META_POP_ACTION:
                        popState( rStates );
                        break;

                    case META_TEXTLANGUAGE_ACTION:
                        // FALLTHROUGH intended
                    case META_REFPOINT_ACTION:
                        // handled via pCurrAct->Execute( &rVDev )
                        break;

                    case META_MAPMODE_ACTION:
                        // modify current mapModeTransformation
                        // transformation, such that subsequent
                        // coordinates map correctly
                        tools::calcLogic2PixelAffineTransform( getState( rStates ).mapModeTransform,
                                                               rVDev );
                        break;

                    // monitor clip regions, to assemble clip polygon on our own
                    case META_CLIPREGION_ACTION:
                    {
                        MetaClipRegionAction* pClipAction = static_cast<MetaClipRegionAction*>(pCurrAct);

                        if( !pClipAction->IsClipping() )
                        {
                            // clear clipping
                            getState( rStates ).clip.clear();
                        }
                        else
                        {
                            if( !pClipAction->GetRegion().HasPolyPolygon() )
                            {
                                VERBOSE_TRACE( "ImplRenderer::createActions(): non-polygonal clip "
                                               "region encountered, falling back to bounding box!" );

                                // #121806# explicitely kept integer
                                Rectangle aClipRect(
                                    rVDev.LogicToPixel(
                                        pClipAction->GetRegion().GetBoundRect() ) );

                                // intersect current clip with given rect
                                updateClipping(
                                    aClipRect,
                                    rFactoryParms,
                                    false );
                            }
                            else
                            {
                                // set new clip polygon (don't intersect
                                // with old one, just set it)

                                // #121806# explicitely kept integer
                                updateClipping(
                                    rVDev.LogicToPixel(
                                        pClipAction->GetRegion().GetPolyPolygon() ).getB2DPolyPolygon(),
                                    rFactoryParms,
                                    false );
                            }
                        }

                        break;
                    }

                    case META_ISECTRECTCLIPREGION_ACTION:
                    {
                        MetaISectRectClipRegionAction* pClipAction = static_cast<MetaISectRectClipRegionAction*>(pCurrAct);

                        // #121806# explicitely kept integer
                        Rectangle aClipRect(
                            rVDev.LogicToPixel( pClipAction->GetRect() ) );

                        // intersect current clip with given rect
                        updateClipping(
                            aClipRect,
                            rFactoryParms,
                            true );

                        break;
                    }

                    case META_ISECTREGIONCLIPREGION_ACTION:
                    {
                        MetaISectRegionClipRegionAction* pClipAction = static_cast<MetaISectRegionClipRegionAction*>(pCurrAct);

                        if( !pClipAction->GetRegion().HasPolyPolygon() )
                        {
                            VERBOSE_TRACE( "ImplRenderer::createActions(): non-polygonal clip "
                                           "region encountered, falling back to bounding box!" );

                            // #121806# explicitely kept integer
                            Rectangle aClipRect(
                                rVDev.LogicToPixel( pClipAction->GetRegion().GetBoundRect() ) );

                            // intersect current clip with given rect
                            updateClipping(
                                aClipRect,
                                rFactoryParms,
                                true );
                        }
                        else
                        {
                            // intersect current clip with given clip polygon

                            // #121806# explicitely kept integer
                            updateClipping(
                                rVDev.LogicToPixel(
                                    pClipAction->GetRegion().GetPolyPolygon() ).getB2DPolyPolygon(),
                                rFactoryParms,
                                true );
                        }

                        break;
                    }

                    case META_MOVECLIPREGION_ACTION:
                        // TODO(F2): NYI
                        break;

                    case META_LINECOLOR_ACTION:
                        if( !rParms.maLineColor.is_initialized() )
                        {
                            setStateColor( static_cast<MetaLineColorAction*>(pCurrAct),
                                           getState( rStates ).isLineColorSet,
                                           getState( rStates ).lineColor,
                                           rCanvas );
                        }
                        break;

                    case META_FILLCOLOR_ACTION:
                        if( !rParms.maFillColor.is_initialized() )
                        {
                            setStateColor( static_cast<MetaFillColorAction*>(pCurrAct),
                                           getState( rStates ).isFillColorSet,
                                           getState( rStates ).fillColor,
                                           rCanvas );
                        }
                        break;

                    case META_TEXTCOLOR_ACTION:
                    {
                        if( !rParms.maTextColor.is_initialized() )
                        {
                            // Text color is set unconditionally, thus, no
                            // use of setStateColor here
                            ::Color aColor( static_cast<MetaTextColorAction*>(pCurrAct)->GetColor() );

                            // force alpha part of color to
                            // opaque. transparent painting is done
                            // explicitely via META_TRANSPARENT_ACTION
                            aColor.SetTransparency(0);

                            getState( rStates ).textColor =
                                ::vcl::unotools::colorToDoubleSequence(
                                    aColor,
                                    rCanvas->getUNOCanvas()->getDevice()->getDeviceColorSpace() );
                        }
                    }
                    break;

                    case META_TEXTFILLCOLOR_ACTION:
                        if( !rParms.maTextColor.is_initialized() )
                        {
                            setStateColor( static_cast<MetaTextFillColorAction*>(pCurrAct),
                                           getState( rStates ).isTextFillColorSet,
                                           getState( rStates ).textFillColor,
                                           rCanvas );
                        }
                        break;

                    case META_TEXTLINECOLOR_ACTION:
                        if( !rParms.maTextColor.is_initialized() )
                        {
                            setStateColor( static_cast<MetaTextLineColorAction*>(pCurrAct),
                                           getState( rStates ).isTextLineColorSet,
                                           getState( rStates ).textLineColor,
                                           rCanvas );
                        }
                        break;

                    case META_TEXTALIGN_ACTION:
                    {
                        ::cppcanvas::internal::OutDevState& rState = getState( rStates );
                        const TextAlign eTextAlign( static_cast<MetaTextAlignAction*>(pCurrAct)->GetTextAlign() );

                        rState.textReferencePoint = eTextAlign;
                    }
                    break;

                    case META_FONT_ACTION:
                    {
                        ::cppcanvas::internal::OutDevState& rState = getState( rStates );
                        const ::Font& rFont( static_cast<MetaFontAction*>(pCurrAct)->GetFont() );

                        rState.xFont = createFont( rState.fontRotation,
                                                   rFont,
                                                   rFactoryParms );

                        // TODO(Q2): define and use appropriate enumeration types
                        rState.textReliefStyle          = (sal_Int8)rFont.GetRelief();
                        rState.textOverlineStyle        = (sal_Int8)rFont.GetOverline();
                        rState.textUnderlineStyle       = rParms.maFontUnderline.is_initialized() ?
                            (*rParms.maFontUnderline ? (sal_Int8)UNDERLINE_SINGLE : (sal_Int8)UNDERLINE_NONE) :
                            (sal_Int8)rFont.GetUnderline();
                        rState.textStrikeoutStyle       = (sal_Int8)rFont.GetStrikeout();
                        rState.textEmphasisMarkStyle    = (sal_Int8)rFont.GetEmphasisMark();
                        rState.isTextEffectShadowSet    = (rFont.IsShadow() != sal_False);
                        rState.isTextWordUnderlineSet   = (rFont.IsWordLineMode() != sal_False);
                        rState.isTextOutlineModeSet     = (rFont.IsOutline() != sal_False);
                    }
                    break;

                    case META_RASTEROP_ACTION:
                        // TODO(F2): NYI
                        break;

                    case META_LAYOUTMODE_ACTION:
                    {
                        // TODO(F2): A lot is missing here
                        int nLayoutMode = static_cast<MetaLayoutModeAction*>(pCurrAct)->GetLayoutMode();
                        ::cppcanvas::internal::OutDevState& rState = getState( rStates );
                        switch( nLayoutMode & (TEXT_LAYOUT_BIDI_RTL|TEXT_LAYOUT_BIDI_STRONG) )
                        {
                            case TEXT_LAYOUT_BIDI_LTR:
                                rState.textDirection = rendering::TextDirection::WEAK_LEFT_TO_RIGHT;
                                break;

                            case (TEXT_LAYOUT_BIDI_LTR | TEXT_LAYOUT_BIDI_STRONG):
                                rState.textDirection = rendering::TextDirection::STRONG_LEFT_TO_RIGHT;
                                break;

                            case TEXT_LAYOUT_BIDI_RTL:
                                rState.textDirection = rendering::TextDirection::WEAK_RIGHT_TO_LEFT;
                                break;

                            case (TEXT_LAYOUT_BIDI_RTL | TEXT_LAYOUT_BIDI_STRONG):
                                rState.textDirection = rendering::TextDirection::STRONG_RIGHT_TO_LEFT;
                                break;
                        }

                        rState.textAlignment = 0; // TODO(F2): rendering::TextAlignment::LEFT_ALIGNED;
                        if( (nLayoutMode & (TEXT_LAYOUT_BIDI_RTL | TEXT_LAYOUT_TEXTORIGIN_RIGHT) )
                            && !(nLayoutMode & TEXT_LAYOUT_TEXTORIGIN_LEFT ) )
                        {
                            rState.textAlignment = 1; // TODO(F2): rendering::TextAlignment::RIGHT_ALIGNED;
                        }
                    }
                    break;

                    // ------------------------------------------------------------

                    // In the second part of this monster-switch, we
                    // handle all recursing meta actions. These are the
                    // ones generating a metafile by themselves, which is
                    // then processed by recursively calling this method.

                    // ------------------------------------------------------------

                    case META_GRADIENT_ACTION:
                    {
                        MetaGradientAction* pGradAct = static_cast<MetaGradientAction*>(pCurrAct);
                        createGradientAction( ::Polygon( pGradAct->GetRect() ),
                                              pGradAct->GetGradient(),
                                              rFactoryParms,
                                              true,
                                              bSubsettableActions );
                    }
                    break;

                    case META_HATCH_ACTION:
                    {
                        // TODO(F2): use native Canvas hatches here
                        GDIMetaFile aTmpMtf;

                        rVDev.AddHatchActions( static_cast<MetaHatchAction*>(pCurrAct)->GetPolyPolygon(),
                                               static_cast<MetaHatchAction*>(pCurrAct)->GetHatch(),
                                               aTmpMtf );
                        createActions( aTmpMtf, rFactoryParms,
                                       bSubsettableActions );
                    }
                    break;

                    case META_EPS_ACTION:
                    {
                        MetaEPSAction*      pAct = static_cast<MetaEPSAction*>(pCurrAct);
                        const GDIMetaFile&  rSubstitute = pAct->GetSubstitute();

                        // #121806# explicitely kept integer
                        const Size aMtfSize( rSubstitute.GetPrefSize() );
                        const Size aMtfSizePixPre( rVDev.LogicToPixel( aMtfSize,
                                                                       rSubstitute.GetPrefMapMode() ) );

                        // #i44110# correct null-sized output - there
                        // are metafiles which have zero size in at
                        // least one dimension
                        const Size aMtfSizePix( ::std::max( aMtfSizePixPre.Width(), 1L ),
                                                ::std::max( aMtfSizePixPre.Height(), 1L ) );

                        // Setup local transform, such that the
                        // metafile renders itself into the given
                        // output rectangle
                        pushState( rStates, PUSH_ALL );

                        rVDev.Push();
                        rVDev.SetMapMode( rSubstitute.GetPrefMapMode() );

                        const ::Point& rPos( rVDev.LogicToPixel( pAct->GetPoint() ) );
                        const ::Size&  rSize( rVDev.LogicToPixel( pAct->GetSize() ) );

                        getState( rStates ).transform.translate( rPos.X(),
                                                                 rPos.Y() );
                        getState( rStates ).transform.scale( (double)rSize.Width() / aMtfSizePix.Width(),
                                                             (double)rSize.Height() / aMtfSizePix.Height() );

                        createActions( const_cast<GDIMetaFile&>(pAct->GetSubstitute()),
                                       rFactoryParms,
                                       bSubsettableActions );

                        rVDev.Pop();
                        popState( rStates );
                    }
                    break;

                    // handle metafile comments, to retrieve
                    // meta-information for gradients, fills and
                    // strokes. May skip actions, and may recurse.
                    case META_COMMENT_ACTION:
                    {
                        MetaCommentAction* pAct = static_cast<MetaCommentAction*>(pCurrAct);

                        // Handle gradients
                        if ( pAct->GetComment().CompareIgnoreCaseToAscii( "XGRAD_SEQ_BEGIN" ) == COMPARE_EQUAL )
                        {
                            MetaGradientExAction* pGradAction = NULL;
                            bool bDone( false );
                            while( !bDone &&
                                   (pCurrAct=rMtf.NextAction()) != NULL )
                            {
                                switch( pCurrAct->GetType() )
                                {
                                    // extract gradient info
                                    case META_GRADIENTEX_ACTION:
                                        pGradAction = static_cast<MetaGradientExAction*>(pCurrAct);
                                        break;

                                    // skip broken-down rendering, output gradient when sequence is ended
                                    case META_COMMENT_ACTION:
                                        if( static_cast<MetaCommentAction*>(pCurrAct)->GetComment().CompareIgnoreCaseToAscii( "XGRAD_SEQ_END" ) == COMPARE_EQUAL )
                                        {
                                            bDone = true;

                                            if( pGradAction )
                                            {
                                                createGradientAction( pGradAction->GetPolyPolygon(),
                                                                      pGradAction->GetGradient(),
                                                                      rFactoryParms,
                                                                      false,
                                                                      bSubsettableActions );
                                            }
                                        }
                                        break;
                                }
                            }
                        }
                        // TODO(P2): Handle drawing layer strokes, via
                        // XPATHSTROKE_SEQ_BEGIN comment

                        // Handle drawing layer fills
                        else if( pAct->GetComment().Equals( "XPATHFILL_SEQ_BEGIN" ) )
                        {
                            const sal_uInt8* pData = pAct->GetData();
                            if ( pData )
                            {
                                SvMemoryStream  aMemStm( (void*)pData, pAct->GetDataSize(), STREAM_READ );

                                SvtGraphicFill aFill;
                                aMemStm >> aFill;

                                // TODO(P2): Also handle gradients and
                                // hatches like this

                                // only evaluate comment for pure
                                // bitmap fills. If a transparency
                                // gradient is involved (denoted by
                                // the FloatTransparent action), take
                                // the normal meta actions.
                                if( aFill.getFillType() == SvtGraphicFill::fillTexture &&
                                    !isActionContained( rMtf,
                                                       "XPATHFILL_SEQ_END",
                                                        META_FLOATTRANSPARENT_ACTION ) )
                                {
                                    rendering::Texture aTexture;

                                    // TODO(F1): the SvtGraphicFill
                                    // can also transport metafiles
                                    // here, handle that case, too
                                    Graphic aGraphic;
                                    aFill.getGraphic( aGraphic );

                                    BitmapEx     aBmpEx( aGraphic.GetBitmapEx() );
                                    const ::Size aBmpSize( aBmpEx.GetSizePixel() );

                                    ::SvtGraphicFill::Transform aTransform;
                                    aFill.getTransform( aTransform );

                                    ::basegfx::B2DHomMatrix aMatrix;

                                    // convert to basegfx matrix
                                    aMatrix.set(0,0, aTransform.matrix[ 0 ] );
                                    aMatrix.set(0,1, aTransform.matrix[ 1 ] );
                                    aMatrix.set(0,2, aTransform.matrix[ 2 ] );
                                    aMatrix.set(1,0, aTransform.matrix[ 3 ] );
                                    aMatrix.set(1,1, aTransform.matrix[ 4 ] );
                                    aMatrix.set(1,2, aTransform.matrix[ 5 ] );

                                    ::basegfx::B2DHomMatrix aScale;
                                    aScale.scale( aBmpSize.Width(),
                                                  aBmpSize.Height() );

                                    // post-multiply with the bitmap
                                    // size (XCanvas' texture assumes
                                    // the given bitmap to be
                                    // normalized to [0,1]x[0,1]
                                    // rectangle)
                                    aMatrix = aMatrix * aScale;

                                    // pre-multiply with the
                                    // logic-to-pixel scale factor
                                    // (the metafile comment works in
                                    // logical coordinates).
                                    ::basegfx::B2DHomMatrix aLogic2PixelTransform;
                                    aMatrix *= tools::calcLogic2PixelLinearTransform( aLogic2PixelTransform,
                                                                                      rVDev );

                                    ::basegfx::unotools::affineMatrixFromHomMatrix(
                                        aTexture.AffineTransform,
                                        aMatrix );

                                    aTexture.Alpha = 1.0 - aFill.getTransparency();
                                    aTexture.Bitmap =
                                        ::vcl::unotools::xBitmapFromBitmapEx(
                                            rCanvas->getUNOCanvas()->getDevice(),
                                            aBmpEx );
                                    if( aFill.isTiling() )
                                    {
                                        aTexture.RepeatModeX = rendering::TexturingMode::REPEAT;
                                        aTexture.RepeatModeY = rendering::TexturingMode::REPEAT;
                                    }
                                    else
                                    {
                                        aTexture.RepeatModeX = rendering::TexturingMode::NONE;
                                        aTexture.RepeatModeY = rendering::TexturingMode::NONE;
                                    }

                                    ::PolyPolygon aPath;
                                    aFill.getPath( aPath );

                                    ::basegfx::B2DPolyPolygon aPoly( aPath.getB2DPolyPolygon() );
                                    aPoly.transform( getState( rStates ).mapModeTransform );
                                    ActionSharedPtr pPolyAction(
                                        internal::PolyPolyActionFactory::createPolyPolyAction(
                                            aPoly,
                                            rCanvas,
                                            getState( rStates ),
                                            aTexture ) );

                                    if( pPolyAction )
                                    {
                                        maActions.push_back(
                                            MtfAction(
                                                pPolyAction,
                                                io_rCurrActionIndex ) );

                                        io_rCurrActionIndex += pPolyAction->getActionCount()-1;
                                    }

                                    // skip broken-down render output
                                    skipContent( rMtf,
                                                 "XPATHFILL_SEQ_END",
                                                 io_rCurrActionIndex );
                                }
                            }
                        }
                        // Handle drawing layer fills
                        else if( pAct->GetComment().Equals( "EMF_PLUS" ) ) {
                            static int count = -1, limit = 0x7fffffff;
                            if (count == -1) {
                                count = 0;
                                if (char *env = getenv ("EMF_PLUS_LIMIT")) {
                                    limit = atoi (env);
                                    EMFP_DEBUG (printf ("EMF+ records limit: %d\n", limit));
                                }
                            }
                            EMFP_DEBUG (printf ("EMF+ passed to canvas mtf renderer, size: %d\n", pAct->GetDataSize ()));
                            if (count < limit)
                            processEMFPlus( pAct, rFactoryParms, getState( rStates ), rCanvas );
                            count ++;
                        } else if( pAct->GetComment().Equals( "EMF_PLUS_HEADER_INFO" ) ) {
                            EMFP_DEBUG (printf ("EMF+ passed to canvas mtf renderer - header info, size: %d\n", pAct->GetDataSize ()));

                            SvMemoryStream rMF ((void*) pAct->GetData (), pAct->GetDataSize (), STREAM_READ);

                            rMF >> nFrameLeft >> nFrameTop >> nFrameRight >> nFrameBottom;
                            EMFP_DEBUG (printf ("EMF+ picture frame: %d,%d - %d,%d\n", nFrameLeft, nFrameTop, nFrameRight, nFrameBottom));
                            rMF >> nPixX >> nPixY >> nMmX >> nMmY;
                            EMFP_DEBUG (printf ("EMF+ ref device pixel size: %dx%d mm size: %dx%d\n", nPixX, nPixY, nMmX, nMmY));

                            rMF >> aBaseTransform;
                            //aWorldTransform.Set (aBaseTransform);
                        }
                    }
                    break;

                    // ------------------------------------------------------------

                    // In the third part of this monster-switch, we
                    // handle all 'acting' meta actions. These are all
                    // processed by constructing function objects for
                    // them, which will later ease caching.

                    // ------------------------------------------------------------

                    case META_POINT_ACTION:
                    {
                        const OutDevState& rState( getState( rStates ) );
                        if( rState.lineColor.getLength() )
                        {
                            ActionSharedPtr pPointAction(
                                internal::PointActionFactory::createPointAction(
                                    rState.mapModeTransform * ::vcl::unotools::b2DPointFromPoint(
                                        static_cast<MetaPointAction*>(pCurrAct)->GetPoint() ),
                                    rCanvas,
                                    rState ) );

                            if( pPointAction )
                            {
                                maActions.push_back(
                                    MtfAction(
                                        pPointAction,
                                        io_rCurrActionIndex ) );

                                io_rCurrActionIndex += pPointAction->getActionCount()-1;
                            }
                        }
                    }
                    break;

                    case META_PIXEL_ACTION:
                    {
                        const OutDevState& rState( getState( rStates ) );
                        if( rState.lineColor.getLength() )
                        {
                            ActionSharedPtr pPointAction(
                                internal::PointActionFactory::createPointAction(
                                    rState.mapModeTransform * ::vcl::unotools::b2DPointFromPoint(
                                        static_cast<MetaPixelAction*>(pCurrAct)->GetPoint() ),
                                    rCanvas,
                                    rState,
                                    static_cast<MetaPixelAction*>(pCurrAct)->GetColor() ) );

                            if( pPointAction )
                            {
                                maActions.push_back(
                                    MtfAction(
                                        pPointAction,
                                        io_rCurrActionIndex ) );

                                io_rCurrActionIndex += pPointAction->getActionCount()-1;
                            }
                        }
                    }
                    break;

                    case META_LINE_ACTION:
                    {
                        const OutDevState& rState( getState( rStates ) );
                        if( rState.lineColor.getLength() )
                        {
                            MetaLineAction* pLineAct = static_cast<MetaLineAction*>(pCurrAct);

                            const LineInfo& rLineInfo( pLineAct->GetLineInfo() );

                            const ::basegfx::B2DPoint aStartPoint(
                                rState.mapModeTransform * ::vcl::unotools::b2DPointFromPoint( pLineAct->GetStartPoint() ));
                            const ::basegfx::B2DPoint aEndPoint(
                                rState.mapModeTransform * ::vcl::unotools::b2DPointFromPoint( pLineAct->GetEndPoint() ));

                            ActionSharedPtr pLineAction;

                            if( rLineInfo.IsDefault() )
                            {
                                // plain hair line
                                pLineAction =
                                    internal::LineActionFactory::createLineAction(
                                        aStartPoint,
                                        aEndPoint,
                                        rCanvas,
                                        rState );

                                if( pLineAction )
                                {
                                    maActions.push_back(
                                        MtfAction(
                                            pLineAction,
                                            io_rCurrActionIndex ) );

                                    io_rCurrActionIndex += pLineAction->getActionCount()-1;
                                }
                            }
                            else if( LINE_NONE != rLineInfo.GetStyle() )
                            {
                                // 'thick' line
                                rendering::StrokeAttributes aStrokeAttributes;

                                setupStrokeAttributes( aStrokeAttributes,
                                                       rFactoryParms,
                                                       rLineInfo );

                                // XCanvas can only stroke polygons,
                                // not simple lines - thus, handle
                                // this case via the polypolygon
                                // action
                                ::basegfx::B2DPolygon aPoly;
                                aPoly.append( aStartPoint );
                                aPoly.append( aEndPoint );
                                pLineAction =
                                    internal::PolyPolyActionFactory::createPolyPolyAction(
                                        ::basegfx::B2DPolyPolygon( aPoly ),
                                        rCanvas, rState, aStrokeAttributes );

                                if( pLineAction )
                                {
                                    maActions.push_back(
                                        MtfAction(
                                            pLineAction,
                                            io_rCurrActionIndex ) );

                                    io_rCurrActionIndex += pLineAction->getActionCount()-1;
                                }
                            }
                            // else: line style is default
                            // (i.e. invisible), don't generate action
                        }
                    }
                    break;

                    case META_RECT_ACTION:
                    {
                        const Rectangle& rRect(
                            static_cast<MetaRectAction*>(pCurrAct)->GetRect() );

                        if( rRect.IsEmpty() )
                            break;

                        const OutDevState& rState( getState( rStates ) );
                        const ::basegfx::B2DPoint aTopLeftPixel(
                            rState.mapModeTransform * ::vcl::unotools::b2DPointFromPoint( rRect.TopLeft() ) );
                        const ::basegfx::B2DPoint aBottomRightPixel(
                            rState.mapModeTransform * ::vcl::unotools::b2DPointFromPoint( rRect.BottomRight() ) +
                            // #121100# OutputDevice::DrawRect() fills
                            // rectangles Apple-like, i.e. with one
                            // additional pixel to the right and bottom.
                            ::basegfx::B2DPoint(1,1) );

                        createFillAndStroke( ::basegfx::tools::createPolygonFromRect(
                                                 ::basegfx::B2DRange( aTopLeftPixel,
                                                                      aBottomRightPixel )),
                                             rFactoryParms );
                        break;
                    }

                    case META_ROUNDRECT_ACTION:
                    {
                        const Rectangle& rRect(
                            static_cast<MetaRoundRectAction*>(pCurrAct)->GetRect());

                        if( rRect.IsEmpty() )
                            break;

                        ::basegfx::B2DPolygon aPoly(
                            ::basegfx::tools::createPolygonFromRect(
                                ::basegfx::B2DRange(
                                    ::vcl::unotools::b2DPointFromPoint( rRect.TopLeft() ),
                                    ::vcl::unotools::b2DPointFromPoint( rRect.BottomRight() ) +
                                    ::basegfx::B2DPoint(1,1) ),
                                ( (double) static_cast<MetaRoundRectAction*>(pCurrAct)->GetHorzRound() ) / rRect.GetWidth(),
                                ( (double) static_cast<MetaRoundRectAction*>(pCurrAct)->GetVertRound() ) / rRect.GetHeight() ) );
                        aPoly.transform( getState( rStates ).mapModeTransform );

                        createFillAndStroke( aPoly,
                                             rFactoryParms );
                    }
                    break;

                    case META_ELLIPSE_ACTION:
                    {
                        const Rectangle& rRect(
                            static_cast<MetaEllipseAction*>(pCurrAct)->GetRect() );

                        if( rRect.IsEmpty() )
                            break;

                        const ::basegfx::B2DRange aRange(
                            ::vcl::unotools::b2DPointFromPoint( rRect.TopLeft() ),
                            ::vcl::unotools::b2DPointFromPoint( rRect.BottomRight() ) +
                            ::basegfx::B2DPoint(1,1) );

                        ::basegfx::B2DPolygon aPoly(
                            ::basegfx::tools::createPolygonFromEllipse(
                                aRange.getCenter(),
                                aRange.getWidth(),
                                aRange.getHeight() ));
                        aPoly.transform( getState( rStates ).mapModeTransform );

                        createFillAndStroke( aPoly,
                                             rFactoryParms );
                    }
                    break;

                    case META_ARC_ACTION:
                    {
                        // TODO(F1): Missing basegfx functionality. Mind empty rects!
                        const Polygon aToolsPoly( static_cast<MetaArcAction*>(pCurrAct)->GetRect(),
                                                  static_cast<MetaArcAction*>(pCurrAct)->GetStartPoint(),
                                                  static_cast<MetaArcAction*>(pCurrAct)->GetEndPoint(), POLY_ARC );
                        ::basegfx::B2DPolygon aPoly( aToolsPoly.getB2DPolygon() );
                        aPoly.transform( getState( rStates ).mapModeTransform );

                        createFillAndStroke( aPoly,
                                             rFactoryParms );
                    }
                    break;

                    case META_PIE_ACTION:
                    {
                        // TODO(F1): Missing basegfx functionality. Mind empty rects!
                        const Polygon aToolsPoly( static_cast<MetaPieAction*>(pCurrAct)->GetRect(),
                                                  static_cast<MetaPieAction*>(pCurrAct)->GetStartPoint(),
                                                  static_cast<MetaPieAction*>(pCurrAct)->GetEndPoint(), POLY_PIE );
                        ::basegfx::B2DPolygon aPoly( aToolsPoly.getB2DPolygon() );
                        aPoly.transform( getState( rStates ).mapModeTransform );

                        createFillAndStroke( aPoly,
                                             rFactoryParms );
                    }
                    break;

                    case META_CHORD_ACTION:
                    {
                        // TODO(F1): Missing basegfx functionality. Mind empty rects!
                        const Polygon aToolsPoly( static_cast<MetaChordAction*>(pCurrAct)->GetRect(),
                                                  static_cast<MetaChordAction*>(pCurrAct)->GetStartPoint(),
                                                  static_cast<MetaChordAction*>(pCurrAct)->GetEndPoint(), POLY_CHORD );
                        ::basegfx::B2DPolygon aPoly( aToolsPoly.getB2DPolygon() );
                        aPoly.transform( getState( rStates ).mapModeTransform );

                        createFillAndStroke( aPoly,
                                             rFactoryParms );
                    }
                    break;

                    case META_POLYLINE_ACTION:
                    {
                        const OutDevState& rState( getState( rStates ) );
                        if( rState.lineColor.getLength() ||
                            rState.fillColor.getLength() )
                        {
                            MetaPolyLineAction* pPolyLineAct = static_cast<MetaPolyLineAction*>(pCurrAct);

                            const LineInfo& rLineInfo( pPolyLineAct->GetLineInfo() );
                            ::basegfx::B2DPolygon aPoly( pPolyLineAct->GetPolygon().getB2DPolygon() );
                            aPoly.transform( rState.mapModeTransform );

                            ActionSharedPtr pLineAction;

                            if( rLineInfo.IsDefault() )
                            {
                                // plain hair line polygon
                                pLineAction =
                                    internal::PolyPolyActionFactory::createLinePolyPolyAction(
                                        ::basegfx::B2DPolyPolygon(aPoly),
                                        rCanvas,
                                        rState );

                                if( pLineAction )
                                {
                                    maActions.push_back(
                                        MtfAction(
                                            pLineAction,
                                            io_rCurrActionIndex ) );

                                    io_rCurrActionIndex += pLineAction->getActionCount()-1;
                                }
                            }
                            else if( LINE_NONE != rLineInfo.GetStyle() )
                            {
                                // 'thick' line polygon
                                rendering::StrokeAttributes aStrokeAttributes;

                                setupStrokeAttributes( aStrokeAttributes,
                                                       rFactoryParms,
                                                       rLineInfo );

                                pLineAction =
                                    internal::PolyPolyActionFactory::createPolyPolyAction(
                                        ::basegfx::B2DPolyPolygon(aPoly),
                                        rCanvas,
                                        rState,
                                        aStrokeAttributes ) ;

                                if( pLineAction )
                                {
                                    maActions.push_back(
                                        MtfAction(
                                            pLineAction,
                                            io_rCurrActionIndex ) );

                                    io_rCurrActionIndex += pLineAction->getActionCount()-1;
                                }
                            }
                            // else: line style is default
                            // (i.e. invisible), don't generate action
                        }
                    }
                    break;

                    case META_POLYGON_ACTION:
                    {
                        ::basegfx::B2DPolygon aPoly( static_cast<MetaPolygonAction*>(pCurrAct)->GetPolygon().getB2DPolygon() );
                        aPoly.transform( getState( rStates ).mapModeTransform );
                        createFillAndStroke( aPoly,
                                             rFactoryParms );
                    }
                    break;

                    case META_POLYPOLYGON_ACTION:
                    {
                        ::basegfx::B2DPolyPolygon aPoly( static_cast<MetaPolyPolygonAction*>(pCurrAct)->GetPolyPolygon().getB2DPolyPolygon() );
                        aPoly.transform( getState( rStates ).mapModeTransform );
                        createFillAndStroke( aPoly,
                                             rFactoryParms );
                    }
                    break;

                    case META_BMP_ACTION:
                    {
                        MetaBmpAction* pAct = static_cast<MetaBmpAction*>(pCurrAct);

                        ActionSharedPtr pBmpAction(
                                internal::BitmapActionFactory::createBitmapAction(
                                    pAct->GetBitmap(),
                                    getState( rStates ).mapModeTransform *
                                    ::vcl::unotools::b2DPointFromPoint( pAct->GetPoint() ),
                                    rCanvas,
                                    getState( rStates ) ) );

                        if( pBmpAction )
                        {
                            maActions.push_back(
                                MtfAction(
                                    pBmpAction,
                                    io_rCurrActionIndex ) );

                            io_rCurrActionIndex += pBmpAction->getActionCount()-1;
                        }
                    }
                    break;

                    case META_BMPSCALE_ACTION:
                    {
                        MetaBmpScaleAction* pAct = static_cast<MetaBmpScaleAction*>(pCurrAct);

                        ActionSharedPtr pBmpAction(
                                internal::BitmapActionFactory::createBitmapAction(
                                    pAct->GetBitmap(),
                                    getState( rStates ).mapModeTransform *
                                    ::vcl::unotools::b2DPointFromPoint( pAct->GetPoint() ),
                                    getState( rStates ).mapModeTransform *
                                    ::vcl::unotools::b2DSizeFromSize( pAct->GetSize() ),
                                    rCanvas,
                                    getState( rStates ) ) );

                        if( pBmpAction )
                        {
                            maActions.push_back(
                                MtfAction(
                                    pBmpAction,
                                    io_rCurrActionIndex ) );

                            io_rCurrActionIndex += pBmpAction->getActionCount()-1;
                        }
                    }
                    break;

                    case META_BMPSCALEPART_ACTION:
                    {
                        MetaBmpScalePartAction* pAct = static_cast<MetaBmpScalePartAction*>(pCurrAct);

                        // crop bitmap to given source rectangle (no
                        // need to copy and convert the whole bitmap)
                        Bitmap aBmp( pAct->GetBitmap() );
                        const Rectangle aCropRect( pAct->GetSrcPoint(),
                                                    pAct->GetSrcSize() );
                        aBmp.Crop( aCropRect );

                        ActionSharedPtr pBmpAction(
                                internal::BitmapActionFactory::createBitmapAction(
                                    aBmp,
                                    getState( rStates ).mapModeTransform *
                                    ::vcl::unotools::b2DPointFromPoint( pAct->GetDestPoint() ),
                                    getState( rStates ).mapModeTransform *
                                    ::vcl::unotools::b2DSizeFromSize( pAct->GetDestSize() ),
                                    rCanvas,
                                    getState( rStates ) ) );

                        if( pBmpAction )
                        {
                            maActions.push_back(
                                MtfAction(
                                    pBmpAction,
                                    io_rCurrActionIndex ) );

                            io_rCurrActionIndex += pBmpAction->getActionCount()-1;
                        }
                    }
                    break;

                    case META_BMPEX_ACTION:
                    {
                        MetaBmpExAction* pAct = static_cast<MetaBmpExAction*>(pCurrAct);

                        ActionSharedPtr pBmpAction(
                                internal::BitmapActionFactory::createBitmapAction(
                                    pAct->GetBitmapEx(),
                                    getState( rStates ).mapModeTransform *
                                    ::vcl::unotools::b2DPointFromPoint( pAct->GetPoint() ),
                                    rCanvas,
                                    getState( rStates ) ) );

                        if( pBmpAction )
                        {
                            maActions.push_back(
                                MtfAction(
                                    pBmpAction,
                                    io_rCurrActionIndex ) );

                            io_rCurrActionIndex += pBmpAction->getActionCount()-1;
                        }
                    }
                    break;

                    case META_BMPEXSCALE_ACTION:
                    {
                        MetaBmpExScaleAction* pAct = static_cast<MetaBmpExScaleAction*>(pCurrAct);

                        ActionSharedPtr pBmpAction(
                                internal::BitmapActionFactory::createBitmapAction(
                                    pAct->GetBitmapEx(),
                                    getState( rStates ).mapModeTransform *
                                    ::vcl::unotools::b2DPointFromPoint( pAct->GetPoint() ),
                                    getState( rStates ).mapModeTransform *
                                    ::vcl::unotools::b2DSizeFromSize( pAct->GetSize() ),
                                    rCanvas,
                                    getState( rStates ) ) );

                        if( pBmpAction )
                        {
                            maActions.push_back(
                                MtfAction(
                                    pBmpAction,
                                    io_rCurrActionIndex ) );

                            io_rCurrActionIndex += pBmpAction->getActionCount()-1;
                        }
                    }
                    break;

                    case META_BMPEXSCALEPART_ACTION:
                    {
                        MetaBmpExScalePartAction* pAct = static_cast<MetaBmpExScalePartAction*>(pCurrAct);

                        // crop bitmap to given source rectangle (no
                        // need to copy and convert the whole bitmap)
                        BitmapEx aBmp( pAct->GetBitmapEx() );
                        const Rectangle aCropRect( pAct->GetSrcPoint(),
                                                   pAct->GetSrcSize() );
                        aBmp.Crop( aCropRect );

                        ActionSharedPtr pBmpAction(
                            internal::BitmapActionFactory::createBitmapAction(
                                aBmp,
                                getState( rStates ).mapModeTransform *
                                ::vcl::unotools::b2DPointFromPoint( pAct->GetDestPoint() ),
                                getState( rStates ).mapModeTransform *
                                ::vcl::unotools::b2DSizeFromSize( pAct->GetDestSize() ),
                                rCanvas,
                                getState( rStates ) ) );

                        if( pBmpAction )
                        {
                            maActions.push_back(
                                MtfAction(
                                    pBmpAction,
                                    io_rCurrActionIndex ) );

                            io_rCurrActionIndex += pBmpAction->getActionCount()-1;
                        }
                    }
                    break;

                    case META_MASK_ACTION:
                    {
                        MetaMaskAction* pAct = static_cast<MetaMaskAction*>(pCurrAct);

                        // create masked BitmapEx right here, as the
                        // canvas does not provide equivalent
                        // functionality
                        BitmapEx aBmp( createMaskBmpEx( pAct->GetBitmap(),
                                                        pAct->GetColor() ));

                        ActionSharedPtr pBmpAction(
                            internal::BitmapActionFactory::createBitmapAction(
                                aBmp,
                                getState( rStates ).mapModeTransform *
                                ::vcl::unotools::b2DPointFromPoint( pAct->GetPoint() ),
                                rCanvas,
                                getState( rStates ) ) );

                        if( pBmpAction )
                        {
                            maActions.push_back(
                                MtfAction(
                                    pBmpAction,
                                    io_rCurrActionIndex ) );

                            io_rCurrActionIndex += pBmpAction->getActionCount()-1;
                        }
                    }
                    break;

                    case META_MASKSCALE_ACTION:
                    {
                        MetaMaskScaleAction* pAct = static_cast<MetaMaskScaleAction*>(pCurrAct);

                        // create masked BitmapEx right here, as the
                        // canvas does not provide equivalent
                        // functionality
                        BitmapEx aBmp( createMaskBmpEx( pAct->GetBitmap(),
                                                        pAct->GetColor() ));

                        ActionSharedPtr pBmpAction(
                            internal::BitmapActionFactory::createBitmapAction(
                                aBmp,
                                getState( rStates ).mapModeTransform *
                                ::vcl::unotools::b2DPointFromPoint( pAct->GetPoint() ),
                                getState( rStates ).mapModeTransform *
                                ::vcl::unotools::b2DSizeFromSize( pAct->GetSize() ),
                                rCanvas,
                                getState( rStates ) ) );

                        if( pBmpAction )
                        {
                            maActions.push_back(
                                MtfAction(
                                    pBmpAction,
                                    io_rCurrActionIndex ) );

                            io_rCurrActionIndex += pBmpAction->getActionCount()-1;
                        }
                    }
                    break;

                    case META_MASKSCALEPART_ACTION:
                    {
                        MetaMaskScalePartAction* pAct = static_cast<MetaMaskScalePartAction*>(pCurrAct);

                        // create masked BitmapEx right here, as the
                        // canvas does not provide equivalent
                        // functionality
                        BitmapEx aBmp( createMaskBmpEx( pAct->GetBitmap(),
                                                        pAct->GetColor() ));

                        // crop bitmap to given source rectangle (no
                        // need to copy and convert the whole bitmap)
                        const Rectangle aCropRect( pAct->GetSrcPoint(),
                                                   pAct->GetSrcSize() );
                        aBmp.Crop( aCropRect );

                        ActionSharedPtr pBmpAction(
                            internal::BitmapActionFactory::createBitmapAction(
                                aBmp,
                                getState( rStates ).mapModeTransform *
                                ::vcl::unotools::b2DPointFromPoint( pAct->GetDestPoint() ),
                                getState( rStates ).mapModeTransform *
                                ::vcl::unotools::b2DSizeFromSize( pAct->GetDestSize() ),
                                rCanvas,
                                getState( rStates ) ) );

                        if( pBmpAction )
                        {
                            maActions.push_back(
                                MtfAction(
                                    pBmpAction,
                                    io_rCurrActionIndex ) );

                            io_rCurrActionIndex += pBmpAction->getActionCount()-1;
                        }
                    }
                    break;

                    case META_GRADIENTEX_ACTION:
                        // TODO(F1): use native Canvas gradients here
                        // action is ignored here, because redundant to META_GRADIENT_ACTION
                        break;

                    case META_WALLPAPER_ACTION:
                        // TODO(F2): NYI
                        break;

                    case META_TRANSPARENT_ACTION:
                    {
                        const OutDevState& rState( getState( rStates ) );
                        if( rState.lineColor.getLength() ||
                            rState.fillColor.getLength() )
                        {
                            MetaTransparentAction* pAct = static_cast<MetaTransparentAction*>(pCurrAct);
                            ::basegfx::B2DPolyPolygon aPoly( pAct->GetPolyPolygon().getB2DPolyPolygon() );
                            aPoly.transform( rState.mapModeTransform );

                            ActionSharedPtr pPolyAction(
                                internal::PolyPolyActionFactory::createPolyPolyAction(
                                    aPoly,
                                    rCanvas,
                                    rState,
                                    pAct->GetTransparence() ) );

                            if( pPolyAction )
                            {
                                maActions.push_back(
                                    MtfAction(
                                        pPolyAction,
                                        io_rCurrActionIndex ) );

                                io_rCurrActionIndex += pPolyAction->getActionCount()-1;
                            }
                        }
                    }
                    break;

                    case META_FLOATTRANSPARENT_ACTION:
                    {
                        MetaFloatTransparentAction* pAct = static_cast<MetaFloatTransparentAction*>(pCurrAct);

                        internal::MtfAutoPtr pMtf(
                            new ::GDIMetaFile( pAct->GetGDIMetaFile() ) );

                        // TODO(P2): Use native canvas gradients here (saves a lot of UNO calls)
                        internal::GradientAutoPtr pGradient(
                            new Gradient( pAct->GetGradient() ) );

                        DBG_TESTSOLARMUTEX();

                        ActionSharedPtr pFloatTransAction(
                            internal::TransparencyGroupActionFactory::createTransparencyGroupAction(
                                pMtf,
                                pGradient,
                                rParms,
                                getState( rStates ).mapModeTransform *
                                ::vcl::unotools::b2DPointFromPoint( pAct->GetPoint() ),
                                getState( rStates ).mapModeTransform *
                                ::vcl::unotools::b2DSizeFromSize( pAct->GetSize() ),
                                rCanvas,
                                getState( rStates ) ) );

                        if( pFloatTransAction )
                        {
                            maActions.push_back(
                                MtfAction(
                                    pFloatTransAction,
                                    io_rCurrActionIndex ) );

                            io_rCurrActionIndex += pFloatTransAction->getActionCount()-1;
                        }
                    }
                    break;

                    case META_TEXT_ACTION:
                    {
                        MetaTextAction* pAct = static_cast<MetaTextAction*>(pCurrAct);
                        XubString sText = XubString( pAct->GetText() );

                        if( rVDev.GetDigitLanguage())
                            convertToLocalizedNumerals ( sText,rVDev.GetDigitLanguage() );

                        createTextAction(
                            pAct->GetPoint(),
                            sText,
                            pAct->GetIndex(),
                            pAct->GetLen() == (sal_uInt16)STRING_LEN ? pAct->GetText().Len() - pAct->GetIndex() : pAct->GetLen(),
                            NULL,
                            rFactoryParms,
                            bSubsettableActions );
                    }
                    break;

                    case META_TEXTARRAY_ACTION:
                    {
                        MetaTextArrayAction* pAct = static_cast<MetaTextArrayAction*>(pCurrAct);
                        XubString sText = XubString( pAct->GetText() );

                        if( rVDev.GetDigitLanguage())
                            convertToLocalizedNumerals ( sText,rVDev.GetDigitLanguage() );

                        createTextAction(
                            pAct->GetPoint(),
                            sText,
                            pAct->GetIndex(),
                            pAct->GetLen() == (sal_uInt16)STRING_LEN ? pAct->GetText().Len() - pAct->GetIndex() : pAct->GetLen(),
                            pAct->GetDXArray(),
                            rFactoryParms,
                            bSubsettableActions );
                    }
                    break;

                    case META_TEXTLINE_ACTION:
                    {
                        MetaTextLineAction*      pAct = static_cast<MetaTextLineAction*>(pCurrAct);

                        const OutDevState&       rState( getState( rStates ) );
                        const ::Size             aBaselineOffset( tools::getBaselineOffset( rState,
                                                                                            rVDev ) );
                        const ::Point            aStartPoint( pAct->GetStartPoint() );
                        const ::basegfx::B2DSize aSize( rState.mapModeTransform *
                                                        ::basegfx::B2DSize(pAct->GetWidth(),
                                                                           0 ));

                        ActionSharedPtr pPolyAction(
                            PolyPolyActionFactory::createPolyPolyAction(
                                tools::createTextLinesPolyPolygon(
                                    rState.mapModeTransform *
                                    ::basegfx::B2DPoint(
                                        ::vcl::unotools::b2DPointFromPoint(pAct->GetStartPoint()) +
                                        ::vcl::unotools::b2DSizeFromSize(aBaselineOffset)),
                                    aSize.getX(),
                                    tools::createTextLineInfo( rVDev,
                                                               rState )),
                                rCanvas,
                                rState ) );

                        if( pPolyAction.get() )
                        {
                            maActions.push_back(
                                MtfAction(
                                    pPolyAction,
                                    io_rCurrActionIndex ) );

                            io_rCurrActionIndex += pPolyAction->getActionCount()-1;
                        }
                    }
                    break;

                    case META_TEXTRECT_ACTION:
                    {
                        MetaTextRectAction* pAct = static_cast<MetaTextRectAction*>(pCurrAct);

                        pushState( rStates, PUSH_ALL );

                        // use the VDev to break up the text rect
                        // action into readily formatted lines
                        GDIMetaFile aTmpMtf;
                        rVDev.AddTextRectActions( pAct->GetRect(),
                                                  pAct->GetText(),
                                                  pAct->GetStyle(),
                                                  aTmpMtf );

                        createActions( aTmpMtf,
                                       rFactoryParms,
                                       bSubsettableActions );

                        popState( rStates );

                        break;
                    }

                    case META_STRETCHTEXT_ACTION:
                    {
                        MetaStretchTextAction* pAct = static_cast<MetaStretchTextAction*>(pCurrAct);
                        XubString sText = XubString( pAct->GetText() );

                        if( rVDev.GetDigitLanguage())
                            convertToLocalizedNumerals ( sText,rVDev.GetDigitLanguage() );

                        const sal_uInt16 nLen( pAct->GetLen() == (sal_uInt16)STRING_LEN ?
                                           pAct->GetText().Len() - pAct->GetIndex() : pAct->GetLen() );

                        // #i70897# Nothing to do, actually...
                        if( nLen == 0 )
                            break;

                        // have to fit the text into the given
                        // width. This is achieved by internally
                        // generating a DX array, and uniformly
                        // distributing the excess/insufficient width
                        // to every logical character.
                        ::boost::scoped_array< sal_Int32 > pDXArray( new sal_Int32[nLen] );

                        rVDev.GetTextArray( pAct->GetText(), pDXArray.get(),
                                            pAct->GetIndex(), pAct->GetLen() );

                        const sal_Int32 nWidthDifference( pAct->GetWidth() - pDXArray[ nLen-1 ] );

                        // Last entry of pDXArray contains total width of the text
                        sal_Int32* p=pDXArray.get();
                        for( sal_uInt16 i=1; i<=nLen; ++i )
                        {
                            // calc ratio for every array entry, to
                            // distribute rounding errors 'evenly'
                            // across the characters. Note that each
                            // entry represents the 'end' position of
                            // the corresponding character, thus, we
                            // let i run from 1 to nLen.
                            *p++ += (sal_Int32)i*nWidthDifference/nLen;
                        }

                        createTextAction(
                            pAct->GetPoint(),
                            sText,
                            pAct->GetIndex(),
                            pAct->GetLen() == (sal_uInt16)STRING_LEN ? pAct->GetText().Len() - pAct->GetIndex() : pAct->GetLen(),
                            pDXArray.get(),
                            rFactoryParms,
                            bSubsettableActions );
                    }
                    break;

                    default:
                        OSL_ENSURE( false,
                                    "Unknown meta action type encountered" );
                        break;
                }

                // increment action index (each mtf action counts _at
                // least_ one. Some count for more, therefore,
                // io_rCurrActionIndex is sometimes incremented by
                // pAct->getActionCount()-1 above, the -1 being the
                // correction for the unconditional increment here).
                ++io_rCurrActionIndex;
            }

            return true;
        }


        namespace
        {
            class ActionRenderer
            {
            public:
                ActionRenderer( const ::basegfx::B2DHomMatrix& rTransformation ) :
                    maTransformation( rTransformation ),
                    mbRet( true )
                {
                }

                bool result() const
                {
                    return mbRet;
                }

                void operator()( const ::cppcanvas::internal::ImplRenderer::MtfAction& rAction )
                {
                    // ANDing the result. We want to fail if at least
                    // one action failed.
                    mbRet &= rAction.mpAction->render( maTransformation );
                }

                void operator()( const ::cppcanvas::internal::ImplRenderer::MtfAction&  rAction,
                                 const Action::Subset&                                  rSubset )
                {
                    // ANDing the result. We want to fail if at least
                    // one action failed.
                    mbRet &= rAction.mpAction->render( maTransformation,
                                                       rSubset );
                }

            private:
                ::basegfx::B2DHomMatrix maTransformation;
                bool                    mbRet;
            };

            class AreaQuery
            {
            public:
                AreaQuery( const ::basegfx::B2DHomMatrix& rTransformation ) :
                    maTransformation( rTransformation ),
                    maBounds()
                {
                }

                bool result() const
                {
                    return true; // nothing can fail here
                }

                void operator()( const ::cppcanvas::internal::ImplRenderer::MtfAction& rAction )
                {
                    maBounds.expand( rAction.mpAction->getBounds( maTransformation ) );
                }

                void operator()( const ::cppcanvas::internal::ImplRenderer::MtfAction&  rAction,
                                 const Action::Subset&                                  rSubset )
                {
                    maBounds.expand( rAction.mpAction->getBounds( maTransformation,
                                                                  rSubset ) );
                }

                ::basegfx::B2DRange getBounds() const
                {
                    return maBounds;
                }

            private:
                ::basegfx::B2DHomMatrix maTransformation;
                ::basegfx::B2DRange     maBounds;
            };

            // Doing that via inline class. Compilers tend to not inline free
            // functions.
            struct UpperBoundActionIndexComparator
            {
                bool operator()( const ::cppcanvas::internal::ImplRenderer::MtfAction& rLHS,
                                 const ::cppcanvas::internal::ImplRenderer::MtfAction& rRHS )
                {
                    const sal_Int32 nLHSCount( rLHS.mpAction ?
                                               rLHS.mpAction->getActionCount() : 0 );
                    const sal_Int32 nRHSCount( rRHS.mpAction ?
                                               rRHS.mpAction->getActionCount() : 0 );

                    // compare end of action range, to have an action selected
                    // by lower_bound even if the requested index points in
                    // the middle of the action's range
                    return rLHS.mnOrigIndex + nLHSCount < rRHS.mnOrigIndex + nRHSCount;
                }
            };

            /** Algorithm to apply given functor to a subset range

                @tpl Functor

                Functor to call for each element of the subset
                range. Must provide the following method signatures:
                bool result() (returning false if operation failed)

             */
            template< typename Functor > bool
                forSubsetRange( Functor&                                            rFunctor,
                                ImplRenderer::ActionVector::const_iterator          aRangeBegin,
                                ImplRenderer::ActionVector::const_iterator          aRangeEnd,
                                sal_Int32                                           nStartIndex,
                                sal_Int32                                           nEndIndex,
                                const ImplRenderer::ActionVector::const_iterator&   rEnd )
            {
                if( aRangeBegin == aRangeEnd )
                {
                    // only a single action. Setup subset, and call functor
                    Action::Subset aSubset;
                    aSubset.mnSubsetBegin = ::std::max( sal_Int32( 0 ),
                                                        nStartIndex - aRangeBegin->mnOrigIndex );
                    aSubset.mnSubsetEnd   = ::std::min( aRangeBegin->mpAction->getActionCount(),
                                                        nEndIndex - aRangeBegin->mnOrigIndex );

                    ENSURE_OR_RETURN_FALSE( aSubset.mnSubsetBegin >= 0 && aSubset.mnSubsetEnd >= 0,
                                      "ImplRenderer::forSubsetRange(): Invalid indices" );

                    rFunctor( *aRangeBegin, aSubset );
                }
                else
                {
                    // more than one action.

                    // render partial first, full intermediate, and
                    // partial last action
                    Action::Subset aSubset;
                    aSubset.mnSubsetBegin = ::std::max( sal_Int32( 0 ),
                                                        nStartIndex - aRangeBegin->mnOrigIndex );
                    aSubset.mnSubsetEnd   = aRangeBegin->mpAction->getActionCount();

                    ENSURE_OR_RETURN_FALSE( aSubset.mnSubsetBegin >= 0 && aSubset.mnSubsetEnd >= 0,
                                      "ImplRenderer::forSubsetRange(): Invalid indices" );

                    rFunctor( *aRangeBegin, aSubset );

                    // first action rendered, skip to next
                    ++aRangeBegin;

                    // render full middle actions
                    while( aRangeBegin != aRangeEnd )
                        rFunctor( *aRangeBegin++ );

                    if( aRangeEnd == rEnd ||
                        aRangeEnd->mnOrigIndex > nEndIndex )
                    {
                        // aRangeEnd denotes end of action vector,
                        //
                        // or
                        //
                        // nEndIndex references something _after_
                        // aRangeBegin, but _before_ aRangeEnd
                        //
                        // either way: no partial action left
                        return rFunctor.result();
                    }

                    aSubset.mnSubsetBegin = 0;
                    aSubset.mnSubsetEnd   = nEndIndex - aRangeEnd->mnOrigIndex;

                    ENSURE_OR_RETURN_FALSE( aSubset.mnSubsetBegin >= 0 && aSubset.mnSubsetEnd >= 0,
                                      "ImplRenderer::forSubsetRange(): Invalid indices" );

                    rFunctor( *aRangeEnd, aSubset );
                }

                return rFunctor.result();
            }
        }

        bool ImplRenderer::getSubsetIndices( sal_Int32&                     io_rStartIndex,
                                             sal_Int32&                     io_rEndIndex,
                                             ActionVector::const_iterator&  o_rRangeBegin,
                                             ActionVector::const_iterator&  o_rRangeEnd ) const
        {
            ENSURE_OR_RETURN_FALSE( io_rStartIndex<=io_rEndIndex,
                              "ImplRenderer::getSubsetIndices(): invalid action range" );

            ENSURE_OR_RETURN_FALSE( !maActions.empty(),
                              "ImplRenderer::getSubsetIndices(): no actions to render" );

            const sal_Int32 nMinActionIndex( maActions.front().mnOrigIndex );
            const sal_Int32 nMaxActionIndex( maActions.back().mnOrigIndex +
                                             maActions.back().mpAction->getActionCount() );

            // clip given range to permissible values (there might be
            // ranges before and behind the valid indices)
            io_rStartIndex = ::std::max( nMinActionIndex,
                                         io_rStartIndex );
            io_rEndIndex = ::std::min( nMaxActionIndex,
                                       io_rEndIndex );

            if( io_rStartIndex == io_rEndIndex ||
                io_rStartIndex > io_rEndIndex )
            {
                // empty range, don't render anything. The second
                // condition e.g. happens if the requested range lies
                // fully before or behind the valid action indices.
                return false;
            }


            const ActionVector::const_iterator aBegin( maActions.begin() );
            const ActionVector::const_iterator aEnd( maActions.end() );


            // find start and end action
            // =========================
            o_rRangeBegin = ::std::lower_bound( aBegin, aEnd,
                                                MtfAction( ActionSharedPtr(), io_rStartIndex ),
                                                UpperBoundActionIndexComparator() );
            o_rRangeEnd   = ::std::lower_bound( aBegin, aEnd,
                                                MtfAction( ActionSharedPtr(), io_rEndIndex ),
                                                UpperBoundActionIndexComparator() );
            return true;
        }


        // Public methods
        // ====================================================================

        ImplRenderer::ImplRenderer( const CanvasSharedPtr&  rCanvas,
                                    const GDIMetaFile&      rMtf,
                                    const Parameters&       rParams ) :
            CanvasGraphicHelper( rCanvas ),
            maActions()
        {
            RTL_LOGFILE_CONTEXT( aLog, "::cppcanvas::internal::ImplRenderer::ImplRenderer(mtf)" );

            OSL_ENSURE( rCanvas.get() != NULL && rCanvas->getUNOCanvas().is(),
                        "ImplRenderer::ImplRenderer(): Invalid canvas" );
            OSL_ENSURE( rCanvas->getUNOCanvas()->getDevice().is(),
                        "ImplRenderer::ImplRenderer(): Invalid graphic device" );

            // make sure canvas and graphic device are valid; action
            // creation don't check that every time
            if( rCanvas.get() == NULL ||
                !rCanvas->getUNOCanvas().is() ||
                !rCanvas->getUNOCanvas()->getDevice().is() )
            {
                // leave actions empty
                return;
            }

            VectorOfOutDevStates    aStateStack;

            VirtualDevice aVDev;
            aVDev.EnableOutput( sal_False );

            // Setup VDev for state tracking and mapping
            // =========================================

            aVDev.SetMapMode( rMtf.GetPrefMapMode() );

            const Size aMtfSize( rMtf.GetPrefSize() );
            const Size aMtfSizePixPre( aVDev.LogicToPixel( aMtfSize,
                                                           rMtf.GetPrefMapMode() ) );
            const Point aEmptyPt;
            const Point aMtfOriginPix( aVDev.LogicToPixel( aEmptyPt ) );

            // #i44110# correct null-sized output - there are shapes
            // which have zero size in at least one dimension
            const Size aMtfSizePix( ::std::max( aMtfSizePixPre.Width(), 1L ),
                                    ::std::max( aMtfSizePixPre.Height(), 1L ) );

            sal_Int32 nCurrActions(0);
            ActionFactoryParameters aParms(aStateStack,
                                           rCanvas,
                                           aVDev,
                                           rParams,
                                           nCurrActions );

            // init state stack
            clearStateStack( aStateStack );

            // Setup local state, such that the metafile renders
            // itself into a one-by-one square at the origin for
            // identity view and render transformations
            getState( aStateStack ).transform.scale( 1.0 / aMtfSizePix.Width(),
                                                     1.0 / aMtfSizePix.Height() );

            tools::calcLogic2PixelAffineTransform( getState( aStateStack ).mapModeTransform,
                                                   aVDev );

            ColorSharedPtr pColor( getCanvas()->createColor() );

            // setup default text color to black
            getState( aStateStack ).textColor =
                getState( aStateStack ).textFillColor =
                getState( aStateStack ).textLineColor = pColor->getDeviceColor( 0x000000FF );

            // apply overrides from the Parameters struct
            if( rParams.maFillColor.is_initialized() )
            {
                getState( aStateStack ).isFillColorSet = true;
                getState( aStateStack ).fillColor = pColor->getDeviceColor( *rParams.maFillColor );
            }
            if( rParams.maLineColor.is_initialized() )
            {
                getState( aStateStack ).isLineColorSet = true;
                getState( aStateStack ).lineColor = pColor->getDeviceColor( *rParams.maLineColor );
            }
            if( rParams.maTextColor.is_initialized() )
            {
                getState( aStateStack ).isTextFillColorSet = true;
                getState( aStateStack ).isTextLineColorSet = true;
                getState( aStateStack ).textColor =
                    getState( aStateStack ).textFillColor =
                    getState( aStateStack ).textLineColor = pColor->getDeviceColor( *rParams.maTextColor );
            }
<<<<<<< HEAD
            if( rParams.maFontName.isValid() ||
                rParams.maFontWeight.isValid() ||
                rParams.maFontLetterForm.isValid() ||
                rParams.maFontUnderline.isValid() ||
                rParams.maFontProportion.isValid() )
=======
            if( rParams.maFontName.is_initialized() ||
                rParams.maFontWeight.is_initialized() ||
                rParams.maFontLetterForm.is_initialized() ||
                rParams.maFontUnderline.is_initialized() )
>>>>>>> e2a3d487
            {
                ::cppcanvas::internal::OutDevState& rState = getState( aStateStack );

                rState.xFont = createFont( rState.fontRotation,
                                           ::Font(), // default font
                                           aParms );
            }

            /* EMF+ */
            memset (aObjects, 0, sizeof (aObjects));
            mbMultipart = false;

            createActions( const_cast<GDIMetaFile&>(rMtf), // HACK(Q2):
                                                           // we're
                                                           // changing
                                                              // the
                                                              // current
                                                              // action
                                                              // in
                                                              // createActions!
                           aParms,
                           true // TODO(P1): make subsettability configurable
                            );
        }

        ImplRenderer::ImplRenderer( const CanvasSharedPtr&  rCanvas,
                                    const BitmapEx&         rBmpEx,
                                    const Parameters&       rParams ) :
            CanvasGraphicHelper( rCanvas ),
            maActions()
        {
            // TODO(F3): property modification parameters are
            // currently ignored for Bitmaps
            (void)rParams;

            RTL_LOGFILE_CONTEXT( aLog, "::cppcanvas::internal::ImplRenderer::ImplRenderer(bitmap)" );

            OSL_ENSURE( rCanvas.get() != NULL && rCanvas->getUNOCanvas().is(),
                        "ImplRenderer::ImplRenderer(): Invalid canvas" );
            OSL_ENSURE( rCanvas->getUNOCanvas()->getDevice().is(),
                        "ImplRenderer::ImplRenderer(): Invalid graphic device" );

            // make sure canvas and graphic device are valid; action
            // creation don't check that every time
            if( rCanvas.get() == NULL ||
                !rCanvas->getUNOCanvas().is() ||
                !rCanvas->getUNOCanvas()->getDevice().is() )
            {
                // leave actions empty
                return;
            }

            OutDevState aState;

            const Size aBmpSize( rBmpEx.GetSizePixel() );

            // Setup local state, such that the bitmap renders itself
            // into a one-by-one square for identity view and render
            // transformations
            aState.transform.scale( 1.0 / aBmpSize.Width(),
                                    1.0 / aBmpSize.Height() );

            // create a single action for the provided BitmapEx
            maActions.push_back(
                MtfAction(
                    BitmapActionFactory::createBitmapAction(
                        rBmpEx,
                        ::basegfx::B2DPoint(),
                        rCanvas,
                        aState),
                    0 ) );
        }

        ImplRenderer::~ImplRenderer()
        {
        }

        bool ImplRenderer::drawSubset( sal_Int32    nStartIndex,
                                       sal_Int32    nEndIndex ) const
        {
            RTL_LOGFILE_CONTEXT( aLog, "::cppcanvas::internal::ImplRenderer::drawSubset()" );

            ActionVector::const_iterator aRangeBegin;
            ActionVector::const_iterator aRangeEnd;

            try
            {
                if( !getSubsetIndices( nStartIndex, nEndIndex,
                                       aRangeBegin, aRangeEnd ) )
                    return true; // nothing to render (but _that_ was successful)

                // now, aRangeBegin references the action in which the
                // subset rendering must start, and aRangeEnd references
                // the action in which the subset rendering must end (it
                // might also end right at the start of the referenced
                // action, such that zero of that action needs to be
                // rendered).


                // render subset of actions
                // ========================

                ::basegfx::B2DHomMatrix aMatrix;
                ::canvas::tools::getRenderStateTransform( aMatrix,
                                                          getRenderState() );

                ActionRenderer aRenderer( aMatrix );

                return forSubsetRange( aRenderer,
                                       aRangeBegin,
                                       aRangeEnd,
                                       nStartIndex,
                                       nEndIndex,
                                       maActions.end() );
            }
            catch( uno::Exception& )
            {
                OSL_ENSURE( false,
                            rtl::OUStringToOString(
                                comphelper::anyToString( cppu::getCaughtException() ),
                                RTL_TEXTENCODING_UTF8 ).getStr() );

                // convert error to return value
                return false;
            }
        }

        ::basegfx::B2DRange ImplRenderer::getSubsetArea( sal_Int32  nStartIndex,
                                                         sal_Int32  nEndIndex ) const
        {
            RTL_LOGFILE_CONTEXT( aLog, "::cppcanvas::internal::ImplRenderer::getSubsetArea()" );

            ActionVector::const_iterator aRangeBegin;
            ActionVector::const_iterator aRangeEnd;

            if( !getSubsetIndices( nStartIndex, nEndIndex,
                                   aRangeBegin, aRangeEnd ) )
                return ::basegfx::B2DRange(); // nothing to render -> empty range

            // now, aRangeBegin references the action in which the
            // subset querying must start, and aRangeEnd references
            // the action in which the subset querying must end (it
            // might also end right at the start of the referenced
            // action, such that zero of that action needs to be
            // queried).


            // query bounds for subset of actions
            // ==================================

            ::basegfx::B2DHomMatrix aMatrix;
            ::canvas::tools::getRenderStateTransform( aMatrix,
                                                      getRenderState() );

            AreaQuery aQuery( aMatrix );
            forSubsetRange( aQuery,
                            aRangeBegin,
                            aRangeEnd,
                            nStartIndex,
                            nEndIndex,
                            maActions.end() );

            return aQuery.getBounds();
        }

        bool ImplRenderer::draw() const
        {
            RTL_LOGFILE_CONTEXT( aLog, "::cppcanvas::internal::ImplRenderer::draw()" );

            ::basegfx::B2DHomMatrix aMatrix;
            ::canvas::tools::getRenderStateTransform( aMatrix,
                                                      getRenderState() );

            try
            {
                return ::std::for_each( maActions.begin(), maActions.end(), ActionRenderer( aMatrix ) ).result();
            }
            catch( uno::Exception& )
            {
                OSL_ENSURE( false,
                            rtl::OUStringToOString(
                                comphelper::anyToString( cppu::getCaughtException() ),
                                RTL_TEXTENCODING_UTF8 ).getStr() );

                return false;
            }
        }
    }
}

/* vim:set shiftwidth=4 softtabstop=4 expandtab: */<|MERGE_RESOLUTION|>--- conflicted
+++ resolved
@@ -3014,18 +3014,11 @@
                     getState( aStateStack ).textFillColor =
                     getState( aStateStack ).textLineColor = pColor->getDeviceColor( *rParams.maTextColor );
             }
-<<<<<<< HEAD
-            if( rParams.maFontName.isValid() ||
-                rParams.maFontWeight.isValid() ||
-                rParams.maFontLetterForm.isValid() ||
-                rParams.maFontUnderline.isValid() ||
-                rParams.maFontProportion.isValid() )
-=======
             if( rParams.maFontName.is_initialized() ||
                 rParams.maFontWeight.is_initialized() ||
                 rParams.maFontLetterForm.is_initialized() ||
-                rParams.maFontUnderline.is_initialized() )
->>>>>>> e2a3d487
+                rParams.maFontUnderline.is_initialized() ||
+                rParams.maFontProportion.is_initialized() )
             {
                 ::cppcanvas::internal::OutDevState& rState = getState( aStateStack );
 
