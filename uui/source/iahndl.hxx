--- conflicted
+++ resolved
@@ -41,79 +41,59 @@
 
 #include "com/sun/star/beans/Optional.hpp"
 #include "com/sun/star/task/InteractionClassification.hpp"
-<<<<<<< HEAD
-#include "com/sun/star/task/PasswordRequestMode.hpp"
-#include "com/sun/star/task/FutureDocumentVersionProductUpdateRequest.hpp"
-#include "com/sun/star/security/DocumentSignatureInformation.hpp"
-#include "tools/solar.h"
-#include "tools/errcode.hxx"
-#include "vcl/wintypes.hxx"
-#include "fltdlg.hxx"
-#include <com/sun/star/security/XCertificate.hpp>
-#ifndef _COM_SUN_STAR_XML_CRYPTO_XXSECURITYENVIRONMENT_HPP_
-#include <com/sun/star/xml/crypto/XSecurityEnvironment.hpp>
-#endif
+
+#include "tools/solar.h" // USHORT
+#include "tools/errcode.hxx" // ErrCode
+#include "tools/rc.hxx" // Resource
+#include "vcl/wintypes.hxx" // WinBits
+
+namespace com { namespace sun { namespace star {
+    namespace awt {
+        class XWindow;
+    }
+    namespace embed {
+        class XStorage;
+    }
+    namespace lang {
+        class XMultiServiceFactory;
+    }
+    namespace security {
+        class DocumentSignatureInformation;
+    }
+    namespace task {
+        class FutureDocumentVersionProductUpdateRequest;
+        class XInteractionContinuation;
+        class XInteractionHandler;
+        class XInteractionRequest;
+    }
+    namespace ucb {
+        class NameClashResolveRequest;
+    }
+} } }
 
 #include <hash_map>
 
 class Window;
-class LoginErrorInfo;
-struct CntHTTPCookieRequest;
-
-#define DESCRIPTION_1 1
-#define DESCRIPTION_2 2
-#define TITLE 3
-
-#define UUI_DOC_LOAD_LOCK       0
-#define UUI_DOC_OWN_LOAD_LOCK   1
-#define UUI_DOC_SAVE_LOCK       2
-#define UUI_DOC_OWN_SAVE_LOCK   3
 
 //============================================================================
-/** Information about a InteractionHandler
- */
 struct InteractionHandlerData
 {
     /** The UNO service name to use to instanciate the content provider.
      */
     rtl::OUString ServiceName;
-=======
->>>>>>> 3c550e9f
-
-#include "tools/solar.h" // USHORT
-#include "tools/errcode.hxx" // ErrCode
-#include "tools/rc.hxx" // Resource
-#include "vcl/wintypes.hxx" // WinBits
-
-namespace com { namespace sun { namespace star {
-    namespace awt {
-        class XWindow;
-    }
-    namespace embed {
-        class XStorage;
-    }
-    namespace lang {
-        class XMultiServiceFactory;
-    }
-    namespace security {
-        class DocumentSignatureInformation;
-    }
-    namespace task {
-        class FutureDocumentVersionProductUpdateRequest;
-        class XInteractionContinuation;
-        class XInteractionHandler;
-        class XInteractionRequest;
-    }
-    namespace ucb {
-        class NameClashResolveRequest;
-    }
-} } }
-
-<<<<<<< HEAD
+
+    InteractionHandlerData() {};
+    InteractionHandlerData(const rtl::OUString & rService)
+    : ServiceName( rService ){}
+};
+
+typedef std::vector< InteractionHandlerData > InteractionHandlerDataList;
+
 typedef ::com::sun::star::uno::Sequence< ::com::sun::star::uno::Reference< ::com::sun::star::task::XInteractionContinuation > > Continuations;
 
 typedef ::std::hash_map< ::rtl::OUString, ::rtl::OUString, ::rtl::OUStringHash >    StringHashMap;
 
+//============================================================================
 class UUIInteractionHelper
 {
 private:
@@ -121,33 +101,6 @@
             ::com::sun::star::uno::Reference< com::sun::star::lang::XMultiServiceFactory >  m_xServiceFactory;
             ::com::sun::star::uno::Sequence< com::sun::star::uno::Any >                     m_aProperties;
             StringHashMap                                                                   m_aTypedCustomHandlers;
-=======
-class Window;
-
-//============================================================================
-struct InteractionHandlerData
-{
-    /** The UNO service name to use to instanciate the content provider.
-     */
-    rtl::OUString ServiceName;
-
-    InteractionHandlerData() {};
-    InteractionHandlerData(const rtl::OUString & rService)
-    : ServiceName( rService ){}
-};
-
-typedef std::vector< InteractionHandlerData > InteractionHandlerDataList;
-
-//============================================================================
-class UUIInteractionHelper
-{
-private:
-    osl::Mutex m_aPropertyMutex;
-    com::sun::star::uno::Reference<
-        com::sun::star::lang::XMultiServiceFactory > m_xServiceFactory;
-    com::sun::star::uno::Sequence< com::sun::star::uno::Any > m_aProperties;
->>>>>>> 3c550e9f
-
     UUIInteractionHelper(UUIInteractionHelper &); // not implemented
     void operator =(UUIInteractionHelper); // not implemented
 
@@ -184,21 +137,6 @@
             std::vector< rtl::OUString > const & rArguments );
 
 private:
-<<<<<<< HEAD
-    bool    handle_impl(
-                com::sun::star::uno::Reference< com::sun::star::task::XInteractionRequest > const & rRequest
-            )
-            throw (com::sun::star::uno::RuntimeException);
-
-    void    GetInteractionHandlerList(InteractionHandlerDataList &rdataList);
-
-    sal_Bool
-            isDomainMatch(
-                rtl::OUString hostName,
-                rtl::OUString certHostName
-            );
-
-=======
     bool
     handleRequest_impl(
         com::sun::star::uno::Reference<
@@ -208,281 +146,24 @@
         rtl::OUString & rErrorString)
         SAL_THROW((com::sun::star::uno::RuntimeException));
 
->>>>>>> 3c550e9f
     static long
-            handlerequest(
-                void* pHandleData,
-                void* pInteractionHandler
-            );
+    handlerequest(void* pHandleData, void* pInteractionHandler);
 
     com::sun::star::beans::Optional< rtl::OUString >
-<<<<<<< HEAD
-            getStringFromRequest_impl(
-                com::sun::star::uno::Reference< com::sun::star::task::XInteractionRequest > const & rRequest
-            )
-            throw (com::sun::star::uno::RuntimeException);
-=======
     getStringFromRequest_impl(
         com::sun::star::uno::Reference<
             com::sun::star::task::XInteractionRequest > const & rRequest)
         SAL_THROW((com::sun::star::uno::RuntimeException));
->>>>>>> 3c550e9f
 
     static long
-            getstringfromrequest(void* pHandleData, void* pInteractionHandler);
-
-<<<<<<< HEAD
-    Window* getParentProperty() SAL_THROW(());
-
-    ::com::sun::star::uno::Reference< ::com::sun::star::awt::XWindow>
-            getParentXWindow() const SAL_THROW(());
-
-    rtl::OUString
-            getContextProperty() SAL_THROW(());
-
-    bool    initPasswordContainer(
-                com::sun::star::uno::Reference< com::sun::star::task::XPasswordContainer > * pContainer,
-                com::sun::star::uno::Reference< com::sun::star::task::XUrlContainer > * pUrlContainer
-            ) const
-            SAL_THROW(());
-
-    com::sun::star::uno::Reference< com::sun::star::task::XInteractionHandler >
-            getInteractionHandler() const
-            SAL_THROW((com::sun::star::uno::RuntimeException));
-
-    void    executeLoginDialog(LoginErrorInfo & rInfo,
-                            rtl::OUString const & rRealm)
-        SAL_THROW((com::sun::star::uno::RuntimeException));
-
-    void    executeMasterPasswordDialog(
-                LoginErrorInfo & rInfo,
-                com::sun::star::task::PasswordRequestMode nMode
-            )
-            SAL_THROW((com::sun::star::uno::RuntimeException));
-
-    void    executePasswordDialog(
-                LoginErrorInfo & rInfo,
-                com::sun::star::task::PasswordRequestMode nMode,
-                ::rtl::OUString aDocumentName
-            )
-            SAL_THROW((com::sun::star::uno::RuntimeException));
-
-    void    executeMSPasswordDialog(
-                LoginErrorInfo & rInfo,
-                com::sun::star::task::PasswordRequestMode nMode,
-                ::rtl::OUString aDocumentName
-            )
-            SAL_THROW((com::sun::star::uno::RuntimeException));
-
-    void    executeCookieDialog(
-                CntHTTPCookieRequest & rReques
-            )
-            SAL_THROW((com::sun::star::uno::RuntimeException));
-
-    void    executeFilterDialog(
-                rtl::OUString       const & rURL    ,
-                uui::FilterNameList const & rFilters,
-                rtl::OUString             & rFilter
-            )
-            SAL_THROW((com::sun::star::uno::RuntimeException));
-
-    sal_Bool
-            executeUnknownAuthDialog(
-                const cssu::Reference< dcss::security::XCertificate >& rXCert
-            )
-            SAL_THROW((com::sun::star::uno::RuntimeException));
-
-    sal_Bool
-            executeSSLWarnDialog(
-                const cssu::Reference< dcss::security::XCertificate >& rXCert,
-                sal_Int32 const & failures,
-                const rtl::OUString & hostName
-            )
-            SAL_THROW((com::sun::star::uno::RuntimeException));
-
-    rtl::OUString
-            getLocalizedDatTimeStr(
-                ::com::sun::star::util::DateTime aDateTime
-            );
-
-    USHORT  executeErrorDialog(
-                com::sun::star::task::InteractionClassification eClassification,
-                rtl::OUString const & rContext,
-                rtl::OUString const & rMessage,
-                WinBits nButtonMask
-            )
-            SAL_THROW((com::sun::star::uno::RuntimeException));
-
-    USHORT  executeMessageBox(
-                rtl::OUString const & rTitle,
-                rtl::OUString const & rMessage,
-                WinBits nButtonMask
-            )
-            SAL_THROW((com::sun::star::uno::RuntimeException));
-
-
-    void    handleAuthenticationRequest(
-                com::sun::star::ucb::AuthenticationRequest const & rRequest,
-                Continuations const & rContinuations,
-                rtl::OUString const & rURL
-            )
-            SAL_THROW((com::sun::star::uno::RuntimeException));
-
-    void    handleCertificateValidationRequest(
-                com::sun::star::ucb::CertificateValidationRequest const & rRequest,
-                Continuations const & rContinuations
-            )
-            SAL_THROW((com::sun::star::uno::RuntimeException));
-
-    void    handleNameClashResolveRequest(
-                com::sun::star::ucb::NameClashResolveRequest const & rRequest,
-                Continuations const & rContinuations
-            )
-            SAL_THROW((com::sun::star::uno::RuntimeException));
-
-    void    handleMasterPasswordRequest(
-                com::sun::star::task::PasswordRequestMode nMode,
-                Continuations const & rContinuations
-            )
-            SAL_THROW((com::sun::star::uno::RuntimeException));
-
-
-    void    handlePasswordRequest(
-                com::sun::star::task::PasswordRequestMode nMode,
-                Continuations const & rContinuations,
-                ::rtl::OUString aDocumentName = ::rtl::OUString()
-            )
-            SAL_THROW((com::sun::star::uno::RuntimeException));
-
-     void   handleMSPasswordRequest(
-                com::sun::star::task::PasswordRequestMode nMode,
-                Continuations const & rContinuations,
-                ::rtl::OUString aDocumentName = ::rtl::OUString()
-            )
-            SAL_THROW((com::sun::star::uno::RuntimeException));
-
-    void    handleCookiesRequest(
-                com::sun::star::ucb::HandleCookiesRequest const & rRequest,
-                Continuations const & rContinuations
-            )
-            SAL_THROW((com::sun::star::uno::RuntimeException));
-
-    void    handleNoSuchFilterRequest(
-                com::sun::star::document::NoSuchFilterRequest const & rRequest,
-                Continuations const & rContinuations
-            )
-            SAL_THROW((com::sun::star::uno::RuntimeException));
-
-    void    handleAmbigousFilterRequest(
-                com::sun::star::document::AmbigousFilterRequest const & rRequest,
-                Continuations const & rContinuations
-            )
-            SAL_THROW((com::sun::star::uno::RuntimeException));
-
-    void    handleFilterOptionsRequest(
-                com::sun::star::document::FilterOptionsRequest const & rRequest,
-                Continuations const & rContinuations
-            )
-            SAL_THROW((com::sun::star::uno::RuntimeException));
-
-
-    void    handleErrorRequest(
-                com::sun::star::task::InteractionClassification eClassification,
-                ErrCode nErrorCode,
-                std::vector< rtl::OUString > const & rArguments,
-                Continuations const & rContinuations,
-                bool bObtainErrorStringOnly,
-                bool & bHasErrorString,
-                rtl::OUString & rErrorString
-            )
-            SAL_THROW((com::sun::star::uno::RuntimeException));
-
-    void    handleGenericErrorRequest(
-                sal_Int32 nErrorCode,
-                Continuations const & rContinuations,
-                bool bObtainErrorStringOnly,
-                bool & bHasErrorString,
-                rtl::OUString & rErrorString
-            )
-            SAL_THROW((com::sun::star::uno::RuntimeException));
-
-    void    handleMacroConfirmRequest(
-                const ::rtl::OUString& aDocumentURL,
-                const ::com::sun::star::uno::Reference< ::com::sun::star::embed::XStorage >& xZipStorage,
-                const ::rtl::OUString& aDocumentVersion,
-                const ::com::sun::star::uno::Sequence< ::com::sun::star::security::DocumentSignatureInformation > aSignInfo,
-                Continuations const & rContinuations
-            )
-            SAL_THROW((com::sun::star::uno::RuntimeException));
-
-    void    handleFutureDocumentVersionUpdateRequest(
-                const ::com::sun::star::task::FutureDocumentVersionProductUpdateRequest& _rRequest,
-                Continuations const & rContinuations
-            )
-            SAL_THROW((com::sun::star::uno::RuntimeException));
-
-    void    handleBrokenPackageRequest(
-                ::std::vector< rtl::OUString > const & rArguments,
-                Continuations const &
-                rContinuations,
-                bool bObtainErrorStringOnly,
-                bool & bHasErrorString,
-                ::rtl::OUString & rErrorString
-            )
-            SAL_THROW((::com::sun::star::uno::RuntimeException));
-
-    bool    handleMessageboxRequests(
-                ::com::sun::star::uno::Reference< ::com::sun::star::task::XInteractionRequest > const & rRequest,
-                bool bObtainErrorStringOnly,
-                bool & bHasErrorString,
-                ::rtl::OUString & rErrorString
-            );
-
-    bool    handleDialogRequests(
-                ::com::sun::star::uno::Reference< ::com::sun::star::task::XInteractionRequest > const & rRequest
-            );
-
-    bool    handleErrorHandlerRequests(
-                ::com::sun::star::uno::Reference< ::com::sun::star::task::XInteractionRequest > const &  rRequest,
-                bool bObtainErrorStringOnly,
-                bool & bHasErrorString,
-                ::rtl::OUString & rErrorString
-            );
-
-    bool    handleTypedHandlerImplementations(
-                ::com::sun::star::uno::Reference< ::com::sun::star::task::XInteractionRequest > const &  rRequest
-            );
-
-    void    handleLockedDocumentRequest(
-                const ::rtl::OUString& aDocumentURL,
-                const ::rtl::OUString& aInfo,
-                Continuations const &
-                rContinuations,
-                sal_uInt16 nMode
-            )
-            SAL_THROW( ( ::com::sun::star::uno::RuntimeException ) );
-
-    void    handleChangedByOthersRequest(
-                Continuations const & rContinuations
-            )
-            SAL_THROW( ( ::com::sun::star::uno::RuntimeException ) );
-
-    void    handleLockFileIgnoreRequest(
-                Continuations const & rContinuations
-            )
-            SAL_THROW( ( ::com::sun::star::uno::RuntimeException ) );
-
-    bool    handleCustomRequest(
-                const ::com::sun::star::uno::Reference< ::com::sun::star::task::XInteractionRequest >& i_rRequest,
-                const ::rtl::OUString& i_rServiceName
-            ) const;
-=======
+    getstringfromrequest(void* pHandleData, void* pInteractionHandler);
+
     Window *
     getParentProperty()
         SAL_THROW(());
 
     ::com::sun::star::uno::Reference< ::com::sun::star::awt::XWindow>
-    getParentXWindow()
+    getParentXWindow() const
         SAL_THROW(());
 
     rtl::OUString
@@ -655,6 +336,11 @@
         com::sun::star::uno::Reference<
             com::sun::star::task::XInteractionRequest > const & rRequest)
         SAL_THROW((::com::sun::star::uno::RuntimeException));
+
+    bool    handleCustomRequest(
+                const ::com::sun::star::uno::Reference< ::com::sun::star::task::XInteractionRequest >& i_rRequest,
+                const ::rtl::OUString& i_rServiceName
+            ) const;
 };
 
 class ErrorResource: private Resource
@@ -683,7 +369,6 @@
 private:
     com::sun::star::uno::Reference<
         com::sun::star::task::XInteractionRequest > m_aRequest;
->>>>>>> 3c550e9f
 };
 */
 
