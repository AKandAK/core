--- conflicted
+++ resolved
@@ -997,17 +997,10 @@
             {
                 if (!aFmtLb->IsSelected(pEntry))
                 {
-<<<<<<< HEAD
-                    aFmtLb.MakeVisible( pEntry );
-                    aFmtLb.SelectAll(false);
-                    aFmtLb.Select( pEntry );
-                    bWaterDisabled = !(pTreeBox || aFmtLb.GetSelectionCount() <= 1);
-=======
                     aFmtLb->MakeVisible( pEntry );
                     aFmtLb->SelectAll(false);
                     aFmtLb->Select( pEntry );
-                    bWaterDisabled = (pTreeBox || aFmtLb->GetSelectionCount() <= 1) ? sal_False : sal_True;
->>>>>>> 0cde74f7
+                    bWaterDisabled = !(pTreeBox || aFmtLb->GetSelectionCount() <= 1);
                     FmtSelectHdl( NULL );
                 }
             }
@@ -1244,20 +1237,14 @@
                 aFmtLb->Clear();
 
                 for(nPos = 0; nPos < nCount; ++nPos)
-<<<<<<< HEAD
                 {
-                    SvTreeListEntry* pTreeListEntry = aFmtLb.InsertEntry(aStrings[nPos], 0, false, nPos);
+                    SvTreeListEntry* pTreeListEntry = aFmtLb->InsertEntry(aStrings[nPos], 0, false, nPos);
                     StyleLBoxString* pStyleLBoxString = new StyleLBoxString(pTreeListEntry, 0, aStrings[nPos], eFam);
                     pTreeListEntry->ReplaceItem(pStyleLBoxString, 1);
-                    aFmtLb.GetModel()->InvalidateEntry(pTreeListEntry);
+                    aFmtLb->GetModel()->InvalidateEntry(pTreeListEntry);
                 }
-                aFmtLb.Recalc();
-                aFmtLb.SetUpdateMode(true);
-=======
-                    aFmtLb->InsertEntry(aStrings[nPos], 0, false, nPos);
-
+                aFmtLb->Recalc();
                 aFmtLb->SetUpdateMode(true);
->>>>>>> 0cde74f7
             }
             // Selects the current style if any
             SfxTemplateItem *pState = pFamilyState[nActFamily-1];
@@ -1284,11 +1271,7 @@
 
     if(!bWaterDisabled)
         //make sure the watercan is only activated when there is (only) one selection
-<<<<<<< HEAD
-        bWaterDisabled = !(pTreeBox || aFmtLb.GetSelectionCount() <= 1);
-=======
-        bWaterDisabled = (pTreeBox || aFmtLb->GetSelectionCount() <= 1) ? sal_False : sal_True;
->>>>>>> 0cde74f7
+        bWaterDisabled = pTreeBox || aFmtLb->GetSelectionCount() <= 1;
 
     if(pItem && !bWaterDisabled)
     {
@@ -1769,12 +1752,8 @@
                     nFilter=pStyleSheetPool->GetSearchMask();
                 pStyleSheetPool->SetSearchMask( eFam, SFXSTYLEBIT_USERDEF );
 
-<<<<<<< HEAD
-                std::unique_ptr<SfxNewStyleDlg> pDlg(new SfxNewStyleDlg(pWindow, *pStyleSheetPool));
-=======
                 ScopedVclPtrInstance< SfxNewStyleDlg > pDlg(pWindow, *pStyleSheetPool);
->>>>>>> 0cde74f7
-                    // why? : FloatingWindow must not be parent of a modal dialog
+                // why? : FloatingWindow must not be parent of a modal dialog
                 if(RET_OK == pDlg->Execute())
                 {
                     pStyleSheetPool->SetSearchMask(eFam, nFilter);
@@ -2186,17 +2165,10 @@
 {
     if( nId == SID_STYLE_NEW_BY_EXAMPLE )
     {
-<<<<<<< HEAD
-        bNewByExampleDisabled = !(pTreeBox || aFmtLb.GetSelectionCount() <= 1) || !bEnable;
+        bNewByExampleDisabled = !(pTreeBox || aFmtLb->GetSelectionCount() <= 1) || !bEnable;
     }
     else if( nId == SID_STYLE_UPDATE_BY_EXAMPLE )
-        bUpdateByExampleDisabled = !(pTreeBox || aFmtLb.GetSelectionCount() <= 1) || !bEnable;
-=======
-        bNewByExampleDisabled = (pTreeBox || aFmtLb->GetSelectionCount() <= 1) ? !bEnable : sal_True;
-    }
-    else if( nId == SID_STYLE_UPDATE_BY_EXAMPLE )
-        bUpdateByExampleDisabled = (pTreeBox || aFmtLb->GetSelectionCount() <= 1) ? !bEnable : sal_True;
->>>>>>> 0cde74f7
+        bUpdateByExampleDisabled = !(pTreeBox || aFmtLb->GetSelectionCount() <= 1) || !bEnable;
 
     EnableItem(nId, bEnable);
 }
@@ -2220,22 +2192,12 @@
     return pMenu;
 }
 
-<<<<<<< HEAD
 SfxTemplateDialog_Impl::SfxTemplateDialog_Impl(SfxBindings* pB, SfxTemplatePanelControl* pDlgWindow)
     : SfxCommonTemplateDialog_Impl(pB, pDlgWindow, true)
     , m_pFloat(pDlgWindow)
     , m_bZoomIn(false)
-    , m_aActionTbL(pDlgWindow, this)
-    , m_aActionTbR(pDlgWindow, SfxResId(TB_ACTION))
-=======
-SfxTemplateDialog_Impl::SfxTemplateDialog_Impl(
-    SfxBindings* pB, SfxTemplatePanelControl* pDlgWindow )
-    : SfxCommonTemplateDialog_Impl( pB, pDlgWindow, true ),
-      m_pFloat          ( pDlgWindow ),
-      m_bZoomIn         ( false ),
-      m_aActionTbL      ( VclPtrInstance<DropToolBox_Impl>(pDlgWindow, this) ),
-      m_aActionTbR      ( VclPtrInstance<ToolBox> (pDlgWindow, SfxResId( TB_ACTION )  ) )
->>>>>>> 0cde74f7
+    , m_aActionTbL(VclPtrInstance<DropToolBox_Impl>(pDlgWindow, this))
+    , m_aActionTbR(VclPtrInstance<ToolBox> (pDlgWindow, SfxResId(TB_ACTION)))
 {
     pDlgWindow->FreeResource();
     Initialize();
@@ -2245,17 +2207,6 @@
 {
     SfxCommonTemplateDialog_Impl::Initialize();
 
-<<<<<<< HEAD
-    m_aActionTbL.SetSelectHdl(LINK(this, SfxTemplateDialog_Impl, ToolBoxLSelect));
-    m_aActionTbR.SetSelectHdl(LINK(this, SfxTemplateDialog_Impl, ToolBoxRSelect));
-    m_aActionTbR.SetDropdownClickHdl(LINK(this, SfxTemplateDialog_Impl, ToolBoxRClick));
-    m_aActionTbL.Show();
-    m_aActionTbR.Show();
-    vcl::Font aFont = aFilterLb.GetFont();
-    aFont.SetWeight(WEIGHT_NORMAL);
-    aFilterLb.SetFont(aFont);
-    m_aActionTbL.SetHelpId(HID_TEMPLDLG_TOOLBOX_LEFT);
-=======
     m_aActionTbL->SetSelectHdl(LINK(this, SfxTemplateDialog_Impl, ToolBoxLSelect));
     m_aActionTbR->SetSelectHdl(LINK(this, SfxTemplateDialog_Impl, ToolBoxRSelect));
     m_aActionTbR->SetDropdownClickHdl(LINK(this, SfxTemplateDialog_Impl, ToolBoxRClick));
@@ -2265,7 +2216,6 @@
     aFont.SetWeight( WEIGHT_NORMAL );
     aFilterLb->SetFont( aFont );
     m_aActionTbL->SetHelpId( HID_TEMPLDLG_TOOLBOX_LEFT );
->>>>>>> 0cde74f7
 }
 
 void SfxTemplateDialog_Impl::EnableFamilyItem( sal_uInt16 nId, bool bEnable )
@@ -2292,15 +2242,9 @@
 
 void SfxTemplateDialog_Impl::ReplaceUpdateButtonByMenu()
 {
-<<<<<<< HEAD
-    m_aActionTbR.HideItem(SID_STYLE_UPDATE_BY_EXAMPLE);
-    m_aActionTbR.SetItemBits(SID_STYLE_NEW_BY_EXAMPLE,
-            ToolBoxItemBits::DROPDOWNONLY | m_aActionTbR.GetItemBits( SID_STYLE_NEW_BY_EXAMPLE ));
-=======
     m_aActionTbR->HideItem(SID_STYLE_UPDATE_BY_EXAMPLE);
     m_aActionTbR->SetItemBits( SID_STYLE_NEW_BY_EXAMPLE,
             ToolBoxItemBits::DROPDOWNONLY|m_aActionTbR->GetItemBits( SID_STYLE_NEW_BY_EXAMPLE ));
->>>>>>> 0cde74f7
 }
 
 void SfxTemplateDialog_Impl::updateFamilyImages()
@@ -2611,11 +2555,7 @@
     }
 
     bWaterDisabled = false;
-<<<<<<< HEAD
-    bCanNew = pTreeBox || aFmtLb.GetSelectionCount() <= 1;
-=======
-    bCanNew = (pTreeBox || aFmtLb->GetSelectionCount() <= 1) ? sal_True : sal_False;
->>>>>>> 0cde74f7
+    bCanNew = pTreeBox || aFmtLb->GetSelectionCount() <= 1;
     bTreeDrag = true;
     bUpdateByExampleDisabled = false;
 
