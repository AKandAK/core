--- conflicted
+++ resolved
@@ -285,14 +285,9 @@
 #define SID_PASSWORDINTERACTION             (SID_SFX_START + 1723)
 #define SID_GOTOLINE                        (SID_SFX_START + 1724)
 #define SID_SHOWLINES                       (SID_SFX_START + 1725)
-<<<<<<< HEAD
 
 //      SID_SFX_free_START                  (SID_SFX_START + 1726)
 //      SID_SFX_free_END                    (SID_SFX_START + 3999)
-=======
-#define SID_SFX_free_START                  (SID_SFX_START + 1727)
-#define SID_SFX_free_END                    (SID_SFX_START + 3999)
->>>>>>> fa99c1ea
 
 #define SID_OPEN_NEW_VIEW                   (SID_SFX_START + 520)
     // FREE, was SID_VIEW_ZOOM_MODE
