/*************************************************************************
 *
 * DO NOT ALTER OR REMOVE COPYRIGHT NOTICES OR THIS FILE HEADER.
 *
 * Copyright 2000, 2010 Oracle and/or its affiliates.
 *
 * OpenOffice.org - a multi-platform office productivity suite
 *
 * This file is part of OpenOffice.org.
 *
 * OpenOffice.org is free software: you can redistribute it and/or modify
 * it under the terms of the GNU Lesser General Public License version 3
 * only, as published by the Free Software Foundation.
 *
 * OpenOffice.org is distributed in the hope that it will be useful,
 * but WITHOUT ANY WARRANTY; without even the implied warranty of
 * MERCHANTABILITY or FITNESS FOR A PARTICULAR PURPOSE.  See the
 * GNU Lesser General Public License version 3 for more details
 * (a copy is included in the LICENSE file that accompanied this code).
 *
 * You should have received a copy of the GNU Lesser General Public License
 * version 3 along with OpenOffice.org.  If not, see
 * <http://www.openoffice.org/license.html>
 * for a copy of the LGPLv3 License.
 *
 ************************************************************************/

// MARKER(update_precomp.py): autogen include statement, do not remove
#include "precompiled_starmath.hxx"


#include <stdio.h>

#define SMDLL 1

#include <com/sun/star/i18n/UnicodeType.hpp>
#include <i18npool/lang.h>
#include <unotools/charclass.hxx>
#include <editeng/unolingu.hxx>
#include <unotools/syslocale.hxx>
#include "parse.hxx"
#ifndef _STARMATH_HRC
#include "starmath.hrc"
#endif
#ifndef _SMDLL_HXX
#include "smdll.hxx"
#endif
#include "smmod.hxx"
#include "config.hxx"

#include "node.hxx"

using namespace ::com::sun::star;
using namespace ::com::sun::star::i18n;

///////////////////////////////////////////////////////////////////////////

static inline sal_Bool strnccmp(const String &u1, xub_StrLen nIdx,
                              const sal_Char *s2, xub_StrLen nLen)
{
    return u1.EqualsIgnoreCaseAscii( s2, nIdx, nLen );
}

static const sal_Unicode aDelimiterTable[] =
{
    ' ',    '\t',   '\n',   '\r',   '+',    '-',    '*',    '/',    '=',    '#',
    '%',    '\\',   '"',    '~',    '`',    '>',    '<',    '&',    '|',    '(',
    ')',    '{',    '}',    '[',    ']',    '^',    '_',
    '\0'    // end of list symbol
};


static inline sal_Bool IsDigit( sal_Unicode cChar )
{
    return '0' <= cChar && cChar <= '9';
}

///////////////////////////////////////////////////////////////////////////

SmToken::SmToken() :
    eType       (TUNKNOWN),
    cMathChar   ('\0')
{
    nGroup = nCol = nRow = nLevel = 0;
}

///////////////////////////////////////////////////////////////////////////

struct SmTokenTableEntry
{
    const sal_Char* pIdent;
    SmTokenType     eType;
    sal_Unicode     cMathChar;
    sal_uLong           nGroup;
    sal_uInt16          nLevel;
};

static const SmTokenTableEntry aTokenTable[] =
{
//  { "#", TPOUND, '\0', 0, 0 },
//  { "##", TDPOUND, '\0', 0, 0 },
//  { "&", TAND, MS_AND, TGPRODUCT, 0 },
//  { "(", TLPARENT, MS_LPARENT, TGLBRACES, 5 },    //! 5 to continue expression
//  { ")", TRPARENT, MS_RPARENT, TGRBRACES, 0 },    //! 0 to terminate expression
//  { "*", TMULTIPLY, MS_MULTIPLY, TGPRODUCT, 0 },
//  { "+", TPLUS, MS_PLUS, TGUNOPER | TGSUM, 5 },
//  { "+-", TPLUSMINUS, MS_PLUSMINUS, TGUNOPER | TGSUM, 5 },
//  { "-", TMINUS, MS_MINUS, TGUNOPER | TGSUM, 5 },
//  { "-+", TMINUSPLUS, MS_MINUSPLUS, TGUNOPER | TGSUM, 5 },
//  { ".", TPOINT, '\0', 0, 0 },
//  { "/", TDIVIDEBY, MS_SLASH, TGPRODUCT, 0 },
//  { "<", TLT, MS_LT, TGRELATION, 0 },
//  { "<<", TLL, MS_LL, TGRELATION, 0 },
//  { "<=", TLE, MS_LE, TGRELATION, 0 },
//  { "<>", TNEQ, MS_NEQ, TGRELATION, 0},
//  { "<?>", TPLACE, MS_PLACE, 0, 5 },
//  { "=", TASSIGN, MS_ASSIGN, TGRELATION, 0},
//  { ">", TGT, MS_GT, TGRELATION, 0 },
//  { ">=", TGE, MS_GE, TGRELATION, 0 },
//  { ">>", TGG, MS_GG, TGRELATION, 0 },
    { "Im" , TIM, MS_IM, TGSTANDALONE, 5 },
    { "MZ23", TDEBUG, '\0', TGATTRIBUT, 0 },
    { "Re" , TRE, MS_RE, TGSTANDALONE, 5 },
    { "abs", TABS, '\0', TGUNOPER, 13 },
    { "arcosh", TACOSH, '\0', TGFUNCTION, 5 },
    { "arcoth", TACOTH, '\0', TGFUNCTION, 5 },
    { "acute", TACUTE, MS_ACUTE, TGATTRIBUT, 5 },
    { "aleph" , TALEPH, MS_ALEPH, TGSTANDALONE, 5 },
    { "alignb", TALIGNC, '\0', TGALIGN | TGDISCARDED, 0},
    { "alignc", TALIGNC, '\0', TGALIGN, 0},
    { "alignl", TALIGNL, '\0', TGALIGN, 0},
    { "alignm", TALIGNC, '\0', TGALIGN | TGDISCARDED, 0},
    { "alignr", TALIGNR, '\0', TGALIGN, 0},
    { "alignt", TALIGNC, '\0', TGALIGN | TGDISCARDED, 0},
    { "and", TAND, MS_AND, TGPRODUCT, 0},
    { "approx", TAPPROX, MS_APPROX, TGRELATION, 0},
    { "arccos", TACOS, '\0', TGFUNCTION, 5},
    { "arccot", TACOT, '\0', TGFUNCTION, 5},
    { "arcsin", TASIN, '\0', TGFUNCTION, 5},
    { "arctan", TATAN, '\0', TGFUNCTION, 5},
    { "arsinh", TASINH, '\0', TGFUNCTION, 5},
    { "artanh", TATANH, '\0', TGFUNCTION, 5},
    { "backepsilon" , TBACKEPSILON, MS_BACKEPSILON, TGSTANDALONE, 5},
    { "bar", TBAR, MS_BAR, TGATTRIBUT, 5},
    { "binom", TBINOM, '\0', 0, 5 },
    { "black", TBLACK, '\0', TGCOLOR, 0},
    { "blue", TBLUE, '\0', TGCOLOR, 0},
    { "bold", TBOLD, '\0', TGFONTATTR, 5},
    { "boper", TBOPER, '\0', TGPRODUCT, 0},
    { "breve", TBREVE, MS_BREVE, TGATTRIBUT, 5},
    { "bslash", TBACKSLASH, MS_BACKSLASH, TGPRODUCT, 0 },
    { "cdot", TCDOT, MS_CDOT, TGPRODUCT, 0},
    { "check", TCHECK, MS_CHECK, TGATTRIBUT, 5},
    { "circ" , TCIRC, MS_CIRC, TGSTANDALONE, 5},
    { "circle", TCIRCLE, MS_CIRCLE, TGATTRIBUT, 5},
    { "color", TCOLOR, '\0', TGFONTATTR, 5},
    { "coprod", TCOPROD, MS_COPROD, TGOPER, 5},
    { "cos", TCOS, '\0', TGFUNCTION, 5},
    { "cosh", TCOSH, '\0', TGFUNCTION, 5},
    { "cot", TCOT, '\0', TGFUNCTION, 5},
    { "coth", TCOTH, '\0', TGFUNCTION, 5},
    { "csub", TCSUB, '\0', TGPOWER, 0},
    { "csup", TCSUP, '\0', TGPOWER, 0},
    { "cyan", TCYAN, '\0', TGCOLOR, 0},
    { "dddot", TDDDOT, MS_DDDOT, TGATTRIBUT, 5},
    { "ddot", TDDOT, MS_DDOT, TGATTRIBUT, 5},
    { "def", TDEF, MS_DEF, TGRELATION, 0},
    { "div", TDIV, MS_DIV, TGPRODUCT, 0},
    { "divides", TDIVIDES, MS_LINE, TGRELATION, 0},
    { "dlarrow" , TDLARROW, MS_DLARROW, TGSTANDALONE, 5},
    { "dlrarrow" , TDLRARROW, MS_DLRARROW, TGSTANDALONE, 5},
    { "dot", TDOT, MS_DOT, TGATTRIBUT, 5},
    { "dotsaxis", TDOTSAXIS, MS_DOTSAXIS, TGSTANDALONE, 5}, // 5 to continue expression
    { "dotsdiag", TDOTSDIAG, MS_DOTSUP, TGSTANDALONE, 5},   //
    { "dotsdown", TDOTSDOWN, MS_DOTSDOWN, TGSTANDALONE, 5},  //
    { "dotslow", TDOTSLOW, MS_DOTSLOW, TGSTANDALONE, 5},    //
    { "dotsup", TDOTSUP, MS_DOTSUP, TGSTANDALONE, 5},      //
    { "dotsvert", TDOTSVERT, MS_DOTSVERT, TGSTANDALONE, 5}, //
    { "downarrow" , TDOWNARROW, MS_DOWNARROW, TGSTANDALONE, 5},
    { "drarrow" , TDRARROW, MS_DRARROW, TGSTANDALONE, 5},
    { "emptyset" , TEMPTYSET, MS_EMPTYSET, TGSTANDALONE, 5},
    { "equiv", TEQUIV, MS_EQUIV, TGRELATION, 0},
    { "exists", TEXISTS, MS_EXISTS, TGSTANDALONE, 5},
    { "exp", TEXP, '\0', TGFUNCTION, 5},
    { "fact", TFACT, MS_FACT, TGUNOPER, 5},
    { "fixed", TFIXED, '\0', TGFONT, 0},
    { "font", TFONT, '\0', TGFONTATTR, 5},
    { "forall", TFORALL, MS_FORALL, TGSTANDALONE, 5},
    { "from", TFROM, '\0', TGLIMIT, 0},
    { "func", TFUNC, '\0', TGFUNCTION, 5},
    { "ge", TGE, MS_GE, TGRELATION, 0},
    { "geslant", TGESLANT, MS_GESLANT, TGRELATION, 0 },
    { "gg", TGG, MS_GG, TGRELATION, 0},
    { "grave", TGRAVE, MS_GRAVE, TGATTRIBUT, 5},
    { "green", TGREEN, '\0', TGCOLOR, 0},
    { "gt", TGT, MS_GT, TGRELATION, 0},
    { "hat", THAT, MS_HAT, TGATTRIBUT, 5},
    { "hbar" , THBAR, MS_HBAR, TGSTANDALONE, 5},
    { "iiint", TIIINT, MS_IIINT, TGOPER, 5},
    { "iint", TIINT, MS_IINT, TGOPER, 5},
    { "in", TIN, MS_IN, TGRELATION, 0},
    { "infinity" , TINFINITY, MS_INFINITY, TGSTANDALONE, 5},
    { "infty" , TINFINITY, MS_INFINITY, TGSTANDALONE, 5},
    { "int", TINT, MS_INT, TGOPER, 5},
    { "intersection", TINTERSECT, MS_INTERSECT, TGPRODUCT, 0},
    { "ital", TITALIC, '\0', TGFONTATTR, 5},
    { "italic", TITALIC, '\0', TGFONTATTR, 5},
    { "lambdabar" , TLAMBDABAR, MS_LAMBDABAR, TGSTANDALONE, 5},
    { "langle", TLANGLE, MS_LANGLE, TGLBRACES, 5},
    { "lbrace", TLBRACE, MS_LBRACE, TGLBRACES, 5},
    { "lceil", TLCEIL, MS_LCEIL, TGLBRACES, 5},
    { "ldbracket", TLDBRACKET, MS_LDBRACKET, TGLBRACES, 5},
    { "ldline", TLDLINE, MS_DLINE, TGLBRACES, 5},
    { "le", TLE, MS_LE, TGRELATION, 0},
    { "left", TLEFT, '\0', 0, 5},
    { "leftarrow" , TLEFTARROW, MS_LEFTARROW, TGSTANDALONE, 5},
    { "leslant", TLESLANT, MS_LESLANT, TGRELATION, 0 },
    { "lfloor", TLFLOOR, MS_LFLOOR, TGLBRACES, 5},
    { "lim", TLIM, '\0', TGOPER, 5},
    { "liminf", TLIMINF, '\0', TGOPER, 5},
    { "limsup", TLIMSUP, '\0', TGOPER, 5},
    { "lint", TLINT, MS_LINT, TGOPER, 5},
    { "ll", TLL, MS_LL, TGRELATION, 0},
    { "lline", TLLINE, MS_LINE, TGLBRACES, 5},
    { "llint", TLLINT, MS_LLINT, TGOPER, 5},
    { "lllint", TLLLINT, MS_LLLINT, TGOPER, 5},
    { "ln", TLN, '\0', TGFUNCTION, 5},
    { "log", TLOG, '\0', TGFUNCTION, 5},
    { "lsub", TLSUB, '\0', TGPOWER, 0},
    { "lsup", TLSUP, '\0', TGPOWER, 0},
    { "lt", TLT, MS_LT, TGRELATION, 0},
    { "magenta", TMAGENTA, '\0', TGCOLOR, 0},
    { "matrix", TMATRIX, '\0', 0, 5},
    { "minusplus", TMINUSPLUS, MS_MINUSPLUS, TGUNOPER | TGSUM, 5},
    { "mline", TMLINE, MS_LINE, 0, 0},      //! nicht in TGRBRACES, Level 0
    { "nabla", TNABLA, MS_NABLA, TGSTANDALONE, 5},
    { "nbold", TNBOLD, '\0', TGFONTATTR, 5},
    { "ndivides", TNDIVIDES, MS_NDIVIDES, TGRELATION, 0},
    { "neg", TNEG, MS_NEG, TGUNOPER, 5 },
    { "neq", TNEQ, MS_NEQ, TGRELATION, 0},
    { "newline", TNEWLINE, '\0', 0, 0},
    { "ni", TNI, MS_NI, TGRELATION, 0},
    { "nitalic", TNITALIC, '\0', TGFONTATTR, 5},
    { "none", TNONE, '\0', TGLBRACES | TGRBRACES, 0},
    { "nospace", TNOSPACE, '\0', TGSTANDALONE, 5},
    { "notin", TNOTIN, MS_NOTIN, TGRELATION, 0},
    { "nroot", TNROOT, MS_SQRT, TGUNOPER, 5},
    { "nsubset", TNSUBSET, MS_NSUBSET, TGRELATION, 0 },
    { "nsupset", TNSUPSET, MS_NSUPSET, TGRELATION, 0 },
    { "nsubseteq", TNSUBSETEQ, MS_NSUBSETEQ, TGRELATION, 0 },
    { "nsupseteq", TNSUPSETEQ, MS_NSUPSETEQ, TGRELATION, 0 },
    { "odivide", TODIVIDE, MS_ODIVIDE, TGPRODUCT, 0},
    { "odot", TODOT, MS_ODOT, TGPRODUCT, 0},
    { "ominus", TOMINUS, MS_OMINUS, TGSUM, 0},
    { "oper", TOPER, '\0', TGOPER, 5},
    { "oplus", TOPLUS, MS_OPLUS, TGSUM, 0},
    { "or", TOR, MS_OR, TGSUM, 0},
    { "ortho", TORTHO, MS_ORTHO, TGRELATION, 0},
    { "otimes", TOTIMES, MS_OTIMES, TGPRODUCT, 0},
    { "over", TOVER, '\0', TGPRODUCT, 0},
    { "overbrace", TOVERBRACE, MS_OVERBRACE, TGPRODUCT, 5},
    { "overline", TOVERLINE, '\0', TGATTRIBUT, 5},
    { "overstrike", TOVERSTRIKE, '\0', TGATTRIBUT, 5},
    { "owns", TNI, MS_NI, TGRELATION, 0},
    { "parallel", TPARALLEL, MS_DLINE, TGRELATION, 0},
    { "partial", TPARTIAL, MS_PARTIAL, TGSTANDALONE, 5 },
    { "phantom", TPHANTOM, '\0', TGFONTATTR, 5},
    { "plusminus", TPLUSMINUS, MS_PLUSMINUS, TGUNOPER | TGSUM, 5},
    { "prod", TPROD, MS_PROD, TGOPER, 5},
    { "prop", TPROP, MS_PROP, TGRELATION, 0},
    { "rangle", TRANGLE, MS_RANGLE, TGRBRACES, 0},  //! 0 to terminate expression
    { "rbrace", TRBRACE, MS_RBRACE, TGRBRACES, 0},  //
    { "rceil", TRCEIL, MS_RCEIL, TGRBRACES, 0}, //
    { "rdbracket", TRDBRACKET, MS_RDBRACKET, TGRBRACES, 0}, //
    { "rdline", TRDLINE, MS_DLINE, TGRBRACES, 0},   //
    { "red", TRED, '\0', TGCOLOR, 0},
    { "rfloor", TRFLOOR, MS_RFLOOR, TGRBRACES, 0},  //! 0 to terminate expression
    { "right", TRIGHT, '\0', 0, 0},
    { "rightarrow" , TRIGHTARROW, MS_RIGHTARROW, TGSTANDALONE, 5},
    { "rline", TRLINE, MS_LINE, TGRBRACES, 0},  //! 0 to terminate expression
    { "rsub", TRSUB, '\0', TGPOWER, 0},
    { "rsup", TRSUP, '\0', TGPOWER, 0},
    { "sans", TSANS, '\0', TGFONT, 0},
    { "serif", TSERIF, '\0', TGFONT, 0},
    { "setC" , TSETC, MS_SETC, TGSTANDALONE, 5},
    { "setN" , TSETN, MS_SETN, TGSTANDALONE, 5},
    { "setQ" , TSETQ, MS_SETQ, TGSTANDALONE, 5},
    { "setR" , TSETR, MS_SETR, TGSTANDALONE, 5},
    { "setZ" , TSETZ, MS_SETZ, TGSTANDALONE, 5},
    { "setminus", TBACKSLASH, MS_BACKSLASH, TGPRODUCT, 0 },
    { "sim", TSIM, MS_SIM, TGRELATION, 0},
    { "simeq", TSIMEQ, MS_SIMEQ, TGRELATION, 0},
    { "sin", TSIN, '\0', TGFUNCTION, 5},
    { "sinh", TSINH, '\0', TGFUNCTION, 5},
    { "size", TSIZE, '\0', TGFONTATTR, 5},
    { "slash", TSLASH, MS_SLASH, TGPRODUCT, 0 },
    { "sqrt", TSQRT, MS_SQRT, TGUNOPER, 5},
    { "stack", TSTACK, '\0', 0, 5},
    { "sub", TRSUB, '\0', TGPOWER, 0},
    { "subset", TSUBSET, MS_SUBSET, TGRELATION, 0},
    { "subseteq", TSUBSETEQ, MS_SUBSETEQ, TGRELATION, 0},
    { "sum", TSUM, MS_SUM, TGOPER, 5},
    { "sup", TRSUP, '\0', TGPOWER, 0},
    { "supset", TSUPSET, MS_SUPSET, TGRELATION, 0},
    { "supseteq", TSUPSETEQ, MS_SUPSETEQ, TGRELATION, 0},
    { "tan", TTAN, '\0', TGFUNCTION, 5},
    { "tanh", TTANH, '\0', TGFUNCTION, 5},
    { "tilde", TTILDE, MS_TILDE, TGATTRIBUT, 5},
    { "times", TTIMES, MS_TIMES, TGPRODUCT, 0},
    { "to", TTO, '\0', TGLIMIT, 0},
    { "toward", TTOWARD, MS_RIGHTARROW, TGRELATION, 0},
    { "transl", TTRANSL, MS_TRANSL, TGRELATION, 0},
    { "transr", TTRANSR, MS_TRANSR, TGRELATION, 0},
    { "underbrace", TUNDERBRACE, MS_UNDERBRACE, TGPRODUCT, 5},
    { "underline", TUNDERLINE, '\0', TGATTRIBUT, 5},
    { "union", TUNION, MS_UNION, TGSUM, 0},
    { "uoper", TUOPER, '\0', TGUNOPER, 5},
    { "uparrow" , TUPARROW, MS_UPARROW, TGSTANDALONE, 5},
    { "vec", TVEC, MS_VEC, TGATTRIBUT, 5},
    { "white", TWHITE, '\0', TGCOLOR, 0},
    { "widebslash", TWIDEBACKSLASH, MS_BACKSLASH, TGPRODUCT, 0 },
    { "widehat", TWIDEHAT, MS_HAT, TGATTRIBUT, 5},
    { "widetilde", TWIDETILDE, MS_TILDE, TGATTRIBUT, 5},
    { "wideslash", TWIDESLASH, MS_SLASH, TGPRODUCT, 0 },
    { "widevec", TWIDEVEC, MS_VEC, TGATTRIBUT, 5},
    { "wp" , TWP, MS_WP, TGSTANDALONE, 5},
    { "yellow", TYELLOW, '\0', TGCOLOR, 0},
//  { "[", TLBRACKET, MS_LBRACKET, TGLBRACES, 5},   //! 5 to continue expression
//  { "\\", TESCAPE, '\0', 0, 5},
//  { "]", TRBRACKET, MS_RBRACKET, TGRBRACES, 0},   //! 0 to terminate expression
//  { "^", TRSUP, '\0', TGPOWER, 0},
//  { "_", TRSUB, '\0', TGPOWER, 0},
//  { "`", TSBLANK, '\0', TGBLANK, 5},
//  { "{", TLGROUP, MS_LBRACE, 0, 5},       //! 5 to continue expression
//  { "|", TOR, MS_OR, TGSUM, 0},
//  { "}", TRGROUP, MS_RBRACE, 0, 0},       //! 0 to terminate expression
//  { "~", TBLANK, '\0', TGBLANK, 5},
    { "", TEND, '\0', 0, 0}
};


static const SmTokenTableEntry * GetTokenTableEntry( const String &rName )
{
    const SmTokenTableEntry * pRes = 0;
    if (rName.Len())
    {
        sal_Int32 nEntries = sizeof( aTokenTable ) / sizeof( aTokenTable[0] );
        for (sal_Int32 i = 0;  i < nEntries;  ++i)
        {
            if (rName.EqualsIgnoreCaseAscii( aTokenTable[i].pIdent ))
            {
                pRes = &aTokenTable[i];
                break;
            }
        }

    }

    return pRes;
}


///////////////////////////////////////////////////////////////////////////

#if OSL_DEBUG_LEVEL

sal_Bool SmParser::IsDelimiter( const String &rTxt, xub_StrLen nPos )
    // returns 'sal_True' iff cChar is '\0' or a delimeter
{
    DBG_ASSERT( nPos <= rTxt.Len(), "index out of range" );

    sal_Unicode cChar = rTxt.GetChar( nPos );
    if(!cChar)
        return sal_True;

    // check if 'cChar' is in the delimeter table
    const sal_Unicode *pDelim = &aDelimiterTable[0];
    for ( ;  *pDelim != 0;  pDelim++)
        if (*pDelim == cChar)
            break;

    sal_Bool bIsDelim = *pDelim != 0;

    sal_Int16 nTypJp = SM_MOD()->GetSysLocale().GetCharClass().getType( rTxt, nPos );
    bIsDelim |= nTypJp == com::sun::star::i18n::UnicodeType::SPACE_SEPARATOR ||
                nTypJp == com::sun::star::i18n::UnicodeType::CONTROL;

    return bIsDelim;
}

#endif

void SmParser::Insert(const String &rText, sal_uInt16 nPos)
{
    m_aBufferString.Insert(rText, nPos);

    xub_StrLen  nLen = rText.Len();
    m_nBufferIndex = m_nBufferIndex + nLen;
    m_nTokenIndex  = m_nTokenIndex + nLen;
}


void SmParser::Replace( sal_uInt16 nPos, sal_uInt16 nLen, const String &rText )
{
    DBG_ASSERT( nPos + nLen <= m_aBufferString.Len(), "argument mismatch" );

<<<<<<< HEAD
    BufferString.Replace( nPos, nLen, rText );
    sal_Int16  nChg = rText.Len() - nLen;
    BufferIndex = BufferIndex + nChg;
    nTokenIndex = nTokenIndex + nChg;
=======
    m_aBufferString.Replace( nPos, nLen, rText );
    INT16  nChg = rText.Len() - nLen;
    m_nBufferIndex = m_nBufferIndex + nChg;
    m_nTokenIndex = m_nTokenIndex + nChg;
>>>>>>> 5b7dc4c9
}


// First character may be any alphabetic
const sal_Int32 coStartFlags =
        KParseTokens::ANY_LETTER_OR_NUMBER |
        KParseTokens::IGNORE_LEADING_WS;

// Continuing characters may be any alphanumeric or dot.
const sal_Int32 coContFlags =
    ((coStartFlags | KParseTokens::ASC_DOT) & ~KParseTokens::IGNORE_LEADING_WS)
    | KParseTokens::TWO_DOUBLE_QUOTES_BREAK_STRING;

// First character for numbers, may be any numeric or dot
const sal_Int32 coNumStartFlags =
        KParseTokens::ASC_DIGIT |
        KParseTokens::ASC_DOT |
        KParseTokens::IGNORE_LEADING_WS;
// Continuing characters for numbers, may be any numeric or dot.
const sal_Int32 coNumContFlags =
    (coNumStartFlags | KParseTokens::ASC_DOT) & ~KParseTokens::IGNORE_LEADING_WS;

void SmParser::NextToken()
{
    static const String aEmptyStr;

    xub_StrLen  nBufLen = m_aBufferString.Len();
    ParseResult aRes;
    xub_StrLen  nRealStart;
    sal_Bool        bCont;
    sal_Bool        bNumStart = sal_False;
    CharClass   aCC(SM_MOD()->GetSysLocale().GetCharClass().getLocale());
    do
    {
        // skip white spaces
        while (UnicodeType::SPACE_SEPARATOR ==
                        aCC.getType( m_aBufferString, m_nBufferIndex ))
           ++m_nBufferIndex;

        sal_Int32 nStartFlags = coStartFlags;
        sal_Int32 nContFlags  = coContFlags;
        sal_Unicode cFirstChar = m_aBufferString.GetChar( m_nBufferIndex );
/*
        removed because of #i11752#
        bNumStart = cFirstChar == '.' || ('0' <= cFirstChar && cFirstChar <= '9');
        if (bNumStart)
        {
            nStartFlags = coNumStartFlags;
            nContFlags  = coNumContFlags;
        }
*/
        aRes = aCC.parseAnyToken( m_aBufferString, m_nBufferIndex,
                                            nStartFlags, aEmptyStr,
                                            nContFlags, aEmptyStr );

        // #i45779# parse numbers correctly
        // i.e. independent from the locale setting.
        // (note that #i11752# remains fixed)
        if ((aRes.TokenType & KParseType::IDENTNAME) && IsDigit( cFirstChar ))
        {
            //! locale where '.' is decimal seperator!
            static lang::Locale aDotLoc( SvxCreateLocale( LANGUAGE_ENGLISH_US ) );

            ParseResult aTmpRes;
            lang::Locale aOldLoc( aCC.getLocale() );
            aCC.setLocale( aDotLoc );
            aTmpRes = aCC.parsePredefinedToken(
                            KParseType::ASC_NUMBER,
                            m_aBufferString, m_nBufferIndex,
                            KParseTokens::ASC_DIGIT, aEmptyStr,
                            KParseTokens::ASC_DIGIT | KParseTokens::ASC_DOT, aEmptyStr );
            aCC.setLocale( aOldLoc );
            if (aTmpRes.TokenType & KParseType::ASC_NUMBER)
                aRes.TokenType = aTmpRes.TokenType;
        }

        nRealStart = m_nBufferIndex + sal::static_int_cast< xub_StrLen >(aRes.LeadingWhiteSpace);
        m_nBufferIndex = nRealStart;

        bCont = sal_False;
        if ( aRes.TokenType == 0  &&
                nRealStart < nBufLen &&
                '\n' == m_aBufferString.GetChar( nRealStart ) )
        {
            // keep data needed for tokens row and col entry up to date
<<<<<<< HEAD
            ++Row;
            BufferIndex = ColOff = nRealStart + 1;
            bCont = sal_True;
=======
            ++m_Row;
            m_nBufferIndex = m_nColOff = nRealStart + 1;
            bCont = TRUE;
>>>>>>> 5b7dc4c9
        }
        else if (aRes.TokenType & KParseType::ONE_SINGLE_CHAR)
        {
            String aName( m_aBufferString.Copy( nRealStart, 2 ));
            if ( aName.EqualsAscii( "%%" ))
            {
                //SkipComment
<<<<<<< HEAD
                BufferIndex = nRealStart + 2;
                while (BufferIndex < nBufLen  &&
                    '\n' != BufferString.GetChar( BufferIndex ))
                    ++BufferIndex;
                bCont = sal_True;
=======
                m_nBufferIndex = nRealStart + 2;
                while (m_nBufferIndex < nBufLen  &&
                    '\n' != m_aBufferString.GetChar( m_nBufferIndex ))
                    ++m_nBufferIndex;
                bCont = TRUE;
>>>>>>> 5b7dc4c9
            }
        }

    } while (bCont);

    // set index of current token
    m_nTokenIndex = m_nBufferIndex;

    m_aCurToken.nRow   = m_Row;
    m_aCurToken.nCol   = nRealStart - m_nColOff + 1;

    sal_Bool bHandled = sal_True;
    if (nRealStart >= nBufLen)
    {
        m_aCurToken.eType    = TEND;
        m_aCurToken.cMathChar = '\0';
        m_aCurToken.nGroup       = 0;
        m_aCurToken.nLevel       = 0;
        m_aCurToken.aText.Erase();
    }
    else if ((aRes.TokenType & (KParseType::ASC_NUMBER | KParseType::UNI_NUMBER))
             || (bNumStart && (aRes.TokenType & KParseType::IDENTNAME)))
    {
        sal_Int32 n = aRes.EndPos - nRealStart;
        DBG_ASSERT( n >= 0, "length < 0" );
        m_aCurToken.eType      = TNUMBER;
        m_aCurToken.cMathChar  = '\0';
        m_aCurToken.nGroup     = 0;
        m_aCurToken.nLevel     = 5;
        m_aCurToken.aText      = m_aBufferString.Copy( nRealStart, sal::static_int_cast< xub_StrLen >(n) );

#if OSL_DEBUG_LEVEL > 1
        if (!IsDelimiter( m_aBufferString, static_cast< xub_StrLen >(aRes.EndPos) ))
        {
            DBG_WARNING( "identifier really finished? (compatibility!)" );
        }
#endif
    }
    else if (aRes.TokenType & KParseType::DOUBLE_QUOTE_STRING)
    {
        m_aCurToken.eType      = TTEXT;
        m_aCurToken.cMathChar  = '\0';
        m_aCurToken.nGroup     = 0;
        m_aCurToken.nLevel     = 5;
        m_aCurToken.aText     = aRes.DequotedNameOrString;
        m_aCurToken.nRow       = m_Row;
        m_aCurToken.nCol       = nRealStart - m_nColOff + 2;
    }
    else if (aRes.TokenType & KParseType::IDENTNAME)
    {
        sal_Int32 n = aRes.EndPos - nRealStart;
        DBG_ASSERT( n >= 0, "length < 0" );
        String aName( m_aBufferString.Copy( nRealStart, sal::static_int_cast< xub_StrLen >(n) ) );
        const SmTokenTableEntry *pEntry = GetTokenTableEntry( aName );

        if (pEntry)
        {
            m_aCurToken.eType      = pEntry->eType;
            m_aCurToken.cMathChar  = pEntry->cMathChar;
            m_aCurToken.nGroup     = pEntry->nGroup;
            m_aCurToken.nLevel     = pEntry->nLevel;
            m_aCurToken.aText.AssignAscii( pEntry->pIdent );
        }
        else
        {
            m_aCurToken.eType      = TIDENT;
            m_aCurToken.cMathChar  = '\0';
            m_aCurToken.nGroup     = 0;
            m_aCurToken.nLevel     = 5;
            m_aCurToken.aText      = aName;

#if OSL_DEBUG_LEVEL > 1
            if (!IsDelimiter( m_aBufferString, static_cast< xub_StrLen >(aRes.EndPos) ))
            {
                DBG_WARNING( "identifier really finished? (compatibility!)" );
            }
#endif
        }
    }
    else if (aRes.TokenType == 0  &&  '_' == m_aBufferString.GetChar( nRealStart ))
    {
        m_aCurToken.eType    = TRSUB;
        m_aCurToken.cMathChar = '\0';
        m_aCurToken.nGroup       = TGPOWER;
        m_aCurToken.nLevel       = 0;
        m_aCurToken.aText.AssignAscii( "_" );

        aRes.EndPos = nRealStart + 1;
    }
    else if (aRes.TokenType & KParseType::BOOLEAN)
    {
        sal_Int32   &rnEndPos = aRes.EndPos;
        String  aName( m_aBufferString.Copy( nRealStart,
                        sal::static_int_cast< xub_StrLen >(rnEndPos - nRealStart) ));
        if (2 >= aName.Len())
        {
            sal_Unicode ch = aName.GetChar( 0 );
            switch (ch)
            {
                case '<':
                    {
                        if (m_aBufferString.Copy( nRealStart, 2 ).
                                EqualsAscii( "<<" ))
                        {
                            m_aCurToken.eType    = TLL;
                            m_aCurToken.cMathChar = MS_LL;
                            m_aCurToken.nGroup       = TGRELATION;
                            m_aCurToken.nLevel       = 0;
                            m_aCurToken.aText.AssignAscii( "<<" );

                            rnEndPos = nRealStart + 2;
                        }
                        else if (m_aBufferString.Copy( nRealStart, 2 ).
                                EqualsAscii( "<=" ))
                        {
                            m_aCurToken.eType    = TLE;
                            m_aCurToken.cMathChar = MS_LE;
                            m_aCurToken.nGroup       = TGRELATION;
                            m_aCurToken.nLevel       = 0;
                            m_aCurToken.aText.AssignAscii( "<=" );

                            rnEndPos = nRealStart + 2;
                        }
                        else if (m_aBufferString.Copy( nRealStart, 2 ).
                                EqualsAscii( "<>" ))
                        {
                            m_aCurToken.eType    = TNEQ;
                            m_aCurToken.cMathChar = MS_NEQ;
                            m_aCurToken.nGroup       = TGRELATION;
                            m_aCurToken.nLevel       = 0;
                            m_aCurToken.aText.AssignAscii( "<>" );

                            rnEndPos = nRealStart + 2;
                        }
                        else if (m_aBufferString.Copy( nRealStart, 3 ).
                                EqualsAscii( "<?>" ))
                        {
                            m_aCurToken.eType    = TPLACE;
                            m_aCurToken.cMathChar = MS_PLACE;
                            m_aCurToken.nGroup       = 0;
                            m_aCurToken.nLevel       = 5;
                            m_aCurToken.aText.AssignAscii( "<?>" );

                            rnEndPos = nRealStart + 3;
                        }
                        else
                        {
                            m_aCurToken.eType    = TLT;
                            m_aCurToken.cMathChar = MS_LT;
                            m_aCurToken.nGroup       = TGRELATION;
                            m_aCurToken.nLevel       = 0;
                            m_aCurToken.aText.AssignAscii( "<" );
                        }
                    }
                    break;
                case '>':
                    {
                        if (m_aBufferString.Copy( nRealStart, 2 ).
                                EqualsAscii( ">=" ))
                        {
                            m_aCurToken.eType    = TGE;
                            m_aCurToken.cMathChar = MS_GE;
                            m_aCurToken.nGroup       = TGRELATION;
                            m_aCurToken.nLevel       = 0;
                            m_aCurToken.aText.AssignAscii( ">=" );

                            rnEndPos = nRealStart + 2;
                        }
                        else if (m_aBufferString.Copy( nRealStart, 2 ).
                                EqualsAscii( ">>" ))
                        {
                            m_aCurToken.eType    = TGG;
                            m_aCurToken.cMathChar = MS_GG;
                            m_aCurToken.nGroup       = TGRELATION;
                            m_aCurToken.nLevel       = 0;
                            m_aCurToken.aText.AssignAscii( ">>" );

                            rnEndPos = nRealStart + 2;
                        }
                        else
                        {
                            m_aCurToken.eType    = TGT;
                            m_aCurToken.cMathChar = MS_GT;
                            m_aCurToken.nGroup       = TGRELATION;
                            m_aCurToken.nLevel       = 0;
                            m_aCurToken.aText.AssignAscii( ">" );
                        }
                    }
                    break;
                default:
                    bHandled = sal_False;
            }
        }
    }
    else if (aRes.TokenType & KParseType::ONE_SINGLE_CHAR)
    {
        sal_Int32   &rnEndPos = aRes.EndPos;
        String  aName( m_aBufferString.Copy( nRealStart,
                            sal::static_int_cast< xub_StrLen >(rnEndPos - nRealStart) ) );

        if (1 == aName.Len())
        {
            sal_Unicode ch = aName.GetChar( 0 );
            switch (ch)
            {
                case '%':
                    {
                        //! modifies aRes.EndPos

                        DBG_ASSERT( rnEndPos >= nBufLen  ||
                                    '%' != m_aBufferString.GetChar( sal::static_int_cast< xub_StrLen >(rnEndPos) ),
                                "unexpected comment start" );

                        // get identifier of user-defined character
                        ParseResult aTmpRes = aCC.parseAnyToken(
                                m_aBufferString, rnEndPos,
                                KParseTokens::ANY_LETTER,
                                aEmptyStr,
                                coContFlags,
                                aEmptyStr );

                        xub_StrLen nTmpStart = sal::static_int_cast< xub_StrLen >(rnEndPos +
                                                    aTmpRes.LeadingWhiteSpace);

                        // default setting for the case that no identifier
                        // i.e. a valid symbol-name is following the '%'
                        // character
                        m_aCurToken.eType      = TTEXT;
                        m_aCurToken.cMathChar  = '\0';
                        m_aCurToken.nGroup     = 0;
                        m_aCurToken.nLevel     = 5;
                        m_aCurToken.aText      = String();
                        m_aCurToken.nRow       = sal::static_int_cast< xub_StrLen >(m_Row);
                        m_aCurToken.nCol       = nTmpStart - m_nColOff;

                        if (aTmpRes.TokenType & KParseType::IDENTNAME)
                        {

                            xub_StrLen n = sal::static_int_cast< xub_StrLen >(aTmpRes.EndPos - nTmpStart);
                            m_aCurToken.eType      = TSPECIAL;
                            m_aCurToken.aText      = m_aBufferString.Copy( sal::static_int_cast< xub_StrLen >(nTmpStart-1), n+1 );

                            DBG_ASSERT( aTmpRes.EndPos > rnEndPos,
                                    "empty identifier" );
                            if (aTmpRes.EndPos > rnEndPos)
                                rnEndPos = aTmpRes.EndPos;
                            else
                                ++rnEndPos;
                        }

                        // if no symbol-name was found we start-over with
                        // finding the next token right afer the '%' sign.
                        // I.e. we leave rnEndPos unmodified.
                    }
                    break;
                case '[':
                    {
                        m_aCurToken.eType    = TLBRACKET;
                        m_aCurToken.cMathChar = MS_LBRACKET;
                        m_aCurToken.nGroup       = TGLBRACES;
                        m_aCurToken.nLevel       = 5;
                        m_aCurToken.aText.AssignAscii( "[" );
                    }
                    break;
                case '\\':
                    {
                        m_aCurToken.eType    = TESCAPE;
                        m_aCurToken.cMathChar = '\0';
                        m_aCurToken.nGroup       = 0;
                        m_aCurToken.nLevel       = 5;
                        m_aCurToken.aText.AssignAscii( "\\" );
                    }
                    break;
                case ']':
                    {
                        m_aCurToken.eType    = TRBRACKET;
                        m_aCurToken.cMathChar = MS_RBRACKET;
                        m_aCurToken.nGroup       = TGRBRACES;
                        m_aCurToken.nLevel       = 0;
                        m_aCurToken.aText.AssignAscii( "]" );
                    }
                    break;
                case '^':
                    {
                        m_aCurToken.eType    = TRSUP;
                        m_aCurToken.cMathChar = '\0';
                        m_aCurToken.nGroup       = TGPOWER;
                        m_aCurToken.nLevel       = 0;
                        m_aCurToken.aText.AssignAscii( "^" );
                    }
                    break;
                case '`':
                    {
                        m_aCurToken.eType    = TSBLANK;
                        m_aCurToken.cMathChar = '\0';
                        m_aCurToken.nGroup       = TGBLANK;
                        m_aCurToken.nLevel       = 5;
                        m_aCurToken.aText.AssignAscii( "`" );
                    }
                    break;
                case '{':
                    {
                        m_aCurToken.eType    = TLGROUP;
                        m_aCurToken.cMathChar = MS_LBRACE;
                        m_aCurToken.nGroup       = 0;
                        m_aCurToken.nLevel       = 5;
                        m_aCurToken.aText.AssignAscii( "{" );
                    }
                    break;
                case '|':
                    {
                        m_aCurToken.eType    = TOR;
                        m_aCurToken.cMathChar = MS_OR;
                        m_aCurToken.nGroup       = TGSUM;
                        m_aCurToken.nLevel       = 0;
                        m_aCurToken.aText.AssignAscii( "|" );
                    }
                    break;
                case '}':
                    {
                        m_aCurToken.eType    = TRGROUP;
                        m_aCurToken.cMathChar = MS_RBRACE;
                        m_aCurToken.nGroup       = 0;
                        m_aCurToken.nLevel       = 0;
                        m_aCurToken.aText.AssignAscii( "}" );
                    }
                    break;
                case '~':
                    {
                        m_aCurToken.eType    = TBLANK;
                        m_aCurToken.cMathChar = '\0';
                        m_aCurToken.nGroup       = TGBLANK;
                        m_aCurToken.nLevel       = 5;
                        m_aCurToken.aText.AssignAscii( "~" );
                    }
                    break;
                case '#':
                    {
                        if (m_aBufferString.Copy( nRealStart, 2 ).
                                EqualsAscii( "##" ))
                        {
                            m_aCurToken.eType    = TDPOUND;
                            m_aCurToken.cMathChar = '\0';
                            m_aCurToken.nGroup       = 0;
                            m_aCurToken.nLevel       = 0;
                            m_aCurToken.aText.AssignAscii( "##" );

                            rnEndPos = nRealStart + 2;
                        }
                        else
                        {
                            m_aCurToken.eType    = TPOUND;
                            m_aCurToken.cMathChar = '\0';
                            m_aCurToken.nGroup       = 0;
                            m_aCurToken.nLevel       = 0;
                            m_aCurToken.aText.AssignAscii( "#" );
                        }
                    }
                    break;
                case '&':
                    {
                        m_aCurToken.eType    = TAND;
                        m_aCurToken.cMathChar = MS_AND;
                        m_aCurToken.nGroup       = TGPRODUCT;
                        m_aCurToken.nLevel       = 0;
                        m_aCurToken.aText.AssignAscii( "&" );
                    }
                    break;
                case '(':
                    {
                        m_aCurToken.eType    = TLPARENT;
                        m_aCurToken.cMathChar = MS_LPARENT;
                        m_aCurToken.nGroup       = TGLBRACES;
                        m_aCurToken.nLevel       = 5;     //! 0 to continue expression
                        m_aCurToken.aText.AssignAscii( "(" );
                    }
                    break;
                case ')':
                    {
                        m_aCurToken.eType    = TRPARENT;
                        m_aCurToken.cMathChar = MS_RPARENT;
                        m_aCurToken.nGroup       = TGRBRACES;
                        m_aCurToken.nLevel       = 0;     //! 0 to terminate expression
                        m_aCurToken.aText.AssignAscii( ")" );
                    }
                    break;
                case '*':
                    {
                        m_aCurToken.eType    = TMULTIPLY;
                        m_aCurToken.cMathChar = MS_MULTIPLY;
                        m_aCurToken.nGroup       = TGPRODUCT;
                        m_aCurToken.nLevel       = 0;
                        m_aCurToken.aText.AssignAscii( "*" );
                    }
                    break;
                case '+':
                    {
                        if (m_aBufferString.Copy( nRealStart, 2 ).
                                EqualsAscii( "+-" ))
                        {
                            m_aCurToken.eType    = TPLUSMINUS;
                            m_aCurToken.cMathChar = MS_PLUSMINUS;
                            m_aCurToken.nGroup       = TGUNOPER | TGSUM;
                            m_aCurToken.nLevel       = 5;
                            m_aCurToken.aText.AssignAscii( "+-" );

                            rnEndPos = nRealStart + 2;
                        }
                        else
                        {
                            m_aCurToken.eType    = TPLUS;
                            m_aCurToken.cMathChar = MS_PLUS;
                            m_aCurToken.nGroup       = TGUNOPER | TGSUM;
                            m_aCurToken.nLevel       = 5;
                            m_aCurToken.aText.AssignAscii( "+" );
                        }
                    }
                    break;
                case '-':
                    {
                        if (m_aBufferString.Copy( nRealStart, 2 ).
                                EqualsAscii( "-+" ))
                        {
                            m_aCurToken.eType    = TMINUSPLUS;
                            m_aCurToken.cMathChar = MS_MINUSPLUS;
                            m_aCurToken.nGroup       = TGUNOPER | TGSUM;
                            m_aCurToken.nLevel       = 5;
                            m_aCurToken.aText.AssignAscii( "-+" );

                            rnEndPos = nRealStart + 2;
                        }
                        else
                        {
                            m_aCurToken.eType    = TMINUS;
                            m_aCurToken.cMathChar = MS_MINUS;
                            m_aCurToken.nGroup       = TGUNOPER | TGSUM;
                            m_aCurToken.nLevel       = 5;
                            m_aCurToken.aText.AssignAscii( "-" );
                        }
                    }
                    break;
                case '.':
                    {
                        // for compatibility with SO5.2
                        // texts like .34 ...56 ... h ...78..90
                        // will be treated as numbers
                        m_aCurToken.eType     = TNUMBER;
                        m_aCurToken.cMathChar = '\0';
                        m_aCurToken.nGroup       = 0;
                        m_aCurToken.nLevel    = 5;

                        xub_StrLen nTxtStart = m_nBufferIndex;
                        sal_Unicode cChar;
                        do
                        {
                            cChar = m_aBufferString.GetChar( ++m_nBufferIndex );
                        }
                        while ( cChar == '.' || IsDigit( cChar ) );

                        m_aCurToken.aText = m_aBufferString.Copy( sal::static_int_cast< xub_StrLen >(nTxtStart),
                                                            sal::static_int_cast< xub_StrLen >(m_nBufferIndex - nTxtStart) );
                        aRes.EndPos = m_nBufferIndex;
                    }
                    break;
                case '/':
                    {
                        m_aCurToken.eType    = TDIVIDEBY;
                        m_aCurToken.cMathChar = MS_SLASH;
                        m_aCurToken.nGroup       = TGPRODUCT;
                        m_aCurToken.nLevel       = 0;
                        m_aCurToken.aText.AssignAscii( "/" );
                    }
                    break;
                case '=':
                    {
                        m_aCurToken.eType    = TASSIGN;
                        m_aCurToken.cMathChar = MS_ASSIGN;
                        m_aCurToken.nGroup       = TGRELATION;
                        m_aCurToken.nLevel       = 0;
                        m_aCurToken.aText.AssignAscii( "=" );
                    }
                    break;
                default:
                    bHandled = sal_False;
            }
        }
    }
    else
        bHandled = sal_False;

    if (!bHandled)
    {
        m_aCurToken.eType      = TCHARACTER;
        m_aCurToken.cMathChar  = '\0';
        m_aCurToken.nGroup     = 0;
        m_aCurToken.nLevel     = 5;
        m_aCurToken.aText      = m_aBufferString.Copy( nRealStart, 1 );

        aRes.EndPos = nRealStart + 1;
    }

    if (TEND != m_aCurToken.eType)
        m_nBufferIndex = sal::static_int_cast< xub_StrLen >(aRes.EndPos);
}


////////////////////////////////////////
// grammar
//


void SmParser::Table()
{
    SmNodeArray  LineArray;

    Line();
    while (m_aCurToken.eType == TNEWLINE)
    {
        NextToken();
        Line();
    }

    if (m_aCurToken.eType != TEND)
        Error(PE_UNEXPECTED_CHAR);

<<<<<<< HEAD
    sal_uLong n = NodeStack.Count();

    LineArray.resize(n);

    for (sal_uLong i = 0; i < n; i++)
        LineArray[n - (i + 1)] = NodeStack.Pop();
=======
    ULONG n = m_aNodeStack.Count();

    LineArray.resize(n);

    for (ULONG i = 0; i < n; i++)
        LineArray[n - (i + 1)] = m_aNodeStack.Pop();
>>>>>>> 5b7dc4c9

    SmStructureNode *pSNode = new SmTableNode(m_aCurToken);
    pSNode->SetSubNodes(LineArray);
    m_aNodeStack.Push(pSNode);
}


void SmParser::Align()
    // parse alignment info (if any), then go on with rest of expression
{
    SmStructureNode *pSNode = 0;
    sal_Bool    bNeedGroupClose = sal_False;

    if (TokenInGroup(TGALIGN))
    {
        if (CONVERT_40_TO_50 == GetConversion())
            // encapsulate expression to be aligned in group braces
            // (here group-open brace)
        {   Insert('{', GetTokenIndex());
            bNeedGroupClose = sal_True;

            // get first valid align statement in sequence
            // (the dominant one in 4.0) and erase all others (especially old
            // discarded tokens) from command string.
            while (TokenInGroup(TGALIGN))
            {
                if (TokenInGroup(TGDISCARDED) || pSNode)
                {
                    m_nBufferIndex = GetTokenIndex();
                    m_aBufferString.Erase(m_nBufferIndex, m_aCurToken.aText.Len());
                }
                else
                    pSNode = new SmAlignNode(m_aCurToken);

                NextToken();
            }
        }
        else
        {
            pSNode = new SmAlignNode(m_aCurToken);

            NextToken();

            // allow for just one align statement in 5.0
            if (CONVERT_40_TO_50 != GetConversion() && TokenInGroup(TGALIGN))
            {   Error(PE_DOUBLE_ALIGN);
                return;
            }
        }
    }

    Expression();

    if (bNeedGroupClose)
        Insert('}', GetTokenIndex());

    if (pSNode)
    {   pSNode->SetSubNodes(m_aNodeStack.Pop(), 0);
        m_aNodeStack.Push(pSNode);
    }
}


void SmParser::Line()
{
    sal_uInt16  n = 0;
    SmNodeArray  ExpressionArray;

    ExpressionArray.resize(n);

    // start with single expression that may have an alignment statement
    // (and go on with expressions that must not have alignment
    // statements in 'while' loop below. See also 'Expression()'.)
    if (m_aCurToken.eType != TEND  &&  m_aCurToken.eType != TNEWLINE)
    {   Align();
        ExpressionArray.resize(++n);
        ExpressionArray[n - 1] = m_aNodeStack.Pop();
    }

    while (m_aCurToken.eType != TEND  &&  m_aCurToken.eType != TNEWLINE)
    {   if (CONVERT_40_TO_50 != GetConversion())
            Expression();
        else
            Align();
        ExpressionArray.resize(++n);
        ExpressionArray[n - 1] = m_aNodeStack.Pop();
    }

    SmStructureNode *pSNode = new SmLineNode(m_aCurToken);
    pSNode->SetSubNodes(ExpressionArray);
    m_aNodeStack.Push(pSNode);
}


void SmParser::Expression()
{
<<<<<<< HEAD
    sal_Bool bUseExtraSpaces = sal_True;
    SmNode *pNode = NodeStack.Pop();
=======
    BOOL bUseExtraSpaces = TRUE;
    SmNode *pNode = m_aNodeStack.Pop();
>>>>>>> 5b7dc4c9
    if (pNode)
    {
        if (pNode->GetToken().eType == TNOSPACE)
            bUseExtraSpaces = sal_False;
        else
            m_aNodeStack.Push(pNode);  // push the node from above again (now to be used as argument to this current 'nospace' node)
    }

    sal_uInt16       n = 0;
    SmNodeArray  RelationArray;

    RelationArray.resize(n);

    Relation();
    RelationArray.resize(++n);
    RelationArray[n - 1] = m_aNodeStack.Pop();

    while (m_aCurToken.nLevel >= 4)
    {   Relation();
        RelationArray.resize(++n);
        RelationArray[n - 1] = m_aNodeStack.Pop();
    }

    SmExpressionNode *pSNode = new SmExpressionNode(m_aCurToken);
    pSNode->SetSubNodes(RelationArray);
    pSNode->SetUseExtraSpaces(bUseExtraSpaces);
    m_aNodeStack.Push(pSNode);
}


void SmParser::Relation()
{
    Sum();
    while (TokenInGroup(TGRELATION))
    {
        SmStructureNode *pSNode  = new SmBinHorNode(m_aCurToken);
        SmNode *pFirst = m_aNodeStack.Pop();

        OpSubSup();
        SmNode *pSecond = m_aNodeStack.Pop();

        Sum();

        pSNode->SetSubNodes(pFirst, pSecond, m_aNodeStack.Pop());
        m_aNodeStack.Push(pSNode);
    }
}


void SmParser::Sum()
{
    Product();
    while (TokenInGroup(TGSUM))
    {
        SmStructureNode *pSNode  = new SmBinHorNode(m_aCurToken);
        SmNode *pFirst = m_aNodeStack.Pop();

        OpSubSup();
        SmNode *pSecond = m_aNodeStack.Pop();

        Product();

        pSNode->SetSubNodes(pFirst, pSecond, m_aNodeStack.Pop());
        m_aNodeStack.Push(pSNode);
    }
}


void SmParser::Product()
{
    Power();

    while (TokenInGroup(TGPRODUCT))
    {   SmStructureNode *pSNode;
        SmNode *pFirst = m_aNodeStack.Pop(),
               *pOper;
        sal_Bool bSwitchArgs = sal_False;

        SmTokenType eType = m_aCurToken.eType;
        switch (eType)
        {
            case TOVER:
                pSNode = new SmBinVerNode(m_aCurToken);
                pOper = new SmRectangleNode(m_aCurToken);
                NextToken();
                break;

            case TBOPER:
                pSNode = new SmBinHorNode(m_aCurToken);

                NextToken();

                GlyphSpecial();
                pOper = m_aNodeStack.Pop();
                break;

            case TOVERBRACE :
            case TUNDERBRACE :
                pSNode = new SmVerticalBraceNode(m_aCurToken);
                pOper = new SmMathSymbolNode(m_aCurToken);

                NextToken();
                break;

            case TWIDEBACKSLASH:
            case TWIDESLASH:
            {
                SmBinDiagonalNode *pSTmp = new SmBinDiagonalNode(m_aCurToken);
                pSTmp->SetAscending(eType == TWIDESLASH);
                pSNode = pSTmp;

                pOper = new SmPolyLineNode(m_aCurToken);
                NextToken();

                bSwitchArgs =sal_True;
                break;
            }

            default:
                pSNode = new SmBinHorNode(m_aCurToken);

                OpSubSup();
                pOper = m_aNodeStack.Pop();
        }

        Power();

        if (bSwitchArgs)
            //! vgl siehe SmBinDiagonalNode::Arrange
            pSNode->SetSubNodes(pFirst, m_aNodeStack.Pop(), pOper);
        else
            pSNode->SetSubNodes(pFirst, pOper, m_aNodeStack.Pop());
        m_aNodeStack.Push(pSNode);
    }
}


void SmParser::SubSup(sal_uLong nActiveGroup)
{
    DBG_ASSERT(nActiveGroup == TGPOWER  ||  nActiveGroup == TGLIMIT,
               "Sm: falsche Tokengruppe");

    if (!TokenInGroup(nActiveGroup))
        // already finish
        return;

    SmSubSupNode *pNode = new SmSubSupNode(m_aCurToken);
    //! Of course 'm_aCurToken' is just the first sub-/supscript token.
    //! It should be of no further interest. The positions of the
    //! sub-/supscripts will be identified by the corresponding subnodes
    //! index in the 'aSubNodes' array (enum value from 'SmSubSup').

    pNode->SetUseLimits(nActiveGroup == TGLIMIT);

    // initialize subnodes array
    SmNodeArray  aSubNodes;
    aSubNodes.resize(1 + SUBSUP_NUM_ENTRIES);
<<<<<<< HEAD
    aSubNodes[0] = NodeStack.Pop();
    for (sal_uInt16 i = 1;  i < aSubNodes.size();  i++)
=======
    aSubNodes[0] = m_aNodeStack.Pop();
    for (USHORT i = 1;  i < aSubNodes.size();  i++)
>>>>>>> 5b7dc4c9
        aSubNodes[i] = NULL;

    // process all sub-/supscripts
    int  nIndex = 0;
    while (TokenInGroup(nActiveGroup))
    {   SmTokenType  eType (m_aCurToken.eType);

        // skip sub-/supscript token
        NextToken();

        // get sub-/supscript node on top of stack
        if (eType == TFROM  ||  eType == TTO)
        {
            // parse limits in old 4.0 and 5.0 style
            Relation();
        }
        else
            Term();

        switch (eType)
        {   case TRSUB :    nIndex = (int) RSUB;    break;
            case TRSUP :    nIndex = (int) RSUP;    break;
            case TFROM :
            case TCSUB :    nIndex = (int) CSUB;    break;
            case TTO :
            case TCSUP :    nIndex = (int) CSUP;    break;
            case TLSUB :    nIndex = (int) LSUB;    break;
            case TLSUP :    nIndex = (int) LSUP;    break;
            default :
                DBG_ASSERT(sal_False, "Sm: unbekannter Fall");
        }
        nIndex++;
        DBG_ASSERT(1 <= nIndex  &&  nIndex <= 1 + SUBSUP_NUM_ENTRIES,
                   "SmParser::Power() : sub-/supscript index falsch");

        // set sub-/supscript if not already done
        if (aSubNodes[nIndex] != NULL)
            Error(PE_DOUBLE_SUBSUPSCRIPT);
        aSubNodes[nIndex] = m_aNodeStack.Pop();
    }

    pNode->SetSubNodes(aSubNodes);
    m_aNodeStack.Push(pNode);
}


void SmParser::OpSubSup()
{
    // push operator symbol
    m_aNodeStack.Push(new SmMathSymbolNode(m_aCurToken));
    // skip operator token
    NextToken();
    // get sub- supscripts if any
    if (TokenInGroup(TGPOWER))
        SubSup(TGPOWER);
}


void SmParser::Power()
{
    // get body for sub- supscripts on top of stack
    Term();

    SubSup(TGPOWER);
}


void SmParser::Blank()
{
    DBG_ASSERT(TokenInGroup(TGBLANK), "Sm : falsches Token");
    SmBlankNode *pBlankNode = new SmBlankNode(m_aCurToken);

    while (TokenInGroup(TGBLANK))
    {
        pBlankNode->IncreaseBy(m_aCurToken);
        NextToken();
    }

    // Blanks am Zeilenende ignorieren wenn die entsprechende Option gesetzt ist
    if ( m_aCurToken.eType == TNEWLINE ||
             (m_aCurToken.eType == TEND && SM_MOD()->GetConfig()->IsIgnoreSpacesRight()) )
    {
        pBlankNode->Clear();
    }

    m_aNodeStack.Push(pBlankNode);
}


void SmParser::Term()
{
    switch (m_aCurToken.eType)
    {
        case TESCAPE :
            Escape();
            break;

        case TNOSPACE :
        case TLGROUP :
        {
            bool bNoSpace = m_aCurToken.eType == TNOSPACE;
            if (bNoSpace)   // push 'no space' node and continue to parse expression
            {
                m_aNodeStack.Push(new SmExpressionNode(m_aCurToken));
                NextToken();
            }
            if (m_aCurToken.eType != TLGROUP)
            {
                m_aNodeStack.Pop();    // get rid of the 'no space' node pushed above
                Term();
            }
            else
            {
                NextToken();

                // allow for empty group
                if (m_aCurToken.eType == TRGROUP)
                {
                    if (bNoSpace)   // get rid of the 'no space' node pushed above
                        m_aNodeStack.Pop();
                    SmStructureNode *pSNode = new SmExpressionNode(m_aCurToken);
                    pSNode->SetSubNodes(NULL, NULL);
                    m_aNodeStack.Push(pSNode);

                    NextToken();
                }
                else    // go as usual
                {
                    Align();
                    if (m_aCurToken.eType != TRGROUP)
                        Error(PE_RGROUP_EXPECTED);
                    else
                        NextToken();
                }
            }
        }
        break;

        case TLEFT :
            Brace();
            break;

        case TBLANK :
        case TSBLANK :
            Blank();
            break;

        case TTEXT :
            m_aNodeStack.Push(new SmTextNode(m_aCurToken, FNT_TEXT));
            NextToken();
            break;
        case TIDENT :
        case TCHARACTER :
            m_aNodeStack.Push(new SmTextNode(m_aCurToken, FNT_VARIABLE));
            NextToken();
            break;
        case TNUMBER :
            m_aNodeStack.Push(new SmTextNode(m_aCurToken, FNT_NUMBER));
            NextToken();
            break;

        case TLEFTARROW :
        case TRIGHTARROW :
        case TUPARROW :
        case TDOWNARROW :
        case TSETN :
        case TSETZ :
        case TSETQ :
        case TSETR :
        case TSETC :
        case THBAR :
        case TLAMBDABAR :
        case TCIRC :
        case TDRARROW :
        case TDLARROW :
        case TDLRARROW :
        case TBACKEPSILON :
        case TALEPH :
        case TIM :
        case TRE :
        case TWP :
        case TEMPTYSET :
        case TINFINITY :
        case TEXISTS :
        case TFORALL :
        case TPARTIAL :
        case TNABLA :
        case TTOWARD :
        case TDOTSAXIS :
        case TDOTSDIAG :
        case TDOTSDOWN :
        case TDOTSLOW :
        case TDOTSUP :
        case TDOTSVERT :
            m_aNodeStack.Push(new SmMathSymbolNode(m_aCurToken));
            NextToken();
            break;

        case TPLACE:
            m_aNodeStack.Push(new SmPlaceNode(m_aCurToken));
            NextToken();
            break;

        case TSPECIAL:
            Special();
            break;

        case TBINOM:
            Binom();
            break;

        case TSTACK:
            Stack();
            break;

        case TMATRIX:
            Matrix();
            break;

        default:
            if (TokenInGroup(TGLBRACES))
            {   Brace();
            }
            else if (TokenInGroup(TGOPER))
            {   Operator();
            }
            else if (TokenInGroup(TGUNOPER))
            {   UnOper();
            }
            else if (    TokenInGroup(TGATTRIBUT)
                     ||  TokenInGroup(TGFONTATTR))
            {   SmStructureNodeArray  aArray;

                sal_Bool    bIsAttr;
                sal_uInt16  n = 0;
                while (sal_True == (bIsAttr = TokenInGroup(TGATTRIBUT))
                       ||  TokenInGroup(TGFONTATTR))
                {   aArray.resize(n + 1);

                    if (bIsAttr)
                        Attribut();
                    else
                        FontAttribut();

                    // check if casting in following line is ok
                    DBG_ASSERT(!m_aNodeStack.Top()->IsVisible(), "Sm : Ooops...");

                    aArray[n] = (SmStructureNode *) m_aNodeStack.Pop();
                    n++;
                }

                Power();

                SmNode *pFirstNode = m_aNodeStack.Pop();
                while (n > 0)
                {   aArray[n - 1]->SetSubNodes(0, pFirstNode);
                    pFirstNode = aArray[n - 1];
                    n--;
                }
                m_aNodeStack.Push(pFirstNode);
            }
            else if (TokenInGroup(TGFUNCTION))
            {   if (CONVERT_40_TO_50 != GetConversion())
                {   Function();
                }
                else    // encapsulate old 4.0 style parsing in braces
                {
                    // insert opening brace
                    Insert('{', GetTokenIndex());

                    //
                    // parse in 4.0 style
                    //
                    Function();

                    SmNode *pFunc = m_aNodeStack.Pop();

                    if (m_aCurToken.eType == TLPARENT)
                    {   Term();
                    }
                    else
                    {   Align();
                    }

                    // insert closing brace
                    Insert('}', GetTokenIndex());

                    SmStructureNode *pSNode = new SmExpressionNode(pFunc->GetToken());
                    pSNode->SetSubNodes(pFunc, m_aNodeStack.Pop());
                    m_aNodeStack.Push(pSNode);
                }
            }
            else
                Error(PE_UNEXPECTED_CHAR);
    }
}


void SmParser::Escape()
{
    NextToken();

    sal_Unicode cChar;
    switch (m_aCurToken.eType)
    {   case TLPARENT :     cChar = MS_LPARENT;     break;
        case TRPARENT :     cChar = MS_RPARENT;     break;
        case TLBRACKET :    cChar = MS_LBRACKET;    break;
        case TRBRACKET :    cChar = MS_RBRACKET;    break;
        case TLDBRACKET :   cChar = MS_LDBRACKET;   break;
        case TRDBRACKET :   cChar = MS_RDBRACKET;   break;
        case TLBRACE :
        case TLGROUP :      cChar = MS_LBRACE;      break;
        case TRBRACE :
        case TRGROUP :      cChar = MS_RBRACE;      break;
        case TLANGLE :      cChar = MS_LANGLE;      break;
        case TRANGLE :      cChar = MS_RANGLE;      break;
        case TLCEIL :       cChar = MS_LCEIL;       break;
        case TRCEIL :       cChar = MS_RCEIL;       break;
        case TLFLOOR :      cChar = MS_LFLOOR;      break;
        case TRFLOOR :      cChar = MS_RFLOOR;      break;
        case TLLINE :
        case TRLINE :       cChar = MS_LINE;        break;
        case TLDLINE :
        case TRDLINE :      cChar = MS_DLINE;       break;
        default:
            Error(PE_UNEXPECTED_TOKEN);
    }

    SmNode *pNode = new SmMathSymbolNode(m_aCurToken);
    m_aNodeStack.Push(pNode);

    NextToken();
}


void SmParser::Operator()
{
    if (TokenInGroup(TGOPER))
    {   SmStructureNode *pSNode = new SmOperNode(m_aCurToken);

        // put operator on top of stack
        Oper();

        if (TokenInGroup(TGLIMIT) || TokenInGroup(TGPOWER))
            SubSup(m_aCurToken.nGroup);
        SmNode *pOperator = m_aNodeStack.Pop();

        // get argument
        Power();

        pSNode->SetSubNodes(pOperator, m_aNodeStack.Pop());
        m_aNodeStack.Push(pSNode);
    }
}


void SmParser::Oper()
{
    SmTokenType  eType (m_aCurToken.eType);
    SmNode      *pNode = NULL;

    switch (eType)
    {
        case TSUM :
        case TPROD :
        case TCOPROD :
        case TINT :
        case TIINT :
        case TIIINT :
        case TLINT :
        case TLLINT :
        case TLLLINT :
            pNode = new SmMathSymbolNode(m_aCurToken);
            break;

        case TLIM :
        case TLIMSUP :
        case TLIMINF :
            {
                const sal_Char* pLim = 0;
                switch (eType)
                {
                    case TLIM :     pLim = "lim";       break;
                    case TLIMSUP :  pLim = "lim sup";   break;
                    case TLIMINF :  pLim = "lim inf";   break;
                    default:
                        break;
                }
                if( pLim )
                    m_aCurToken.aText.AssignAscii( pLim );
                pNode = new SmTextNode(m_aCurToken, FNT_TEXT);
            }
            break;

        case TOVERBRACE :
        case TUNDERBRACE :
                pNode = new SmMathSymbolNode(m_aCurToken);
            break;

        case TOPER :
            NextToken();

            DBG_ASSERT(m_aCurToken.eType == TSPECIAL, "Sm: falsches Token");
            pNode = new SmGlyphSpecialNode(m_aCurToken);
            break;

        default :
            DBG_ASSERT(0, "Sm: unbekannter Fall");
    }
    m_aNodeStack.Push(pNode);

    NextToken();
}


void SmParser::UnOper()
{
    DBG_ASSERT(TokenInGroup(TGUNOPER), "Sm: falsches Token");

<<<<<<< HEAD
    SmToken      aNodeToken = CurToken;
    SmTokenType  eType      = CurToken.eType;
    sal_Bool         bIsPostfix = eType == TFACT;
=======
    SmToken      aNodeToken = m_aCurToken;
    SmTokenType  eType      = m_aCurToken.eType;
    BOOL         bIsPostfix = eType == TFACT;
>>>>>>> 5b7dc4c9

    SmStructureNode *pSNode;
    SmNode *pOper   = 0,
           *pExtra  = 0,
           *pArg;

    switch (eType)
    {
        case TABS :
        case TSQRT :
            NextToken();
            break;

        case TNROOT :
            NextToken();
            Power();
            pExtra = m_aNodeStack.Pop();
            break;

        case TUOPER :
            NextToken();
            GlyphSpecial();
            pOper = m_aNodeStack.Pop();
            break;

        case TPLUS :
        case TMINUS :
        case TPLUSMINUS :
        case TMINUSPLUS :
        case TNEG :
        case TFACT :
            OpSubSup();
            pOper = m_aNodeStack.Pop();
            break;

        default :
            Error(PE_UNOPER_EXPECTED);
    }

    // get argument
    Power();
    pArg = m_aNodeStack.Pop();

    if (eType == TABS)
    {   pSNode = new SmBraceNode(aNodeToken);
        pSNode->SetScaleMode(SCALE_HEIGHT);

        // build nodes for left & right lines
        // (text, group, level of the used token are of no interrest here)
        // we'll use row & column of the keyword for abs
        aNodeToken.eType = TABS;
        //
        aNodeToken.cMathChar = MS_LINE;
        SmNode* pLeft = new SmMathSymbolNode(aNodeToken);
        //
        aNodeToken.cMathChar = MS_LINE;
        SmNode* pRight = new SmMathSymbolNode(aNodeToken);

        pSNode->SetSubNodes(pLeft, pArg, pRight);
    }
    else if (eType == TSQRT  ||  eType == TNROOT)
    {   pSNode = new SmRootNode(aNodeToken);
        pOper = new SmRootSymbolNode(aNodeToken);
        pSNode->SetSubNodes(pExtra, pOper, pArg);
    }
    else
    {   pSNode = new SmUnHorNode(aNodeToken);

        if (bIsPostfix)
            pSNode->SetSubNodes(pArg, pOper);
        else
            // prefix operator
            pSNode->SetSubNodes(pOper, pArg);
    }

    m_aNodeStack.Push(pSNode);
}


void SmParser::Attribut()
{
    DBG_ASSERT(TokenInGroup(TGATTRIBUT), "Sm: falsche Tokengruppe");

    SmStructureNode *pSNode = new SmAttributNode(m_aCurToken);
    SmNode      *pAttr;
    SmScaleMode  eScaleMode = SCALE_NONE;

    // get appropriate node for the attribut itself
    switch (m_aCurToken.eType)
    {   case TUNDERLINE :
        case TOVERLINE :
        case TOVERSTRIKE :
            pAttr = new SmRectangleNode(m_aCurToken);
            eScaleMode = SCALE_WIDTH;
            break;

        case TWIDEVEC :
        case TWIDEHAT :
        case TWIDETILDE :
            pAttr = new SmMathSymbolNode(m_aCurToken);
            eScaleMode = SCALE_WIDTH;
            break;

        default :
            pAttr = new SmMathSymbolNode(m_aCurToken);
    }

    NextToken();

    pSNode->SetSubNodes(pAttr, 0);
    pSNode->SetScaleMode(eScaleMode);
    m_aNodeStack.Push(pSNode);
}


void SmParser::FontAttribut()
{
    DBG_ASSERT(TokenInGroup(TGFONTATTR), "Sm: falsche Tokengruppe");

    switch (m_aCurToken.eType)
    {
        case TITALIC :
        case TNITALIC :
        case TBOLD :
        case TNBOLD :
        case TPHANTOM :
            m_aNodeStack.Push(new SmFontNode(m_aCurToken));
            NextToken();
            break;

        case TSIZE :
            FontSize();
            break;

        case TFONT :
            Font();
            break;

        case TCOLOR :
            Color();
            break;

        default :
            DBG_ASSERT(0, "Sm: unbekannter Fall");
    }
}


void SmParser::Color()
{
    DBG_ASSERT(m_aCurToken.eType == TCOLOR, "Sm : Ooops...");

    // last color rules, get that one
    SmToken  aToken;
    do
    {   NextToken();

        if (TokenInGroup(TGCOLOR))
        {   aToken = m_aCurToken;
            NextToken();
        }
        else
            Error(PE_COLOR_EXPECTED);
    } while (m_aCurToken.eType == TCOLOR);

    m_aNodeStack.Push(new SmFontNode(aToken));
}


void SmParser::Font()
{
    DBG_ASSERT(m_aCurToken.eType == TFONT, "Sm : Ooops...");

    // last font rules, get that one
    SmToken  aToken;
    do
    {   NextToken();

        if (TokenInGroup(TGFONT))
        {   aToken = m_aCurToken;
            NextToken();
        }
        else
            Error(PE_FONT_EXPECTED);
    } while (m_aCurToken.eType == TFONT);

    m_aNodeStack.Push(new SmFontNode(aToken));
}


// gets number used as arguments in Math formulas (e.g. 'size' command)
// Format: no negative numbers, must start with a digit, no exponent notation, ...
sal_Bool lcl_IsNumber(const UniString& rText)
{
    sal_Bool bPoint = sal_False;
    const sal_Unicode* pBuffer = rText.GetBuffer();
    for(xub_StrLen nPos = 0; nPos < rText.Len(); nPos++, pBuffer++)
    {
        const sal_Unicode cChar = *pBuffer;
        if(cChar == '.')
        {
            if(bPoint)
                return sal_False;
            else
                bPoint = sal_True;
        }
        else if ( !IsDigit( cChar ) )
            return sal_False;
    }
    return sal_True;
}

void SmParser::FontSize()
{
    DBG_ASSERT(m_aCurToken.eType == TSIZE, "Sm : Ooops...");

<<<<<<< HEAD
    sal_uInt16     Type;
    SmFontNode *pFontNode = new SmFontNode(CurToken);
=======
    USHORT     Type;
    SmFontNode *pFontNode = new SmFontNode(m_aCurToken);
>>>>>>> 5b7dc4c9

    NextToken();

    switch (m_aCurToken.eType)
    {
        case TNUMBER:   Type = FNTSIZ_ABSOLUT;  break;
        case TPLUS:     Type = FNTSIZ_PLUS;     break;
        case TMINUS:    Type = FNTSIZ_MINUS;    break;
        case TMULTIPLY: Type = FNTSIZ_MULTIPLY; break;
        case TDIVIDEBY: Type = FNTSIZ_DIVIDE;   break;

        default:
            delete pFontNode;
            Error(PE_SIZE_EXPECTED);
            return;
    }

    if (Type != FNTSIZ_ABSOLUT)
    {
        NextToken();
        if (m_aCurToken.eType != TNUMBER)
        {
            delete pFontNode;
            Error(PE_SIZE_EXPECTED);
            return;
        }
    }

    // get number argument
    Fraction  aValue( 1L );
    if (lcl_IsNumber( m_aCurToken.aText ))
    {
        double    fTmp;
        if ((fTmp = m_aCurToken.aText.ToDouble()) != 0.0)
        {
            aValue = fTmp;

            //!! keep the numerator and denominator from being to large
            //!! otherwise ongoing multiplications may result in overflows
            //!! (for example in SmNode::SetFontSize the font size calculated
            //!! may become 0 because of this!!! Happens e.g. for ftmp = 2.9 with Linux
            //!! or ftmp = 1.11111111111111111... (11/9) on every platform.)
            if (aValue.GetDenominator() > 1000)
            {
                long nNum   = aValue.GetNumerator();
                long nDenom = aValue.GetDenominator();
                while (nDenom > 1000)
                {
                    nNum    /= 10;
                    nDenom  /= 10;
                }
                aValue = Fraction( nNum, nDenom );
            }
        }
    }

    NextToken();

    pFontNode->SetSizeParameter(aValue, Type);
    m_aNodeStack.Push(pFontNode);
}


void SmParser::Brace()
{
    DBG_ASSERT(m_aCurToken.eType == TLEFT  ||  TokenInGroup(TGLBRACES),
        "Sm: kein Klammer Ausdruck");

    SmStructureNode *pSNode  = new SmBraceNode(m_aCurToken);
    SmNode *pBody   = 0,
           *pLeft   = 0,
           *pRight  = 0;
    SmScaleMode   eScaleMode = SCALE_NONE;
    SmParseError  eError     = PE_NONE;

    if (m_aCurToken.eType == TLEFT)
    {   NextToken();

        eScaleMode = SCALE_HEIGHT;

        // check for left bracket
        if (TokenInGroup(TGLBRACES) || TokenInGroup(TGRBRACES))
        {
            pLeft = new SmMathSymbolNode(m_aCurToken);

            NextToken();
<<<<<<< HEAD
            Bracebody(sal_True);
            pBody = NodeStack.Pop();
=======
            Bracebody(TRUE);
            pBody = m_aNodeStack.Pop();
>>>>>>> 5b7dc4c9

            if (m_aCurToken.eType == TRIGHT)
            {   NextToken();

                // check for right bracket
                if (TokenInGroup(TGLBRACES) || TokenInGroup(TGRBRACES))
                {
                    pRight = new SmMathSymbolNode(m_aCurToken);
                    NextToken();
                }
                else
                    eError = PE_RBRACE_EXPECTED;
            }
            else
                eError = PE_RIGHT_EXPECTED;
        }
        else
            eError = PE_LBRACE_EXPECTED;
    }
    else
    {
        if (TokenInGroup(TGLBRACES))
        {
            pLeft = new SmMathSymbolNode(m_aCurToken);

            NextToken();
<<<<<<< HEAD
            Bracebody(sal_False);
            pBody = NodeStack.Pop();
=======
            Bracebody(FALSE);
            pBody = m_aNodeStack.Pop();
>>>>>>> 5b7dc4c9

            SmTokenType  eExpectedType = TUNKNOWN;
            switch (pLeft->GetToken().eType)
            {   case TLPARENT :     eExpectedType = TRPARENT;   break;
                case TLBRACKET :    eExpectedType = TRBRACKET;  break;
                case TLBRACE :      eExpectedType = TRBRACE;    break;
                case TLDBRACKET :   eExpectedType = TRDBRACKET; break;
                case TLLINE :       eExpectedType = TRLINE;     break;
                case TLDLINE :      eExpectedType = TRDLINE;    break;
                case TLANGLE :      eExpectedType = TRANGLE;    break;
                case TLFLOOR :      eExpectedType = TRFLOOR;    break;
                case TLCEIL :       eExpectedType = TRCEIL;     break;
                default :
                    DBG_ASSERT(0, "Sm: unbekannter Fall");
            }

            if (m_aCurToken.eType == eExpectedType)
            {
                pRight = new SmMathSymbolNode(m_aCurToken);
                NextToken();
            }
            else
                eError = PE_PARENT_MISMATCH;
        }
        else
            eError = PE_LBRACE_EXPECTED;
    }

    if (eError == PE_NONE)
    {   DBG_ASSERT(pLeft,  "Sm: NULL pointer");
        DBG_ASSERT(pRight, "Sm: NULL pointer");
        pSNode->SetSubNodes(pLeft, pBody, pRight);
        pSNode->SetScaleMode(eScaleMode);
        m_aNodeStack.Push(pSNode);
    }
    else
    {   delete pSNode;
        delete pBody;
        delete pLeft;
        delete pRight;

        Error(eError);
    }
}


void SmParser::Bracebody(sal_Bool bIsLeftRight)
{
    SmStructureNode *pBody = new SmBracebodyNode(m_aCurToken);
    SmNodeArray      aNodes;
    sal_uInt16           nNum = 0;

    // get body if any
    if (bIsLeftRight)
    {
        do
        {
            if (m_aCurToken.eType == TMLINE)
            {
                m_aNodeStack.Push(new SmMathSymbolNode(m_aCurToken));
                NextToken();
                nNum++;
            }
            else if (m_aCurToken.eType != TRIGHT)
            {   Align();
                nNum++;

                if (m_aCurToken.eType != TMLINE  &&  m_aCurToken.eType != TRIGHT)
                    Error(PE_RIGHT_EXPECTED);
            }
        } while (m_aCurToken.eType != TEND  &&  m_aCurToken.eType != TRIGHT);
    }
    else
    {
        do
        {
            if (m_aCurToken.eType == TMLINE)
            {
                m_aNodeStack.Push(new SmMathSymbolNode(m_aCurToken));
                NextToken();
                nNum++;
            }
            else if (!TokenInGroup(TGRBRACES))
            {   Align();
                nNum++;

                if (m_aCurToken.eType != TMLINE  &&  !TokenInGroup(TGRBRACES))
                    Error(PE_RBRACE_EXPECTED);
            }
        } while (m_aCurToken.eType != TEND  &&  !TokenInGroup(TGRBRACES));
    }

    // build argument vector in parsing order
    aNodes.resize(nNum);
<<<<<<< HEAD
    for (sal_uInt16 i = 0;  i < nNum;  i++)
        aNodes[nNum - 1 - i] = NodeStack.Pop();
=======
    for (USHORT i = 0;  i < nNum;  i++)
        aNodes[nNum - 1 - i] = m_aNodeStack.Pop();
>>>>>>> 5b7dc4c9

    pBody->SetSubNodes(aNodes);
    pBody->SetScaleMode(bIsLeftRight ? SCALE_HEIGHT : SCALE_NONE);
    m_aNodeStack.Push(pBody);
}


void SmParser::Function()
{
    switch (m_aCurToken.eType)
    {
        case TFUNC:
            NextToken();    // skip "FUNC"-statement
            // fall through

        case TSIN :
        case TCOS :
        case TTAN :
        case TCOT :
        case TASIN :
        case TACOS :
        case TATAN :
        case TACOT :
        case TSINH :
        case TCOSH :
        case TTANH :
        case TCOTH :
        case TASINH :
        case TACOSH :
        case TATANH :
        case TACOTH :
        case TLN :
        case TLOG :
        case TEXP :
            m_aNodeStack.Push(new SmTextNode(m_aCurToken, FNT_FUNCTION));
            NextToken();
            break;

        default:
            Error(PE_FUNC_EXPECTED);
    }
}


void SmParser::Binom()
{
    SmNodeArray  ExpressionArray;
    SmStructureNode *pSNode = new SmTableNode(m_aCurToken);

    NextToken();

    Sum();
    Sum();

    ExpressionArray.resize(2);

    for (int i = 0;  i < 2;  i++)
        ExpressionArray[2 - (i + 1)] = m_aNodeStack.Pop();

    pSNode->SetSubNodes(ExpressionArray);
    m_aNodeStack.Push(pSNode);
}


void SmParser::Stack()
{
    SmNodeArray  ExpressionArray;
    NextToken();
    if (m_aCurToken.eType == TLGROUP)
    {
        sal_uInt16 n = 0;

        do
        {
            NextToken();
            Align();
            n++;
        }
        while (m_aCurToken.eType == TPOUND);

        ExpressionArray.resize(n);

<<<<<<< HEAD
        for (sal_uInt16 i = 0; i < n; i++)
            ExpressionArray[n - (i + 1)] = NodeStack.Pop();
=======
        for (USHORT i = 0; i < n; i++)
            ExpressionArray[n - (i + 1)] = m_aNodeStack.Pop();
>>>>>>> 5b7dc4c9

        if (m_aCurToken.eType != TRGROUP)
            Error(PE_RGROUP_EXPECTED);

        NextToken();

        SmStructureNode *pSNode = new SmTableNode(m_aCurToken);
        pSNode->SetSubNodes(ExpressionArray);
        m_aNodeStack.Push(pSNode);
    }
    else
        Error(PE_LGROUP_EXPECTED);
}


void SmParser::Matrix()
{
    SmNodeArray  ExpressionArray;

    NextToken();
    if (m_aCurToken.eType == TLGROUP)
    {
        sal_uInt16 c = 0;

        do
        {
            NextToken();
            Align();
            c++;
        }
        while (m_aCurToken.eType == TPOUND);

        sal_uInt16 r = 1;

        while (m_aCurToken.eType == TDPOUND)
        {
            NextToken();
            for (sal_uInt16 i = 0; i < c; i++)
            {
                Align();
                if (i < (c - 1))
                {
                    if (m_aCurToken.eType == TPOUND)
                    {
                        NextToken();
                    }
                    else
                        Error(PE_POUND_EXPECTED);
                }
            }

            r++;
        }

        long nRC = r * c;

        ExpressionArray.resize(nRC);

<<<<<<< HEAD
        for (sal_uInt16 i = 0; i < (nRC); i++)
            ExpressionArray[(nRC) - (i + 1)] = NodeStack.Pop();
=======
        for (USHORT i = 0; i < (nRC); i++)
            ExpressionArray[(nRC) - (i + 1)] = m_aNodeStack.Pop();
>>>>>>> 5b7dc4c9

        if (m_aCurToken.eType != TRGROUP)
            Error(PE_RGROUP_EXPECTED);

        NextToken();

        SmMatrixNode *pMNode = new SmMatrixNode(m_aCurToken);
        pMNode->SetSubNodes(ExpressionArray);
        pMNode->SetRowCol(r, c);
        m_aNodeStack.Push(pMNode);
    }
    else
        Error(PE_LGROUP_EXPECTED);
}


void SmParser::Special()
{
<<<<<<< HEAD
    sal_Bool bReplace = sal_False;
    String &rName = CurToken.aText;
=======
    BOOL bReplace = FALSE;
    String &rName = m_aCurToken.aText;
>>>>>>> 5b7dc4c9
    String aNewName;

    if (CONVERT_NONE == GetConversion())
    {
        // conversion of symbol names for 6.0 (XML) file format
        // (name change on import / export.
        // UI uses localized names XML file format does not.)
        if( rName.Len() && rName.GetChar( 0 ) == sal_Unicode( '%' ) )
        {
            if (IsImportSymbolNames())
            {
                const SmLocalizedSymbolData &rLSD = SM_MOD()->GetLocSymbolData();
                aNewName = rLSD.GetUiSymbolName( rName.Copy( 1 ) );
                bReplace = sal_True;
            }
            else if (IsExportSymbolNames())
            {
                const SmLocalizedSymbolData &rLSD = SM_MOD()->GetLocSymbolData();
                aNewName = rLSD.GetExportSymbolName( rName.Copy( 1 ) );
                bReplace = sal_True;
            }
        }
        if( aNewName.Len() )
            aNewName.Insert( '%', 0 );
    }
    else    // 5.0 <-> 6.0 formula text (symbol name) conversion
    {
        LanguageType nLanguage = GetLanguage();
        SmLocalizedSymbolData &rData = SM_MOD()->GetLocSymbolData();
        const ResStringArray *pFrom = 0;
        const ResStringArray *pTo   = 0;
        if (CONVERT_50_TO_60 == GetConversion())
        {
            pFrom = rData.Get50NamesArray( nLanguage );
            pTo   = rData.Get60NamesArray( nLanguage );
        }
        else if (CONVERT_60_TO_50 == GetConversion())
        {
            pFrom = rData.Get60NamesArray( nLanguage );
            pTo   = rData.Get50NamesArray( nLanguage );
        }
        if (pFrom  &&  pTo)
        {
            DBG_ASSERT( pFrom->Count() == pTo->Count(),
                    "array length mismatch" );
            sal_uInt16 nCount = sal::static_int_cast< sal_uInt16 >(pFrom->Count());
            for (sal_uInt16 i = 0;  i < nCount;  ++i)
            {
                if (pFrom->GetString(i) == rName)
                {
                    aNewName = pTo->GetString(i);
                    bReplace = sal_True;
                }
            }
        }
        // else:
        // conversion arrays not found or (usually)
        // conversion not necessary
    }

    if (bReplace  &&  aNewName.Len()  &&  rName != aNewName)
    {
        Replace( GetTokenIndex(), rName.Len(), aNewName );
        rName = aNewName;
    }

    // add symbol name to list of used symbols
    const String aSymbolName( m_aCurToken.aText.Copy( 1 ) );
    if (aSymbolName.Len() > 0 )
        AddToUsedSymbols( aSymbolName );

    m_aNodeStack.Push(new SmSpecialNode(m_aCurToken));
    NextToken();
}


void SmParser::GlyphSpecial()
{
    m_aNodeStack.Push(new SmGlyphSpecialNode(m_aCurToken));
    NextToken();
}


void SmParser::Error(SmParseError eError)
{
    SmStructureNode *pSNode = new SmExpressionNode(m_aCurToken);
    SmErrorNode     *pErr   = new SmErrorNode(eError, m_aCurToken);
    pSNode->SetSubNodes(pErr, 0);

    //! put a structure node on the stack (instead of the error node itself)
    //! because sometimes such a node is expected in order to attach some
    //! subnodes
    m_aNodeStack.Push(pSNode);

    AddError(eError, pSNode);

    NextToken();
}


// end gramar


SmParser::SmParser()
{
<<<<<<< HEAD
    eConversion = CONVERT_NONE;
    bImportSymNames = bExportSymNames = sal_False;
    nLang = Application::GetSettings().GetUILanguage();
=======
    m_eConversion = CONVERT_NONE;
    m_bImportSymNames = m_bExportSymNames = FALSE;
    m_nLang = Application::GetSettings().GetUILanguage();
>>>>>>> 5b7dc4c9
}


SmNode *SmParser::Parse(const String &rBuffer)
{
    ClearUsedSymbols();

    m_aBufferString = rBuffer;
    m_aBufferString.ConvertLineEnd( LINEEND_LF );
    m_nBufferIndex =
    m_nTokenIndex  = 0;
    m_Row          = 1;
    m_nColOff      = 0;
    m_nCurError       = -1;

<<<<<<< HEAD
    for (sal_uInt16 i = 0;  i < ErrDescList.Count();  i++)
        delete ErrDescList.Remove(i);
=======
    for (USHORT i = 0;  i < m_aErrDescList.Count();  i++)
        delete m_aErrDescList.Remove(i);
>>>>>>> 5b7dc4c9

    m_aErrDescList.Clear();

    m_aNodeStack.Clear();

    SetLanguage( Application::GetSettings().GetUILanguage() );
    NextToken();
    Table();

    return m_aNodeStack.Pop();
}


sal_uInt16 SmParser::AddError(SmParseError Type, SmNode *pNode)
{
    SmErrorDesc *pErrDesc = new SmErrorDesc;

    pErrDesc->Type  = Type;
    pErrDesc->pNode = pNode;
    pErrDesc->Text  = String(SmResId(RID_ERR_IDENT));

    sal_uInt16  nRID;
    switch (Type)
    {
        case PE_UNEXPECTED_CHAR:     nRID = RID_ERR_UNEXPECTEDCHARACTER;    break;
        case PE_LGROUP_EXPECTED:     nRID = RID_ERR_LGROUPEXPECTED;         break;
        case PE_RGROUP_EXPECTED:     nRID = RID_ERR_RGROUPEXPECTED;         break;
        case PE_LBRACE_EXPECTED:     nRID = RID_ERR_LBRACEEXPECTED;         break;
        case PE_RBRACE_EXPECTED:     nRID = RID_ERR_RBRACEEXPECTED;         break;
        case PE_FUNC_EXPECTED:       nRID = RID_ERR_FUNCEXPECTED;           break;
        case PE_UNOPER_EXPECTED:     nRID = RID_ERR_UNOPEREXPECTED;         break;
        case PE_BINOPER_EXPECTED:    nRID = RID_ERR_BINOPEREXPECTED;        break;
        case PE_SYMBOL_EXPECTED:     nRID = RID_ERR_SYMBOLEXPECTED;         break;
        case PE_IDENTIFIER_EXPECTED: nRID = RID_ERR_IDENTEXPECTED;          break;
        case PE_POUND_EXPECTED:      nRID = RID_ERR_POUNDEXPECTED;          break;
        case PE_COLOR_EXPECTED:      nRID = RID_ERR_COLOREXPECTED;          break;
        case PE_RIGHT_EXPECTED:      nRID = RID_ERR_RIGHTEXPECTED;          break;

        default:
            nRID = RID_ERR_UNKOWN;
    }
    pErrDesc->Text += SmResId(nRID);

    m_aErrDescList.Insert(pErrDesc);

<<<<<<< HEAD
    return (sal_uInt16) ErrDescList.GetPos(pErrDesc);
=======
    return (USHORT) m_aErrDescList.GetPos(pErrDesc);
>>>>>>> 5b7dc4c9
}


const SmErrorDesc  *SmParser::NextError()
{
    if (m_aErrDescList.Count())
        if (m_nCurError > 0) return m_aErrDescList.Seek(--m_nCurError);
        else
        {
            m_nCurError = 0;
            return m_aErrDescList.Seek(m_nCurError);
        }
    else return 0;
}


const SmErrorDesc  *SmParser::PrevError()
{
    if (m_aErrDescList.Count())
        if (m_nCurError < (int) (m_aErrDescList.Count() - 1)) return m_aErrDescList.Seek(++m_nCurError);
        else
        {
            m_nCurError = (int) (m_aErrDescList.Count() - 1);
            return m_aErrDescList.Seek(m_nCurError);
        }
    else return 0;
}


const SmErrorDesc  *SmParser::GetError(sal_uInt16 i)
{
    return (/*i >= 0  &&*/  i < m_aErrDescList.Count())
               ? m_aErrDescList.Seek(i)
               : m_aErrDescList.Seek(m_nCurError);
}

<|MERGE_RESOLUTION|>--- conflicted
+++ resolved
@@ -404,17 +404,10 @@
 {
     DBG_ASSERT( nPos + nLen <= m_aBufferString.Len(), "argument mismatch" );
 
-<<<<<<< HEAD
-    BufferString.Replace( nPos, nLen, rText );
+    m_aBufferString.Replace( nPos, nLen, rText );
     sal_Int16  nChg = rText.Len() - nLen;
-    BufferIndex = BufferIndex + nChg;
-    nTokenIndex = nTokenIndex + nChg;
-=======
-    m_aBufferString.Replace( nPos, nLen, rText );
-    INT16  nChg = rText.Len() - nLen;
     m_nBufferIndex = m_nBufferIndex + nChg;
     m_nTokenIndex = m_nTokenIndex + nChg;
->>>>>>> 5b7dc4c9
 }
 
 
@@ -500,15 +493,9 @@
                 '\n' == m_aBufferString.GetChar( nRealStart ) )
         {
             // keep data needed for tokens row and col entry up to date
-<<<<<<< HEAD
-            ++Row;
-            BufferIndex = ColOff = nRealStart + 1;
-            bCont = sal_True;
-=======
             ++m_Row;
             m_nBufferIndex = m_nColOff = nRealStart + 1;
-            bCont = TRUE;
->>>>>>> 5b7dc4c9
+            bCont = sal_True;
         }
         else if (aRes.TokenType & KParseType::ONE_SINGLE_CHAR)
         {
@@ -516,19 +503,11 @@
             if ( aName.EqualsAscii( "%%" ))
             {
                 //SkipComment
-<<<<<<< HEAD
-                BufferIndex = nRealStart + 2;
-                while (BufferIndex < nBufLen  &&
-                    '\n' != BufferString.GetChar( BufferIndex ))
-                    ++BufferIndex;
-                bCont = sal_True;
-=======
                 m_nBufferIndex = nRealStart + 2;
                 while (m_nBufferIndex < nBufLen  &&
                     '\n' != m_aBufferString.GetChar( m_nBufferIndex ))
                     ++m_nBufferIndex;
-                bCont = TRUE;
->>>>>>> 5b7dc4c9
+                bCont = sal_True;
             }
         }
 
@@ -1054,21 +1033,12 @@
     if (m_aCurToken.eType != TEND)
         Error(PE_UNEXPECTED_CHAR);
 
-<<<<<<< HEAD
-    sal_uLong n = NodeStack.Count();
+    sal_uLong n = m_aNodeStack.Count();
 
     LineArray.resize(n);
 
     for (sal_uLong i = 0; i < n; i++)
-        LineArray[n - (i + 1)] = NodeStack.Pop();
-=======
-    ULONG n = m_aNodeStack.Count();
-
-    LineArray.resize(n);
-
-    for (ULONG i = 0; i < n; i++)
         LineArray[n - (i + 1)] = m_aNodeStack.Pop();
->>>>>>> 5b7dc4c9
 
     SmStructureNode *pSNode = new SmTableNode(m_aCurToken);
     pSNode->SetSubNodes(LineArray);
@@ -1165,13 +1135,8 @@
 
 void SmParser::Expression()
 {
-<<<<<<< HEAD
     sal_Bool bUseExtraSpaces = sal_True;
-    SmNode *pNode = NodeStack.Pop();
-=======
-    BOOL bUseExtraSpaces = TRUE;
     SmNode *pNode = m_aNodeStack.Pop();
->>>>>>> 5b7dc4c9
     if (pNode)
     {
         if (pNode->GetToken().eType == TNOSPACE)
@@ -1329,13 +1294,8 @@
     // initialize subnodes array
     SmNodeArray  aSubNodes;
     aSubNodes.resize(1 + SUBSUP_NUM_ENTRIES);
-<<<<<<< HEAD
-    aSubNodes[0] = NodeStack.Pop();
+    aSubNodes[0] = m_aNodeStack.Pop();
     for (sal_uInt16 i = 1;  i < aSubNodes.size();  i++)
-=======
-    aSubNodes[0] = m_aNodeStack.Pop();
-    for (USHORT i = 1;  i < aSubNodes.size();  i++)
->>>>>>> 5b7dc4c9
         aSubNodes[i] = NULL;
 
     // process all sub-/supscripts
@@ -1755,15 +1715,9 @@
 {
     DBG_ASSERT(TokenInGroup(TGUNOPER), "Sm: falsches Token");
 
-<<<<<<< HEAD
-    SmToken      aNodeToken = CurToken;
-    SmTokenType  eType      = CurToken.eType;
-    sal_Bool         bIsPostfix = eType == TFACT;
-=======
     SmToken      aNodeToken = m_aCurToken;
     SmTokenType  eType      = m_aCurToken.eType;
-    BOOL         bIsPostfix = eType == TFACT;
->>>>>>> 5b7dc4c9
+    sal_Bool     bIsPostfix = eType == TFACT;
 
     SmStructureNode *pSNode;
     SmNode *pOper   = 0,
@@ -1980,13 +1934,8 @@
 {
     DBG_ASSERT(m_aCurToken.eType == TSIZE, "Sm : Ooops...");
 
-<<<<<<< HEAD
-    sal_uInt16     Type;
-    SmFontNode *pFontNode = new SmFontNode(CurToken);
-=======
-    USHORT     Type;
+    sal_uInt16   Type;
     SmFontNode *pFontNode = new SmFontNode(m_aCurToken);
->>>>>>> 5b7dc4c9
 
     NextToken();
 
@@ -2073,13 +2022,8 @@
             pLeft = new SmMathSymbolNode(m_aCurToken);
 
             NextToken();
-<<<<<<< HEAD
             Bracebody(sal_True);
-            pBody = NodeStack.Pop();
-=======
-            Bracebody(TRUE);
             pBody = m_aNodeStack.Pop();
->>>>>>> 5b7dc4c9
 
             if (m_aCurToken.eType == TRIGHT)
             {   NextToken();
@@ -2106,13 +2050,8 @@
             pLeft = new SmMathSymbolNode(m_aCurToken);
 
             NextToken();
-<<<<<<< HEAD
             Bracebody(sal_False);
-            pBody = NodeStack.Pop();
-=======
-            Bracebody(FALSE);
             pBody = m_aNodeStack.Pop();
->>>>>>> 5b7dc4c9
 
             SmTokenType  eExpectedType = TUNKNOWN;
             switch (pLeft->GetToken().eType)
@@ -2207,13 +2146,8 @@
 
     // build argument vector in parsing order
     aNodes.resize(nNum);
-<<<<<<< HEAD
     for (sal_uInt16 i = 0;  i < nNum;  i++)
-        aNodes[nNum - 1 - i] = NodeStack.Pop();
-=======
-    for (USHORT i = 0;  i < nNum;  i++)
         aNodes[nNum - 1 - i] = m_aNodeStack.Pop();
->>>>>>> 5b7dc4c9
 
     pBody->SetSubNodes(aNodes);
     pBody->SetScaleMode(bIsLeftRight ? SCALE_HEIGHT : SCALE_NONE);
@@ -2296,13 +2230,8 @@
 
         ExpressionArray.resize(n);
 
-<<<<<<< HEAD
         for (sal_uInt16 i = 0; i < n; i++)
-            ExpressionArray[n - (i + 1)] = NodeStack.Pop();
-=======
-        for (USHORT i = 0; i < n; i++)
             ExpressionArray[n - (i + 1)] = m_aNodeStack.Pop();
->>>>>>> 5b7dc4c9
 
         if (m_aCurToken.eType != TRGROUP)
             Error(PE_RGROUP_EXPECTED);
@@ -2361,13 +2290,8 @@
 
         ExpressionArray.resize(nRC);
 
-<<<<<<< HEAD
         for (sal_uInt16 i = 0; i < (nRC); i++)
-            ExpressionArray[(nRC) - (i + 1)] = NodeStack.Pop();
-=======
-        for (USHORT i = 0; i < (nRC); i++)
             ExpressionArray[(nRC) - (i + 1)] = m_aNodeStack.Pop();
->>>>>>> 5b7dc4c9
 
         if (m_aCurToken.eType != TRGROUP)
             Error(PE_RGROUP_EXPECTED);
@@ -2386,13 +2310,8 @@
 
 void SmParser::Special()
 {
-<<<<<<< HEAD
     sal_Bool bReplace = sal_False;
-    String &rName = CurToken.aText;
-=======
-    BOOL bReplace = FALSE;
     String &rName = m_aCurToken.aText;
->>>>>>> 5b7dc4c9
     String aNewName;
 
     if (CONVERT_NONE == GetConversion())
@@ -2498,15 +2417,9 @@
 
 SmParser::SmParser()
 {
-<<<<<<< HEAD
-    eConversion = CONVERT_NONE;
-    bImportSymNames = bExportSymNames = sal_False;
-    nLang = Application::GetSettings().GetUILanguage();
-=======
     m_eConversion = CONVERT_NONE;
-    m_bImportSymNames = m_bExportSymNames = FALSE;
+    m_bImportSymNames = m_bExportSymNames = sal_False;
     m_nLang = Application::GetSettings().GetUILanguage();
->>>>>>> 5b7dc4c9
 }
 
 
@@ -2522,13 +2435,8 @@
     m_nColOff      = 0;
     m_nCurError       = -1;
 
-<<<<<<< HEAD
-    for (sal_uInt16 i = 0;  i < ErrDescList.Count();  i++)
-        delete ErrDescList.Remove(i);
-=======
-    for (USHORT i = 0;  i < m_aErrDescList.Count();  i++)
+    for (sal_uInt16 i = 0;  i < m_aErrDescList.Count();  i++)
         delete m_aErrDescList.Remove(i);
->>>>>>> 5b7dc4c9
 
     m_aErrDescList.Clear();
 
@@ -2574,11 +2482,7 @@
 
     m_aErrDescList.Insert(pErrDesc);
 
-<<<<<<< HEAD
-    return (sal_uInt16) ErrDescList.GetPos(pErrDesc);
-=======
-    return (USHORT) m_aErrDescList.GetPos(pErrDesc);
->>>>>>> 5b7dc4c9
+    return (sal_uInt16) m_aErrDescList.GetPos(pErrDesc);
 }
 
 
