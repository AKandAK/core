--- conflicted
+++ resolved
@@ -38,17 +38,6 @@
 
 SLOFILES = $(SLO)/desktopbackend.obj
 
-<<<<<<< HEAD
-SHL1IMPLIB=i$(SHL1TARGET)
-SHL1STDLIBS=    \
-        $(CPPUHELPERLIB) \
-        $(CPPULIB) \
-        $(SALLIB)
-        
-SHL1VERSIONMAP=$(SOLARENV)/src/component.map
-SHL1DEF=$(MISC)$/$(SHL1TARGET).def
-DEF1NAME=$(SHL1TARGET)
-=======
 SHL1IMPLIB = i$(SHL1TARGET)
 SHL1OBJS = $(SLOFILES)
 SHL1STDLIBS = \
@@ -58,7 +47,6 @@
 SHL1TARGET = desktopbe1.uno
 SHL1USE_EXPORTS = name
 DEF1NAME = $(SHL1TARGET)
->>>>>>> 0d0b4e1c
 
 UNIXTEXT = $(MISC)/desktopbe1-ucd.txt
 
