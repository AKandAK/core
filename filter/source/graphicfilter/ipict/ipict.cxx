--- conflicted
+++ resolved
@@ -167,11 +167,7 @@
     Pattern       eActPenPattern;
     Pattern       eActFillPattern;
     Pattern       eActBackPattern;
-<<<<<<< HEAD
-    sal_uInt16        nActPenSize;
-=======
     Size          nActPenSize;
->>>>>>> d5d0ee89
  // Note: Postscript mode is stored by setting eActRop to ROP_1
     RasterOp      eActROP;
     PictDrawingMethod eActMethod;
@@ -564,12 +560,7 @@
 
 sal_uLong PictReader::ReadAndDrawPolygon(PictDrawingMethod eMethod)
 {
-<<<<<<< HEAD
     sal_uLong nDataSize;
-
-=======
-    ULONG nDataSize;
->>>>>>> d5d0ee89
     nDataSize=ReadPolygon(aLastPolygon);
     ReadAndDrawSamePolygon(eMethod);
     return nDataSize;
@@ -615,10 +606,6 @@
     sal_uInt16 nSize;
 
     *pPict >> nSize;
-<<<<<<< HEAD
-    // ...???...
-    return (sal_uLong)nSize;
-=======
     // read the DATA
     //
     // a region data is a mask and is probably coded as
@@ -634,8 +621,7 @@
     //   - takes M and inverts all values in [a_0,b_0-1], in [a_1,b_1-1] ...
     //   - sets M = new y_i line mask
     ReadAndDrawSameRgn(eMethod);
-    return (ULONG)nSize;
->>>>>>> d5d0ee89
+    return (sal_uLong)nSize;
 }
 
 sal_uLong PictReader::ReadAndDrawSameRgn(PictDrawingMethod eMethod)
@@ -649,26 +635,6 @@
 void PictReader::DrawingMethod(PictDrawingMethod eMethod)
 {
     if( eActMethod==eMethod ) return;
-<<<<<<< HEAD
-    if (eActROP == ROP_1) {
-      // Osnola: ignore postscript command
-      if (eMethod == PDM_TEXT) {
-        Font invisibleFont;
-        invisibleFont.SetColor(Color(COL_TRANSPARENT));
-        invisibleFont.SetFillColor(Color(COL_TRANSPARENT));
-        invisibleFont.SetTransparent(sal_True);
-        pVirDev->SetFont(invisibleFont);
-      }
-      else {
-        SetLineColor( Color(COL_TRANSPARENT) );
-        SetFillColor( Color(COL_TRANSPARENT) );
-      }
-      pVirDev->SetRasterOp(ROP_OVERPAINT);
-      eActMethod=eMethod;
-      return;
-    }
-=======
->>>>>>> d5d0ee89
     switch (eMethod) {
         case PDM_FRAME:
                 if (eActPenPattern.isDefault())
@@ -726,12 +692,7 @@
     sal_uInt32  nLen, nDataLen;
     sal_Char    sText[256];
 
-<<<<<<< HEAD
-    DrawingMethod(PDM_TEXT);
     *pPict >> nByteLen; nLen=((sal_uLong)nByteLen)&0x000000ff;
-=======
-    *pPict >> nByteLen; nLen=((ULONG)nByteLen)&0x000000ff;
->>>>>>> d5d0ee89
     nDataLen = nLen + 1;
     pPict->Read( &sText, nLen );
 
@@ -1121,102 +1082,6 @@
 {
     short y1,x1,y2,x2;
 
-<<<<<<< HEAD
-    sal_Char    sBuf[ 3 ];
-    pPict->SeekRel( 10 );
-    pPict->Read( sBuf, 3 );
-    if ( sBuf[ 0 ] == 0x00 && sBuf[ 1 ] == 0x11 && ( sBuf[ 2 ] == 0x01 || sBuf[ 2 ] == 0x02 ) )
-        pPict->SeekRel( -13 );      // this maybe a pict from a ms document
-    else
-        pPict->SeekRel( 512 - 13 ); // 512 Bytes Muell am Anfang
-
-    pPict->SeekRel(2);              // Lo-16-bits von "picture size"
-    *pPict >> y1 >> x1 >> y2 >> x2; // Rahmen-Rechteck des Bildes
-    aBoundingRect=Rectangle( x1,y1, --x2, --y2 );
-
-    // Jetzt kommen x-beliebig viele Nullen
-    // (in manchen Dateien tatsaechlich mehr als eine):
-    do { *pPict >> nC; } while (nC==0 && pPict->IsEof()==sal_False);
-
-    // dann sollte der Versions-Opcode 0x11 folgen, dann die Versionsnummer:
-    if (nC==0x11)
-    {
-        *pPict >> nC;
-        if ( nC == 0x01 )
-            IsVersion2 = sal_False;         // Version 1
-        else                            // Version 2 oder hoeher
-        {
-            short   nExtVer;
-            // 3 Bytes ueberspringen, um auf
-            // ExtVersion2 oder Version2 zu kommen
-            pPict->SeekRel( 3 );
-            *pPict >> nExtVer;
-
-            // nachsehen, ob wir einen Extended-Version2-Header (==-2) haben
-            // oder einen einfachen Version2-Header (==-1);
-            // dementsprechend Aufloesung einlesen oder nicht
-            if ( nExtVer == -2 )
-            {
-                sal_Int16 nReserved;
-                sal_Int32 nHResFixed, nVResFixed;
-                *pPict >> nReserved >> nHResFixed >> nVResFixed;
-                double fHRes = nHResFixed;
-                fHRes /= 65536;
-                double fVRes = nVResFixed;
-                fVRes /= 65536;
-                aHRes /= fHRes;
-                aVRes /= fVRes;
-                *pPict >> y1 >> x1 >> y2 >> x2;     // reading the optimal bounding rect
-                aBoundingRect=Rectangle( x1,y1, --x2, --y2 );
-                pPict->SeekRel( -22 );
-            }
-            else
-            {
-                pPict->SeekRel( -4 );
-            }
-            IsVersion2=sal_True;
-        }
-    }
-    else {
-        // Eigentlich ist dies wohl kein Pict-File, aber es gibt tatsaechlich
-        // Dateien, bei denen mehr als 512 Bytes "Muell" am Anfang stehen.
-        // Somit koennte es theoretisch folgende Art von Header geben:
-        // <beliebig viele Bytes Muell> <Picture-Size (Lo-Bytes)> <BoundingRect>
-        // <beliebig viele Nullen> <0x11> ..
-        // Da aber in so einem Fall die Position von <BoundingRect> kaum auszumachen ist,
-        // gehen wir nun davon aus, dass in einer Datei immer entweder genau 512 Bytes Muell
-        // am Anfang sind (wie oben versucht), oder (wie normalerweise ueblich) genau eine 0 zwischen
-        // Bounding-Rectangle und 0x11. Des weiteren mag es hoechstens 1024 Bytes Muell geben,
-        // und das Ganze nur fuer Version 1 oder 2.
-        // Somit suchen wir nun nach der Folge 0x00,0x11,0x01 oder 0x00,0x11,0x02 innerhalb der
-        // "zweiten" 512 Bytes, und nehmen an, dass davor das Bounding-Rect steht, und hoffen
-        // dass das alles so seine Richtigkeit hat.
-        sal_uInt8 n1,n2,n3;
-        sal_uInt16 i,Found;
-        pPict->Seek(522);
-        Found=0;
-        *pPict >> n1 >> n2 >> n3;
-        for (i=0; i<512; i++) {
-            if (n1==0x00 && n2==0x11 && (n3==0x01 || n3==0x02)) { Found=1; break; }
-            n1=n2; n2=n3; *pPict >> n3;
-        }
-        if (Found!=0) {
-            pPict->SeekRel(-11);
-            *pPict >> y1 >> x1 >> y2 >> x2;
-            // Lieber nochmal nachsehen, ob das Bounding-Rectangle gut zu sein scheint:
-            if (x1+10<x2 && y1+10<y2 && y1>=-2048 && x1>=-2048 && x2<=2048 && y2<=2048) {
-                aBoundingRect=Rectangle( x1, y1, --x2, --y2 );
-                if (n3==0x01) {
-                    pPict->SeekRel(3);
-                    IsVersion2=sal_False;
-                }
-                else {
-                    pPict->SeekRel(4);
-                    IsVersion2=sal_True;
-                }
-            }
-            else pPict->SetError(SVSTREAM_FILEFORMAT_ERROR);
-=======
     sal_Char    sBuf[ 2 ];
     // previous code considers pPict->Tell() as the normal starting position,
     // can we have nStartPos != 0 ?
@@ -1287,7 +1152,6 @@
           // pict v1 must be rare and we do only few tests
           if (st < 2) { confidence[st] = --actualConfid; continue; }
           IsVersion2 = FALSE; return;
->>>>>>> d5d0ee89
         }
         if (sBuf[0] != 0x00) continue; // unrecovable error
         int numZero = 0;
@@ -1344,19 +1208,11 @@
     pPict->SetError(SVSTREAM_FILEFORMAT_ERROR);
 }
 
-<<<<<<< HEAD
-
-sal_uLong PictReader::ReadData(sal_uInt16 nOpcode)
-=======
-ULONG PictReader::ReadData(USHORT nOpcode)
->>>>>>> d5d0ee89
+sal_uLong PictReader::ReadData(USHORT nOpcode)
 {
     sal_uInt16 nUSHORT;
     Point aPoint;
-<<<<<<< HEAD
     sal_uLong nDataSize=0;
-=======
-    ULONG nDataSize=0;
     PictDrawingMethod shapeDMethod = PDM_UNDEFINED;
     switch (nOpcode & 7) {
     case 0: shapeDMethod = PDM_FRAME; break;
@@ -1366,7 +1222,6 @@
     case 4: shapeDMethod = PDM_FILL; break;
     default: break;
     }
->>>>>>> d5d0ee89
 
     switch(nOpcode) {
 
@@ -1434,13 +1289,7 @@
         break;
 
     case 0x0007: { // PnSize
-<<<<<<< HEAD
-        Size aSize;
-        aSize=ReadSize();
-        nActPenSize=(sal_uInt16)((aSize.Width()+aSize.Height())/2);
-=======
         nActPenSize=ReadSize();
->>>>>>> d5d0ee89
         eActMethod=PDM_UNDEFINED;
         nDataSize=4;
         break;
