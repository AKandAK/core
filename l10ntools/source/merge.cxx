/* -*- Mode: C++; tab-width: 4; indent-tabs-mode: nil; c-basic-offset: 4 -*- */
/*************************************************************************
 *
 * DO NOT ALTER OR REMOVE COPYRIGHT NOTICES OR THIS FILE HEADER.
 *
 * Copyright 2000, 2010 Oracle and/or its affiliates.
 *
 * OpenOffice.org - a multi-platform office productivity suite
 *
 * This file is part of OpenOffice.org.
 *
 * OpenOffice.org is free software: you can redistribute it and/or modify
 * it under the terms of the GNU Lesser General Public License version 3
 * only, as published by the Free Software Foundation.
 *
 * OpenOffice.org is distributed in the hope that it will be useful,
 * but WITHOUT ANY WARRANTY; without even the implied warranty of
 * MERCHANTABILITY or FITNESS FOR A PARTICULAR PURPOSE.  See the
 * GNU Lesser General Public License version 3 for more details
 * (a copy is included in the LICENSE file that accompanied this code).
 *
 * You should have received a copy of the GNU Lesser General Public License
 * version 3 along with OpenOffice.org.  If not, see
 * <http://www.openoffice.org/license.html>
 * for a copy of the LGPLv3 License.
 *
 ************************************************************************/

// MARKER(update_precomp.py): autogen include statement, do not remove
#include "precompiled_l10ntools.hxx"
#include <stdio.h>
#include <tools/fsys.hxx>
#include "export.hxx"
#include "utf8conv.hxx"
#include <iostream>

using namespace std;

namespace
{
    static ::rtl::OString lcl_NormalizeFilename(const ::rtl::OString& rFilename)
    {
        return rFilename.copy(
            ::std::max(
                rFilename.lastIndexOf( "\\" ),
                rFilename.lastIndexOf( "/" ))+1);
    };
}

extern void ConvertHalfwitdhToFullwidth( String& rString );

//
// class PFormEntrys
//

ByteString PFormEntrys::Dump()
{
    ByteString sRet( "PFormEntrys\n" );
    ByteString a("sText");
    if(sText.size())
        Export::DumpMap(a , sText);
    return sRet;
}

sal_Bool PFormEntrys::GetTransex3Text( ByteString &rReturn,
    sal_uInt16 nTyp, const ByteString &nLangIndex, sal_Bool bDel )
{
    sal_Bool rc = GetText( rReturn , nTyp , nLangIndex , bDel );
    ByteString test( rReturn );
    for( sal_uInt16 idx = 0; idx < rReturn.Len(); idx++ )
    {
        if( rReturn.GetChar( idx ) == '\"' && ( idx >= 1 )  &&  rReturn.GetChar( idx-1 ) == '\\' )
        {
            rReturn.Erase( idx-1 , 1 );
        }
    }
    //if( !rReturn.Equals( test ) )
    //    printf("*CHANGED******************\n%s\n%s\n",test.GetBuffer(),rReturn.GetBuffer());
    return rc;
}
/*****************************************************************************/
sal_Bool PFormEntrys::GetText( ByteString &rReturn,
    sal_uInt16 nTyp, const ByteString &nLangIndex, sal_Bool bDel )
{

    sal_Bool bReturn=sal_True;
    switch ( nTyp ) {
        case STRING_TYP_TEXT :
            rReturn = sText[ nLangIndex ];
            if ( bDel )
                sText[ nLangIndex ] = "";
            bReturn = bTextFirst[ nLangIndex ];
            bTextFirst[ nLangIndex ] = sal_False;
            break;
        case STRING_TYP_HELPTEXT :
            rReturn = sHelpText;
            break;
        case STRING_TYP_QUICKHELPTEXT :
            rReturn = sQuickHelpText[ nLangIndex ];
            if ( bDel )
                sQuickHelpText[ nLangIndex ] = "";
            bReturn = bQuickHelpTextFirst[ nLangIndex ];
            bQuickHelpTextFirst[ nLangIndex ] = sal_False;
            break;
        case STRING_TYP_TITLE :
            rReturn = sTitle[ nLangIndex ];
            if ( bDel )
                sTitle[ nLangIndex ] = "";
            bReturn = bTitleFirst[ nLangIndex ];
            bTitleFirst[ nLangIndex ] = sal_False;
            break;
    }
    return bReturn;
}


//
// class MergeData
//

MergeData::~MergeData()
{
}

PFormEntrys* MergeData::GetPFormEntrys(ResData*)
{
    if( aMap.find( ByteString("HACK") ) != aMap.end() )
        return aMap[ ByteString("HACK") ];
    return NULL;
}

void MergeData::Insert(const ByteString&, PFormEntrys* pfEntrys )
{
    aMap.insert( PFormEntrysHashMap::value_type( ByteString("HACK") , pfEntrys ) );
}

ByteString MergeData::Dump(){
    ByteString sRet( "MergeData\n" );

    printf("MergeData sTyp = %s , sGid = %s , sLid =%s , sFilename = %s\n",sTyp.GetBuffer(),sGID.GetBuffer(),sLID.GetBuffer(), sFilename.GetBuffer() );

    PFormEntrysHashMap::const_iterator idbg;
    for( idbg = aMap.begin() ; idbg != aMap.end(); ++idbg )
    {
        printf("aMap[ %s ] = " ,idbg->first.GetBuffer());
        ( (PFormEntrys*)(idbg->second) )->Dump();
        printf("\n");
    }
    printf("\n");
    return sRet;
}

PFormEntrys* MergeData::GetPFObject( const ByteString& rPFO ){
    if( aMap.find( ByteString("HACK") ) != aMap.end() )
        return aMap[ rPFO ];
    return NULL;
}


PFormEntrys *MergeData::InsertEntry( const ByteString &rPForm )
{
    PFormEntrys* pFEntrys = new PFormEntrys( rPForm );
    aMap.insert( PFormEntrysHashMap::value_type( rPForm , pFEntrys ) );
    return pFEntrys;
}

sal_Bool MergeData::operator==( ResData *pData )
{
    ByteString sResTyp_upper( pData->sResTyp );
    sResTyp_upper.ToUpperAscii();
    ByteString sTyp_upper( sTyp );
    sTyp_upper.ToUpperAscii();

    return (( pData->sId == sLID ) &&
            ( pData->sGId == sGID ) &&
            ( sResTyp_upper  ==  sTyp_upper )
            );
}

//
// class MergeDataFile
//

#define FFORMAT_UNKNOWN 0x0000
#define FFORMAT_NEW     0x0001
#define FFORMAT_OLD     0x0002

<<<<<<< HEAD
/*****************************************************************************/
MergeDataFile::MergeDataFile( const ByteString &rFileName, const ByteString& sFile ,BOOL bErrLog,
                            CharSet aCharSet, bool bCaseSensitive )
=======
>>>>>>> e2a3d487

MergeDataFile::MergeDataFile(
    const ByteString &rFileName,
    const ByteString& sFile,
    sal_Bool bErrLog,
    CharSet aCharSet,
    bool bCaseSensitive)
    : bErrorLog( bErrLog )
{
    SvFileStream aInputStream( String( rFileName, RTL_TEXTENCODING_ASCII_US ), STREAM_STD_READ );
    aInputStream.SetStreamCharSet( aCharSet );
    ByteString sLine;
    const ByteString sHACK("HACK");
    const ::rtl::OString sFileNormalized(lcl_NormalizeFilename(sFile));
    const bool isFileEmpty = sFileNormalized.getLength();

    if( !aInputStream.IsOpen() )
    {
        printf("Warning : Can't open %s\n", rFileName.GetBuffer());
        return;
    }
    while ( !aInputStream.IsEof())
    {
        xub_StrLen nToks;
        aInputStream.ReadLine( sLine );
        sLine = sLine.Convert( RTL_TEXTENCODING_MS_1252, aCharSet );

        nToks = sLine.GetTokenCount( '\t' );
        if ( nToks == 15 )
        {
            // Skip all wrong filenames
            const ::rtl::OString filename = lcl_NormalizeFilename(sLine.GetToken( 1 , '\t' ));
            if(isFileEmpty || sFileNormalized.equals("") || (!isFileEmpty && filename.equals(sFileNormalized)) )
            {
                xub_StrLen rIdx = 0;
                const ByteString sTYP = sLine.GetToken( 3, '\t', rIdx );
                const ByteString sGID = sLine.GetToken( 0, '\t', rIdx ); // 4
                const ByteString sLID = sLine.GetToken( 0, '\t', rIdx ); // 5
                ByteString sPFO = sLine.GetToken( 1, '\t', rIdx ); // 7
                sPFO = sHACK;
                ByteString nLANG = sLine.GetToken( 1, '\t', rIdx ); // 9
                nLANG.EraseLeadingAndTrailingChars();
                const ByteString sTEXT = sLine.GetToken( 0, '\t', rIdx ); // 10
                const ByteString sQHTEXT = sLine.GetToken( 1, '\t', rIdx ); // 12
                const ByteString sTITLE = sLine.GetToken( 0, '\t', rIdx );  // 13


#ifdef MERGE_SOURCE_LANGUAGES
                if( true )
#else
                if( !nLANG.EqualsIgnoreCaseAscii("en-US") )
#endif
                {
                    aLanguageSet.insert(nLANG);
                    InsertEntry( sTYP, sGID, sLID, sPFO, nLANG, sTEXT, sQHTEXT, sTITLE, filename, bCaseSensitive );
                }
            }
        }
        else if ( nToks == 10 )
        {
            printf("ERROR: File format is obsolete and no longer supported!\n");
        }
    }
    aInputStream.Close();
}

MergeDataFile::~MergeDataFile()
{
}

ByteString MergeDataFile::Dump(){
    ByteString sRet( "MergeDataFile\n" );

    printf("MergeDataFile\n");
    MergeDataHashMap::const_iterator idbg;
    for( idbg = aMap.begin() ; idbg != aMap.end(); ++idbg )
    {
        printf("aMap[ %s ] = ",idbg->first.GetBuffer());
        ((MergeData*) (idbg->second))->Dump();
        printf("\n");
    }
    printf("\n");
    return sRet;
}

void MergeDataFile::WriteError( const ByteString &rLine )
{
    if ( bErrorLog )
    {
        if ( !aErrLog.IsOpen())
            aErrLog.Open( String( sErrorLog, RTL_TEXTENCODING_ASCII_US ), STREAM_STD_WRITE | STREAM_TRUNC );
        aErrLog.WriteLine( rLine );
    }
    else
        fprintf( stderr, "%s\n", rLine.GetBuffer());
}

std::vector<ByteString> MergeDataFile::GetLanguages(){
    return std::vector<ByteString>(aLanguageSet.begin(),aLanguageSet.end());
}

MergeData *MergeDataFile::GetMergeData( ResData *pResData , bool bCaseSensitive )
{
    ByteString sOldG = pResData->sGId;
    ByteString sOldL = pResData->sId;
    ByteString sGID = pResData->sGId;
    ByteString sLID;
    if(!sGID.Len())
        sGID = pResData->sId;
    else
        sLID = pResData->sId;
    pResData->sGId = sGID;
    pResData->sId = sLID;

    ByteString sKey = CreateKey( pResData->sResTyp , pResData->sGId , pResData->sId , pResData->sFilename , bCaseSensitive );

    if(aMap.find( sKey ) != aMap.end())
    {
        pResData->sGId = sOldG;
        pResData->sId = sOldL;
        return aMap[ sKey ];
    }
    pResData->sGId = sOldG;
    pResData->sId = sOldL;
    return NULL;
}


PFormEntrys *MergeDataFile::GetPFormEntrys( ResData *pResData )
{
    // search for requested PFormEntrys
    MergeData *pData = GetMergeData( pResData );
    if ( pData )
        return pData->GetPFormEntrys( pResData );
    return NULL;
}

PFormEntrys *MergeDataFile::GetPFormEntrysCaseSensitive( ResData *pResData )
{
    // search for requested PFormEntrys
    MergeData *pData = GetMergeData( pResData , true );
    if ( pData )
        return pData->GetPFormEntrys( pResData );
    return NULL;
}

void MergeDataFile::InsertEntry(
    const ByteString &rTYP, const ByteString &rGID,
    const ByteString &rLID, const ByteString &rPFO,
    const ByteString &nLANG, const ByteString &rTEXT,
    const ByteString &rQHTEXT, const ByteString &rTITLE ,
    const ByteString &rInFilename , bool bCaseSensitive
    )
{
    MergeData *pData;
<<<<<<< HEAD

    // uniquify the filename to save memory.
    ByteStringHashMap::const_iterator fit = aFilenames.find (rInFilename);
    ByteString aFilename;
    if (fit == aFilenames.end()) {
        aFilename = rInFilename;
        aFilenames.insert (ByteStringHashMap::value_type (aFilename, aFilename));
    } else
        aFilename = fit->first;
=======
>>>>>>> e2a3d487

    // search for MergeData
    ByteString sKey = CreateKey( rTYP , rGID , rLID , rInFilename , bCaseSensitive );
    MergeDataHashMap::const_iterator mit;
    mit = aMap.find( sKey );
    if( mit != aMap.end() )
    {
        pData = mit->second;
    }
    else
    {
        pData = new MergeData( rTYP, rGID, rLID, rInFilename );
        aMap.insert( MergeDataHashMap::value_type( sKey, pData ) );
    }

    PFormEntrys *pFEntrys = 0;

    // search for PFormEntrys
    pFEntrys = pData->GetPFObject( rPFO );
    if( !pFEntrys )
    {
        // create new PFormEntrys, cause no one exists with current properties
        pFEntrys = new PFormEntrys( rPFO );
        pData->Insert( rPFO , pFEntrys );
    }

    // finaly insert the cur string
    pFEntrys->InsertEntry( nLANG , rTEXT, rQHTEXT, rTITLE );
}

<<<<<<< HEAD

/* vim:set shiftwidth=4 softtabstop=4 expandtab: */
=======
ByteString MergeDataFile::CreateKey( const ByteString& rTYP , const ByteString& rGID , const ByteString& rLID , const ByteString& rFilename , bool bCaseSensitive )
{
    static const ::rtl::OString sStroke('-');
    ::rtl::OString sKey( rTYP );
    sKey += sStroke;
    sKey += rGID;
    sKey += sStroke;
    sKey += rLID;
    sKey += sStroke;
    sKey += lcl_NormalizeFilename(rFilename);
    OSL_TRACE("created key: %s", sKey.getStr());
    if(bCaseSensitive)
        return sKey;         // officecfg case sensitive identifier
    return sKey.toAsciiUpperCase();
}
>>>>>>> e2a3d487
<|MERGE_RESOLUTION|>--- conflicted
+++ resolved
@@ -185,12 +185,6 @@
 #define FFORMAT_NEW     0x0001
 #define FFORMAT_OLD     0x0002
 
-<<<<<<< HEAD
-/*****************************************************************************/
-MergeDataFile::MergeDataFile( const ByteString &rFileName, const ByteString& sFile ,BOOL bErrLog,
-                            CharSet aCharSet, bool bCaseSensitive )
-=======
->>>>>>> e2a3d487
 
 MergeDataFile::MergeDataFile(
     const ByteString &rFileName,
@@ -346,18 +340,6 @@
     )
 {
     MergeData *pData;
-<<<<<<< HEAD
-
-    // uniquify the filename to save memory.
-    ByteStringHashMap::const_iterator fit = aFilenames.find (rInFilename);
-    ByteString aFilename;
-    if (fit == aFilenames.end()) {
-        aFilename = rInFilename;
-        aFilenames.insert (ByteStringHashMap::value_type (aFilename, aFilename));
-    } else
-        aFilename = fit->first;
-=======
->>>>>>> e2a3d487
 
     // search for MergeData
     ByteString sKey = CreateKey( rTYP , rGID , rLID , rInFilename , bCaseSensitive );
@@ -388,10 +370,6 @@
     pFEntrys->InsertEntry( nLANG , rTEXT, rQHTEXT, rTITLE );
 }
 
-<<<<<<< HEAD
-
-/* vim:set shiftwidth=4 softtabstop=4 expandtab: */
-=======
 ByteString MergeDataFile::CreateKey( const ByteString& rTYP , const ByteString& rGID , const ByteString& rLID , const ByteString& rFilename , bool bCaseSensitive )
 {
     static const ::rtl::OString sStroke('-');
@@ -407,4 +385,5 @@
         return sKey;         // officecfg case sensitive identifier
     return sKey.toAsciiUpperCase();
 }
->>>>>>> e2a3d487
+
+/* vim:set shiftwidth=4 softtabstop=4 expandtab: */