/* -*- Mode: C++; tab-width: 4; indent-tabs-mode: nil; c-basic-offset: 4 -*- */
/*************************************************************************
 *
 * DO NOT ALTER OR REMOVE COPYRIGHT NOTICES OR THIS FILE HEADER.
 *
 * Copyright 2000, 2010 Oracle and/or its affiliates.
 *
 * OpenOffice.org - a multi-platform office productivity suite
 *
 * This file is part of OpenOffice.org.
 *
 * OpenOffice.org is free software: you can redistribute it and/or modify
 * it under the terms of the GNU Lesser General Public License version 3
 * only, as published by the Free Software Foundation.
 *
 * OpenOffice.org is distributed in the hope that it will be useful,
 * but WITHOUT ANY WARRANTY; without even the implied warranty of
 * MERCHANTABILITY or FITNESS FOR A PARTICULAR PURPOSE.  See the
 * GNU Lesser General Public License version 3 for more details
 * (a copy is included in the LICENSE file that accompanied this code).
 *
 * You should have received a copy of the GNU Lesser General Public License
 * version 3 along with OpenOffice.org.  If not, see
 * <http://www.openoffice.org/license.html>
 * for a copy of the LGPLv3 License.
 *
 ************************************************************************/
#ifndef _FMTHDFT_HXX
#define _FMTHDFT_HXX

#include <hintids.hxx>
#include <format.hxx>
#include <svl/poolitem.hxx>
#include <calbck.hxx>

class SwFrmFmt;
class IntlWrapper;
class SwFmt;

//Header, for PageFormats
//Client of FrmFmt discribing the header.

class SW_DLLPUBLIC SwFmtHeader: public SfxPoolItem, public SwClient
{
    sal_Bool bActive;       // Only for controlling (creation of content).

public:
    SwFmtHeader( sal_Bool bOn = sal_False );
    SwFmtHeader( SwFrmFmt *pHeaderFmt );
    SwFmtHeader( const SwFmtHeader &rCpy );
    ~SwFmtHeader();
    SwFmtHeader& operator=( const SwFmtHeader &rCpy );

    TYPEINFO();

    // "pure virtual methods" of SfxPoolItem
    virtual int             operator==( const SfxPoolItem& ) const;
    virtual SfxPoolItem*    Clone( SfxItemPool* pPool = 0 ) const;
    virtual SfxItemPresentation GetPresentation( SfxItemPresentation ePres,
                                    SfxMapUnit eCoreMetric,
                                    SfxMapUnit ePresMetric,
                                    String &rText,
                                    const IntlWrapper*    pIntl = 0 ) const;

    const SwFrmFmt *GetHeaderFmt() const { return (SwFrmFmt*)GetRegisteredIn(); }
          SwFrmFmt *GetHeaderFmt()       { return (SwFrmFmt*)GetRegisteredIn(); }

    void RegisterToFormat( SwFmt& rFmt );
    sal_Bool IsActive() const { return bActive; }
    void SetActive( sal_Bool bNew = sal_True ) { bActive = bNew; }
};

<<<<<<< HEAD
//Footer, for pageformats
//Client of FrmFmt describing the footer
=======

//Fusszeile, fuer Seitenformate
//Client von FrmFmt das den Footer beschreibt.
>>>>>>> f6c76470

class SW_DLLPUBLIC SwFmtFooter: public SfxPoolItem, public SwClient
{
    sal_Bool bActive;       // Only for controlling (creation of content).

public:
    SwFmtFooter( sal_Bool bOn = sal_False );
    SwFmtFooter( SwFrmFmt *pFooterFmt );
    SwFmtFooter( const SwFmtFooter &rCpy );
    ~SwFmtFooter();
    SwFmtFooter& operator=( const SwFmtFooter &rCpy );

    TYPEINFO();

    // "pure virtual methods" of SfxPoolItem
    virtual int             operator==( const SfxPoolItem& ) const;
    virtual SfxPoolItem*    Clone( SfxItemPool* pPool = 0 ) const;
    virtual SfxItemPresentation GetPresentation( SfxItemPresentation ePres,
                                    SfxMapUnit eCoreMetric,
                                    SfxMapUnit ePresMetric,
                                    String &rText,
                                    const IntlWrapper*    pIntl = 0 ) const;

    const SwFrmFmt *GetFooterFmt() const { return (SwFrmFmt*)GetRegisteredIn(); }
          SwFrmFmt *GetFooterFmt()       { return (SwFrmFmt*)GetRegisteredIn(); }

    void RegisterToFormat( SwFmt& rFmt );
    sal_Bool IsActive() const { return bActive; }
    void SetActive( sal_Bool bNew = sal_True ) { bActive = bNew; }
};

inline const SwFmtHeader &SwAttrSet::GetHeader(sal_Bool bInP) const
    { return (const SwFmtHeader&)Get( RES_HEADER,bInP); }
inline const SwFmtFooter &SwAttrSet::GetFooter(sal_Bool bInP) const
    { return (const SwFmtFooter&)Get( RES_FOOTER,bInP); }

inline const SwFmtHeader &SwFmt::GetHeader(sal_Bool bInP) const
    { return aSet.GetHeader(bInP); }
inline const SwFmtFooter &SwFmt::GetFooter(sal_Bool bInP) const
    { return aSet.GetFooter(bInP); }

#endif

/* vim:set shiftwidth=4 softtabstop=4 expandtab: */<|MERGE_RESOLUTION|>--- conflicted
+++ resolved
@@ -70,14 +70,8 @@
     void SetActive( sal_Bool bNew = sal_True ) { bActive = bNew; }
 };
 
-<<<<<<< HEAD
 //Footer, for pageformats
 //Client of FrmFmt describing the footer
-=======
-
-//Fusszeile, fuer Seitenformate
-//Client von FrmFmt das den Footer beschreibt.
->>>>>>> f6c76470
 
 class SW_DLLPUBLIC SwFmtFooter: public SfxPoolItem, public SwClient
 {
