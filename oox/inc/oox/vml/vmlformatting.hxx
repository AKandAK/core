--- conflicted
+++ resolved
@@ -30,17 +30,11 @@
 
 #include "oox/helper/helper.hxx"
 
-<<<<<<< HEAD
-namespace oox { class GraphicHelper; }
-namespace oox { namespace drawingml { class ShapePropertyMap; } }
-=======
 namespace oox {
     class GraphicHelper;
-    class ModelObjectHelper;
-    class PropertyMap;
     namespace drawingml { class Color; }
+    namespace drawingml { class ShapePropertyMap; }
 }
->>>>>>> db5c7145
 
 namespace oox {
 namespace vml {
