--- conflicted
+++ resolved
@@ -408,21 +408,13 @@
 
 gb_LinkTarget_get_pdbfile = $(call gb_LinkTarget_get_target,)pdb/$(1).pdb
 
-define hacknative
-$(patsubst $(WORKDIR)%,$(gb_Helper_WORKDIR_NATIVE)%,$(1))
-endef
-
 define gb_LinkTarget__command
 $(call gb_Output_announce,$(2),$(true),LNK,4)
 $(call gb_Helper_abbreviate_dirs_native,\
     mkdir -p $(dir $(1)) && \
     rm -f $(1) && \
     RESPONSEFILE=$(call var2file,$(shell $(gb_MKTEMP)),100, \
-<<<<<<< HEAD
         $(call gb_Helper_convert_native,$(foreach object,$(CXXOBJECTS),$(call gb_CxxObject_get_target,$(object))) \
-=======
-        $(call hacknative,$(foreach object,$(CXXOBJECTS),$(call gb_CxxObject_get_target,$(object))) \
->>>>>>> 787c483e
         $(foreach object,$(GENCXXOBJECTS),$(call gb_GenCxxObject_get_target,$(object))) \
         $(foreach object,$(COBJECTS),$(call gb_CObject_get_target,$(object))) \
         $(PCHOBJS))) && \
