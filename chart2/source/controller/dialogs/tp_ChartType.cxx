--- conflicted
+++ resolved
@@ -1079,16 +1079,11 @@
 {
     m_nChangingCalls++;
     if( m_pCurrentMainType && bAlsoResetSubTypeList )
-<<<<<<< HEAD
-        m_pCurrentMainType->fillSubTypeList( m_aSubTypeList, rParameter );
-    m_aSubTypeList.SelectItem( static_cast<USHORT>( rParameter.nSubTypeIndex) );
-=======
     {
         bool bIsHighContrast = ( true && GetSettings().GetStyleSettings().GetHighContrastMode() );
         m_pCurrentMainType->fillSubTypeList( m_aSubTypeList, bIsHighContrast, rParameter );
     }
     m_aSubTypeList.SelectItem( static_cast<sal_uInt16>( rParameter.nSubTypeIndex) );
->>>>>>> ce6308e4
     m_pAxisTypeResourceGroup->fillControls( rParameter );
     m_pDim3DLookResourceGroup->fillControls( rParameter );
     m_pStackingResourceGroup->fillControls( rParameter );
