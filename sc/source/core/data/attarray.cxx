/* -*- Mode: C++; tab-width: 4; indent-tabs-mode: nil; c-basic-offset: 4 -*- */
/*************************************************************************
 *
 * DO NOT ALTER OR REMOVE COPYRIGHT NOTICES OR THIS FILE HEADER.
 *
 * Copyright 2000, 2010 Oracle and/or its affiliates.
 *
 * OpenOffice.org - a multi-platform office productivity suite
 *
 * This file is part of OpenOffice.org.
 *
 * OpenOffice.org is free software: you can redistribute it and/or modify
 * it under the terms of the GNU Lesser General Public License version 3
 * only, as published by the Free Software Foundation.
 *
 * OpenOffice.org is distributed in the hope that it will be useful,
 * but WITHOUT ANY WARRANTY; without even the implied warranty of
 * MERCHANTABILITY or FITNESS FOR A PARTICULAR PURPOSE.  See the
 * GNU Lesser General Public License version 3 for more details
 * (a copy is included in the LICENSE file that accompanied this code).
 *
 * You should have received a copy of the GNU Lesser General Public License
 * version 3 along with OpenOffice.org.  If not, see
 * <http://www.openoffice.org/license.html>
 * for a copy of the LGPLv3 License.
 *
 ************************************************************************/

// MARKER(update_precomp.py): autogen include statement, do not remove
#include "precompiled_sc.hxx"

//------------------------------------------------------------------------

#include "scitems.hxx"
#include <svx/algitem.hxx>
#include <editeng/boxitem.hxx>
#include <editeng/bolnitem.hxx>
#include <editeng/frmdiritem.hxx>
#include <editeng/shaditem.hxx>
#include <editeng/editobj.hxx>
#include <editeng/justifyitem.hxx>
#include <svl/poolcach.hxx>
#include <editeng/fontitem.hxx>
#include <unotools/fontcvt.hxx>

#include "attarray.hxx"
#include "global.hxx"
#include "document.hxx"
#include "docpool.hxx"
#include "patattr.hxx"
#include "stlsheet.hxx"
#include "stlpool.hxx"
#include "markarr.hxx"
#include "rechead.hxx"
#include "globstr.hrc"
#include "segmenttree.hxx"
#include "cell.hxx"

// STATIC DATA -----------------------------------------------------------

//------------------------------------------------------------------------

ScAttrArray::ScAttrArray( SCCOL nNewCol, SCTAB nNewTab, ScDocument* pDoc ) :
    nCol( nNewCol ),
    nTab( nNewTab ),
    pDocument( pDoc )
{
    nCount = nLimit = 1;
    pData = new ScAttrEntry[1];
    if (pData)
    {
        pData[0].nRow = MAXROW;
        pData[0].pPattern = pDocument->GetDefPattern(); // no put
    }
}

//------------------------------------------------------------------------

ScAttrArray::~ScAttrArray()
{
#ifdef DBG_UTIL
    TestData();
#endif

    if (pData)
    {
        ScDocumentPool* pDocPool = pDocument->GetPool();
        for (SCSIZE i=0; i<nCount; i++)
            pDocPool->Remove(*pData[i].pPattern);

        delete[] pData;
    }
}

//------------------------------------------------------------------------
#ifdef DBG_UTIL
void ScAttrArray::TestData() const
{

    sal_uInt16 nErr = 0;
    if (pData)
    {
        SCSIZE nPos;
        for (nPos=0; nPos<nCount; nPos++)
        {
            if (nPos > 0)
                if (pData[nPos].pPattern == pData[nPos-1].pPattern || pData[nPos].nRow <= pData[nPos-1].nRow)
                    ++nErr;
            if (pData[nPos].pPattern->Which() != ATTR_PATTERN)
                ++nErr;
        }
        if ( nPos && pData[nPos-1].nRow != MAXROW )
            ++nErr;
    }
    if (nErr)
    {
        ByteString aMsg = ByteString::CreateFromInt32(nErr);
        aMsg += " errors in attribute array, column ";
        aMsg += ByteString::CreateFromInt32(nCol);
        DBG_ERROR( aMsg.GetBuffer() );
    }
}
#endif

//------------------------------------------------------------------------

void ScAttrArray::Reset( const ScPatternAttr* pPattern, sal_Bool bAlloc )
{
    if (pData)
    {
        ScDocumentPool*      pDocPool = pDocument->GetPool();
        const ScPatternAttr* pOldPattern;
        ScAddress            aAdrStart( nCol, 0, nTab );
        ScAddress            aAdrEnd  ( nCol, 0, nTab );

        for (SCSIZE i=0; i<nCount; i++)
        {
            // ensure that attributing changes text width of cell
            pOldPattern = pData[i].pPattern;
            sal_Bool bNumFormatChanged;
            if ( ScGlobal::CheckWidthInvalidate( bNumFormatChanged,
                    pPattern->GetItemSet(), pOldPattern->GetItemSet() ) )
            {
                aAdrStart.SetRow( i ? pData[i-1].nRow+1 : 0 );
                aAdrEnd  .SetRow( pData[i].nRow );
                pDocument->InvalidateTextWidth( &aAdrStart, &aAdrEnd, bNumFormatChanged );
            }
            // conditional format or deleted?
            if ( &pPattern->GetItem(ATTR_CONDITIONAL) != &pOldPattern->GetItem(ATTR_CONDITIONAL) )
            {
                pDocument->ConditionalChanged( ((const SfxUInt32Item&)
                                pOldPattern->GetItem(ATTR_CONDITIONAL)).GetValue() );
                pDocument->ConditionalChanged( ((const SfxUInt32Item&)
                                pPattern->GetItem(ATTR_CONDITIONAL)).GetValue() );
            }
            pDocPool->Remove(*pOldPattern);
        }
        delete[] pData;

        if (pDocument->IsStreamValid(nTab))
            pDocument->SetStreamValid(nTab, sal_False);

        if (bAlloc)
        {
            nCount = nLimit = 1;
            pData = new ScAttrEntry[1];
            if (pData)
            {
                ScPatternAttr* pNewPattern = (ScPatternAttr*) &pDocPool->Put(*pPattern);
                pData[0].nRow = MAXROW;
                pData[0].pPattern = pNewPattern;
            }
        }
        else
        {
            nCount = nLimit = 0;
            pData = NULL;        // should be immediately occupied again
        }
    }
}


sal_Bool ScAttrArray::Concat(SCSIZE nPos)
{
    sal_Bool bRet = sal_False;
    if (pData && (nPos < nCount))
    {
        if (nPos > 0)
        {
            if (pData[nPos - 1].pPattern == pData[nPos].pPattern)
            {
                pData[nPos - 1].nRow = pData[nPos].nRow;
                pDocument->GetPool()->Remove(*pData[nPos].pPattern);
                memmove(&pData[nPos], &pData[nPos + 1], (nCount - nPos - 1) * sizeof(ScAttrEntry));
                pData[nCount - 1].pPattern = NULL;
                pData[nCount - 1].nRow = 0;
                nCount--;
                nPos--;
                bRet = sal_True;
            }
        }
        if (nPos + 1 < nCount)
        {
            if (pData[nPos + 1].pPattern == pData[nPos].pPattern)
            {
                pData[nPos].nRow = pData[nPos + 1].nRow;
                pDocument->GetPool()->Remove(*pData[nPos].pPattern);
                memmove(&pData[nPos + 1], &pData[nPos + 2], (nCount - nPos - 2) * sizeof(ScAttrEntry));
                pData[nCount - 1].pPattern = NULL;
                pData[nCount - 1].nRow = 0;
                nCount--;
                bRet = sal_True;
            }
        }
    }
    return bRet;
}

//------------------------------------------------------------------------

sal_Bool ScAttrArray::Search( SCROW nRow, SCSIZE& nIndex ) const
{
    long    nHi         = static_cast<long>(nCount) - 1;
    long    i           = 0;
    sal_Bool    bFound      = (nCount == 1);
    if (pData)
    {
        long nLo = 0;
        long nStartRow = 0;
        long nEndRow = 0;
        while ( !bFound && nLo <= nHi )
        {
            i = (nLo + nHi) / 2;
            if (i > 0)
                nStartRow = (long) pData[i - 1].nRow;
            else
                nStartRow = -1;
            nEndRow = (long) pData[i].nRow;
            if (nEndRow < (long) nRow)
                nLo = ++i;
            else
                if (nStartRow >= (long) nRow)
                    nHi = --i;
                else
                    bFound = sal_True;
        }
    }
    else
        bFound = sal_False;

    if (bFound)
        nIndex=(SCSIZE)i;
    else
        nIndex=0;
    return bFound;
}


const ScPatternAttr* ScAttrArray::GetPattern( SCROW nRow ) const
{
    SCSIZE i;
    if (Search( nRow, i ))
        return pData[i].pPattern;
    else
        return NULL;
}


const ScPatternAttr* ScAttrArray::GetPatternRange( SCROW& rStartRow,
        SCROW& rEndRow, SCROW nRow ) const
{
    SCSIZE nIndex;
    if ( Search( nRow, nIndex ) )
    {
        if ( nIndex > 0 )
            rStartRow = pData[nIndex-1].nRow + 1;
        else
            rStartRow = 0;
        rEndRow = pData[nIndex].nRow;
        return pData[nIndex].pPattern;
    }
    return NULL;
}

//------------------------------------------------------------------------

void ScAttrArray::SetPattern( SCROW nRow, const ScPatternAttr* pPattern, sal_Bool bPutToPool )
{
    SetPatternArea( nRow, nRow, pPattern, bPutToPool );
}

void ScAttrArray::RemoveCellCharAttribs( SCROW nStartRow, SCROW nEndRow,
                                       const ScPatternAttr* pPattern, ScEditDataArray* pDataArray )
{
    for (SCROW nRow = nStartRow; nRow <= nEndRow; ++nRow)
    {
        ScBaseCell* pCell;
        pDocument->GetCell(nCol, nRow, nTab, pCell);
        if (pCell && pCell->GetCellType() == CELLTYPE_EDIT)
        {
            EditTextObject* pOldData = NULL;
            ScEditCell* pEditCell = static_cast<ScEditCell*>(pCell);
            if (pDataArray)
                pOldData = pEditCell->GetData()->Clone();
            pEditCell->RemoveCharAttribs(*pPattern);
            if (pDataArray)
            {
                EditTextObject* pNewData = pEditCell->GetData()->Clone();
                pDataArray->AddItem(nTab, nCol, nRow, pOldData, pNewData);
            }
        }
    }
}

<<<<<<< HEAD
void ScAttrArray::SetPatternArea(SCROW nStartRow, SCROW nEndRow, const ScPatternAttr *pPattern,
                                 BOOL bPutToPool, ScEditDataArray* pDataArray )
=======
void ScAttrArray::SetPatternArea(SCROW nStartRow, SCROW nEndRow, const ScPatternAttr *pPattern, sal_Bool bPutToPool )
>>>>>>> ce6308e4
{
    if (ValidRow(nStartRow) && ValidRow(nEndRow))
    {
        if (bPutToPool)
            pPattern = (const ScPatternAttr*) &pDocument->GetPool()->Put(*pPattern);

        if ((nStartRow == 0) && (nEndRow == MAXROW))
            Reset(pPattern);
        else
        {
            SCSIZE nNeeded = nCount + 2;
            if ( nLimit < nNeeded )
            {
                nLimit += SC_ATTRARRAY_DELTA;
                if ( nLimit < nNeeded )
                    nLimit = nNeeded;
                ScAttrEntry* pNewData = new ScAttrEntry[nLimit];
                memcpy( pNewData, pData, nCount*sizeof(ScAttrEntry) );
                delete[] pData;
                pData = pNewData;
            }

            ScAddress       aAdrStart( nCol, 0, nTab );
            ScAddress       aAdrEnd  ( nCol, 0, nTab );

            SCSIZE ni = 0;      // number of entries in beginning
            SCSIZE nx = 0;      // track position
            SCROW ns = 0;      // start row of track position
            if ( nStartRow > 0 )
            {
                // skip beginning
                SCSIZE nIndex;
                Search( nStartRow, nIndex );
                ni = nIndex;

                if ( ni > 0 )
                {
                    nx = ni;
                    ns = pData[ni-1].nRow+1;
                }
            }

            // ensure that attributing changes text width of cell
            // otherwise, conditional formats need to be reset or deleted
            while ( ns <= nEndRow )
            {
                const SfxItemSet& rNewSet = pPattern->GetItemSet();
                const SfxItemSet& rOldSet = pData[nx].pPattern->GetItemSet();

                sal_Bool bNumFormatChanged;
                if ( ScGlobal::CheckWidthInvalidate( bNumFormatChanged,
                        rNewSet, rOldSet ) )
                {
                    aAdrStart.SetRow( Max(nStartRow,ns) );
                    aAdrEnd  .SetRow( Min(nEndRow,pData[nx].nRow) );
                    pDocument->InvalidateTextWidth( &aAdrStart, &aAdrEnd, bNumFormatChanged );
                }
                if ( &rNewSet.Get(ATTR_CONDITIONAL) != &rOldSet.Get(ATTR_CONDITIONAL) )
                {
                    pDocument->ConditionalChanged( ((const SfxUInt32Item&)
                                    rOldSet.Get(ATTR_CONDITIONAL)).GetValue() );
                    pDocument->ConditionalChanged( ((const SfxUInt32Item&)
                                    rNewSet.Get(ATTR_CONDITIONAL)).GetValue() );
                }
                ns = pData[nx].nRow + 1;
                nx++;
            }

            // continue modifying data array

            SCSIZE nInsert;     // insert position (MAXROWCOUNT := no insert)
            sal_Bool bCombined = sal_False;
            sal_Bool bSplit = sal_False;
            if ( nStartRow > 0 )
            {
                nInsert = MAXROWCOUNT;
                if ( pData[ni].pPattern != pPattern )
                {
                    if ( ni == 0 || (pData[ni-1].nRow < nStartRow - 1) )
                    {   // may be a split or a simple insert or just a shrink,
                        // row adjustment is done further down
                        if ( pData[ni].nRow > nEndRow )
                            bSplit = sal_True;
                        ni++;
                        nInsert = ni;
                    }
                    else if ( ni > 0 && pData[ni-1].nRow == nStartRow - 1 )
                        nInsert = ni;
                }
                if ( ni > 0 && pData[ni-1].pPattern == pPattern )
                {   // combine
                    pData[ni-1].nRow = nEndRow;
                    nInsert = MAXROWCOUNT;
                    bCombined = sal_True;
                }
            }
            else
                nInsert = 0;

            SCSIZE nj = ni;     // stop position of range to replace
            while ( nj < nCount && pData[nj].nRow <= nEndRow )
                nj++;
            if ( !bSplit )
            {
                if ( nj < nCount && pData[nj].pPattern == pPattern )
                {   // combine
                    if ( ni > 0 )
                    {
                        if ( pData[ni-1].pPattern == pPattern )
                        {   // adjacent entries
                            pData[ni-1].nRow = pData[nj].nRow;
                            nj++;
                        }
                        else if ( ni == nInsert )
                            pData[ni-1].nRow = nStartRow - 1;   // shrink
                    }
                    nInsert = MAXROWCOUNT;
                    bCombined = sal_True;
                }
                else if ( ni > 0 && ni == nInsert )
                    pData[ni-1].nRow = nStartRow - 1;   // shrink
            }
            ScDocumentPool* pDocPool = pDocument->GetPool();
            if ( bSplit )
            {   // duplicate splitted entry in pool
                pDocPool->Put( *pData[ni-1].pPattern );
            }
            if ( ni < nj )
            {   // remove middle entries
                for ( SCSIZE nk=ni; nk<nj; nk++)
                {   // remove entries from pool
                    pDocPool->Remove( *pData[nk].pPattern );
                }
                if ( !bCombined )
                {   // replace one entry
                    pData[ni].nRow = nEndRow;
                    pData[ni].pPattern = pPattern;
                    ni++;
                    nInsert = MAXROWCOUNT;
                }
                if ( ni < nj )
                {   // remove entries
                    memmove( pData + ni, pData + nj, (nCount - nj) * sizeof(ScAttrEntry) );
                    nCount -= nj - ni;
                }
            }

            if ( nInsert < sal::static_int_cast<SCSIZE>(MAXROWCOUNT) )
            {   // insert or append new entry
                if ( nInsert <= nCount )
                {
                    if ( !bSplit )
                        memmove( pData + nInsert + 1, pData + nInsert,
                            (nCount - nInsert) * sizeof(ScAttrEntry) );
                    else
                    {
                        memmove( pData + nInsert + 2, pData + nInsert,
                            (nCount - nInsert) * sizeof(ScAttrEntry) );
                        pData[nInsert+1] = pData[nInsert-1];
                        nCount++;
                    }
                }
                if ( nInsert )
                    pData[nInsert-1].nRow = nStartRow - 1;
                pData[nInsert].nRow = nEndRow;
                pData[nInsert].pPattern = pPattern;

                // Remove character attributes from these cells if the pattern
                // is applied during normal session.
                if (pDataArray)
                    RemoveCellCharAttribs(nStartRow, nEndRow, pPattern, pDataArray);

                nCount++;
            }

            if (pDocument->IsStreamValid(nTab))
                pDocument->SetStreamValid(nTab, sal_False);
        }
    }

#ifdef DBG_UTIL
    TestData();
#endif
}


void ScAttrArray::ApplyStyleArea( SCROW nStartRow, SCROW nEndRow, ScStyleSheet* pStyle )
{
    if (ValidRow(nStartRow) && ValidRow(nEndRow))
    {
        SCSIZE nPos;
        SCROW nStart=0;
        if (!Search( nStartRow, nPos ))
        {
            OSL_FAIL("Search Failure");
            return;
        }

        ScAddress aAdrStart( nCol, 0, nTab );
        ScAddress aAdrEnd  ( nCol, 0, nTab );

        do
        {
            const ScPatternAttr* pOldPattern = pData[nPos].pPattern;
            ScPatternAttr* pNewPattern = new ScPatternAttr(*pOldPattern);
            pNewPattern->SetStyleSheet(pStyle);
            SCROW nY1 = nStart;
            SCROW nY2 = pData[nPos].nRow;
            nStart = pData[nPos].nRow + 1;

            if ( *pNewPattern == *pOldPattern )
            {
                // keep the original pattern (might be default)
                // pNewPattern is deleted below
                nPos++;
            }
            else if ( nY1 < nStartRow || nY2 > nEndRow )
            {
                if (nY1 < nStartRow) nY1=nStartRow;
                if (nY2 > nEndRow) nY2=nEndRow;
                SetPatternArea( nY1, nY2, pNewPattern, sal_True );
                Search( nStart, nPos );
            }
            else
            {
                // ensure attributing changes text width of cell; otherwise
                // there aren't (yet) template format changes
                const SfxItemSet& rNewSet = pNewPattern->GetItemSet();
                const SfxItemSet& rOldSet = pOldPattern->GetItemSet();

                sal_Bool bNumFormatChanged;
                if ( ScGlobal::CheckWidthInvalidate( bNumFormatChanged,
                        rNewSet, rOldSet ) )
                {
                    aAdrStart.SetRow( nPos ? pData[nPos-1].nRow+1 : 0 );
                    aAdrEnd  .SetRow( pData[nPos].nRow );
                    pDocument->InvalidateTextWidth( &aAdrStart, &aAdrEnd, bNumFormatChanged );
                }

                pDocument->GetPool()->Remove(*pData[nPos].pPattern);
                pData[nPos].pPattern = (const ScPatternAttr*)
                                            &pDocument->GetPool()->Put(*pNewPattern);
                if (Concat(nPos))
                    Search(nStart, nPos);
                else
                    nPos++;
            }
            delete pNewPattern;
        }
        while ((nStart <= nEndRow) && (nPos < nCount));

        if (pDocument->IsStreamValid(nTab))
            pDocument->SetStreamValid(nTab, sal_False);
    }

#ifdef DBG_UTIL
    TestData();
#endif
}


    // const cast, otherwise it will be too inefficient/complicated
#define SET_LINECOLOR(dest,c)                    \
    if ((dest))                                  \
    {                                            \
        ((SvxBorderLine*)(dest))->SetColor((c)); \
    }

#define SET_LINE(dest,src)                             \
    if ((dest))                                        \
    {                                                  \
        SvxBorderLine* pCast = (SvxBorderLine*)(dest); \
        pCast->SetOutWidth((src)->GetOutWidth());      \
        pCast->SetInWidth( (src)->GetInWidth() );      \
        pCast->SetDistance((src)->GetDistance());      \
    }

void ScAttrArray::ApplyLineStyleArea( SCROW nStartRow, SCROW nEndRow,
                                      const SvxBorderLine* pLine, sal_Bool bColorOnly )
{
    if ( bColorOnly && !pLine )
        return;

    if (ValidRow(nStartRow) && ValidRow(nEndRow))
    {
        SCSIZE nPos;
        SCROW nStart=0;
        if (!Search( nStartRow, nPos ))
        {
            OSL_FAIL("Search failure");
            return;
        }

        do
        {
            const ScPatternAttr*    pOldPattern = pData[nPos].pPattern;
            const SfxItemSet&       rOldSet = pOldPattern->GetItemSet();
            const SfxPoolItem*      pBoxItem = 0;
            SfxItemState            eState = rOldSet.GetItemState( ATTR_BORDER, sal_True, &pBoxItem );
            const SfxPoolItem*      pTLBRItem = 0;
            SfxItemState            eTLBRState = rOldSet.GetItemState( ATTR_BORDER_TLBR, sal_True, &pTLBRItem );
            const SfxPoolItem*      pBLTRItem = 0;
            SfxItemState            eBLTRState = rOldSet.GetItemState( ATTR_BORDER_BLTR, sal_True, &pBLTRItem );

            if ( (SFX_ITEM_SET == eState) || (SFX_ITEM_SET == eTLBRState) || (SFX_ITEM_SET == eBLTRState) )
            {
                ScPatternAttr*  pNewPattern = new ScPatternAttr(*pOldPattern);
                SfxItemSet&     rNewSet = pNewPattern->GetItemSet();
                SCROW           nY1 = nStart;
                SCROW           nY2 = pData[nPos].nRow;

                SvxBoxItem*     pNewBoxItem = pBoxItem ? (SvxBoxItem*)pBoxItem->Clone() : 0;
                SvxLineItem*    pNewTLBRItem = pTLBRItem ? (SvxLineItem*)pTLBRItem->Clone() : 0;
                SvxLineItem*    pNewBLTRItem = pBLTRItem ? (SvxLineItem*)pBLTRItem->Clone() : 0;

                // fetch line and update attributes with parameters

                if ( !pLine )
                {
                    if( pNewBoxItem )
                    {
                        if ( pNewBoxItem->GetTop() )    pNewBoxItem->SetLine( NULL, BOX_LINE_TOP );
                        if ( pNewBoxItem->GetBottom() ) pNewBoxItem->SetLine( NULL, BOX_LINE_BOTTOM );
                        if ( pNewBoxItem->GetLeft() )   pNewBoxItem->SetLine( NULL, BOX_LINE_LEFT );
                        if ( pNewBoxItem->GetRight() )  pNewBoxItem->SetLine( NULL, BOX_LINE_RIGHT );
                    }
                    if( pNewTLBRItem && pNewTLBRItem->GetLine() )
                        pNewTLBRItem->SetLine( 0 );
                    if( pNewBLTRItem && pNewBLTRItem->GetLine() )
                        pNewBLTRItem->SetLine( 0 );
                }
                else
                {
                    if ( bColorOnly )
                    {
                        Color aColor( pLine->GetColor() );
                        if( pNewBoxItem )
                        {
                            SET_LINECOLOR( pNewBoxItem->GetTop(),    aColor );
                            SET_LINECOLOR( pNewBoxItem->GetBottom(), aColor );
                            SET_LINECOLOR( pNewBoxItem->GetLeft(),   aColor );
                            SET_LINECOLOR( pNewBoxItem->GetRight(),   aColor );
                        }
                        if( pNewTLBRItem )
                            SET_LINECOLOR( pNewTLBRItem->GetLine(), aColor );
                        if( pNewBLTRItem )
                            SET_LINECOLOR( pNewBLTRItem->GetLine(), aColor );
                    }
                    else
                    {
                        if( pNewBoxItem )
                        {
                            SET_LINE( pNewBoxItem->GetTop(),    pLine );
                            SET_LINE( pNewBoxItem->GetBottom(), pLine );
                            SET_LINE( pNewBoxItem->GetLeft(),   pLine );
                            SET_LINE( pNewBoxItem->GetRight(),   pLine );
                        }
                        if( pNewTLBRItem )
                            SET_LINE( pNewTLBRItem->GetLine(), pLine );
                        if( pNewBLTRItem )
                            SET_LINE( pNewBLTRItem->GetLine(), pLine );
                    }
                }
                if( pNewBoxItem )   rNewSet.Put( *pNewBoxItem );
                if( pNewTLBRItem )  rNewSet.Put( *pNewTLBRItem );
                if( pNewBLTRItem )  rNewSet.Put( *pNewBLTRItem );

                nStart = pData[nPos].nRow + 1;

                if ( nY1 < nStartRow || nY2 > nEndRow )
                {
                    if (nY1 < nStartRow) nY1=nStartRow;
                    if (nY2 > nEndRow) nY2=nEndRow;
                    SetPatternArea( nY1, nY2, pNewPattern, sal_True );
                    Search( nStart, nPos );
                }
                else
                {
                    // remove from pool ?
                    pDocument->GetPool()->Remove(*pData[nPos].pPattern);
                    pData[nPos].pPattern = (const ScPatternAttr*)
                                &pDocument->GetPool()->Put(*pNewPattern);

                    if (Concat(nPos))
                        Search(nStart, nPos);
                    else
                        nPos++;
                }
                delete pNewBoxItem;
                delete pNewTLBRItem;
                delete pNewBLTRItem;
                delete pNewPattern;
            }
            else
            {
                nStart = pData[nPos].nRow + 1;
                nPos++;
            }
        }
        while ((nStart <= nEndRow) && (nPos < nCount));
    }
}

#undef SET_LINECOLOR
#undef SET_LINE


void ScAttrArray::ApplyCacheArea( SCROW nStartRow, SCROW nEndRow, SfxItemPoolCache* pCache, ScEditDataArray* pDataArray )
{
#ifdef DBG_UTIL
    TestData();
#endif

    if (ValidRow(nStartRow) && ValidRow(nEndRow))
    {
        SCSIZE nPos;
        SCROW nStart=0;
        if (!Search( nStartRow, nPos ))
        {
            OSL_FAIL("Search Failure");
            return;
        }

        ScAddress aAdrStart( nCol, 0, nTab );
        ScAddress aAdrEnd  ( nCol, 0, nTab );

        do
        {
            const ScPatternAttr* pOldPattern = pData[nPos].pPattern;
            const ScPatternAttr* pNewPattern = (const ScPatternAttr*) &pCache->ApplyTo( *pOldPattern, sal_True );
            ScDocumentPool::CheckRef( *pOldPattern );
            ScDocumentPool::CheckRef( *pNewPattern );
            if (pNewPattern != pOldPattern)
            {
                SCROW nY1 = nStart;
                SCROW nY2 = pData[nPos].nRow;
                nStart = pData[nPos].nRow + 1;

                if ( nY1 < nStartRow || nY2 > nEndRow )
                {
                    if (nY1 < nStartRow) nY1=nStartRow;
                    if (nY2 > nEndRow) nY2=nEndRow;
                    SetPatternArea( nY1, nY2, pNewPattern, false, pDataArray );
                    Search( nStart, nPos );
                }
                else
                {
                    // ensure attributing changes text-width of cell

                    const SfxItemSet& rNewSet = pNewPattern->GetItemSet();
                    const SfxItemSet& rOldSet = pOldPattern->GetItemSet();

                    sal_Bool bNumFormatChanged;
                    if ( ScGlobal::CheckWidthInvalidate( bNumFormatChanged,
                            rNewSet, rOldSet ) )
                    {
                        aAdrStart.SetRow( nPos ? pData[nPos-1].nRow+1 : 0 );
                        aAdrEnd  .SetRow( pData[nPos].nRow );
                        pDocument->InvalidateTextWidth( &aAdrStart, &aAdrEnd, bNumFormatChanged );
                    }

                    // Reset conditional formats or delete ?

                    if ( &rNewSet.Get(ATTR_CONDITIONAL) != &rOldSet.Get(ATTR_CONDITIONAL) )
                    {
                        pDocument->ConditionalChanged( ((const SfxUInt32Item&)
                                        rOldSet.Get(ATTR_CONDITIONAL)).GetValue() );
                        pDocument->ConditionalChanged( ((const SfxUInt32Item&)
                                        rNewSet.Get(ATTR_CONDITIONAL)).GetValue() );
                    }

                    pDocument->GetPool()->Remove(*pData[nPos].pPattern);
                    pData[nPos].pPattern = pNewPattern;
                    if (Concat(nPos))
                        Search(nStart, nPos);
                    else
                        ++nPos;
                }
            }
            else
            {
                nStart = pData[nPos].nRow + 1;
                ++nPos;
            }
        }
        while (nStart <= nEndRow);

        if (pDocument->IsStreamValid(nTab))
            pDocument->SetStreamValid(nTab, sal_False);
    }

#ifdef DBG_UTIL
    TestData();
#endif
}

bool ScAttrArray::SetAttrEntries(ScAttrEntry* pNewData, SCSIZE nSize)
{
    if (pData)
    {
        ScDocumentPool* pDocPool = pDocument->GetPool();
        for (SCSIZE i=0; i<nCount; i++)
            pDocPool->Remove(*pData[i].pPattern);

        delete[] pData;
    }

    pData = pNewData;
    nCount = nLimit = nSize;
    return true;
}

void lcl_MergeDeep( SfxItemSet& rMergeSet, const SfxItemSet& rSource )
{
    const SfxPoolItem* pNewItem;
    const SfxPoolItem* pOldItem;
    for (sal_uInt16 nId=ATTR_PATTERN_START; nId<=ATTR_PATTERN_END; nId++)
    {
<<<<<<< HEAD
        //  pMergeSet has no parent
        SfxItemState eOldState = rMergeSet.GetItemState( nId, FALSE, &pOldItem );
=======
        //  pMergeSet hat keinen Parent
        SfxItemState eOldState = rMergeSet.GetItemState( nId, sal_False, &pOldItem );
>>>>>>> ce6308e4

        if ( eOldState == SFX_ITEM_DEFAULT )
        {
            SfxItemState eNewState = rSource.GetItemState( nId, sal_True, &pNewItem );
            if ( eNewState == SFX_ITEM_SET )
            {
                if ( *pNewItem != rMergeSet.GetPool()->GetDefaultItem(nId) )
                    rMergeSet.InvalidateItem( nId );
            }
        }
        else if ( eOldState == SFX_ITEM_SET )               // Item gesetzt
        {
            SfxItemState eNewState = rSource.GetItemState( nId, sal_True, &pNewItem );
            if ( eNewState == SFX_ITEM_SET )
            {
                if ( pNewItem != pOldItem )                 // beide gepuhlt
                    rMergeSet.InvalidateItem( nId );
            }
            else            // Default
            {
                if ( *pOldItem != rSource.GetPool()->GetDefaultItem(nId) )
                    rMergeSet.InvalidateItem( nId );
            }
        }
        // Dontcare remains Dontcare
    }
}


void ScAttrArray::MergePatternArea( SCROW nStartRow, SCROW nEndRow,
                                    ScMergePatternState& rState, sal_Bool bDeep ) const
{
    if (ValidRow(nStartRow) && ValidRow(nEndRow))
    {
        SCSIZE nPos;
        SCROW nStart=0;
        if (!Search( nStartRow, nPos ))
        {
            OSL_FAIL("Search failure");
            return;
        }

        do
        {
            // similar patterns must not be repeated

            const ScPatternAttr* pPattern = pData[nPos].pPattern;
            if ( pPattern != rState.pOld1 && pPattern != rState.pOld2 )
            {
                const SfxItemSet& rThisSet = pPattern->GetItemSet();
                if (rState.pItemSet)
                {
<<<<<<< HEAD
=======
                    //  (*ppSet)->MergeValues( rThisSet, sal_False );
                    //  geht nicht, weil die Vorlagen nicht beruecksichtigt werden

>>>>>>> ce6308e4
                    if (bDeep)
                        lcl_MergeDeep( *rState.pItemSet, rThisSet );
                    else
                        rState.pItemSet->MergeValues( rThisSet, sal_False );
                }
                else
                {
                    // first pattern - copied from parent
                    rState.pItemSet = new SfxItemSet( *rThisSet.GetPool(), rThisSet.GetRanges() );
                    rState.pItemSet->Set( rThisSet, bDeep );
                }

                rState.pOld2 = rState.pOld1;
                rState.pOld1 = pPattern;
            }

            nStart = pData[nPos].nRow + 1;
            ++nPos;
        }
        while (nStart <= nEndRow);
    }
}



// assemble border

sal_Bool lcl_TestAttr( const SvxBorderLine* pOldLine, const SvxBorderLine* pNewLine,
                            sal_uInt8& rModified, const SvxBorderLine*& rpNew )
{
    if (rModified == SC_LINE_DONTCARE)
<<<<<<< HEAD
        return FALSE;               // don't go again
=======
        return sal_False;                       // weiter geht's nicht
>>>>>>> ce6308e4

    if (rModified == SC_LINE_EMPTY)
    {
        rModified = SC_LINE_SET;
        rpNew = pNewLine;
<<<<<<< HEAD
        return TRUE;                // initial value
=======
        return sal_True;                        // zum ersten mal gesetzt
>>>>>>> ce6308e4
    }

    if (pOldLine == pNewLine)
    {
        rpNew = pOldLine;
        return sal_False;
    }

    if (pOldLine && pNewLine)
        if (*pOldLine == *pNewLine)
        {
            rpNew = pOldLine;
            return sal_False;
        }

    rModified = SC_LINE_DONTCARE;
    rpNew = NULL;
<<<<<<< HEAD
    return TRUE;              // another line -> don't care
=======
    return sal_True;                            // andere Linie -> dontcare
>>>>>>> ce6308e4
}


void lcl_MergeToFrame( SvxBoxItem* pLineOuter, SvxBoxInfoItem* pLineInner,
                                ScLineFlags& rFlags, const ScPatternAttr* pPattern,
                                sal_Bool bLeft, SCCOL nDistRight, sal_Bool bTop, SCROW nDistBottom )
{
    // right/bottom border set when connected together
    const ScMergeAttr& rMerge = (const ScMergeAttr&)pPattern->GetItem(ATTR_MERGE);
    if ( rMerge.GetColMerge() == nDistRight + 1 )
        nDistRight = 0;
    if ( rMerge.GetRowMerge() == nDistBottom + 1 )
        nDistBottom = 0;

    const SvxBoxItem* pCellFrame = (SvxBoxItem*) &pPattern->GetItemSet().Get( ATTR_BORDER );
    const SvxBorderLine* pLeftAttr   = pCellFrame->GetLeft();
    const SvxBorderLine* pRightAttr  = pCellFrame->GetRight();
    const SvxBorderLine* pTopAttr    = pCellFrame->GetTop();
    const SvxBorderLine* pBottomAttr = pCellFrame->GetBottom();
    const SvxBorderLine* pNew;

    if (bTop)
    {
        if (lcl_TestAttr( pLineOuter->GetTop(), pTopAttr, rFlags.nTop, pNew ))
            pLineOuter->SetLine( pNew, BOX_LINE_TOP );
    }
    else
    {
        if (lcl_TestAttr( pLineInner->GetHori(), pTopAttr, rFlags.nHori, pNew ))
            pLineInner->SetLine( pNew, BOXINFO_LINE_HORI );
    }

    if (nDistBottom == 0)
    {
        if (lcl_TestAttr( pLineOuter->GetBottom(), pBottomAttr, rFlags.nBottom, pNew ))
            pLineOuter->SetLine( pNew, BOX_LINE_BOTTOM );
    }
    else
    {
        if (lcl_TestAttr( pLineInner->GetHori(), pBottomAttr, rFlags.nHori, pNew ))
            pLineInner->SetLine( pNew, BOXINFO_LINE_HORI );
    }

    if (bLeft)
    {
        if (lcl_TestAttr( pLineOuter->GetLeft(), pLeftAttr, rFlags.nLeft, pNew ))
            pLineOuter->SetLine( pNew, BOX_LINE_LEFT );
    }
    else
    {
        if (lcl_TestAttr( pLineInner->GetVert(), pLeftAttr, rFlags.nVert, pNew ))
            pLineInner->SetLine( pNew, BOXINFO_LINE_VERT );
    }

    if (nDistRight == 0)
    {
        if (lcl_TestAttr( pLineOuter->GetRight(), pRightAttr, rFlags.nRight, pNew ))
            pLineOuter->SetLine( pNew, BOX_LINE_RIGHT );
    }
    else
    {
        if (lcl_TestAttr( pLineInner->GetVert(), pRightAttr, rFlags.nVert, pNew ))
            pLineInner->SetLine( pNew, BOXINFO_LINE_VERT );
    }
}


void ScAttrArray::MergeBlockFrame( SvxBoxItem* pLineOuter, SvxBoxInfoItem* pLineInner,
                    ScLineFlags& rFlags,
                    SCROW nStartRow, SCROW nEndRow, sal_Bool bLeft, SCCOL nDistRight ) const
{
    const ScPatternAttr* pPattern;

    if (nStartRow == nEndRow)
    {
        pPattern = GetPattern( nStartRow );
        lcl_MergeToFrame( pLineOuter, pLineInner, rFlags, pPattern, bLeft, nDistRight, sal_True, 0 );
    }
    else
    {
        pPattern = GetPattern( nStartRow );
        lcl_MergeToFrame( pLineOuter, pLineInner, rFlags, pPattern, bLeft, nDistRight, sal_True,
                            nEndRow-nStartRow );

        SCSIZE nStartIndex;
        SCSIZE nEndIndex;
        Search( nStartRow+1, nStartIndex );
        Search( nEndRow-1, nEndIndex );
        for (SCSIZE i=nStartIndex; i<=nEndIndex; i++)
        {
            pPattern = (ScPatternAttr*) pData[i].pPattern;
            lcl_MergeToFrame( pLineOuter, pLineInner, rFlags, pPattern, bLeft, nDistRight, sal_False,
                            nEndRow - Min( pData[i].nRow, (SCROW)(nEndRow-1) ) );
            // nDistBottom here always > 0
        }

        pPattern = GetPattern( nEndRow );
        lcl_MergeToFrame( pLineOuter, pLineInner, rFlags, pPattern, bLeft, nDistRight, sal_False, 0 );
    }
}

//
// apply border
//

// ApplyFrame - on an entry into the array

sal_Bool ScAttrArray::ApplyFrame( const SvxBoxItem*     pBoxItem,
                              const SvxBoxInfoItem* pBoxInfoItem,
                              SCROW nStartRow, SCROW nEndRow,
                              sal_Bool bLeft, SCCOL nDistRight, sal_Bool bTop, SCROW nDistBottom )
{
    DBG_ASSERT( pBoxItem && pBoxInfoItem, "Linienattribute fehlen!" );

    const ScPatternAttr* pPattern = GetPattern( nStartRow );
    const SvxBoxItem* pOldFrame = (const SvxBoxItem*)
                                  &pPattern->GetItemSet().Get( ATTR_BORDER );

    // right/bottom border set when connected together
    const ScMergeAttr& rMerge = (const ScMergeAttr&)pPattern->GetItem(ATTR_MERGE);
    if ( rMerge.GetColMerge() == nDistRight + 1 )
        nDistRight = 0;
    if ( rMerge.GetRowMerge() == nDistBottom + 1 )
        nDistBottom = 0;

    SvxBoxItem aNewFrame( *pOldFrame );

    if ( bLeft ? pBoxInfoItem->IsValid(VALID_LEFT) : pBoxInfoItem->IsValid(VALID_VERT) )
        aNewFrame.SetLine( bLeft ? pBoxItem->GetLeft() : pBoxInfoItem->GetVert(),
            BOX_LINE_LEFT );
    if ( (nDistRight==0) ? pBoxInfoItem->IsValid(VALID_RIGHT) : pBoxInfoItem->IsValid(VALID_VERT) )
        aNewFrame.SetLine( (nDistRight==0) ? pBoxItem->GetRight() : pBoxInfoItem->GetVert(),
            BOX_LINE_RIGHT );
    if ( bTop ? pBoxInfoItem->IsValid(VALID_TOP) : pBoxInfoItem->IsValid(VALID_HORI) )
        aNewFrame.SetLine( bTop ? pBoxItem->GetTop() : pBoxInfoItem->GetHori(),
            BOX_LINE_TOP );
    if ( (nDistBottom==0) ? pBoxInfoItem->IsValid(VALID_BOTTOM) : pBoxInfoItem->IsValid(VALID_HORI) )
        aNewFrame.SetLine( (nDistBottom==0) ? pBoxItem->GetBottom() : pBoxInfoItem->GetHori(),
            BOX_LINE_BOTTOM );

    if (aNewFrame == *pOldFrame)
    {
        // nothing to do
        return sal_False;
    }
    else
    {
        SfxItemPoolCache aCache( pDocument->GetPool(), &aNewFrame );
        ApplyCacheArea( nStartRow, nEndRow, &aCache );

<<<<<<< HEAD
        return TRUE;
=======
/*      ScPatternAttr* pNewPattern = (ScPatternAttr*) pPattern->Clone();
        pNewPattern->GetItemSet().Put( aNewFrame );
        SetPatternArea( nStartRow, nEndRow, pNewPattern, sal_True );
*/
        return sal_True;
>>>>>>> ce6308e4
    }
}


void ScAttrArray::ApplyBlockFrame( const SvxBoxItem* pLineOuter, const SvxBoxInfoItem* pLineInner,
                            SCROW nStartRow, SCROW nEndRow, sal_Bool bLeft, SCCOL nDistRight )
{
    if (nStartRow == nEndRow)
        ApplyFrame( pLineOuter, pLineInner, nStartRow, nEndRow, bLeft, nDistRight, sal_True, 0 );
    else
    {
        ApplyFrame( pLineOuter, pLineInner, nStartRow, nStartRow, bLeft, nDistRight,
                        sal_True, nEndRow-nStartRow );

        if ( nEndRow > nStartRow+1 )     // inner part available?
        {
            SCSIZE nStartIndex;
            SCSIZE nEndIndex;
            Search( nStartRow+1, nStartIndex );
            Search( nEndRow-1, nEndIndex );
            SCROW nTmpStart = nStartRow+1;
            SCROW nTmpEnd;
            for (SCSIZE i=nStartIndex; i<=nEndIndex;)
            {
                nTmpEnd = Min( (SCROW)(nEndRow-1), (SCROW)(pData[i].nRow) );
                sal_Bool bChanged = ApplyFrame( pLineOuter, pLineInner, nTmpStart, nTmpEnd,
                                            bLeft, nDistRight, sal_False, nEndRow-nTmpEnd );
                nTmpStart = nTmpEnd+1;
                if (bChanged)
                {
                    Search(nTmpStart, i);
                    Search(nEndRow-1, nEndIndex);
                }
                else
                    i++;
            }
        }

        ApplyFrame( pLineOuter, pLineInner, nEndRow, nEndRow, bLeft, nDistRight, sal_False, 0 );
    }
}


long lcl_LineSize( const SvxBorderLine& rLine )
{
    // only one line -> half width, min. 20
    // double line   -> half line spacing + (per min. 20)

    long nTotal = 0;
    sal_uInt16 nWidth = Max( rLine.GetOutWidth(), rLine.GetInWidth() );
    sal_uInt16 nDist = rLine.GetDistance();
    if (nDist)
    {
        DBG_ASSERT( rLine.GetOutWidth() && rLine.GetInWidth(),
                        "Line has a distance, but only a width?" );

        nTotal += ( nDist > 20 ) ? nDist : 20;
        nTotal += ( nWidth > 20 ) ? nWidth : 20;
    }
    else if (nWidth)
        nTotal += ( nWidth > 20 ) ? nWidth  : 20;

        // also halved ?

    return nTotal;
}

<<<<<<< HEAD
BOOL ScAttrArray::HasLines( SCROW nRow1, SCROW nRow2, Rectangle& rSizes,
                                BOOL bLeft, BOOL bRight ) const
=======

sal_Bool ScAttrArray::HasLines( SCROW nRow1, SCROW nRow2, Rectangle& rSizes,
                                sal_Bool bLeft, sal_Bool bRight ) const
>>>>>>> ce6308e4
{
    SCSIZE nStartIndex;
    SCSIZE nEndIndex;
    Search( nRow1, nStartIndex );
    Search( nRow2, nEndIndex );
    sal_Bool bFound = sal_False;

    const SvxBoxItem* pItem = 0;
    const SvxBorderLine* pLine = 0;
    long nCmp;

    // top

    pItem = (const SvxBoxItem*) &pData[nStartIndex].pPattern->GetItem(ATTR_BORDER);
    pLine = pItem->GetTop();
    if (pLine)
    {
        nCmp = lcl_LineSize(*pLine);
        if ( nCmp > rSizes.Top() )
            rSizes.Top() = nCmp;
        bFound = sal_True;
    }

    // down

    if ( nEndIndex != nStartIndex )
        pItem = (const SvxBoxItem*) &pData[nEndIndex].pPattern->GetItem(ATTR_BORDER);
    pLine = pItem->GetBottom();
    if (pLine)
    {
        nCmp = lcl_LineSize(*pLine);
        if ( nCmp > rSizes.Bottom() )
            rSizes.Bottom() = nCmp;
        bFound = sal_True;
    }

    if ( bLeft || bRight )
        for ( SCSIZE i=nStartIndex; i<=nEndIndex; i++)
        {
            pItem = (const SvxBoxItem*) &pData[i].pPattern->GetItem(ATTR_BORDER);

            if (bLeft)
            {
                pLine = pItem->GetLeft();
                if (pLine)
                {
                    nCmp = lcl_LineSize(*pLine);
                    if ( nCmp > rSizes.Left() )
                        rSizes.Left() = nCmp;
                    bFound = sal_True;
                }
            }

            if (bRight)
            {
                pLine = pItem->GetRight();
                if (pLine)
                {
                    nCmp = lcl_LineSize(*pLine);
                    if ( nCmp > rSizes.Right() )
                        rSizes.Right() = nCmp;
                    bFound = sal_True;
                }
            }
        }

    return bFound;
}

// Test if field contains specific attribute

bool ScAttrArray::HasAttrib( SCROW nRow1, SCROW nRow2, sal_uInt16 nMask ) const
{
    SCSIZE nStartIndex;
    SCSIZE nEndIndex;
    Search( nRow1, nStartIndex );
    Search( nRow2, nEndIndex );
    bool bFound = false;

    for (SCSIZE i=nStartIndex; i<=nEndIndex && !bFound; i++)
    {
        const ScPatternAttr* pPattern = pData[i].pPattern;
        if ( nMask & HASATTR_MERGED )
        {
            const ScMergeAttr* pMerge =
                    (const ScMergeAttr*) &pPattern->GetItem( ATTR_MERGE );
            if ( pMerge->GetColMerge() > 1 || pMerge->GetRowMerge() > 1 )
                bFound = true;
        }
        if ( nMask & ( HASATTR_OVERLAPPED | HASATTR_NOTOVERLAPPED | HASATTR_AUTOFILTER ) )
        {
            const ScMergeFlagAttr* pMergeFlag =
                    (const ScMergeFlagAttr*) &pPattern->GetItem( ATTR_MERGE_FLAG );
            if ( (nMask & HASATTR_OVERLAPPED) && pMergeFlag->IsOverlapped() )
                bFound = true;
            if ( (nMask & HASATTR_NOTOVERLAPPED) && !pMergeFlag->IsOverlapped() )
                bFound = true;
            if ( (nMask & HASATTR_AUTOFILTER) && pMergeFlag->HasAutoFilter() )
                bFound = true;
        }
        if ( nMask & HASATTR_LINES )
        {
            const SvxBoxItem* pBox =
                    (const SvxBoxItem*) &pPattern->GetItem( ATTR_BORDER );
            if ( pBox->GetLeft() || pBox->GetRight() || pBox->GetTop() || pBox->GetBottom() )
                bFound = true;
        }
        if ( nMask & HASATTR_SHADOW )
        {
            const SvxShadowItem* pShadow =
                    (const SvxShadowItem*) &pPattern->GetItem( ATTR_SHADOW );
            if ( pShadow->GetLocation() != SVX_SHADOW_NONE )
                bFound = true;
        }
        if ( nMask & HASATTR_CONDITIONAL )
        {
            const SfxUInt32Item* pConditional =
                    (const SfxUInt32Item*) &pPattern->GetItem( ATTR_CONDITIONAL );
            if ( pConditional->GetValue() != 0 )
                bFound = true;
        }
        if ( nMask & HASATTR_PROTECTED )
        {
            const ScProtectionAttr* pProtect =
                    (const ScProtectionAttr*) &pPattern->GetItem( ATTR_PROTECTION );
            if ( pProtect->GetProtection() || pProtect->GetHideCell() )
                bFound = true;
        }
        if ( nMask & HASATTR_ROTATE )
        {
            const SfxInt32Item* pRotate =
                    (const SfxInt32Item*) &pPattern->GetItem( ATTR_ROTATE_VALUE );
            // 90 or 270 degrees is former SvxOrientationItem - only look for other values
            // (see ScPatternAttr::GetCellOrientation)
            sal_Int32 nAngle = pRotate->GetValue();
            if ( nAngle != 0 && nAngle != 9000 && nAngle != 27000 )
                bFound = true;
        }
        if ( nMask & HASATTR_NEEDHEIGHT )
        {
            if (pPattern->GetCellOrientation() != SVX_ORIENTATION_STANDARD)
                bFound = true;
            else if (((const SfxBoolItem&)pPattern->GetItem( ATTR_LINEBREAK )).GetValue())
                bFound = true;
            else if ((SvxCellHorJustify)((const SvxHorJustifyItem&)pPattern->
                        GetItem( ATTR_HOR_JUSTIFY )).GetValue() == SVX_HOR_JUSTIFY_BLOCK)
                bFound = true;
            else if (((const SfxUInt32Item&)pPattern->GetItem( ATTR_CONDITIONAL )).GetValue())
                bFound = true;
            else if (((const SfxInt32Item&)pPattern->GetItem( ATTR_ROTATE_VALUE )).GetValue())
                bFound = true;
        }
        if ( nMask & ( HASATTR_SHADOW_RIGHT | HASATTR_SHADOW_DOWN ) )
        {
            const SvxShadowItem* pShadow =
                    (const SvxShadowItem*) &pPattern->GetItem( ATTR_SHADOW );
            SvxShadowLocation eLoc = pShadow->GetLocation();
            if ( nMask & HASATTR_SHADOW_RIGHT )
                if ( eLoc == SVX_SHADOW_TOPRIGHT || eLoc == SVX_SHADOW_BOTTOMRIGHT )
                    bFound = true;
            if ( nMask & HASATTR_SHADOW_DOWN )
                if ( eLoc == SVX_SHADOW_BOTTOMLEFT || eLoc == SVX_SHADOW_BOTTOMRIGHT )
                    bFound = true;
        }
        if ( nMask & HASATTR_RTL )
        {
            const SvxFrameDirectionItem& rDirection =
                    (const SvxFrameDirectionItem&) pPattern->GetItem( ATTR_WRITINGDIR );
            if ( rDirection.GetValue() == FRMDIR_HORI_RIGHT_TOP )
                bFound = true;
        }
        if ( nMask & HASATTR_RIGHTORCENTER )
        {
            //  called only if the sheet is LTR, so physical=logical alignment can be assumed
            SvxCellHorJustify eHorJust = (SvxCellHorJustify)
                    ((const SvxHorJustifyItem&) pPattern->GetItem( ATTR_HOR_JUSTIFY )).GetValue();
            if ( eHorJust == SVX_HOR_JUSTIFY_RIGHT || eHorJust == SVX_HOR_JUSTIFY_CENTER )
                bFound = true;
        }
    }

    return bFound;
}

<<<<<<< HEAD
// Area around any given summaries expand and adapt any MergeFlag (bRefresh)
BOOL ScAttrArray::ExtendMerge( SCCOL nThisCol, SCROW nStartRow, SCROW nEndRow,
=======
//  Bereich um evtl. enthaltene Zusammenfassungen erweitern
//  und evtl. MergeFlag anpassen (bRefresh)

sal_Bool ScAttrArray::ExtendMerge( SCCOL nThisCol, SCROW nStartRow, SCROW nEndRow,
>>>>>>> ce6308e4
                                SCCOL& rPaintCol, SCROW& rPaintRow,
                                sal_Bool bRefresh, sal_Bool bAttrs )
{
    const ScPatternAttr* pPattern;
    const ScMergeAttr* pItem;
    SCSIZE nStartIndex;
    SCSIZE nEndIndex;
    Search( nStartRow, nStartIndex );
    Search( nEndRow, nEndIndex );
    sal_Bool bFound = sal_False;

    for (SCSIZE i=nStartIndex; i<=nEndIndex; i++)
    {
        pPattern = pData[i].pPattern;
        pItem = (const ScMergeAttr*) &pPattern->GetItem( ATTR_MERGE );
        SCsCOL  nCountX = pItem->GetColMerge();
        SCsROW  nCountY = pItem->GetRowMerge();
        if (nCountX>1 || nCountY>1)
        {
            SCROW nThisRow = (i>0) ? pData[i-1].nRow+1 : 0;
            SCCOL nMergeEndCol = nThisCol + nCountX - 1;
            SCROW nMergeEndRow = nThisRow + nCountY - 1;
            if (nMergeEndCol > rPaintCol && nMergeEndCol <= MAXCOL)
                rPaintCol = nMergeEndCol;
            if (nMergeEndRow > rPaintRow && nMergeEndRow <= MAXROW)
                rPaintRow = nMergeEndRow;
            bFound = sal_True;

            if (bAttrs)
            {
                const SvxShadowItem* pShadow =
                        (const SvxShadowItem*) &pPattern->GetItem( ATTR_SHADOW );
                SvxShadowLocation eLoc = pShadow->GetLocation();
                if ( eLoc == SVX_SHADOW_TOPRIGHT || eLoc == SVX_SHADOW_BOTTOMRIGHT )
                    if ( nMergeEndCol+1 > rPaintCol && nMergeEndCol < MAXCOL )
                        rPaintCol = nMergeEndCol+1;
                if ( eLoc == SVX_SHADOW_BOTTOMLEFT || eLoc == SVX_SHADOW_BOTTOMRIGHT )
                    if ( nMergeEndRow+1 > rPaintRow && nMergeEndRow < MAXROW )
                        rPaintRow = nMergeEndRow+1;
            }

            if (bRefresh)
            {
                if ( nMergeEndCol > nThisCol )
                    pDocument->ApplyFlagsTab( nThisCol+1, nThisRow, nMergeEndCol, pData[i].nRow,
                                nTab, SC_MF_HOR );
                if ( nMergeEndRow > nThisRow )
                    pDocument->ApplyFlagsTab( nThisCol, nThisRow+1, nThisCol, nMergeEndRow,
                                nTab, SC_MF_VER );
                if ( nMergeEndCol > nThisCol && nMergeEndRow > nThisRow )
                    pDocument->ApplyFlagsTab( nThisCol+1, nThisRow+1, nMergeEndCol, nMergeEndRow,
                                nTab, SC_MF_HOR | SC_MF_VER );

                Search( nThisRow, i );    // Data changed
                Search( nStartRow, nStartIndex );
                Search( nEndRow, nEndIndex );
            }
        }
    }

    return bFound;
}


sal_Bool ScAttrArray::RemoveAreaMerge(SCROW nStartRow, SCROW nEndRow)
{
    sal_Bool bFound = sal_False;
    const ScPatternAttr* pPattern;
    const ScMergeAttr* pItem;
    SCSIZE nIndex;

    Search( nStartRow, nIndex );
    SCROW nThisStart = (nIndex>0) ? pData[nIndex-1].nRow+1 : 0;
    if (nThisStart < nStartRow)
        nThisStart = nStartRow;

    while ( nThisStart <= nEndRow )
    {
        SCROW nThisEnd = pData[nIndex].nRow;
        if (nThisEnd > nEndRow)
            nThisEnd = nEndRow;

        pPattern = pData[nIndex].pPattern;
        pItem = (const ScMergeAttr*) &pPattern->GetItem( ATTR_MERGE );
        SCsCOL  nCountX = pItem->GetColMerge();
        SCsROW  nCountY = pItem->GetRowMerge();
        if (nCountX>1 || nCountY>1)
        {
            const ScMergeAttr* pAttr = (const ScMergeAttr*)
                                            &pDocument->GetPool()->GetDefaultItem( ATTR_MERGE );
            const ScMergeFlagAttr* pFlagAttr = (const ScMergeFlagAttr*)
                                            &pDocument->GetPool()->GetDefaultItem( ATTR_MERGE_FLAG );

            DBG_ASSERT( nCountY==1 || nThisStart==nThisEnd, "What's up?" );

            SCCOL nThisCol = nCol;
            SCCOL nMergeEndCol = nThisCol + nCountX - 1;
            SCROW nMergeEndRow = nThisEnd + nCountY - 1;

            // ApplyAttr for areas

            for (SCROW nThisRow = nThisStart; nThisRow <= nThisEnd; nThisRow++)
                pDocument->ApplyAttr( nThisCol, nThisRow, nTab, *pAttr );

            ScPatternAttr*  pNewPattern = new ScPatternAttr( pDocument->GetPool() );
            SfxItemSet*     pSet = &pNewPattern->GetItemSet();
            pSet->Put( *pFlagAttr );
            pDocument->ApplyPatternAreaTab( nThisCol, nThisStart, nMergeEndCol, nMergeEndRow,
                                                nTab, *pNewPattern );
            delete pNewPattern;

            Search( nThisEnd, nIndex );    // data changed
        }

        ++nIndex;
        if ( nIndex < nCount )
            nThisStart = pData[nIndex-1].nRow+1;
        else
            nThisStart = MAXROW+1;   // End
    }

    return bFound;
}

// Remove field, but leave MergeFlags

void ScAttrArray::DeleteAreaSafe(SCROW nStartRow, SCROW nEndRow)
{
    SetPatternAreaSafe( nStartRow, nEndRow, pDocument->GetDefPattern(), sal_True );
}


void ScAttrArray::SetPatternAreaSafe( SCROW nStartRow, SCROW nEndRow,
                        const ScPatternAttr* pWantedPattern, sal_Bool bDefault )
{
    const ScPatternAttr*    pOldPattern;
    const ScMergeFlagAttr*  pItem;

    SCSIZE  nIndex;
    SCROW   nRow;
    SCROW   nThisRow;
    sal_Bool    bFirstUse = sal_True;

    Search( nStartRow, nIndex );
    nThisRow = (nIndex>0) ? pData[nIndex-1].nRow+1 : 0;
    while ( nThisRow <= nEndRow )
    {
        pOldPattern = pData[nIndex].pPattern;
        if (pOldPattern != pWantedPattern)                          //! else-Zweig ?
        {
            if (nThisRow < nStartRow) nThisRow = nStartRow;
            nRow = pData[nIndex].nRow;
            SCROW nAttrRow = Min( (SCROW)nRow, (SCROW)nEndRow );
            pItem = (const ScMergeFlagAttr*) &pOldPattern->GetItem( ATTR_MERGE_FLAG );

            if (pItem->IsOverlapped() || pItem->HasAutoFilter())
            {
                //  default-constructing a ScPatternAttr for DeleteArea doesn't work
                //  because it would have no cell style information.
                //  Instead, the document's GetDefPattern is copied. Since it is passed as
                //  pWantedPattern, no special treatment of default is needed here anymore.
                ScPatternAttr*  pNewPattern = new ScPatternAttr( *pWantedPattern );
                SfxItemSet*     pSet = &pNewPattern->GetItemSet();
                pSet->Put( *pItem );
                SetPatternArea( nThisRow, nAttrRow, pNewPattern, sal_True );
                delete pNewPattern;
            }
            else
            {
                if ( !bDefault )
                {
                    if (bFirstUse)
                        bFirstUse = sal_False;
                    else
                        // it's in the pool
                        pDocument->GetPool()->Put( *pWantedPattern );
                }
                SetPatternArea( nThisRow, nAttrRow, pWantedPattern );
            }

            Search( nThisRow, nIndex );   // data changed
        }

        ++nIndex;
        nThisRow = pData[nIndex-1].nRow+1;
    }
}


sal_Bool ScAttrArray::ApplyFlags( SCROW nStartRow, SCROW nEndRow, sal_Int16 nFlags )
{
    const ScPatternAttr* pOldPattern;

    sal_Int16   nOldValue;
    SCSIZE  nIndex;
    SCROW   nRow;
    SCROW   nThisRow;
    sal_Bool    bChanged = sal_False;

    Search( nStartRow, nIndex );
    nThisRow = (nIndex>0) ? pData[nIndex-1].nRow+1 : 0;
    if (nThisRow < nStartRow) nThisRow = nStartRow;

    while ( nThisRow <= nEndRow )
    {
        pOldPattern = pData[nIndex].pPattern;
        nOldValue = ((const ScMergeFlagAttr*) &pOldPattern->GetItem( ATTR_MERGE_FLAG ))->GetValue();
        if ( (nOldValue | nFlags) != nOldValue )
        {
            nRow = pData[nIndex].nRow;
            SCROW nAttrRow = Min( (SCROW)nRow, (SCROW)nEndRow );
            ScPatternAttr aNewPattern(*pOldPattern);
            aNewPattern.GetItemSet().Put( ScMergeFlagAttr( nOldValue | nFlags ) );
<<<<<<< HEAD
            SetPatternArea( nThisRow, nAttrRow, &aNewPattern, TRUE );
            Search( nThisRow, nIndex );  // data changed
            bChanged = TRUE;
=======
            SetPatternArea( nThisRow, nAttrRow, &aNewPattern, sal_True );
            Search( nThisRow, nIndex );                                 // Daten wurden veraendert !!!
            bChanged = sal_True;
>>>>>>> ce6308e4
        }

        ++nIndex;
        nThisRow = pData[nIndex-1].nRow+1;
    }

    return bChanged;
}


sal_Bool ScAttrArray::RemoveFlags( SCROW nStartRow, SCROW nEndRow, sal_Int16 nFlags )
{
    const ScPatternAttr* pOldPattern;

    sal_Int16   nOldValue;
    SCSIZE  nIndex;
    SCROW   nRow;
    SCROW   nThisRow;
    sal_Bool    bChanged = sal_False;

    Search( nStartRow, nIndex );
    nThisRow = (nIndex>0) ? pData[nIndex-1].nRow+1 : 0;
    if (nThisRow < nStartRow) nThisRow = nStartRow;

    while ( nThisRow <= nEndRow )
    {
        pOldPattern = pData[nIndex].pPattern;
        nOldValue = ((const ScMergeFlagAttr*) &pOldPattern->GetItem( ATTR_MERGE_FLAG ))->GetValue();
        if ( (nOldValue & ~nFlags) != nOldValue )
        {
            nRow = pData[nIndex].nRow;
            SCROW nAttrRow = Min( (SCROW)nRow, (SCROW)nEndRow );
            ScPatternAttr aNewPattern(*pOldPattern);
            aNewPattern.GetItemSet().Put( ScMergeFlagAttr( nOldValue & ~nFlags ) );
<<<<<<< HEAD
            SetPatternArea( nThisRow, nAttrRow, &aNewPattern, TRUE );
            Search( nThisRow, nIndex );  // data changed
            bChanged = TRUE;
=======
            SetPatternArea( nThisRow, nAttrRow, &aNewPattern, sal_True );
            Search( nThisRow, nIndex );                                 // Daten wurden veraendert !!!
            bChanged = sal_True;
>>>>>>> ce6308e4
        }

        ++nIndex;
        nThisRow = pData[nIndex-1].nRow+1;
    }

    return bChanged;
}


void ScAttrArray::ClearItems( SCROW nStartRow, SCROW nEndRow, const sal_uInt16* pWhich )
{
    const ScPatternAttr* pOldPattern;

    SCSIZE  nIndex;
    SCROW   nRow;
    SCROW   nThisRow;

    Search( nStartRow, nIndex );
    nThisRow = (nIndex>0) ? pData[nIndex-1].nRow+1 : 0;
    if (nThisRow < nStartRow) nThisRow = nStartRow;

    while ( nThisRow <= nEndRow )
    {
        pOldPattern = pData[nIndex].pPattern;
        if ( pOldPattern->HasItemsSet( pWhich ) )
        {
            ScPatternAttr aNewPattern(*pOldPattern);
            aNewPattern.ClearItems( pWhich );

            nRow = pData[nIndex].nRow;
            SCROW nAttrRow = Min( (SCROW)nRow, (SCROW)nEndRow );
<<<<<<< HEAD
            SetPatternArea( nThisRow, nAttrRow, &aNewPattern, TRUE );
            Search( nThisRow, nIndex );  // data changed
=======
            SetPatternArea( nThisRow, nAttrRow, &aNewPattern, sal_True );
            Search( nThisRow, nIndex );                                 // Daten wurden veraendert !!!
>>>>>>> ce6308e4
        }

        ++nIndex;
        nThisRow = pData[nIndex-1].nRow+1;
    }
}


void ScAttrArray::ChangeIndent( SCROW nStartRow, SCROW nEndRow, sal_Bool bIncrement )
{
    SCSIZE nIndex;
    Search( nStartRow, nIndex );
    SCROW nThisStart = (nIndex>0) ? pData[nIndex-1].nRow+1 : 0;
    if (nThisStart < nStartRow) nThisStart = nStartRow;

    while ( nThisStart <= nEndRow )
    {
        const ScPatternAttr* pOldPattern = pData[nIndex].pPattern;
        const SfxItemSet& rOldSet = pOldPattern->GetItemSet();
        const SfxPoolItem* pItem;

        sal_Bool bNeedJust = ( rOldSet.GetItemState( ATTR_HOR_JUSTIFY, sal_False, &pItem ) != SFX_ITEM_SET
                        || ((const SvxHorJustifyItem*)pItem)->GetValue() != SVX_HOR_JUSTIFY_LEFT );
        sal_uInt16 nOldValue = ((const SfxUInt16Item&)rOldSet.Get( ATTR_INDENT )).GetValue();
        sal_uInt16 nNewValue = nOldValue;
        if ( bIncrement )
        {
            if ( nNewValue < SC_MAX_INDENT )
            {
                nNewValue += SC_INDENT_STEP;
                if ( nNewValue > SC_MAX_INDENT ) nNewValue = SC_MAX_INDENT;
            }
        }
        else
        {
            if ( nNewValue > 0 )
            {
                if ( nNewValue > SC_INDENT_STEP )
                    nNewValue -= SC_INDENT_STEP;
                else
                    nNewValue = 0;
            }
        }

        if ( bNeedJust || nNewValue != nOldValue )
        {
            SCROW nThisEnd = pData[nIndex].nRow;
            SCROW nAttrRow = Min( nThisEnd, nEndRow );
            ScPatternAttr aNewPattern(*pOldPattern);
            aNewPattern.GetItemSet().Put( SfxUInt16Item( ATTR_INDENT, nNewValue ) );
            if ( bNeedJust )
                aNewPattern.GetItemSet().Put(
                                SvxHorJustifyItem( SVX_HOR_JUSTIFY_LEFT, ATTR_HOR_JUSTIFY ) );
            SetPatternArea( nThisStart, nAttrRow, &aNewPattern, sal_True );

            nThisStart = nThisEnd + 1;
            Search( nThisStart, nIndex ); // data changed
        }
        else
        {
            nThisStart = pData[nIndex].nRow + 1;
            ++nIndex;
        }
    }
}


SCsROW ScAttrArray::GetNextUnprotected( SCsROW nRow, sal_Bool bUp ) const
{
    long nRet = nRow;
    if (VALIDROW(nRow))
    {
        SCSIZE nIndex;
        Search(nRow, nIndex);
        while (((const ScProtectionAttr&)pData[nIndex].pPattern->
                GetItem(ATTR_PROTECTION)).GetProtection())
        {
            if (bUp)
            {
                if (nIndex==0)
                    return -1;   // not found
                --nIndex;
                nRet = pData[nIndex].nRow;
            }
            else
            {
                nRet = pData[nIndex].nRow+1;
                ++nIndex;
                if (nIndex>=nCount)
                    return MAXROW+1; // not found
            }
        }
    }
    return nRet;
}

void ScAttrArray::FindStyleSheet( const SfxStyleSheetBase* pStyleSheet, ScFlatBoolRowSegments& rUsedRows, bool bReset )
{
    SCROW nStart = 0;
    SCSIZE nPos = 0;
    while (nPos < nCount)
    {
        SCROW nEnd = pData[nPos].nRow;
        if (pData[nPos].pPattern->GetStyleSheet() == pStyleSheet)
        {
<<<<<<< HEAD
=======
//          for (SCROW nRow = nStart; nRow <= nEnd; nRow++)
//              pUsed[nRow] = sal_True;

>>>>>>> ce6308e4
            rUsedRows.setTrue(nStart, nEnd);

            if (bReset)
            {
                ScPatternAttr* pNewPattern = new ScPatternAttr(*pData[nPos].pPattern);
                pDocument->GetPool()->Remove(*pData[nPos].pPattern);
                pNewPattern->SetStyleSheet( (ScStyleSheet*)
                    pDocument->GetStyleSheetPool()->
                        Find( ScGlobal::GetRscString(STR_STYLENAME_STANDARD),
                              SFX_STYLE_FAMILY_PARA,
                              SFXSTYLEBIT_AUTO | SCSTYLEBIT_STANDARD ) );
                pData[nPos].pPattern = (const ScPatternAttr*)
                                            &pDocument->GetPool()->Put(*pNewPattern);
                delete pNewPattern;

                if (Concat(nPos))
                {
                    Search(nStart, nPos);
                    --nPos;   // because ++ at end
                }
            }
        }
        nStart = nEnd + 1;
        ++nPos;
    }
}


sal_Bool ScAttrArray::IsStyleSheetUsed( const ScStyleSheet& rStyle,
        sal_Bool bGatherAllStyles ) const
{
    sal_Bool    bIsUsed = sal_False;
    SCSIZE  nPos    = 0;

    while ( nPos < nCount )
    {
        const ScStyleSheet* pStyle = pData[nPos].pPattern->GetStyleSheet();
        if ( pStyle )
        {
            pStyle->SetUsage( ScStyleSheet::USED );
            if ( pStyle == &rStyle )
            {
                if ( !bGatherAllStyles )
                    return sal_True;
                bIsUsed = sal_True;
            }
        }
        nPos++;
    }

    return bIsUsed;
}


sal_Bool ScAttrArray::IsEmpty() const
{
    if (nCount == 1)
    {
        if ( pData[0].pPattern != pDocument->GetDefPattern() )
            return sal_False;
        else
            return sal_True;
    }
    else
        return sal_False;
}


<<<<<<< HEAD
BOOL ScAttrArray::GetFirstVisibleAttr( SCROW& rFirstRow ) const
=======
//UNUSED2008-05  SCROW ScAttrArray::GetFirstEntryPos() const
//UNUSED2008-05  {
//UNUSED2008-05      DBG_ASSERT( nCount, "nCount = 0" );
//UNUSED2008-05
//UNUSED2008-05      if ( pData[0].pPattern != pDocument->GetDefPattern() )
//UNUSED2008-05          return 0;
//UNUSED2008-05      else
//UNUSED2008-05      {
//UNUSED2008-05          if (nCount==1)
//UNUSED2008-05              return 0;                               // leer
//UNUSED2008-05          else
//UNUSED2008-05              return pData[0].nRow + 1;
//UNUSED2008-05      }
//UNUSED2008-05  }
//UNUSED2008-05
//UNUSED2008-05
//UNUSED2008-05  SCROW ScAttrArray::GetLastEntryPos( sal_Bool bIncludeBottom ) const
//UNUSED2008-05  {
//UNUSED2008-05      DBG_ASSERT( nCount, "nCount == 0" );
//UNUSED2008-05
//UNUSED2008-05      if (bIncludeBottom)
//UNUSED2008-05          bIncludeBottom = ( pData[nCount-1].pPattern != pDocument->GetDefPattern() );
//UNUSED2008-05
//UNUSED2008-05      if (bIncludeBottom)
//UNUSED2008-05          return MAXROW;
//UNUSED2008-05      else
//UNUSED2008-05      {
//UNUSED2008-05          if (nCount<=1)
//UNUSED2008-05              return 0;                               // leer
//UNUSED2008-05          else
//UNUSED2008-05              return pData[nCount-2].nRow;
//UNUSED2008-05      }
//UNUSED2008-05  }


sal_Bool ScAttrArray::GetFirstVisibleAttr( SCROW& rFirstRow ) const
>>>>>>> ce6308e4
{
    DBG_ASSERT( nCount, "nCount == 0" );

    sal_Bool bFound = sal_False;
    SCSIZE nStart = 0;

    // Skip first entry if more than 1 row.
    // Entries at the end are not skipped, GetFirstVisibleAttr may be larger than GetLastVisibleAttr.

    SCSIZE nVisStart = 1;
    while ( nVisStart < nCount && pData[nVisStart].pPattern->IsVisibleEqual(*pData[nVisStart-1].pPattern) )
        ++nVisStart;
    if ( nVisStart >= nCount || pData[nVisStart-1].nRow > 0 )   // more than 1 row?
        nStart = nVisStart;

    while ( nStart < nCount && !bFound )
    {
        if ( pData[nStart].pPattern->IsVisible() )
        {
            rFirstRow = nStart ? ( pData[nStart-1].nRow + 1 ) : 0;
            bFound = sal_True;
        }
        else
            ++nStart;
    }

    return bFound;
}

// size (rows) of a range of attributes after cell content where the search is stopped
// (more than a default page size, 2*42 because it's as good as any number)

const SCROW SC_VISATTR_STOP = 84;

sal_Bool ScAttrArray::GetLastVisibleAttr( SCROW& rLastRow, SCROW nLastData ) const
{
    //  #i30830# changed behavior:
    //  ignore all attributes starting with the first run of SC_VISATTR_STOP equal rows
    //  below the last content cell

    if ( nLastData == MAXROW )
    {
        rLastRow = MAXROW;      // can't look for attributes below MAXROW
        return sal_True;
    }

    sal_Bool bFound = sal_False;

    //  loop backwards from the end instead of using Search, assuming that
    //  there usually aren't many attributes below the last cell

    SCSIZE nPos = nCount;
    while ( nPos > 0 && pData[nPos-1].nRow > nLastData )
    {
        SCSIZE nEndPos = nPos - 1;
        SCSIZE nStartPos = nEndPos;         // find range of visually equal formats
        while ( nStartPos > 0 &&
                pData[nStartPos-1].nRow > nLastData &&
                pData[nStartPos-1].pPattern->IsVisibleEqual(*pData[nStartPos].pPattern) )
            --nStartPos;

        SCROW nAttrStartRow = ( nStartPos > 0 ) ? ( pData[nStartPos-1].nRow + 1 ) : 0;
        if ( nAttrStartRow <= nLastData )
            nAttrStartRow = nLastData + 1;
        SCROW nAttrSize = pData[nEndPos].nRow + 1 - nAttrStartRow;
        if ( nAttrSize >= SC_VISATTR_STOP )
        {
            bFound = sal_False;        // ignore this range and below
        }
        else if ( !bFound && pData[nEndPos].pPattern->IsVisible() )
        {
            rLastRow = pData[nEndPos].nRow;
            bFound = sal_True;
        }

        nPos = nStartPos;           // look further from the top of the range
    }

    return bFound;
}


sal_Bool ScAttrArray::HasVisibleAttrIn( SCROW nStartRow, SCROW nEndRow ) const
{
    SCSIZE nIndex;
    Search( nStartRow, nIndex );
    SCROW nThisStart = nStartRow;
    sal_Bool bFound = sal_False;
    while ( nIndex < nCount && nThisStart <= nEndRow && !bFound )
    {
        if ( pData[nIndex].pPattern->IsVisible() )
            bFound = sal_True;

        nThisStart = pData[nIndex].nRow + 1;
        ++nIndex;
    }

    return bFound;
}


sal_Bool ScAttrArray::IsVisibleEqual( const ScAttrArray& rOther,
                                    SCROW nStartRow, SCROW nEndRow ) const
{
    sal_Bool bEqual = sal_True;
    SCSIZE nThisPos = 0;
    SCSIZE nOtherPos = 0;
    if ( nStartRow > 0 )
    {
        Search( nStartRow, nThisPos );
        rOther.Search( nStartRow, nOtherPos );
    }

    while ( nThisPos<nCount && nOtherPos<rOther.nCount && bEqual )
    {
        SCROW nThisRow = pData[nThisPos].nRow;
        SCROW nOtherRow = rOther.pData[nOtherPos].nRow;
        const ScPatternAttr* pThisPattern = pData[nThisPos].pPattern;
        const ScPatternAttr* pOtherPattern = rOther.pData[nOtherPos].pPattern;
        bEqual = ( pThisPattern == pOtherPattern ||
                    pThisPattern->IsVisibleEqual(*pOtherPattern) );

        if ( nThisRow >= nOtherRow )
        {
            if ( nOtherRow >= nEndRow ) break;
            ++nOtherPos;
        }
        if ( nThisRow <= nOtherRow )
        {
            if ( nThisRow >= nEndRow ) break;
            ++nThisPos;
        }
    }

    return bEqual;
}


sal_Bool ScAttrArray::IsAllEqual( const ScAttrArray& rOther, SCROW nStartRow, SCROW nEndRow ) const
{
    // summarised with IsVisibleEqual

    sal_Bool bEqual = sal_True;
    SCSIZE nThisPos = 0;
    SCSIZE nOtherPos = 0;
    if ( nStartRow > 0 )
    {
        Search( nStartRow, nThisPos );
        rOther.Search( nStartRow, nOtherPos );
    }

    while ( nThisPos<nCount && nOtherPos<rOther.nCount && bEqual )
    {
        SCROW nThisRow = pData[nThisPos].nRow;
        SCROW nOtherRow = rOther.pData[nOtherPos].nRow;
        const ScPatternAttr* pThisPattern = pData[nThisPos].pPattern;
        const ScPatternAttr* pOtherPattern = rOther.pData[nOtherPos].pPattern;
        bEqual = ( pThisPattern == pOtherPattern );

        if ( nThisRow >= nOtherRow )
        {
            if ( nOtherRow >= nEndRow ) break;
            ++nOtherPos;
        }
        if ( nThisRow <= nOtherRow )
        {
            if ( nThisRow >= nEndRow ) break;
            ++nThisPos;
        }
    }

    return bEqual;
}


sal_Bool ScAttrArray::TestInsertCol( SCROW nStartRow, SCROW nEndRow) const
{
    // Horizontal aggregate are not allowed to be moved out; if whole summary,
    // here is not recognized

    sal_Bool bTest = sal_True;
    if (!IsEmpty())
    {
        SCSIZE nIndex = 0;
        if ( nStartRow > 0 )
            Search( nStartRow, nIndex );

        for ( ; nIndex < nCount; nIndex++ )
        {
            if ( ((const ScMergeFlagAttr&)pData[nIndex].pPattern->
                        GetItem(ATTR_MERGE_FLAG)).IsHorOverlapped() )
            {
<<<<<<< HEAD
                bTest = FALSE;  // may not be pushed out
=======
                bTest = sal_False;                      // darf nicht herausgeschoben werden
>>>>>>> ce6308e4
                break;
            }
            if ( pData[nIndex].nRow >= nEndRow ) // end of range
                break;
        }
    }
    return bTest;
}


sal_Bool ScAttrArray::TestInsertRow( SCSIZE nSize ) const
{
    // if 1st row pushed out is vertically overlapped, summary would be broken

    if (pData)
    {
        // MAXROW + 1 - nSize   = 1st row pushed out

        SCSIZE nFirstLost = nCount-1;
        while ( nFirstLost && pData[nFirstLost-1].nRow >= sal::static_int_cast<SCROW>(MAXROW + 1 - nSize) )
            --nFirstLost;

        if ( ((const ScMergeFlagAttr&)pData[nFirstLost].pPattern->
                            GetItem(ATTR_MERGE_FLAG)).IsVerOverlapped() )
            return sal_False;
    }

    return sal_True;
}


void ScAttrArray::InsertRow( SCROW nStartRow, SCSIZE nSize )
{
    if (!pData)
        return;

    SCROW nSearch = nStartRow > 0 ? nStartRow - 1 : 0;  // expand predecessor
    SCSIZE nIndex;
    Search( nSearch, nIndex );

    // set ScMergeAttr may not be extended (so behind delete again)

    sal_Bool bDoMerge = ((const ScMergeAttr&) pData[nIndex].pPattern->GetItem(ATTR_MERGE)).IsMerged();

    SCSIZE nRemove = 0;
    SCSIZE i;
    for (i = nIndex; i < nCount-1; i++)
    {
        SCROW nNew = pData[i].nRow + nSize;
        if ( nNew >= MAXROW )    // at end?
        {
            nNew = MAXROW;
            if (!nRemove)
                nRemove = i+1;  // remove the following?
        }
        pData[i].nRow = nNew;
    }

    // Remove entries at end ?

    if (nRemove && nRemove < nCount)
        DeleteRange( nRemove, nCount-1 );

    if (bDoMerge)   // extensively repair (again) ScMergeAttr
    {
            //  ApplyAttr for areas

        const SfxPoolItem& rDef = pDocument->GetPool()->GetDefaultItem( ATTR_MERGE );
        for (SCSIZE nAdd=0; nAdd<nSize; nAdd++)
            pDocument->ApplyAttr( nCol, nStartRow+nAdd, nTab, rDef );

        // reply inserts in this area not summarized
    }

    // Don't duplicate the merge flags in the inserted row.
    // #i108488# SC_MF_SCENARIO has to be allowed.
    RemoveFlags( nStartRow, nStartRow+nSize-1, SC_MF_HOR | SC_MF_VER | SC_MF_AUTO | SC_MF_BUTTON );
}


void ScAttrArray::DeleteRow( SCROW nStartRow, SCSIZE nSize )
{
    if (pData)
    {
        sal_Bool bFirst=sal_True;
        SCSIZE nStartIndex = 0;
        SCSIZE nEndIndex = 0;
        SCSIZE i;

        for ( i = 0; i < nCount-1; i++)
            if (pData[i].nRow >= nStartRow && pData[i].nRow <= sal::static_int_cast<SCROW>(nStartRow+nSize-1))
            {
                if (bFirst)
                {
                    nStartIndex = i;
                    bFirst = sal_False;
                }
                nEndIndex = i;
            }
        if (!bFirst)
        {
            SCROW nStart;
            if (nStartIndex==0)
                nStart = 0;
            else
                nStart = pData[nStartIndex-1].nRow + 1;

            if (nStart < nStartRow)
            {
                pData[nStartIndex].nRow = nStartRow - 1;
                ++nStartIndex;
            }
            if (nEndIndex >= nStartIndex)
            {
                DeleteRange( nStartIndex, nEndIndex );
                if (nStartIndex > 0)
                    if ( pData[nStartIndex-1].pPattern == pData[nStartIndex].pPattern )
                        DeleteRange( nStartIndex-1, nStartIndex-1 );
            }
        }
        for (i = 0; i < nCount-1; i++)
            if (pData[i].nRow >= nStartRow)
                pData[i].nRow -= nSize;

        // Below does not follow the pattern to detect pressure ranges;
        // instead, only remove merge flags.
        RemoveFlags( MAXROW-nSize+1, MAXROW, SC_MF_HOR | SC_MF_VER | SC_MF_AUTO );
    }
}


void ScAttrArray::DeleteRange( SCSIZE nStartIndex, SCSIZE nEndIndex )
{
    ScDocumentPool* pDocPool = pDocument->GetPool();
    for (SCSIZE i = nStartIndex; i <= nEndIndex; i++)
        pDocPool->Remove(*pData[i].pPattern);

    memmove( &pData[nStartIndex], &pData[nEndIndex + 1], (nCount - nEndIndex - 1) * sizeof(ScAttrEntry) );
    nCount -= nEndIndex-nStartIndex+1;
}


void ScAttrArray::DeleteArea(SCROW nStartRow, SCROW nEndRow)
{
    RemoveAreaMerge( nStartRow, nEndRow );  // remove from combined flags

    if ( !HasAttrib( nStartRow, nEndRow, HASATTR_OVERLAPPED | HASATTR_AUTOFILTER) )
        SetPatternArea( nStartRow, nEndRow, pDocument->GetDefPattern() );
    else
        DeleteAreaSafe( nStartRow, nEndRow );  // leave merge flags
}


void ScAttrArray::DeleteHardAttr(SCROW nStartRow, SCROW nEndRow)
{
    const ScPatternAttr* pDefPattern = pDocument->GetDefPattern();
    const ScPatternAttr* pOldPattern;

    SCSIZE  nIndex;
    SCROW   nRow;
    SCROW   nThisRow;

    Search( nStartRow, nIndex );
    nThisRow = (nIndex>0) ? pData[nIndex-1].nRow+1 : 0;
    if (nThisRow < nStartRow) nThisRow = nStartRow;

    while ( nThisRow <= nEndRow )
    {
        pOldPattern = pData[nIndex].pPattern;

        if ( pOldPattern->GetItemSet().Count() )  // hard attributes ?
        {
            nRow = pData[nIndex].nRow;
            SCROW nAttrRow = Min( (SCROW)nRow, (SCROW)nEndRow );

            ScPatternAttr aNewPattern(*pOldPattern);
            SfxItemSet& rSet = aNewPattern.GetItemSet();
            for (sal_uInt16 nId = ATTR_PATTERN_START; nId <= ATTR_PATTERN_END; nId++)
                if (nId != ATTR_MERGE && nId != ATTR_MERGE_FLAG)
                    rSet.ClearItem(nId);

            if ( aNewPattern == *pDefPattern )
                SetPatternArea( nThisRow, nAttrRow, pDefPattern, sal_False );
            else
                SetPatternArea( nThisRow, nAttrRow, &aNewPattern, sal_True );

            Search( nThisRow, nIndex );  // data changed
        }

        ++nIndex;
        nThisRow = pData[nIndex-1].nRow+1;
    }
}


// move within a document

void ScAttrArray::MoveTo(SCROW nStartRow, SCROW nEndRow, ScAttrArray& rAttrArray)
{
    SCROW nStart = nStartRow;
    for (SCSIZE i = 0; i < nCount; i++)
    {
        if ((pData[i].nRow >= nStartRow) && ((i==0) ? sal_True : pData[i-1].nRow < nEndRow))
        {
<<<<<<< HEAD
            // copy (bPutToPool=TRUE)
=======
            //  Kopieren (bPutToPool=sal_True)
>>>>>>> ce6308e4
            rAttrArray.SetPatternArea( nStart, Min( (SCROW)pData[i].nRow, (SCROW)nEndRow ),
                                        pData[i].pPattern, sal_True );
        }
        nStart = Max( (SCROW)nStart, (SCROW)(pData[i].nRow + 1) );
    }
    DeleteArea(nStartRow, nEndRow);
}


// copy between documents (Clipboard)

void ScAttrArray::CopyArea( SCROW nStartRow, SCROW nEndRow, long nDy, ScAttrArray& rAttrArray,
                                sal_Int16 nStripFlags )
{
    nStartRow -= nDy;   // Source
    nEndRow -= nDy;

    SCROW nDestStart = Max((long)((long)nStartRow + nDy), (long) 0);
    SCROW nDestEnd = Min((long)((long)nEndRow + nDy), (long) MAXROW);

    ScDocumentPool* pSourceDocPool = pDocument->GetPool();
    ScDocumentPool* pDestDocPool = rAttrArray.pDocument->GetPool();
    sal_Bool bSamePool = (pSourceDocPool==pDestDocPool);

    for (SCSIZE i = 0; (i < nCount) && (nDestStart <= nDestEnd); i++)
    {
        if (pData[i].nRow >= nStartRow)
        {
            const ScPatternAttr* pOldPattern = pData[i].pPattern;
            const ScPatternAttr* pNewPattern;

            if (IsDefaultItem( pOldPattern ))
            {
                // default: nothing changed

                pNewPattern = (const ScPatternAttr*)
                                &pDestDocPool->GetDefaultItem( ATTR_PATTERN );
            }
            else if ( nStripFlags )
            {
                ScPatternAttr* pTmpPattern = new ScPatternAttr( *pOldPattern );
                sal_Int16 nNewFlags = 0;
                if ( nStripFlags != SC_MF_ALL )
                    nNewFlags = ((const ScMergeFlagAttr&)pTmpPattern->GetItem(ATTR_MERGE_FLAG)).
                                GetValue() & ~nStripFlags;

                if ( nNewFlags )
                    pTmpPattern->GetItemSet().Put( ScMergeFlagAttr( nNewFlags ) );
                else
                    pTmpPattern->GetItemSet().ClearItem( ATTR_MERGE_FLAG );

                if (bSamePool)
                    pNewPattern = (ScPatternAttr*) &pDestDocPool->Put(*pTmpPattern);
                else
                    pNewPattern = pTmpPattern->PutInPool( rAttrArray.pDocument, pDocument );
                delete pTmpPattern;
            }
            else
            {
                if (bSamePool)
                    pNewPattern = (ScPatternAttr*) &pDestDocPool->Put(*pOldPattern);
                else
                    pNewPattern = pOldPattern->PutInPool( rAttrArray.pDocument, pDocument );
            }

            rAttrArray.SetPatternArea(nDestStart,
                            Min((SCROW)(pData[i].nRow + nDy), nDestEnd), pNewPattern);
        }

        // when pasting from clipboard and skipping filtered rows, the adjusted
        // end position can be negative
        nDestStart = Max((long)nDestStart, (long)(pData[i].nRow + nDy + 1));
    }
}


// leave flags
// summarized with CopyArea

void ScAttrArray::CopyAreaSafe( SCROW nStartRow, SCROW nEndRow, long nDy, ScAttrArray& rAttrArray )
{
    nStartRow -= nDy;  // Source
    nEndRow -= nDy;

    SCROW nDestStart = Max((long)((long)nStartRow + nDy), (long) 0);
    SCROW nDestEnd = Min((long)((long)nEndRow + nDy), (long) MAXROW);

    if ( !rAttrArray.HasAttrib( nDestStart, nDestEnd, HASATTR_OVERLAPPED ) )
    {
        CopyArea( nStartRow+nDy, nEndRow+nDy, nDy, rAttrArray );
        return;
    }

    ScDocumentPool* pSourceDocPool = pDocument->GetPool();
    ScDocumentPool* pDestDocPool = rAttrArray.pDocument->GetPool();
    sal_Bool bSamePool = (pSourceDocPool==pDestDocPool);

    for (SCSIZE i = 0; (i < nCount) && (nDestStart <= nDestEnd); i++)
    {
        if (pData[i].nRow >= nStartRow)
        {
            const ScPatternAttr* pOldPattern = pData[i].pPattern;
            const ScPatternAttr* pNewPattern;

            if (bSamePool)
                pNewPattern = (ScPatternAttr*) &pDestDocPool->Put(*pOldPattern);
            else
                pNewPattern = pOldPattern->PutInPool( rAttrArray.pDocument, pDocument );

            rAttrArray.SetPatternAreaSafe(nDestStart,
                            Min((SCROW)(pData[i].nRow + nDy), nDestEnd), pNewPattern, sal_False);
        }

        // when pasting from clipboard and skipping filtered rows, the adjusted
        // end position can be negative
        nDestStart = Max((long)nDestStart, (long)(pData[i].nRow + nDy + 1));
    }
}


SCsROW ScAttrArray::SearchStyle( SCsROW nRow, const ScStyleSheet* pSearchStyle,
                                    sal_Bool bUp, ScMarkArray* pMarkArray )
{
    sal_Bool bFound = sal_False;

    if (pMarkArray)
    {
        nRow = pMarkArray->GetNextMarked( nRow, bUp );
        if (!VALIDROW(nRow))
            return nRow;
    }

    SCSIZE nIndex;
    Search(nRow, nIndex);
    const ScPatternAttr* pPattern = pData[nIndex].pPattern;

    while (nIndex < nCount && !bFound)
    {
        if (pPattern->GetStyleSheet() == pSearchStyle)
        {
            if (pMarkArray)
            {
                nRow = pMarkArray->GetNextMarked( nRow, bUp );
                SCROW nStart = nIndex ? pData[nIndex-1].nRow+1 : 0;
                if (nRow >= nStart && nRow <= pData[nIndex].nRow)
                    bFound = sal_True;
            }
            else
                bFound = sal_True;
        }

        if (!bFound)
        {
            if (bUp)
            {
                if (nIndex==0)
                {
                    nIndex = nCount;
                    nRow = -1;
                }
                else
                {
                    --nIndex;
                    nRow = pData[nIndex].nRow;
                    pPattern = pData[nIndex].pPattern;
                }
            }
            else
            {
                nRow = pData[nIndex].nRow+1;
                ++nIndex;
                if (nIndex<nCount)
                    pPattern = pData[nIndex].pPattern;
            }
        }
    }

    DBG_ASSERT( bFound || !ValidRow(nRow), "Internal failure in in ScAttrArray::SearchStyle" );

    return nRow;
}


sal_Bool ScAttrArray::SearchStyleRange( SCsROW& rRow, SCsROW& rEndRow,
                        const ScStyleSheet* pSearchStyle, sal_Bool bUp, ScMarkArray* pMarkArray )
{
    SCsROW nStartRow = SearchStyle( rRow, pSearchStyle, bUp, pMarkArray );
    if (VALIDROW(nStartRow))
    {
        SCSIZE nIndex;
        Search(nStartRow,nIndex);

        rRow = nStartRow;
        if (bUp)
        {
            if (nIndex>0)
                rEndRow = pData[nIndex-1].nRow + 1;
            else
                rEndRow = 0;
            if (pMarkArray)
            {
                SCROW nMarkEnd = pMarkArray->GetMarkEnd( nStartRow, sal_True );
                if (nMarkEnd>rEndRow)
                    rEndRow = nMarkEnd;
            }
        }
        else
        {
            rEndRow = pData[nIndex].nRow;
            if (pMarkArray)
            {
                SCROW nMarkEnd = pMarkArray->GetMarkEnd( nStartRow, sal_False );
                if (nMarkEnd<rEndRow)
                    rEndRow = nMarkEnd;
            }
        }

        return sal_True;
    }
    else
        return sal_False;
}

<<<<<<< HEAD
/* vim:set shiftwidth=4 softtabstop=4 expandtab: */
=======
//------------------------------------------------------------------------
//
//                          Laden / Speichern
//


#if 0
void ScAttrArray::Save( SvStream& /* rStream */ ) const
{
#if SC_ROWLIMIT_STREAM_ACCESS
#error address types changed!
    ScWriteHeader aHdr( rStream, 8 );

    ScDocumentPool* pDocPool = pDocument->GetPool();

    sal_uInt16 nSaveCount = nCount;
    SCROW nSaveMaxRow = pDocument->GetSrcMaxRow();
    if ( nSaveMaxRow != MAXROW )
    {
        if ( nSaveCount > 1 && pData[nSaveCount-2].nRow >= nSaveMaxRow )
        {
            pDocument->SetLostData();           // Warnung ausgeben
            do
                --nSaveCount;
            while ( nSaveCount > 1 && pData[nSaveCount-2].nRow >= nSaveMaxRow );
        }
    }

    rStream << nSaveCount;

    const SfxPoolItem* pItem;
    for (SCSIZE i=0; i<nSaveCount; i++)
    {
        rStream << Min( pData[i].nRow, nSaveMaxRow );

        const ScPatternAttr* pPattern = pData[i].pPattern;
        pDocPool->StoreSurrogate( rStream, pPattern );

        //  sal_False, weil ATTR_CONDITIONAL (noch) nicht in Vorlagen:
        if (pPattern->GetItemSet().GetItemState(ATTR_CONDITIONAL,sal_False,&pItem) == SFX_ITEM_SET)
            pDocument->SetConditionalUsed( ((const SfxUInt32Item*)pItem)->GetValue() );

        if (pPattern->GetItemSet().GetItemState(ATTR_VALIDDATA,sal_False,&pItem) == SFX_ITEM_SET)
            pDocument->SetValidationUsed( ((const SfxUInt32Item*)pItem)->GetValue() );
    }
#endif // SC_ROWLIMIT_STREAM_ACCESS
}


void ScAttrArray::Load( SvStream& /* rStream */ )
{
#if SC_ROWLIMIT_STREAM_ACCESS
#error address types changed!
    ScDocumentPool* pDocPool = pDocument->GetPool();

    ScReadHeader aHdr( rStream );

    sal_uInt16 nNewCount;
    rStream >> nNewCount;
    if ( nNewCount > MAXROW+1 )                     // wuerde das Array zu gross?
    {
        pDocument->SetLostData();
        rStream.SetError( SVSTREAM_FILEFORMAT_ERROR );
        return;
    }

    Reset( pDocument->GetDefPattern(), sal_False );     // loeschen
    pData = new ScAttrEntry[nNewCount];             // neu anlegen
    for (SCSIZE i=0; i<nNewCount; i++)
    {
        rStream >> pData[i].nRow;

        sal_uInt16 nWhich = ATTR_PATTERN;
        const ScPatternAttr* pNewPattern = (const ScPatternAttr*)
                                           pDocPool->LoadSurrogate( rStream, nWhich, ATTR_PATTERN );
        if (!pNewPattern)
        {
            // da is was schiefgelaufen
            DBG_ERROR("ScAttrArray::Load: Surrogat nicht im Pool");
            pNewPattern = pDocument->GetDefPattern();
        }
        ScDocumentPool::CheckRef( *pNewPattern );
        pData[i].pPattern = pNewPattern;

        // LoadSurrogate erhoeht auch die Ref
    }
    nCount = nLimit = nNewCount;

    if ( nCount > 1 && pData[nCount-2].nRow >= MAXROW ) // faengt ein Attribut hinter MAXROW an?
    {
        pDocument->SetLostData();
        rStream.SetError( SVSTREAM_FILEFORMAT_ERROR );
        return;
    }

    if ( pDocument->GetSrcMaxRow() != MAXROW )          // Ende anpassen?
    {
        //  Ende immer auf MAXROW umsetzen (nur auf 32 Bit)

        DBG_ASSERT( pData[nCount-1].nRow == pDocument->GetSrcMaxRow(), "Attribut-Ende ?!?" );
        pData[nCount-1].nRow = MAXROW;
    }
#endif // SC_ROWLIMIT_STREAM_ACCESS
}
#endif


//UNUSED2008-05  void ScAttrArray::ConvertFontsAfterLoad()
//UNUSED2008-05  {
//UNUSED2008-05      ScFontToSubsFontConverter_AutoPtr xFontConverter;
//UNUSED2008-05      const sal_uLong nFlags = FONTTOSUBSFONT_IMPORT | FONTTOSUBSFONT_ONLYOLDSOSYMBOLFONTS;
//UNUSED2008-05      SCSIZE   nIndex = 0;
//UNUSED2008-05      SCROW  nThisRow = 0;
//UNUSED2008-05
//UNUSED2008-05      while ( nThisRow <= MAXROW )
//UNUSED2008-05      {
//UNUSED2008-05          const ScPatternAttr* pOldPattern = pData[nIndex].pPattern;
//UNUSED2008-05          const SfxPoolItem* pItem;
//UNUSED2008-05          if( pOldPattern->GetItemSet().GetItemState( ATTR_FONT, sal_False, &pItem ) == SFX_ITEM_SET )
//UNUSED2008-05          {
//UNUSED2008-05              const SvxFontItem* pFontItem = (const SvxFontItem*) pItem;
//UNUSED2008-05              const String& rOldName = pFontItem->GetFamilyName();
//UNUSED2008-05              xFontConverter = CreateFontToSubsFontConverter( rOldName, nFlags );
//UNUSED2008-05              if ( xFontConverter )
//UNUSED2008-05              {
//UNUSED2008-05                  String aNewName( GetFontToSubsFontName( xFontConverter ) );
//UNUSED2008-05                  if ( aNewName != rOldName )
//UNUSED2008-05                  {
//UNUSED2008-05                      SCROW nAttrRow = pData[nIndex].nRow;
//UNUSED2008-05                      SvxFontItem aNewItem( pFontItem->GetFamily(), aNewName,
//UNUSED2008-05                          pFontItem->GetStyleName(), pFontItem->GetPitch(),
//UNUSED2008-05                          RTL_TEXTENCODING_DONTKNOW, ATTR_FONT );
//UNUSED2008-05                      ScPatternAttr aNewPattern( *pOldPattern );
//UNUSED2008-05                      aNewPattern.GetItemSet().Put( aNewItem );
//UNUSED2008-05                      SetPatternArea( nThisRow, nAttrRow, &aNewPattern, sal_True );
//UNUSED2008-05                      Search( nThisRow, nIndex );     //! data changed
//UNUSED2008-05                  }
//UNUSED2008-05              }
//UNUSED2008-05          }
//UNUSED2008-05          ++nIndex;
//UNUSED2008-05          nThisRow = pData[nIndex-1].nRow+1;
//UNUSED2008-05      }
//UNUSED2008-05  }
>>>>>>> ce6308e4
<|MERGE_RESOLUTION|>--- conflicted
+++ resolved
@@ -158,7 +158,7 @@
         delete[] pData;
 
         if (pDocument->IsStreamValid(nTab))
-            pDocument->SetStreamValid(nTab, sal_False);
+            pDocument->SetStreamValid(nTab, false);
 
         if (bAlloc)
         {
@@ -182,7 +182,7 @@
 
 sal_Bool ScAttrArray::Concat(SCSIZE nPos)
 {
-    sal_Bool bRet = sal_False;
+    sal_Bool bRet = false;
     if (pData && (nPos < nCount))
     {
         if (nPos > 0)
@@ -246,7 +246,7 @@
         }
     }
     else
-        bFound = sal_False;
+        bFound = false;
 
     if (bFound)
         nIndex=(SCSIZE)i;
@@ -312,12 +312,8 @@
     }
 }
 
-<<<<<<< HEAD
 void ScAttrArray::SetPatternArea(SCROW nStartRow, SCROW nEndRow, const ScPatternAttr *pPattern,
-                                 BOOL bPutToPool, ScEditDataArray* pDataArray )
-=======
-void ScAttrArray::SetPatternArea(SCROW nStartRow, SCROW nEndRow, const ScPatternAttr *pPattern, sal_Bool bPutToPool )
->>>>>>> ce6308e4
+                                 sal_Bool bPutToPool, ScEditDataArray* pDataArray )
 {
     if (ValidRow(nStartRow) && ValidRow(nEndRow))
     {
@@ -389,8 +385,8 @@
             // continue modifying data array
 
             SCSIZE nInsert;     // insert position (MAXROWCOUNT := no insert)
-            sal_Bool bCombined = sal_False;
-            sal_Bool bSplit = sal_False;
+            sal_Bool bCombined = false;
+            sal_Bool bSplit = false;
             if ( nStartRow > 0 )
             {
                 nInsert = MAXROWCOUNT;
@@ -494,7 +490,7 @@
             }
 
             if (pDocument->IsStreamValid(nTab))
-                pDocument->SetStreamValid(nTab, sal_False);
+                pDocument->SetStreamValid(nTab, false);
         }
     }
 
@@ -570,7 +566,7 @@
         while ((nStart <= nEndRow) && (nPos < nCount));
 
         if (pDocument->IsStreamValid(nTab))
-            pDocument->SetStreamValid(nTab, sal_False);
+            pDocument->SetStreamValid(nTab, false);
     }
 
 #ifdef DBG_UTIL
@@ -806,7 +802,7 @@
         while (nStart <= nEndRow);
 
         if (pDocument->IsStreamValid(nTab))
-            pDocument->SetStreamValid(nTab, sal_False);
+            pDocument->SetStreamValid(nTab, false);
     }
 
 #ifdef DBG_UTIL
@@ -836,13 +832,8 @@
     const SfxPoolItem* pOldItem;
     for (sal_uInt16 nId=ATTR_PATTERN_START; nId<=ATTR_PATTERN_END; nId++)
     {
-<<<<<<< HEAD
         //  pMergeSet has no parent
-        SfxItemState eOldState = rMergeSet.GetItemState( nId, FALSE, &pOldItem );
-=======
-        //  pMergeSet hat keinen Parent
-        SfxItemState eOldState = rMergeSet.GetItemState( nId, sal_False, &pOldItem );
->>>>>>> ce6308e4
+        SfxItemState eOldState = rMergeSet.GetItemState( nId, false, &pOldItem );
 
         if ( eOldState == SFX_ITEM_DEFAULT )
         {
@@ -895,16 +886,10 @@
                 const SfxItemSet& rThisSet = pPattern->GetItemSet();
                 if (rState.pItemSet)
                 {
-<<<<<<< HEAD
-=======
-                    //  (*ppSet)->MergeValues( rThisSet, sal_False );
-                    //  geht nicht, weil die Vorlagen nicht beruecksichtigt werden
-
->>>>>>> ce6308e4
                     if (bDeep)
                         lcl_MergeDeep( *rState.pItemSet, rThisSet );
                     else
-                        rState.pItemSet->MergeValues( rThisSet, sal_False );
+                        rState.pItemSet->MergeValues( rThisSet, false );
                 }
                 else
                 {
@@ -932,43 +917,31 @@
                             sal_uInt8& rModified, const SvxBorderLine*& rpNew )
 {
     if (rModified == SC_LINE_DONTCARE)
-<<<<<<< HEAD
-        return FALSE;               // don't go again
-=======
-        return sal_False;                       // weiter geht's nicht
->>>>>>> ce6308e4
+        return false;               // don't go again
 
     if (rModified == SC_LINE_EMPTY)
     {
         rModified = SC_LINE_SET;
         rpNew = pNewLine;
-<<<<<<< HEAD
-        return TRUE;                // initial value
-=======
-        return sal_True;                        // zum ersten mal gesetzt
->>>>>>> ce6308e4
+        return true;                // initial value
     }
 
     if (pOldLine == pNewLine)
     {
         rpNew = pOldLine;
-        return sal_False;
+        return false;
     }
 
     if (pOldLine && pNewLine)
         if (*pOldLine == *pNewLine)
         {
             rpNew = pOldLine;
-            return sal_False;
+            return false;
         }
 
     rModified = SC_LINE_DONTCARE;
     rpNew = NULL;
-<<<<<<< HEAD
-    return TRUE;              // another line -> don't care
-=======
-    return sal_True;                            // andere Linie -> dontcare
->>>>>>> ce6308e4
+    return true;              // another line -> don't care
 }
 
 
@@ -1060,13 +1033,13 @@
         for (SCSIZE i=nStartIndex; i<=nEndIndex; i++)
         {
             pPattern = (ScPatternAttr*) pData[i].pPattern;
-            lcl_MergeToFrame( pLineOuter, pLineInner, rFlags, pPattern, bLeft, nDistRight, sal_False,
+            lcl_MergeToFrame( pLineOuter, pLineInner, rFlags, pPattern, bLeft, nDistRight, false,
                             nEndRow - Min( pData[i].nRow, (SCROW)(nEndRow-1) ) );
             // nDistBottom here always > 0
         }
 
         pPattern = GetPattern( nEndRow );
-        lcl_MergeToFrame( pLineOuter, pLineInner, rFlags, pPattern, bLeft, nDistRight, sal_False, 0 );
+        lcl_MergeToFrame( pLineOuter, pLineInner, rFlags, pPattern, bLeft, nDistRight, false, 0 );
     }
 }
 
@@ -1112,22 +1085,14 @@
     if (aNewFrame == *pOldFrame)
     {
         // nothing to do
-        return sal_False;
+        return false;
     }
     else
     {
         SfxItemPoolCache aCache( pDocument->GetPool(), &aNewFrame );
         ApplyCacheArea( nStartRow, nEndRow, &aCache );
 
-<<<<<<< HEAD
-        return TRUE;
-=======
-/*      ScPatternAttr* pNewPattern = (ScPatternAttr*) pPattern->Clone();
-        pNewPattern->GetItemSet().Put( aNewFrame );
-        SetPatternArea( nStartRow, nEndRow, pNewPattern, sal_True );
-*/
-        return sal_True;
->>>>>>> ce6308e4
+        return true;
     }
 }
 
@@ -1154,7 +1119,7 @@
             {
                 nTmpEnd = Min( (SCROW)(nEndRow-1), (SCROW)(pData[i].nRow) );
                 sal_Bool bChanged = ApplyFrame( pLineOuter, pLineInner, nTmpStart, nTmpEnd,
-                                            bLeft, nDistRight, sal_False, nEndRow-nTmpEnd );
+                                            bLeft, nDistRight, false, nEndRow-nTmpEnd );
                 nTmpStart = nTmpEnd+1;
                 if (bChanged)
                 {
@@ -1166,7 +1131,7 @@
             }
         }
 
-        ApplyFrame( pLineOuter, pLineInner, nEndRow, nEndRow, bLeft, nDistRight, sal_False, 0 );
+        ApplyFrame( pLineOuter, pLineInner, nEndRow, nEndRow, bLeft, nDistRight, false, 0 );
     }
 }
 
@@ -1195,20 +1160,14 @@
     return nTotal;
 }
 
-<<<<<<< HEAD
-BOOL ScAttrArray::HasLines( SCROW nRow1, SCROW nRow2, Rectangle& rSizes,
-                                BOOL bLeft, BOOL bRight ) const
-=======
-
 sal_Bool ScAttrArray::HasLines( SCROW nRow1, SCROW nRow2, Rectangle& rSizes,
                                 sal_Bool bLeft, sal_Bool bRight ) const
->>>>>>> ce6308e4
 {
     SCSIZE nStartIndex;
     SCSIZE nEndIndex;
     Search( nRow1, nStartIndex );
     Search( nRow2, nEndIndex );
-    sal_Bool bFound = sal_False;
+    sal_Bool bFound = false;
 
     const SvxBoxItem* pItem = 0;
     const SvxBorderLine* pLine = 0;
@@ -1387,15 +1346,8 @@
     return bFound;
 }
 
-<<<<<<< HEAD
 // Area around any given summaries expand and adapt any MergeFlag (bRefresh)
-BOOL ScAttrArray::ExtendMerge( SCCOL nThisCol, SCROW nStartRow, SCROW nEndRow,
-=======
-//  Bereich um evtl. enthaltene Zusammenfassungen erweitern
-//  und evtl. MergeFlag anpassen (bRefresh)
-
 sal_Bool ScAttrArray::ExtendMerge( SCCOL nThisCol, SCROW nStartRow, SCROW nEndRow,
->>>>>>> ce6308e4
                                 SCCOL& rPaintCol, SCROW& rPaintRow,
                                 sal_Bool bRefresh, sal_Bool bAttrs )
 {
@@ -1405,7 +1357,7 @@
     SCSIZE nEndIndex;
     Search( nStartRow, nStartIndex );
     Search( nEndRow, nEndIndex );
-    sal_Bool bFound = sal_False;
+    sal_Bool bFound = false;
 
     for (SCSIZE i=nStartIndex; i<=nEndIndex; i++)
     {
@@ -1462,7 +1414,7 @@
 
 sal_Bool ScAttrArray::RemoveAreaMerge(SCROW nStartRow, SCROW nEndRow)
 {
-    sal_Bool bFound = sal_False;
+    sal_Bool bFound = false;
     const ScPatternAttr* pPattern;
     const ScMergeAttr* pItem;
     SCSIZE nIndex;
@@ -1568,7 +1520,7 @@
                 if ( !bDefault )
                 {
                     if (bFirstUse)
-                        bFirstUse = sal_False;
+                        bFirstUse = false;
                     else
                         // it's in the pool
                         pDocument->GetPool()->Put( *pWantedPattern );
@@ -1593,7 +1545,7 @@
     SCSIZE  nIndex;
     SCROW   nRow;
     SCROW   nThisRow;
-    sal_Bool    bChanged = sal_False;
+    sal_Bool    bChanged = false;
 
     Search( nStartRow, nIndex );
     nThisRow = (nIndex>0) ? pData[nIndex-1].nRow+1 : 0;
@@ -1609,15 +1561,9 @@
             SCROW nAttrRow = Min( (SCROW)nRow, (SCROW)nEndRow );
             ScPatternAttr aNewPattern(*pOldPattern);
             aNewPattern.GetItemSet().Put( ScMergeFlagAttr( nOldValue | nFlags ) );
-<<<<<<< HEAD
-            SetPatternArea( nThisRow, nAttrRow, &aNewPattern, TRUE );
+            SetPatternArea( nThisRow, nAttrRow, &aNewPattern, true );
             Search( nThisRow, nIndex );  // data changed
-            bChanged = TRUE;
-=======
-            SetPatternArea( nThisRow, nAttrRow, &aNewPattern, sal_True );
-            Search( nThisRow, nIndex );                                 // Daten wurden veraendert !!!
-            bChanged = sal_True;
->>>>>>> ce6308e4
+            bChanged = true;
         }
 
         ++nIndex;
@@ -1636,7 +1582,7 @@
     SCSIZE  nIndex;
     SCROW   nRow;
     SCROW   nThisRow;
-    sal_Bool    bChanged = sal_False;
+    sal_Bool    bChanged = false;
 
     Search( nStartRow, nIndex );
     nThisRow = (nIndex>0) ? pData[nIndex-1].nRow+1 : 0;
@@ -1652,15 +1598,9 @@
             SCROW nAttrRow = Min( (SCROW)nRow, (SCROW)nEndRow );
             ScPatternAttr aNewPattern(*pOldPattern);
             aNewPattern.GetItemSet().Put( ScMergeFlagAttr( nOldValue & ~nFlags ) );
-<<<<<<< HEAD
-            SetPatternArea( nThisRow, nAttrRow, &aNewPattern, TRUE );
+            SetPatternArea( nThisRow, nAttrRow, &aNewPattern, true );
             Search( nThisRow, nIndex );  // data changed
-            bChanged = TRUE;
-=======
-            SetPatternArea( nThisRow, nAttrRow, &aNewPattern, sal_True );
-            Search( nThisRow, nIndex );                                 // Daten wurden veraendert !!!
-            bChanged = sal_True;
->>>>>>> ce6308e4
+            bChanged = true;
         }
 
         ++nIndex;
@@ -1693,13 +1633,8 @@
 
             nRow = pData[nIndex].nRow;
             SCROW nAttrRow = Min( (SCROW)nRow, (SCROW)nEndRow );
-<<<<<<< HEAD
-            SetPatternArea( nThisRow, nAttrRow, &aNewPattern, TRUE );
+            SetPatternArea( nThisRow, nAttrRow, &aNewPattern, true );
             Search( nThisRow, nIndex );  // data changed
-=======
-            SetPatternArea( nThisRow, nAttrRow, &aNewPattern, sal_True );
-            Search( nThisRow, nIndex );                                 // Daten wurden veraendert !!!
->>>>>>> ce6308e4
         }
 
         ++nIndex;
@@ -1721,7 +1656,7 @@
         const SfxItemSet& rOldSet = pOldPattern->GetItemSet();
         const SfxPoolItem* pItem;
 
-        sal_Bool bNeedJust = ( rOldSet.GetItemState( ATTR_HOR_JUSTIFY, sal_False, &pItem ) != SFX_ITEM_SET
+        sal_Bool bNeedJust = ( rOldSet.GetItemState( ATTR_HOR_JUSTIFY, false, &pItem ) != SFX_ITEM_SET
                         || ((const SvxHorJustifyItem*)pItem)->GetValue() != SVX_HOR_JUSTIFY_LEFT );
         sal_uInt16 nOldValue = ((const SfxUInt16Item&)rOldSet.Get( ATTR_INDENT )).GetValue();
         sal_uInt16 nNewValue = nOldValue;
@@ -1805,12 +1740,6 @@
         SCROW nEnd = pData[nPos].nRow;
         if (pData[nPos].pPattern->GetStyleSheet() == pStyleSheet)
         {
-<<<<<<< HEAD
-=======
-//          for (SCROW nRow = nStart; nRow <= nEnd; nRow++)
-//              pUsed[nRow] = sal_True;
-
->>>>>>> ce6308e4
             rUsedRows.setTrue(nStart, nEnd);
 
             if (bReset)
@@ -1842,7 +1771,7 @@
 sal_Bool ScAttrArray::IsStyleSheetUsed( const ScStyleSheet& rStyle,
         sal_Bool bGatherAllStyles ) const
 {
-    sal_Bool    bIsUsed = sal_False;
+    sal_Bool    bIsUsed = false;
     SCSIZE  nPos    = 0;
 
     while ( nPos < nCount )
@@ -1870,59 +1799,20 @@
     if (nCount == 1)
     {
         if ( pData[0].pPattern != pDocument->GetDefPattern() )
-            return sal_False;
+            return false;
         else
             return sal_True;
     }
     else
-        return sal_False;
-}
-
-
-<<<<<<< HEAD
-BOOL ScAttrArray::GetFirstVisibleAttr( SCROW& rFirstRow ) const
-=======
-//UNUSED2008-05  SCROW ScAttrArray::GetFirstEntryPos() const
-//UNUSED2008-05  {
-//UNUSED2008-05      DBG_ASSERT( nCount, "nCount = 0" );
-//UNUSED2008-05
-//UNUSED2008-05      if ( pData[0].pPattern != pDocument->GetDefPattern() )
-//UNUSED2008-05          return 0;
-//UNUSED2008-05      else
-//UNUSED2008-05      {
-//UNUSED2008-05          if (nCount==1)
-//UNUSED2008-05              return 0;                               // leer
-//UNUSED2008-05          else
-//UNUSED2008-05              return pData[0].nRow + 1;
-//UNUSED2008-05      }
-//UNUSED2008-05  }
-//UNUSED2008-05
-//UNUSED2008-05
-//UNUSED2008-05  SCROW ScAttrArray::GetLastEntryPos( sal_Bool bIncludeBottom ) const
-//UNUSED2008-05  {
-//UNUSED2008-05      DBG_ASSERT( nCount, "nCount == 0" );
-//UNUSED2008-05
-//UNUSED2008-05      if (bIncludeBottom)
-//UNUSED2008-05          bIncludeBottom = ( pData[nCount-1].pPattern != pDocument->GetDefPattern() );
-//UNUSED2008-05
-//UNUSED2008-05      if (bIncludeBottom)
-//UNUSED2008-05          return MAXROW;
-//UNUSED2008-05      else
-//UNUSED2008-05      {
-//UNUSED2008-05          if (nCount<=1)
-//UNUSED2008-05              return 0;                               // leer
-//UNUSED2008-05          else
-//UNUSED2008-05              return pData[nCount-2].nRow;
-//UNUSED2008-05      }
-//UNUSED2008-05  }
+        return false;
+}
 
 
 sal_Bool ScAttrArray::GetFirstVisibleAttr( SCROW& rFirstRow ) const
->>>>>>> ce6308e4
 {
     DBG_ASSERT( nCount, "nCount == 0" );
 
-    sal_Bool bFound = sal_False;
+    sal_Bool bFound = false;
     SCSIZE nStart = 0;
 
     // Skip first entry if more than 1 row.
@@ -1965,7 +1855,7 @@
         return sal_True;
     }
 
-    sal_Bool bFound = sal_False;
+    sal_Bool bFound = false;
 
     //  loop backwards from the end instead of using Search, assuming that
     //  there usually aren't many attributes below the last cell
@@ -1986,7 +1876,7 @@
         SCROW nAttrSize = pData[nEndPos].nRow + 1 - nAttrStartRow;
         if ( nAttrSize >= SC_VISATTR_STOP )
         {
-            bFound = sal_False;        // ignore this range and below
+            bFound = false;        // ignore this range and below
         }
         else if ( !bFound && pData[nEndPos].pPattern->IsVisible() )
         {
@@ -2006,7 +1896,7 @@
     SCSIZE nIndex;
     Search( nStartRow, nIndex );
     SCROW nThisStart = nStartRow;
-    sal_Bool bFound = sal_False;
+    sal_Bool bFound = false;
     while ( nIndex < nCount && nThisStart <= nEndRow && !bFound )
     {
         if ( pData[nIndex].pPattern->IsVisible() )
@@ -2111,11 +2001,7 @@
             if ( ((const ScMergeFlagAttr&)pData[nIndex].pPattern->
                         GetItem(ATTR_MERGE_FLAG)).IsHorOverlapped() )
             {
-<<<<<<< HEAD
-                bTest = FALSE;  // may not be pushed out
-=======
-                bTest = sal_False;                      // darf nicht herausgeschoben werden
->>>>>>> ce6308e4
+                bTest = false;  // may not be pushed out
                 break;
             }
             if ( pData[nIndex].nRow >= nEndRow ) // end of range
@@ -2140,7 +2026,7 @@
 
         if ( ((const ScMergeFlagAttr&)pData[nFirstLost].pPattern->
                             GetItem(ATTR_MERGE_FLAG)).IsVerOverlapped() )
-            return sal_False;
+            return false;
     }
 
     return sal_True;
@@ -2211,7 +2097,7 @@
                 if (bFirst)
                 {
                     nStartIndex = i;
-                    bFirst = sal_False;
+                    bFirst = false;
                 }
                 nEndIndex = i;
             }
@@ -2298,7 +2184,7 @@
                     rSet.ClearItem(nId);
 
             if ( aNewPattern == *pDefPattern )
-                SetPatternArea( nThisRow, nAttrRow, pDefPattern, sal_False );
+                SetPatternArea( nThisRow, nAttrRow, pDefPattern, false );
             else
                 SetPatternArea( nThisRow, nAttrRow, &aNewPattern, sal_True );
 
@@ -2320,11 +2206,7 @@
     {
         if ((pData[i].nRow >= nStartRow) && ((i==0) ? sal_True : pData[i-1].nRow < nEndRow))
         {
-<<<<<<< HEAD
             // copy (bPutToPool=TRUE)
-=======
-            //  Kopieren (bPutToPool=sal_True)
->>>>>>> ce6308e4
             rAttrArray.SetPatternArea( nStart, Min( (SCROW)pData[i].nRow, (SCROW)nEndRow ),
                                         pData[i].pPattern, sal_True );
         }
@@ -2435,7 +2317,7 @@
                 pNewPattern = pOldPattern->PutInPool( rAttrArray.pDocument, pDocument );
 
             rAttrArray.SetPatternAreaSafe(nDestStart,
-                            Min((SCROW)(pData[i].nRow + nDy), nDestEnd), pNewPattern, sal_False);
+                            Min((SCROW)(pData[i].nRow + nDy), nDestEnd), pNewPattern, false);
         }
 
         // when pasting from clipboard and skipping filtered rows, the adjusted
@@ -2448,7 +2330,7 @@
 SCsROW ScAttrArray::SearchStyle( SCsROW nRow, const ScStyleSheet* pSearchStyle,
                                     sal_Bool bUp, ScMarkArray* pMarkArray )
 {
-    sal_Bool bFound = sal_False;
+    sal_Bool bFound = false;
 
     if (pMarkArray)
     {
@@ -2536,7 +2418,7 @@
             rEndRow = pData[nIndex].nRow;
             if (pMarkArray)
             {
-                SCROW nMarkEnd = pMarkArray->GetMarkEnd( nStartRow, sal_False );
+                SCROW nMarkEnd = pMarkArray->GetMarkEnd( nStartRow, false );
                 if (nMarkEnd<rEndRow)
                     rEndRow = nMarkEnd;
             }
@@ -2545,153 +2427,7 @@
         return sal_True;
     }
     else
-        return sal_False;
-}
-
-<<<<<<< HEAD
-/* vim:set shiftwidth=4 softtabstop=4 expandtab: */
-=======
-//------------------------------------------------------------------------
-//
-//                          Laden / Speichern
-//
-
-
-#if 0
-void ScAttrArray::Save( SvStream& /* rStream */ ) const
-{
-#if SC_ROWLIMIT_STREAM_ACCESS
-#error address types changed!
-    ScWriteHeader aHdr( rStream, 8 );
-
-    ScDocumentPool* pDocPool = pDocument->GetPool();
-
-    sal_uInt16 nSaveCount = nCount;
-    SCROW nSaveMaxRow = pDocument->GetSrcMaxRow();
-    if ( nSaveMaxRow != MAXROW )
-    {
-        if ( nSaveCount > 1 && pData[nSaveCount-2].nRow >= nSaveMaxRow )
-        {
-            pDocument->SetLostData();           // Warnung ausgeben
-            do
-                --nSaveCount;
-            while ( nSaveCount > 1 && pData[nSaveCount-2].nRow >= nSaveMaxRow );
-        }
-    }
-
-    rStream << nSaveCount;
-
-    const SfxPoolItem* pItem;
-    for (SCSIZE i=0; i<nSaveCount; i++)
-    {
-        rStream << Min( pData[i].nRow, nSaveMaxRow );
-
-        const ScPatternAttr* pPattern = pData[i].pPattern;
-        pDocPool->StoreSurrogate( rStream, pPattern );
-
-        //  sal_False, weil ATTR_CONDITIONAL (noch) nicht in Vorlagen:
-        if (pPattern->GetItemSet().GetItemState(ATTR_CONDITIONAL,sal_False,&pItem) == SFX_ITEM_SET)
-            pDocument->SetConditionalUsed( ((const SfxUInt32Item*)pItem)->GetValue() );
-
-        if (pPattern->GetItemSet().GetItemState(ATTR_VALIDDATA,sal_False,&pItem) == SFX_ITEM_SET)
-            pDocument->SetValidationUsed( ((const SfxUInt32Item*)pItem)->GetValue() );
-    }
-#endif // SC_ROWLIMIT_STREAM_ACCESS
-}
-
-
-void ScAttrArray::Load( SvStream& /* rStream */ )
-{
-#if SC_ROWLIMIT_STREAM_ACCESS
-#error address types changed!
-    ScDocumentPool* pDocPool = pDocument->GetPool();
-
-    ScReadHeader aHdr( rStream );
-
-    sal_uInt16 nNewCount;
-    rStream >> nNewCount;
-    if ( nNewCount > MAXROW+1 )                     // wuerde das Array zu gross?
-    {
-        pDocument->SetLostData();
-        rStream.SetError( SVSTREAM_FILEFORMAT_ERROR );
-        return;
-    }
-
-    Reset( pDocument->GetDefPattern(), sal_False );     // loeschen
-    pData = new ScAttrEntry[nNewCount];             // neu anlegen
-    for (SCSIZE i=0; i<nNewCount; i++)
-    {
-        rStream >> pData[i].nRow;
-
-        sal_uInt16 nWhich = ATTR_PATTERN;
-        const ScPatternAttr* pNewPattern = (const ScPatternAttr*)
-                                           pDocPool->LoadSurrogate( rStream, nWhich, ATTR_PATTERN );
-        if (!pNewPattern)
-        {
-            // da is was schiefgelaufen
-            DBG_ERROR("ScAttrArray::Load: Surrogat nicht im Pool");
-            pNewPattern = pDocument->GetDefPattern();
-        }
-        ScDocumentPool::CheckRef( *pNewPattern );
-        pData[i].pPattern = pNewPattern;
-
-        // LoadSurrogate erhoeht auch die Ref
-    }
-    nCount = nLimit = nNewCount;
-
-    if ( nCount > 1 && pData[nCount-2].nRow >= MAXROW ) // faengt ein Attribut hinter MAXROW an?
-    {
-        pDocument->SetLostData();
-        rStream.SetError( SVSTREAM_FILEFORMAT_ERROR );
-        return;
-    }
-
-    if ( pDocument->GetSrcMaxRow() != MAXROW )          // Ende anpassen?
-    {
-        //  Ende immer auf MAXROW umsetzen (nur auf 32 Bit)
-
-        DBG_ASSERT( pData[nCount-1].nRow == pDocument->GetSrcMaxRow(), "Attribut-Ende ?!?" );
-        pData[nCount-1].nRow = MAXROW;
-    }
-#endif // SC_ROWLIMIT_STREAM_ACCESS
-}
-#endif
-
-
-//UNUSED2008-05  void ScAttrArray::ConvertFontsAfterLoad()
-//UNUSED2008-05  {
-//UNUSED2008-05      ScFontToSubsFontConverter_AutoPtr xFontConverter;
-//UNUSED2008-05      const sal_uLong nFlags = FONTTOSUBSFONT_IMPORT | FONTTOSUBSFONT_ONLYOLDSOSYMBOLFONTS;
-//UNUSED2008-05      SCSIZE   nIndex = 0;
-//UNUSED2008-05      SCROW  nThisRow = 0;
-//UNUSED2008-05
-//UNUSED2008-05      while ( nThisRow <= MAXROW )
-//UNUSED2008-05      {
-//UNUSED2008-05          const ScPatternAttr* pOldPattern = pData[nIndex].pPattern;
-//UNUSED2008-05          const SfxPoolItem* pItem;
-//UNUSED2008-05          if( pOldPattern->GetItemSet().GetItemState( ATTR_FONT, sal_False, &pItem ) == SFX_ITEM_SET )
-//UNUSED2008-05          {
-//UNUSED2008-05              const SvxFontItem* pFontItem = (const SvxFontItem*) pItem;
-//UNUSED2008-05              const String& rOldName = pFontItem->GetFamilyName();
-//UNUSED2008-05              xFontConverter = CreateFontToSubsFontConverter( rOldName, nFlags );
-//UNUSED2008-05              if ( xFontConverter )
-//UNUSED2008-05              {
-//UNUSED2008-05                  String aNewName( GetFontToSubsFontName( xFontConverter ) );
-//UNUSED2008-05                  if ( aNewName != rOldName )
-//UNUSED2008-05                  {
-//UNUSED2008-05                      SCROW nAttrRow = pData[nIndex].nRow;
-//UNUSED2008-05                      SvxFontItem aNewItem( pFontItem->GetFamily(), aNewName,
-//UNUSED2008-05                          pFontItem->GetStyleName(), pFontItem->GetPitch(),
-//UNUSED2008-05                          RTL_TEXTENCODING_DONTKNOW, ATTR_FONT );
-//UNUSED2008-05                      ScPatternAttr aNewPattern( *pOldPattern );
-//UNUSED2008-05                      aNewPattern.GetItemSet().Put( aNewItem );
-//UNUSED2008-05                      SetPatternArea( nThisRow, nAttrRow, &aNewPattern, sal_True );
-//UNUSED2008-05                      Search( nThisRow, nIndex );     //! data changed
-//UNUSED2008-05                  }
-//UNUSED2008-05              }
-//UNUSED2008-05          }
-//UNUSED2008-05          ++nIndex;
-//UNUSED2008-05          nThisRow = pData[nIndex-1].nRow+1;
-//UNUSED2008-05      }
-//UNUSED2008-05  }
->>>>>>> ce6308e4
+        return false;
+}
+
+/* vim:set shiftwidth=4 softtabstop=4 expandtab: */