/*************************************************************************
 *
 * DO NOT ALTER OR REMOVE COPYRIGHT NOTICES OR THIS FILE HEADER.
 *
 * Copyright 2000, 2010 Oracle and/or its affiliates.
 *
 * OpenOffice.org - a multi-platform office productivity suite
 *
 * This file is part of OpenOffice.org.
 *
 * OpenOffice.org is free software: you can redistribute it and/or modify
 * it under the terms of the GNU Lesser General Public License version 3
 * only, as published by the Free Software Foundation.
 *
 * OpenOffice.org is distributed in the hope that it will be useful,
 * but WITHOUT ANY WARRANTY; without even the implied warranty of
 * MERCHANTABILITY or FITNESS FOR A PARTICULAR PURPOSE.  See the
 * GNU Lesser General Public License version 3 for more details
 * (a copy is included in the LICENSE file that accompanied this code).
 *
 * You should have received a copy of the GNU Lesser General Public License
 * version 3 along with OpenOffice.org.  If not, see
 * <http://www.openoffice.org/license.html>
 * for a copy of the LGPLv3 License.
 *
 ************************************************************************/

#ifndef SC_IMP_OP_HXX
#define SC_IMP_OP_HXX

#include <tools/gen.hxx>
#include "xiroot.hxx"
#include "xistream.hxx"
#include "xistyle.hxx"
#include "flttypes.hxx"
#include "namebuff.hxx"
#include "root.hxx"
#include "otlnbuff.hxx"
#include "colrowst.hxx"
#include "excdefs.hxx"


class SfxItemSet;
class SvStream;

class ScFormulaCell;
class SdrObject;
class ScDocument;
class ScToken;
class _ScRangeListTabs;

class ExcelToSc;


class ImportTyp
{
protected:
    CharSet             eQuellChar;     // Quell-Zeichensatz
    ScDocument*         pD;             // Dokument

public:
                        ImportTyp( ScDocument*, CharSet eSrc );
    virtual             ~ImportTyp();

    virtual FltError    Read( void );
};

class XclImpOutlineDataBuffer : protected XclImpRoot
{
public:
    explicit            XclImpOutlineDataBuffer( const XclImpRoot& rRoot, SCTAB nScTab );
    virtual             ~XclImpOutlineDataBuffer();

    inline XclImpColRowSettings* GetColRowBuff() const { return mxColRowBuff.get(); }
    inline XclImpOutlineBuffer* GetColOutline()  const { return mxColOutlineBuff.get(); }
    inline XclImpOutlineBuffer* GetRowOutline()  const { return mxRowOutlineBuff.get(); }
    void                Convert();

private:
    typedef ScfRef< XclImpOutlineBuffer >  XclImpOutlineBfrRef;
    typedef ScfRef< XclImpColRowSettings > XclImpColRowSettRef;

    XclImpOutlineBfrRef mxColOutlineBuff;
    XclImpOutlineBfrRef mxRowOutlineBuff;
    XclImpColRowSettRef mxColRowBuff;
    SCTAB               mnScTab;
};

class ImportExcel : public ImportTyp, protected XclImpRoot
{
protected:
    static const double     fExcToTwips;        // Umrechnung 1/256 Zeichen -> Twips

    RootData*               pExcRoot;

    XclImpStream            maStrm;             // input stream
    XclImpStream&           aIn;                // input stream

    ScfUInt32Vec            maSheetOffsets;
    ScRange                 maScOleSize;        /// Visible range if embedded.

    NameBuffer*             pExtNameBuff;       // ... externe Namen (Ind.-Basis=1)
    ExcelToSc*              pFormConv;          // Formel-Konverter

    XclImpOutlineBuffer*    pColOutlineBuff;
    XclImpOutlineBuffer*    pRowOutlineBuff;
    XclImpColRowSettings*   pColRowBuff;        // Col/Row-Einstellungen 1 Tabelle

    typedef ScfDelList< XclImpOutlineDataBuffer > XclImpOutlineListBuffer;
    XclImpOutlineListBuffer* pOutlineListBuffer;

    sal_Int16               mnLastRefIdx;
<<<<<<< HEAD
    sal_uInt16              mnIxfeIndex;        /// Current XF identifier from IXFE record.
    bool                    mbBiff2HasXfs;      /// Select XF formatting or direct formatting in BIFF2.
    bool                    mbBiff2HasXfsValid; /// False = mbBiff2HasXfs is undetermined yet.

=======
    sal_uInt16                  nIxfeIndex;         // merkt sich Angabe im IXFE-Record
    sal_uInt16                  nLastXF;            // letzter XF in Formula-Record
>>>>>>> ce6308e4
    SCTAB                   nBdshtTab;          // Counter fuer Boundsheet
    ScFormulaCell*          pLastFormCell;      // fuer String-Records

    sal_Bool                    bTabTruncated;      // wenn Bereichsueberschreitung zum
                                                //  Abschneiden von Zellen fuehrt

    // Record-Funktionen
    void                    ReadFileSharing();

    sal_uInt16              ReadXFIndex( const ScAddress& rScPos, bool bBiff2 );

    void                    ReadDimensions();
    void                    ReadBlank();
    void                    ReadInteger();
    void                    ReadNumber();
    void                    ReadLabel();
    void                    ReadBoolErr();
    void                    ReadRk();

    void                    Window1();
    void                    Formula25( void );              // 0x06     -> excform.cxx
    void                    Row25( void );                  // 0x08
    void                    Bof2( void );                   // 0x09
    void                    Eof( void );                    // 0x0A
    void                    DocProtect( void );             // 0x12
    void                    SheetProtect( void );           // 0x12 Sheet Protection
    void                    DocPasssword( void );           // 0x13 document password
    void                    SheetPassword( void );               // 0x13 sheet password
    void                    Externsheet( void );            // 0x17
    void                    WinProtection( void );          // 0x19
    void                    Columndefault( void );          // 0x20
    void                    Array25( void );                // 0x21
    void                    Rec1904( void );                // 0x22
    void                    Externname25( void );           // 0x23
    void                    Colwidth( void );               // 0x24
    void                    Defrowheight2( void );          // 0x25
//      void                Window1( void );                // 0x3D
    void                    Codepage( void );               // 0x42
    void                    Ixfe( void );                   // 0x44
    void                    DefColWidth( void );            // 0x55
    void                    Builtinfmtcnt( void );          // 0x56
    void                    Colinfo( void );                // 0x7D
    void                    Wsbool( void );                 // 0x81
    void                    Boundsheet( void );             // 0x85
    void                    Country( void );                // 0x8C
    void                    Hideobj( void );                // 0x8D
    void                    Bundleheader( void );           // 0x8F
    void                    Standardwidth( void );          // 0x99
    void                    Shrfmla( void );                // 0xBC
    void                    Mulrk( void );                  // 0xBD
    void                    Mulblank( void );               // 0xBE
    void                    Rstring( void );                // 0xD6
    void                    Cellmerging( void );            // 0xE5
    void                    Olesize( void );                // 0xDE
    void                    ReadUsesElfs();                 // 0x0160
    void                    Formula3( void );               // 0x0206       -> excform.cxx
                                                            // 0x0207 -> 0x07
    void                    Row34( void );                  // 0x0208
    void                    Bof3( void );                   // 0x0209
    void                    Array34( void );                // 0x0221
    void                    Externname34( void );           // 0x0223
    void                    Defrowheight345( void );        // 0x0225
    void                    TableOp( void );                // 0x0236
    //void                  Rk( void );                     // 0x027E -> 0x7E
    void                    Formula4( void );               // 0x0406       -> excform.cxx
    void                    Bof4( void );                   // 0x0409
    void                    Bof5( void );                   // 0x0809

    // ---------------------------------------------------------------
    void                    Formula( const XclAddress& rXclPos,
                                sal_uInt16 nXF, sal_uInt16 nFormLen, double &rCurVal, sal_Bool bShrFmla );
                                            //      -> excform.cxx

    virtual void            EndSheet( void );
    void                    NeueTabelle( void );
    const ScTokenArray*     ErrorToFormula( sal_uInt8 bErrOrVal, sal_uInt8 nError,
                                double& rVal );

    virtual void            AdjustRowHeight();
    virtual void            PostDocLoad( void );

public:
                            ImportExcel( XclImpRootData& rImpData, SvStream& rStrm );

    virtual                 ~ImportExcel( void );

    virtual FltError        Read( void );
};

#endif
<|MERGE_RESOLUTION|>--- conflicted
+++ resolved
@@ -110,15 +110,10 @@
     XclImpOutlineListBuffer* pOutlineListBuffer;
 
     sal_Int16               mnLastRefIdx;
-<<<<<<< HEAD
     sal_uInt16              mnIxfeIndex;        /// Current XF identifier from IXFE record.
     bool                    mbBiff2HasXfs;      /// Select XF formatting or direct formatting in BIFF2.
     bool                    mbBiff2HasXfsValid; /// False = mbBiff2HasXfs is undetermined yet.
 
-=======
-    sal_uInt16                  nIxfeIndex;         // merkt sich Angabe im IXFE-Record
-    sal_uInt16                  nLastXF;            // letzter XF in Formula-Record
->>>>>>> ce6308e4
     SCTAB                   nBdshtTab;          // Counter fuer Boundsheet
     ScFormulaCell*          pLastFormCell;      // fuer String-Records
 
