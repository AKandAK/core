--- conflicted
+++ resolved
@@ -298,11 +298,12 @@
 void ScFiltersTest::testRangeNameODS()
 {
     const rtl::OUString aFileNameBase(RTL_CONSTASCII_USTRINGPARAM("named-ranges-global."));
-<<<<<<< HEAD
     ScDocShellRef xDocSh = loadDoc(aFileNameBase, 1);
+
+    CPPUNIT_ASSERT_MESSAGE("Failed to load named-ranges-globals.*", xDocSh.Is());
+
     xDocSh->DoHardRecalc(true);
 
-    CPPUNIT_ASSERT_MESSAGE("Failed to load named-ranges-globals.*", xDocSh.Is());
     ScDocument* pDoc = xDocSh->GetDocument();
     testRangeNameImpl(pDoc);
 
@@ -311,32 +312,6 @@
     createCSVPath( aSheet2CSV, aCSVPath );
     testFile( aCSVPath, pDoc, 1);
     xDocSh->DoClose();
-=======
-    //XLSX does not work yet
-    for (sal_uInt32 i = 0; i < 1; ++i)
-    {
-        rtl::OUString aFileExtension(aFileFormats[i].pName, strlen(aFileFormats[i].pName), RTL_TEXTENCODING_UTF8 );
-        rtl::OUString aFilterName(aFileFormats[i].pFilterName, strlen(aFileFormats[i].pFilterName), RTL_TEXTENCODING_UTF8) ;
-        rtl::OUString aFileName;
-        createFileURL( aFileNameBase, aFileExtension, aFileName );
-        rtl::OUString aFilterType(aFileFormats[i].pTypeName, strlen(aFileFormats[i].pTypeName), RTL_TEXTENCODING_UTF8);
-        std::cout << aFileFormats[i].pName << " Test" << std::endl;
-        ScDocShellRef xDocSh = load (aFilterName, aFileName, rtl::OUString(), aFilterType, aFileFormats[i].nFormatType);
-
-        CPPUNIT_ASSERT_MESSAGE("Failed to load named-ranges-globals.*", xDocSh.Is());
-
-        xDocSh->DoHardRecalc(true);
-
-        ScDocument* pDoc = xDocSh->GetDocument();
-        testRangeNameImpl(pDoc);
-
-        rtl::OUString aSheet2CSV(RTL_CONSTASCII_USTRINGPARAM("rangeExp_Sheet2."));
-        rtl::OUString aCSVPath;
-        createCSVPath( aSheet2CSV, aCSVPath );
-        testFile( aCSVPath, pDoc, 1);
-        xDocSh->DoClose();
-    }
->>>>>>> 71fb61b7
 }
 
 namespace {
@@ -382,7 +357,6 @@
 void ScFiltersTest::testContentODS()
 {
     const rtl::OUString aFileNameBase(RTL_CONSTASCII_USTRINGPARAM("universal-content."));
-<<<<<<< HEAD
     ScDocShellRef xDocSh = loadDoc(aFileNameBase, 0);
     xDocSh->DoHardRecalc(true);
 
@@ -411,26 +385,6 @@
     ScDocument* pDoc = xDocSh->GetDocument();
     testContentImpl(pDoc);
     xDocSh->DoClose();
-=======
-    for (sal_uInt32 i = 0; i < 3; ++i)
-    {
-        rtl::OUString aFileExtension(aFileFormats[i].pName, strlen(aFileFormats[i].pName), RTL_TEXTENCODING_UTF8 );
-        rtl::OUString aFilterName(aFileFormats[i].pFilterName, strlen(aFileFormats[i].pFilterName), RTL_TEXTENCODING_UTF8) ;
-        rtl::OUString aFileName;
-        createFileURL(aFileNameBase, aFileExtension, aFileName);
-        rtl::OUString aFilterType(aFileFormats[i].pTypeName, strlen(aFileFormats[i].pTypeName), RTL_TEXTENCODING_UTF8);
-        std::cout << aFileFormats[i].pName << " Test" << std::endl;
-        ScDocShellRef xDocSh = load (aFilterName, aFileName, rtl::OUString(), aFilterType, aFileFormats[i].nFormatType);
-
-        CPPUNIT_ASSERT_MESSAGE("Failed to load universal-content.*", xDocSh.Is());
-
-        xDocSh->DoHardRecalc(true);
-
-        ScDocument* pDoc = xDocSh->GetDocument();
-        testContentImpl(pDoc);
-        xDocSh->DoClose();
-    }
->>>>>>> 71fb61b7
 }
 
 ScFiltersTest::ScFiltersTest()
