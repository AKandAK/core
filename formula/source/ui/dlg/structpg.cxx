/* -*- Mode: C++; tab-width: 4; indent-tabs-mode: nil; c-basic-offset: 4 -*- */
/*************************************************************************
 *
 * DO NOT ALTER OR REMOVE COPYRIGHT NOTICES OR THIS FILE HEADER.
 *
 * Copyright 2000, 2010 Oracle and/or its affiliates.
 *
 * OpenOffice.org - a multi-platform office productivity suite
 *
 * This file is part of OpenOffice.org.
 *
 * OpenOffice.org is free software: you can redistribute it and/or modify
 * it under the terms of the GNU Lesser General Public License version 3
 * only, as published by the Free Software Foundation.
 *
 * OpenOffice.org is distributed in the hope that it will be useful,
 * but WITHOUT ANY WARRANTY; without even the implied warranty of
 * MERCHANTABILITY or FITNESS FOR A PARTICULAR PURPOSE.  See the
 * GNU Lesser General Public License version 3 for more details
 * (a copy is included in the LICENSE file that accompanied this code).
 *
 * You should have received a copy of the GNU Lesser General Public License
 * version 3 along with OpenOffice.org.  If not, see
 * <http://www.openoffice.org/license.html>
 * for a copy of the LGPLv3 License.
 *
 ************************************************************************/

// MARKER(update_precomp.py): autogen include statement, do not remove
#include "precompiled_formula.hxx"



//----------------------------------------------------------------------------

#include <svl/zforlist.hxx>
#include <svl/stritem.hxx>

#include "structpg.hxx"
#include "formdlgs.hrc"
#include "formula/formdata.hxx"
#include "formula/formula.hxx"
#include "ModuleHelper.hxx"
#include "formula/IFunctionDescription.hxx"
#include "ForResId.hrc"

//----------------------------------------------------------------------------
namespace formula
{
StructListBox::StructListBox(Window* pParent, const ResId& rResId ):
    SvTreeListBox(pParent,rResId )
{
    bActiveFlag=sal_False;

    Font aFont( GetFont() );
    Size aSize = aFont.GetSize();
    aSize.Height() -= 2;
    aFont.SetSize( aSize );
    SetFont( aFont );
}

SvLBoxEntry* StructListBox::InsertStaticEntry(
        const XubString& rText,
<<<<<<< HEAD
        const Image& rEntryImg,
        SvLBoxEntry* pParent, ULONG nPos, IFormulaToken* pToken )
{
    SvLBoxEntry* pEntry = InsertEntry( rText, rEntryImg, rEntryImg, pParent, FALSE, nPos, pToken );
=======
        const Image& rEntryImg, const Image& rEntryImgHC,
        SvLBoxEntry* pParent, sal_uLong nPos, IFormulaToken* pToken )
{
    SvLBoxEntry* pEntry = InsertEntry( rText, rEntryImg, rEntryImg, pParent, sal_False, nPos, pToken );
    SvLBoxContextBmp* pBmpItem = static_cast< SvLBoxContextBmp* >( pEntry->GetFirstItem( SV_ITEM_ID_LBOXCONTEXTBMP ) );
    DBG_ASSERT( pBmpItem, "StructListBox::InsertStaticEntry - missing item" );
    pBmpItem->SetBitmap1( rEntryImgHC, BMP_COLOR_HIGHCONTRAST );
    pBmpItem->SetBitmap2( rEntryImgHC, BMP_COLOR_HIGHCONTRAST );
>>>>>>> 4fba42e5
    return pEntry;
}

void StructListBox::SetActiveFlag(sal_Bool bFlag)
{
    bActiveFlag=bFlag;
}

sal_Bool StructListBox::GetActiveFlag()
{
    return bActiveFlag;
}

void StructListBox::MouseButtonDown( const MouseEvent& rMEvt )
{
    bActiveFlag=sal_True;
    SvTreeListBox::MouseButtonDown(rMEvt);
}

void StructListBox::GetFocus()
{
    bActiveFlag=sal_True;
    SvTreeListBox::GetFocus();
}

void StructListBox::LoseFocus()
{
    bActiveFlag=sal_False;
    SvTreeListBox::LoseFocus();
}

//==============================================================================

StructPage::StructPage(Window* pParent):
    TabPage(pParent,ModuleRes(RID_FORMULATAB_STRUCT)),
    //
    aFtStruct       ( this, ModuleRes( FT_STRUCT ) ),
    aTlbStruct      ( this, ModuleRes( TLB_STRUCT ) ),
    maImgEnd        ( ModuleRes( BMP_STR_END ) ),
    maImgError      ( ModuleRes( BMP_STR_ERROR ) ),
    pSelectedToken  ( NULL )
{
    aTlbStruct.SetStyle(aTlbStruct.GetStyle()|WB_HASLINES|WB_CLIPCHILDREN|
                        WB_HASBUTTONS|WB_HSCROLL|WB_NOINITIALSELECTION);

    aTlbStruct.SetNodeDefaultImages();
    aTlbStruct.SetDefaultExpandedEntryBmp(  Image( ModuleRes( BMP_STR_OPEN  ) ) );
    aTlbStruct.SetDefaultCollapsedEntryBmp( Image( ModuleRes( BMP_STR_CLOSE ) ) );

    FreeResource();

    aTlbStruct.SetSelectHdl(LINK( this, StructPage, SelectHdl ) );
}

void StructPage::ClearStruct()
{
    aTlbStruct.SetActiveFlag(sal_False);
    aTlbStruct.Clear();
}

SvLBoxEntry* StructPage::InsertEntry( const XubString& rText, SvLBoxEntry* pParent,
                                       sal_uInt16 nFlag,sal_uLong nPos,IFormulaToken* pIFormulaToken)
{
    aTlbStruct.SetActiveFlag( sal_False );

    SvLBoxEntry* pEntry = NULL;
    switch( nFlag )
    {
        case STRUCT_FOLDER:
            pEntry = aTlbStruct.InsertEntry( rText, pParent, sal_False, nPos, pIFormulaToken );
        break;
        case STRUCT_END:
            pEntry = aTlbStruct.InsertStaticEntry( rText, maImgEnd, pParent, nPos, pIFormulaToken );
        break;
        case STRUCT_ERROR:
            pEntry = aTlbStruct.InsertStaticEntry( rText, maImgError, pParent, nPos, pIFormulaToken );
        break;
    }

    if( pEntry && pParent )
        aTlbStruct.Expand( pParent );
    return pEntry;
}

String StructPage::GetEntryText(SvLBoxEntry* pEntry) const
{
    String aString;
    if(pEntry!=NULL)
        aString=aTlbStruct.GetEntryText(pEntry);
    return  aString;
}

SvLBoxEntry* StructPage::GetParent(SvLBoxEntry* pEntry) const
{
    return aTlbStruct.GetParent(pEntry);
}
IFormulaToken* StructPage::GetFunctionEntry(SvLBoxEntry* pEntry)
{
    if(pEntry!=NULL)
    {
        IFormulaToken * pToken=(IFormulaToken *)pEntry->GetUserData();
        if(pToken!=NULL)
        {
            if ( !(pToken->isFunction() || pToken->getArgumentCount() > 1 ) )
            {
                return GetFunctionEntry(aTlbStruct.GetParent(pEntry));
            }
            else
            {
                return pToken;
            }
        }
    }
    return NULL;
}

IMPL_LINK( StructPage, SelectHdl, SvTreeListBox*, pTlb )
{
    if(aTlbStruct.GetActiveFlag())
    {
        if(pTlb==&aTlbStruct)
        {
            SvLBoxEntry*    pCurEntry=aTlbStruct.GetCurEntry();
            if(pCurEntry!=NULL)
            {
                pSelectedToken=(IFormulaToken *)pCurEntry->GetUserData();
                if(pSelectedToken!=NULL)
                {
                    if ( !(pSelectedToken->isFunction() || pSelectedToken->getArgumentCount() > 1) )
                    {
                        pSelectedToken = GetFunctionEntry(pCurEntry);
                    }
                }
            }
        }

        aSelLink.Call(this);
    }
    return 0;
}

IFormulaToken* StructPage::GetSelectedToken()
{
    return pSelectedToken;
}

String StructPage::GetSelectedEntryText()
{
    return aTlbStruct.GetEntryText(aTlbStruct.GetCurEntry());
}

} // formula

/* vim:set shiftwidth=4 softtabstop=4 expandtab: */<|MERGE_RESOLUTION|>--- conflicted
+++ resolved
@@ -61,21 +61,10 @@
 
 SvLBoxEntry* StructListBox::InsertStaticEntry(
         const XubString& rText,
-<<<<<<< HEAD
         const Image& rEntryImg,
-        SvLBoxEntry* pParent, ULONG nPos, IFormulaToken* pToken )
-{
-    SvLBoxEntry* pEntry = InsertEntry( rText, rEntryImg, rEntryImg, pParent, FALSE, nPos, pToken );
-=======
-        const Image& rEntryImg, const Image& rEntryImgHC,
         SvLBoxEntry* pParent, sal_uLong nPos, IFormulaToken* pToken )
 {
     SvLBoxEntry* pEntry = InsertEntry( rText, rEntryImg, rEntryImg, pParent, sal_False, nPos, pToken );
-    SvLBoxContextBmp* pBmpItem = static_cast< SvLBoxContextBmp* >( pEntry->GetFirstItem( SV_ITEM_ID_LBOXCONTEXTBMP ) );
-    DBG_ASSERT( pBmpItem, "StructListBox::InsertStaticEntry - missing item" );
-    pBmpItem->SetBitmap1( rEntryImgHC, BMP_COLOR_HIGHCONTRAST );
-    pBmpItem->SetBitmap2( rEntryImgHC, BMP_COLOR_HIGHCONTRAST );
->>>>>>> 4fba42e5
     return pEntry;
 }
 
