/* -*- Mode: C++; tab-width: 4; indent-tabs-mode: nil; c-basic-offset: 4 -*- */
/*************************************************************************
 *
 * DO NOT ALTER OR REMOVE COPYRIGHT NOTICES OR THIS FILE HEADER.
 *
 * Copyright 2000, 2010 Oracle and/or its affiliates.
 *
 * OpenOffice.org - a multi-platform office productivity suite
 *
 * This file is part of OpenOffice.org.
 *
 * OpenOffice.org is free software: you can redistribute it and/or modify
 * it under the terms of the GNU Lesser General Public License version 3
 * only, as published by the Free Software Foundation.
 *
 * OpenOffice.org is distributed in the hope that it will be useful,
 * but WITHOUT ANY WARRANTY; without even the implied warranty of
 * MERCHANTABILITY or FITNESS FOR A PARTICULAR PURPOSE.  See the
 * GNU Lesser General Public License version 3 for more details
 * (a copy is included in the LICENSE file that accompanied this code).
 *
 * You should have received a copy of the GNU Lesser General Public License
 * version 3 along with OpenOffice.org.  If not, see
 * <http://www.openoffice.org/license.html>
 * for a copy of the LGPLv3 License.
 *
 ************************************************************************/

// MARKER(update_precomp.py): autogen include statement, do not remove
#include "precompiled_sw.hxx"
#include <com/sun/star/util/SearchOptions.hpp>
#include <com/sun/star/text/XTextRange.hpp>
#include <hintids.hxx>
#include <svx/svdmodel.hxx>
#include <editeng/frmdiritem.hxx>

#include <SwSmartTagMgr.hxx>
#include <doc.hxx>
#include <rootfrm.hxx>
#include <pagefrm.hxx>
#include <cntfrm.hxx>
#include <viewimp.hxx>
#include <pam.hxx>
#include <swselectionlist.hxx>
#include <IBlockCursor.hxx>
#include "BlockCursor.hxx"
#include <ndtxt.hxx>
#include <flyfrm.hxx>
#include <dview.hxx>
#include <viewopt.hxx>
#include <frmtool.hxx>
#include <crsrsh.hxx>
#include <tabfrm.hxx>
#include <txtfrm.hxx>
#include <sectfrm.hxx>
#include <swtable.hxx>
#include <callnk.hxx>
#include <viscrs.hxx>
#include <section.hxx>
#include <docsh.hxx>
#include <scriptinfo.hxx>
#include <globdoc.hxx>
#include <pamtyp.hxx>
#include <mdiexp.hxx>           // ...Percent()
#include <fmteiro.hxx>
#include <wrong.hxx> // SMARTTAGS
#include <unotextrange.hxx> // SMARTTAGS
#include <vcl/svapp.hxx>
#include <numrule.hxx>
#include <IGrammarContact.hxx>

#include <globals.hrc>

#include <comcore.hrc>

using namespace com::sun::star;
using namespace util;

TYPEINIT2(SwCrsrShell,ViewShell,SwModify);


// Funktion loescht, alle ueberlappenden Cursor aus einem Cursor-Ring
void CheckRange( SwCursor* );

//-----------------------------------------------------------------------

/*
 * Ueberpruefe ob der pCurCrsr in einen schon bestehenden Bereich zeigt.
 * Wenn ja, dann hebe den alten Bereich auf.
 */


void CheckRange( SwCursor* pCurCrsr )
{
    const SwPosition *pStt = pCurCrsr->Start(),
        *pEnd = pCurCrsr->GetPoint() == pStt ? pCurCrsr->GetMark() : pCurCrsr->GetPoint();

    SwPaM *pTmpDel = 0,
          *pTmp = (SwPaM*)pCurCrsr->GetNext();

    // durchsuche den gesamten Ring
    while( pTmp != pCurCrsr )
    {
        const SwPosition *pTmpStt = pTmp->Start(),
                        *pTmpEnd = pTmp->GetPoint() == pTmpStt ?
                                        pTmp->GetMark() : pTmp->GetPoint();
        if( *pStt <= *pTmpStt )
        {
            if( *pEnd > *pTmpStt ||
                ( *pEnd == *pTmpStt && *pEnd == *pTmpEnd ))
                pTmpDel = pTmp;
        }
        else
            if( *pStt < *pTmpEnd )
                pTmpDel = pTmp;
        /*
         * liegt ein SPoint oder GetMark innerhalb vom Crsr-Bereich
         * muss der alte Bereich aufgehoben werden.
         * Beim Vergleich ist darauf zu achten, das SPoint nicht mehr zum
         * Bereich gehoert !
         */
        pTmp = (SwPaM*)pTmp->GetNext();
        if( pTmpDel )
        {
            delete pTmpDel;         // hebe alten Bereich auf
            pTmpDel = 0;
        }
    }
}

// -------------- Methoden von der SwCrsrShell -------------

SwPaM * SwCrsrShell::CreateCrsr()
{
    // Innerhalb der Tabellen-SSelection keinen neuen Crsr anlegen
    OSL_ENSURE( !IsTableMode(), "in Tabellen SSelection" );

    // neuen Cursor als Kopie vom akt. und in den Ring aufnehmen
    // Verkettung zeigt immer auf den zuerst erzeugten, also vorwaerts
    SwShellCrsr* pNew = new SwShellCrsr( *pCurCrsr );

    // hier den akt. Pam nur logisch Hiden, weil sonst die Invertierung
    // vom kopierten Pam aufgehoben wird !!

    // #i75172#
    pNew->swapContent(*pCurCrsr);

    pCurCrsr->DeleteMark();

    UpdateCrsr( SwCrsrShell::SCROLLWIN );
//  return pCurCrsr;
    return pNew;
}

// loesche den aktuellen Cursor und der folgende wird zum Aktuellen


sal_Bool SwCrsrShell::DestroyCrsr()
{
    // Innerhalb der Tabellen-SSelection keinen neuen Crsr loeschen
    OSL_ENSURE( !IsTableMode(), "in Tabellen SSelection" );

    // ist ueberhaupt ein naechtser vorhanden ?
    if(pCurCrsr->GetNext() == pCurCrsr)
        return sal_False;

    SwCallLink aLk( *this );        // Crsr-Moves ueberwachen,
    SwCursor* pNextCrsr = (SwCursor*)pCurCrsr->GetNext();
    delete pCurCrsr;
    pCurCrsr = dynamic_cast<SwShellCrsr*>(pNextCrsr);
    UpdateCrsr();
    return sal_True;
}


SwPaM & SwCrsrShell::CreateNewShellCursor()
{
    if (HasSelection())
    {
        (void) CreateCrsr(); // n.b. returns old cursor
    }
    return *GetCrsr();
}

SwPaM & SwCrsrShell::GetCurrentShellCursor()
{
    return *GetCrsr();
}


// gebe den aktuellen zurueck

SwPaM* SwCrsrShell::GetCrsr( sal_Bool bMakeTblCrsr ) const
{
    if( pTblCrsr )
    {
        if( bMakeTblCrsr && pTblCrsr->IsCrsrMovedUpdt() )
        {
            // geparkte Cursor werden nicht wieder erzeugt
            const SwCntntNode* pCNd;
            if( pTblCrsr->GetPoint()->nNode.GetIndex() &&
                pTblCrsr->GetMark()->nNode.GetIndex() &&
                0 != ( pCNd = pTblCrsr->GetCntntNode() ) && pCNd->GetFrm() &&
                0 != ( pCNd = pTblCrsr->GetCntntNode(sal_False) ) && pCNd->GetFrm())
            {
                SwShellTableCrsr* pTC = (SwShellTableCrsr*)pTblCrsr;
                GetLayout()->MakeTblCrsrs( *pTC );
            }
        }

        if( pTblCrsr->IsChgd() )
        {
            const_cast<SwCrsrShell*>(this)->pCurCrsr =
                dynamic_cast<SwShellCrsr*>(pTblCrsr->MakeBoxSels( pCurCrsr ));
        }
    }
    return pCurCrsr;
}


void SwCrsrShell::StartAction()
{
    if( !ActionPend() )
    {
        // fuer das Update des Ribbon-Bars merken
        const SwNode& rNd = pCurCrsr->GetPoint()->nNode.GetNode();
        nAktNode = rNd.GetIndex();
        nAktCntnt = pCurCrsr->GetPoint()->nContent.GetIndex();
        nAktNdTyp = rNd.GetNodeType();
        bAktSelection = *pCurCrsr->GetPoint() != *pCurCrsr->GetMark();
        if( ND_TEXTNODE & nAktNdTyp )
            nLeftFrmPos = SwCallLink::GetFrm( (SwTxtNode&)rNd, nAktCntnt, sal_True );
        else
            nLeftFrmPos = 0;
    }
    ViewShell::StartAction();           // zur ViewShell
}


void SwCrsrShell::EndAction( const sal_Bool bIdleEnd )
{

    sal_Bool bVis = bSVCrsrVis;

    // Idle-Formatierung ?
    if( bIdleEnd && Imp()->GetRegion() )
    {
        pCurCrsr->Hide();
<<<<<<< HEAD
=======

#ifdef SHOW_IDLE_REGION
if( GetWin() )
{
    GetWin()->Push();
    GetWin()->ChangePen( Pen( Color( COL_YELLOW )));
    for( sal_uInt16 n = 0; n < aPntReg.Count(); ++n )
    {
        SwRect aIRect( aPntReg[n] );
        GetWin()->DrawRect( aIRect.SVRect() );
    }
    GetWin()->Pop();
}
#endif

>>>>>>> 20529755
    }

    // vor der letzten Action alle invaliden Numerierungen updaten
    if( 1 == nStartAction )
        GetDoc()->UpdateNumRule();

    // Task: 76923: dont show the cursor in the ViewShell::EndAction() - call.
    //              Only the UpdateCrsr shows the cursor.
    sal_Bool bSavSVCrsrVis = bSVCrsrVis;
    bSVCrsrVis = sal_False;

    ViewShell::EndAction( bIdleEnd );   //der ViewShell den Vortritt lassen

    bSVCrsrVis = bSavSVCrsrVis;

    if( ActionPend() )
    {
        if( bVis )    // auch SV-Cursor wieder anzeigen
            pVisCrsr->Show();

        // falls noch ein ChgCall vorhanden ist und nur noch die Basic
        // Klammerung vorhanden ist, dann rufe ihn. Dadurch wird die interne
        // mit der Basic-Klammerung entkoppelt; die Shells werden umgeschaltet
        if( !BasicActionPend() )
        {
            // es muss innerhalb einer BasicAction
            //              der Cursor geupdatet werden; um z.B. den
            //              TabellenCursor zu erzeugen. Im UpdateCrsr wird
            //              das jetzt beruecksichtigt!
            UpdateCrsr( SwCrsrShell::CHKRANGE, bIdleEnd );

            {
                // Crsr-Moves ueberwachen, evt. Link callen
                // der DTOR ist das interressante!!
                SwCallLink aLk( *this, nAktNode, nAktCntnt, (sal_uInt8)nAktNdTyp,
                                nLeftFrmPos, bAktSelection );

            }
            if( bCallChgLnk && bChgCallFlag && aChgLnk.IsSet() )
            {
                aChgLnk.Call( this );
                bChgCallFlag = sal_False;       // Flag zuruecksetzen
            }
        }
        return;
    }

    sal_uInt16 nParm = SwCrsrShell::CHKRANGE;
    if ( !bIdleEnd )
        nParm |= SwCrsrShell::SCROLLWIN;
    UpdateCrsr( nParm, bIdleEnd );      // Cursor-Aenderungen anzeigen

    {
        SwCallLink aLk( *this );        // Crsr-Moves ueberwachen,
        aLk.nNode = nAktNode;           // evt. Link callen
        aLk.nNdTyp = (sal_uInt8)nAktNdTyp;
        aLk.nCntnt = nAktCntnt;
        aLk.nLeftFrmPos = nLeftFrmPos;

        if( !nCrsrMove ||
            ( 1 == nCrsrMove && bInCMvVisportChgd ) )
            ShowCrsrs( bSVCrsrVis ? sal_True : sal_False );    // Cursor & Selektionen wieder anzeigen
    }
    // falls noch ein ChgCall vorhanden ist, dann rufe ihn
    if( bCallChgLnk && bChgCallFlag && aChgLnk.IsSet() )
    {
        aChgLnk.Call( this );
        bChgCallFlag = sal_False;       // Flag zuruecksetzen
    }
}


#if OSL_DEBUG_LEVEL > 1

void SwCrsrShell::SttCrsrMove()
{
    OSL_ENSURE( nCrsrMove < USHRT_MAX, "To many nested CrsrMoves." );
    ++nCrsrMove;
    StartAction();
}

void SwCrsrShell::EndCrsrMove( const sal_Bool bIdleEnd )
{
    OSL_ENSURE( nCrsrMove, "EndCrsrMove() ohne SttCrsrMove()." );
    EndAction( bIdleEnd );
    if( !--nCrsrMove )
        bInCMvVisportChgd = sal_False;
}

#endif


sal_Bool SwCrsrShell::LeftRight( sal_Bool bLeft, sal_uInt16 nCnt, sal_uInt16 nMode,
                                 sal_Bool bVisualAllowed )
{
    if( IsTableMode() )
        return bLeft ? GoPrevCell() : GoNextCell();

    SwCallLink aLk( *this );        // Crsr-Moves ueberwachen, evt. Link callen
    sal_Bool bRet = sal_False;

    // #i27615# Handle cursor in front of label.
    const SwTxtNode* pTxtNd = 0;

    if( pBlockCrsr )
        pBlockCrsr->clearPoints();

    //
    // 1. CASE: Cursor is in front of label. A move to the right
    // will simply reset the bInFrontOfLabel flag:
    //
    SwShellCrsr* pShellCrsr = getShellCrsr( true );
    if ( !bLeft && pShellCrsr->IsInFrontOfLabel() )
    {
        SetInFrontOfLabel( sal_False );
        bRet = sal_True;
    }
    //
    // 2. CASE: Cursor is at beginning of numbered paragraph. A move
    // to the left will simply set the bInFrontOfLabel flag:
    //
    else if ( bLeft && 0 == pShellCrsr->GetPoint()->nContent.GetIndex() &&
             !pShellCrsr->IsInFrontOfLabel() && !pShellCrsr->HasMark() &&
             0 != ( pTxtNd = pShellCrsr->GetNode()->GetTxtNode() ) &&
             pTxtNd->HasVisibleNumberingOrBullet() )
    {
        SetInFrontOfLabel( sal_True );
        bRet = sal_True;
    }
    //
    // 3. CASE: Regular cursor move. Reset the bInFrontOfLabel flag:
    //
    else
    {
<<<<<<< HEAD
        const BOOL bSkipHidden = !GetViewOptions()->IsShowHiddenChar();
        // #i107447#
=======
        const sal_Bool bSkipHidden = !GetViewOptions()->IsShowHiddenChar();
        // --> OD 2009-12-30 #i107447#
>>>>>>> 20529755
        // To avoid loop the reset of <bInFrontOfLabel> flag is no longer
        // reflected in the return value <bRet>.
        const bool bResetOfInFrontOfLabel = SetInFrontOfLabel( sal_False );
        bRet = pShellCrsr->LeftRight( bLeft, nCnt, nMode, bVisualAllowed,
                                      bSkipHidden, !IsOverwriteCrsr() );
        if ( !bRet && bLeft && bResetOfInFrontOfLabel )
        {
            // undo reset of <bInFrontOfLabel> flag
            SetInFrontOfLabel( sal_True );
        }
    }

    if( bRet )
    {
        UpdateCrsr();
    }
    return bRet;
}

void SwCrsrShell::MarkListLevel( const String& sListId,
                                 const int nListLevel )
{
    if ( sListId != sMarkedListId ||
         nListLevel != nMarkedListLevel)
    {
        if ( sMarkedListId.Len() > 0 )
            pDoc->MarkListLevel( sMarkedListId, nMarkedListLevel, sal_False );

        if ( sListId.Len() > 0 )
        {
            pDoc->MarkListLevel( sListId, nListLevel, sal_True );
        }

        sMarkedListId = sListId;
        nMarkedListLevel = nListLevel;
    }
}

void SwCrsrShell::UpdateMarkedListLevel()
{
    SwTxtNode * pTxtNd = _GetCrsr()->GetNode()->GetTxtNode();

    if ( pTxtNd )
    {
        if ( !pTxtNd->IsNumbered() )
        {
            pCurCrsr->_SetInFrontOfLabel( sal_False );
            MarkListLevel( String(), 0 );
        }
        else if ( pCurCrsr->IsInFrontOfLabel() )
        {
            if ( pTxtNd->IsInList() )
            {
                OSL_ENSURE( pTxtNd->GetActualListLevel() >= 0 &&
                        pTxtNd->GetActualListLevel() < MAXLEVEL, "Which level?");
                MarkListLevel( pTxtNd->GetListId(),
                               pTxtNd->GetActualListLevel() );
            }
        }
        else
        {
            MarkListLevel( String(), 0 );
        }
    }
}
// <--

sal_Bool SwCrsrShell::UpDown( sal_Bool bUp, sal_uInt16 nCnt )
{
    SET_CURR_SHELL( this );
    SwCallLink aLk( *this );        // Crsr-Moves ueberwachen, evt. Link callen

    sal_Bool bTableMode = IsTableMode();
    SwShellCrsr* pTmpCrsr = getShellCrsr( true );

<<<<<<< HEAD
    BOOL bRet = pTmpCrsr->UpDown( bUp, nCnt );
    // #i40019# UpDown should always reset the bInFrontOfLabel flag:
    bRet = SetInFrontOfLabel(FALSE) || bRet;
=======
    sal_Bool bRet = pTmpCrsr->UpDown( bUp, nCnt );
    // --> FME 2005-01-10 #i40019# UpDown should always reset the
    // bInFrontOfLabel flag:
    bRet = SetInFrontOfLabel(sal_False) || bRet;
    // <--
>>>>>>> 20529755

    if( pBlockCrsr )
        pBlockCrsr->clearPoints();

    if( bRet )
    {
        eMvState = MV_UPDOWN;       // Status fuers Crsr-Travelling - GetCrsrOfst
        if( !ActionPend() )
        {
            CrsrFlag eUpdtMode = SwCrsrShell::SCROLLWIN;
            if( !bTableMode )
                eUpdtMode = (CrsrFlag) (eUpdtMode
                            | SwCrsrShell::UPDOWN | SwCrsrShell::CHKRANGE);
            UpdateCrsr( static_cast<sal_uInt16>(eUpdtMode) );
        }
    }
    return bRet;
}


sal_Bool SwCrsrShell::LRMargin( sal_Bool bLeft, sal_Bool bAPI)
{
    SwCallLink aLk( *this );        // Crsr-Moves ueberwachen, evt. Link callen
    SET_CURR_SHELL( this );
    eMvState = MV_LEFTMARGIN;       // Status fuers Crsr-Travelling - GetCrsrOfst

    const sal_Bool bTableMode = IsTableMode();
    SwShellCrsr* pTmpCrsr = getShellCrsr( true );

    if( pBlockCrsr )
        pBlockCrsr->clearPoints();

    const sal_Bool bWasAtLM =
            ( 0 == _GetCrsr()->GetPoint()->nContent.GetIndex() );

    sal_Bool bRet = pTmpCrsr->LeftRightMargin( bLeft, bAPI );

    if ( bLeft && !bTableMode && bRet && bWasAtLM && !_GetCrsr()->HasMark() )
    {
        const SwTxtNode * pTxtNd = _GetCrsr()->GetNode()->GetTxtNode();
        if ( pTxtNd && pTxtNd->HasVisibleNumberingOrBullet() )
            SetInFrontOfLabel( sal_True );
    }
    else if ( !bLeft )
    {
        bRet = SetInFrontOfLabel( sal_False ) || bRet;
    }

    if( bRet )
    {
        UpdateCrsr();
    }
    return bRet;
}

sal_Bool SwCrsrShell::IsAtLRMargin( sal_Bool bLeft, sal_Bool bAPI ) const
{
    const SwShellCrsr* pTmpCrsr = getShellCrsr( true );
    return pTmpCrsr->IsAtLeftRightMargin( bLeft, bAPI );
}


sal_Bool SwCrsrShell::SttEndDoc( sal_Bool bStt )
{
    SwCallLink aLk( *this );        // Crsr-Moves ueberwachen, evt. Link callen

    SwShellCrsr* pTmpCrsr = pBlockCrsr ? &pBlockCrsr->getShellCrsr() : pCurCrsr;
    sal_Bool bRet = pTmpCrsr->SttEndDoc( bStt );
    if( bRet )
    {
        if( bStt )
            pTmpCrsr->GetPtPos().Y() = 0;       // expl. 0 setzen (TabellenHeader)
        if( pBlockCrsr )
        {
            pBlockCrsr->clearPoints();
            RefreshBlockCursor();
        }

        UpdateCrsr(SwCrsrShell::SCROLLWIN|SwCrsrShell::CHKRANGE|SwCrsrShell::READONLY);
    }
    return bRet;
}

void SwCrsrShell::ExtendedSelectAll()
{
    SwNodes& rNodes = GetDoc()->GetNodes();
    SwPosition* pPos = pCurCrsr->GetPoint();
    pPos->nNode = rNodes.GetEndOfPostIts();
    pPos->nContent.Assign( rNodes.GoNext( &pPos->nNode ), 0 );
    pPos = pCurCrsr->GetMark();
    pPos->nNode = rNodes.GetEndOfContent();
    SwCntntNode* pCNd = rNodes.GoPrevious( &pPos->nNode );
    pPos->nContent.Assign( pCNd, pCNd ? pCNd->Len() : 0 );
}

sal_Bool SwCrsrShell::MovePage( SwWhichPage fnWhichPage, SwPosPage fnPosPage )
{
    sal_Bool bRet = sal_False;

    // Springe beim Selektieren nie ueber Section-Grenzen !!
    if( !pCurCrsr->HasMark() || !pCurCrsr->IsNoCntnt() )
    {
        SwCallLink aLk( *this );        // Crsr-Moves ueberwachen, evt. Link callen
        SET_CURR_SHELL( this );

        SwCrsrSaveState aSaveState( *pCurCrsr );
        Point& rPt = pCurCrsr->GetPtPos();
        SwCntntFrm * pFrm = pCurCrsr->GetCntntNode()->
                            GetFrm( &rPt, pCurCrsr->GetPoint() );
        if( pFrm && sal_True == ( bRet = GetFrmInPage( pFrm, fnWhichPage,
                                                fnPosPage, pCurCrsr )  ) &&
            !pCurCrsr->IsSelOvr( nsSwCursorSelOverFlags::SELOVER_TOGGLE |
                                 nsSwCursorSelOverFlags::SELOVER_CHANGEPOS ))
            UpdateCrsr();
        else
            bRet = sal_False;
    }
    return bRet;
}


sal_Bool SwCrsrShell::MovePara(SwWhichPara fnWhichPara, SwPosPara fnPosPara )
{
    SwCallLink aLk( *this );        // Crsr-Moves ueberwachen, evt. Link callen
    SwCursor* pTmpCrsr = getShellCrsr( true );
    sal_Bool bRet = pTmpCrsr->MovePara( fnWhichPara, fnPosPara );
    if( bRet )
        UpdateCrsr();
    return bRet;
}


sal_Bool SwCrsrShell::MoveSection( SwWhichSection fnWhichSect,
                                SwPosSection fnPosSect)
{
    SwCallLink aLk( *this );        // Crsr-Moves ueberwachen, evt. Link callen
    SwCursor* pTmpCrsr = getShellCrsr( true );
    sal_Bool bRet = pTmpCrsr->MoveSection( fnWhichSect, fnPosSect );
    if( bRet )
        UpdateCrsr();
    return bRet;

}


// Positionieren des Cursors


SwFrm* lcl_IsInHeaderFooter( const SwNodeIndex& rIdx, Point& rPt )
{
    SwFrm* pFrm = 0;
    SwCntntNode* pCNd = rIdx.GetNode().GetCntntNode();
    if( pCNd )
    {
        pFrm = pCNd->GetFrm( &rPt, 0, sal_False )->GetUpper();
        while( pFrm && !pFrm->IsHeaderFrm() && !pFrm->IsFooterFrm() )
            pFrm = pFrm->IsFlyFrm() ? ((SwFlyFrm*)pFrm)->AnchorFrm()
                                    : pFrm->GetUpper();
    }
    return pFrm;
}

sal_Bool SwCrsrShell::IsInHeaderFooter( sal_Bool* pbInHeader ) const
{
    Point aPt;
    SwFrm* pFrm = ::lcl_IsInHeaderFooter( pCurCrsr->GetPoint()->nNode, aPt );
    if( pFrm && pbInHeader )
        *pbInHeader = pFrm->IsHeaderFrm();
    return 0 != pFrm;
}

int SwCrsrShell::SetCrsr( const Point &rLPt, sal_Bool bOnlyText, bool bBlock )
{
    SET_CURR_SHELL( this );

    SwShellCrsr* pCrsr = getShellCrsr( bBlock );
    SwPosition aPos( *pCrsr->GetPoint() );
    Point aPt( rLPt );
    Point & rAktCrsrPt = pCrsr->GetPtPos();
    SwCrsrMoveState aTmpState( IsTableMode() ? MV_TBLSEL :
                                    bOnlyText ?  MV_SETONLYTEXT : MV_NONE );
    aTmpState.bSetInReadOnly = IsReadOnlyAvailable();

    SwTxtNode * pTxtNd = pCrsr->GetNode()->GetTxtNode();

    if ( pTxtNd && !IsTableMode() &&
        // --> FME 2004-11-25 #i37515# No bInFrontOfLabel during selection
        !pCrsr->HasMark() &&
        // <--
        pTxtNd->HasVisibleNumberingOrBullet() )
    {
        aTmpState.bInFrontOfLabel = sal_True; // #i27615#
    }
    else
    {
        aTmpState.bInFrontOfLabel = sal_False;
    }

    int bRet = CRSR_POSOLD |
                ( GetLayout()->GetCrsrOfst( &aPos, aPt, &aTmpState )
                    ? 0 : CRSR_POSCHG );

    const bool bOldInFrontOfLabel = IsInFrontOfLabel();
    const bool bNewInFrontOfLabel = aTmpState.bInFrontOfLabel;

    pCrsr->SetCrsrBidiLevel( aTmpState.nCursorBidiLevel );

    if( MV_RIGHTMARGIN == aTmpState.eState )
        eMvState = MV_RIGHTMARGIN;
    // steht neu Pos im Header/Footer ?
    SwFrm* pFrm = lcl_IsInHeaderFooter( aPos.nNode, aPt );
    if( IsTableMode() && !pFrm && aPos.nNode.GetNode().StartOfSectionNode() ==
        pCrsr->GetPoint()->nNode.GetNode().StartOfSectionNode() )
        // gleiche Tabellenzelle und nicht im Header/Footer
        // -> zurueck
        return bRet;

    if( pBlockCrsr && bBlock )
    {
        pBlockCrsr->setEndPoint( rLPt );
        if( !pCrsr->HasMark() )
            pBlockCrsr->setStartPoint( rLPt );
        else if( !pBlockCrsr->getStartPoint() )
            pBlockCrsr->setStartPoint( pCrsr->GetMkPos() );
    }
    if( !pCrsr->HasMark() )
    {
        // steht an der gleichen Position und wenn im Header/Footer,
        // dann im gleichen
        if( aPos == *pCrsr->GetPoint() &&
            bOldInFrontOfLabel == bNewInFrontOfLabel )
        {
            if( pFrm )
            {
                if( pFrm->Frm().IsInside( rAktCrsrPt ))
                    return bRet;
            }
            else if( aPos.nNode.GetNode().IsCntntNode() )
            {
                // im gleichen Frame gelandet?
                SwFrm* pOld = ((SwCntntNode&)aPos.nNode.GetNode()).GetFrm(
                                        &aCharRect.Pos(), 0, sal_False );
                SwFrm* pNew = ((SwCntntNode&)aPos.nNode.GetNode()).GetFrm(
                                        &aPt, 0, sal_False );
                if( pNew == pOld )
                    return bRet;
            }
        }
    }
    else
    {
        // SSelection ueber nicht erlaubte Sections oder wenn im Header/Footer
        // dann in verschiedene
        if( !CheckNodesRange( aPos.nNode, pCrsr->GetMark()->nNode, sal_True )
            || ( pFrm && !pFrm->Frm().IsInside( pCrsr->GetMkPos() ) ))
            return bRet;

        // steht an der gleichen Position und nicht im Header/Footer
        if( aPos == *pCrsr->GetPoint() )
            return bRet;
    }

    SwCallLink aLk( *this );        // Crsr-Moves ueberwachen, evt. Link callen
    SwCrsrSaveState aSaveState( *pCrsr );

    *pCrsr->GetPoint() = aPos;
    rAktCrsrPt = aPt;

    // #i41424# Only update the marked number levels if necessary
    // Force update of marked number levels if necessary.
    if ( bNewInFrontOfLabel || bOldInFrontOfLabel )
        pCurCrsr->_SetInFrontOfLabel( !bNewInFrontOfLabel );
    SetInFrontOfLabel( bNewInFrontOfLabel );

    if( !pCrsr->IsSelOvr( nsSwCursorSelOverFlags::SELOVER_CHANGEPOS ) )
    {
        sal_uInt16 nFlag = SwCrsrShell::SCROLLWIN | SwCrsrShell::CHKRANGE;
        UpdateCrsr( nFlag );
        bRet &= ~CRSR_POSOLD;
    }
    else if( bOnlyText && !pCurCrsr->HasMark() )
    {
        if( FindValidCntntNode( bOnlyText ) )
        {
            // Cursor in einen gueltigen Content stellen
            if( aPos == *pCrsr->GetPoint() )
                bRet = CRSR_POSOLD;
            else
            {
                UpdateCrsr( SwCrsrShell::SCROLLWIN | SwCrsrShell::CHKRANGE );
                bRet &= ~CRSR_POSOLD;
            }
        }
        else
        {
            // es gibt keinen gueltigen Inhalt -> Cursor verstecken
            pVisCrsr->Hide();       // sichtbaren Cursor immer verstecken
            eMvState = MV_NONE;     // Status fuers Crsr-Travelling
            bAllProtect = sal_True;
            if( GetDoc()->GetDocShell() )
            {
                GetDoc()->GetDocShell()->SetReadOnlyUI( sal_True );
                CallChgLnk();           // UI bescheid sagen!
            }
        }
    }

    return bRet;
}


void SwCrsrShell::TblCrsrToCursor()
{
    OSL_ENSURE( pTblCrsr, "TblCrsrToCursor: Why?" );
    delete pTblCrsr, pTblCrsr = 0;
}

void SwCrsrShell::BlockCrsrToCrsr()
{
    OSL_ENSURE( pBlockCrsr, "BlockCrsrToCrsr: Why?" );
    if( pBlockCrsr && !HasSelection() )
    {
        SwPaM& rPam = pBlockCrsr->getShellCrsr();
        pCurCrsr->SetMark();
        *pCurCrsr->GetPoint() = *rPam.GetPoint();
        if( rPam.HasMark() )
            *pCurCrsr->GetMark() = *rPam.GetMark();
        else
            pCurCrsr->DeleteMark();
    }
    delete pBlockCrsr, pBlockCrsr = 0;
}

void SwCrsrShell::CrsrToBlockCrsr()
{
    if( !pBlockCrsr )
    {
        SwPosition aPos( *pCurCrsr->GetPoint() );
        pBlockCrsr = createBlockCursor( *this, aPos );
        SwShellCrsr &rBlock = pBlockCrsr->getShellCrsr();
        rBlock.GetPtPos() = pCurCrsr->GetPtPos();
        if( pCurCrsr->HasMark() )
        {
            rBlock.SetMark();
            *rBlock.GetMark() = *pCurCrsr->GetMark();
            rBlock.GetMkPos() = pCurCrsr->GetMkPos();
        }
    }
    pBlockCrsr->clearPoints();
    RefreshBlockCursor();
}

void SwCrsrShell::ClearMark()
{
    // ist ueberhaupt ein GetMark gesetzt ?
    if( pTblCrsr )
    {
        while( pCurCrsr->GetNext() != pCurCrsr )
            delete pCurCrsr->GetNext();
        pTblCrsr->DeleteMark();

        if( pCurCrsr->HasMark() )
        {
            // falls doch nicht alle Indizies richtig verschoben werden
            //  (z.B.: Kopf-/Fusszeile loeschen) den Content-Anteil vom
            //  Mark aufs Nodes-Array setzen
            SwPosition& rPos = *pCurCrsr->GetMark();
            rPos.nNode.Assign( pDoc->GetNodes(), 0 );
            rPos.nContent.Assign( 0, 0 );
            pCurCrsr->DeleteMark();
        }

        *pCurCrsr->GetPoint() = *pTblCrsr->GetPoint();
        pCurCrsr->GetPtPos() = pTblCrsr->GetPtPos();
        delete pTblCrsr, pTblCrsr = 0;
        pCurCrsr->SwSelPaintRects::Show();
    }
    else
    {
        if( !pCurCrsr->HasMark() )
            return;
        // falls doch nicht alle Indizies richtig verschoben werden
        //  (z.B.: Kopf-/Fusszeile loeschen) den Content-Anteil vom
        //  Mark aufs Nodes-Array setzen
        SwPosition& rPos = *pCurCrsr->GetMark();
        rPos.nNode.Assign( pDoc->GetNodes(), 0 );
        rPos.nContent.Assign( 0, 0 );
        pCurCrsr->DeleteMark();
        if( !nCrsrMove )
            pCurCrsr->SwSelPaintRects::Show();
    }
}


void SwCrsrShell::NormalizePam(sal_Bool bPointFirst)
{
    SwCallLink aLk( *this );        // Crsr-Moves ueberwachen, evt. Link callen
    pCurCrsr->Normalize(bPointFirst);
}

void SwCrsrShell::SwapPam()
{
    SwCallLink aLk( *this );        // Crsr-Moves ueberwachen, evt. Link callen
    pCurCrsr->Exchange();
}


// suche innerhalb der Selektierten-Bereiche nach einer Selektion, die
// den angebenen SPoint umschliesst
// Ist das Flag bTstOnly gesetzt, dann wird nur getestet, ob dort eine
// SSelection besteht; des akt. Cursr wird nicht umgesetzt!
// Ansonsten wird er auf die gewaehlte SSelection gesetzt.


sal_Bool SwCrsrShell::ChgCurrPam( const Point & rPt,
                              sal_Bool bTstOnly, sal_Bool bTstHit )
{
    SET_CURR_SHELL( this );

    // Pruefe ob der SPoint in einer Tabellen-Selektion liegt
    if( bTstOnly && pTblCrsr )
        return pTblCrsr->IsInside( rPt );

    SwCallLink aLk( *this );        // Crsr-Moves ueberwachen, evt. Link callen
    // Suche die Position rPt im Dokument
    SwPosition aPtPos( *pCurCrsr->GetPoint() );
    Point aPt( rPt );

    SwCrsrMoveState aTmpState( MV_NONE );
    aTmpState.bSetInReadOnly = IsReadOnlyAvailable();
    if ( !GetLayout()->GetCrsrOfst( &aPtPos, aPt, &aTmpState ) && bTstHit )
        return sal_False;

    // suche in allen Selektionen nach dieser Position
    SwShellCrsr* pCmp = (SwShellCrsr*)pCurCrsr;        // sicher den Pointer auf Cursor
    do {
        if( pCmp->HasMark() &&
            *pCmp->Start() <= aPtPos && *pCmp->End() > aPtPos )
        {
            if( bTstOnly || pCurCrsr == pCmp )     // ist der aktuelle.
                return sal_True;                       // return ohne Update

            pCurCrsr = pCmp;
            UpdateCrsr();     // Cursor steht schon richtig
            return sal_True;
        }
    } while( pCurCrsr !=
        ( pCmp = dynamic_cast<SwShellCrsr*>(pCmp->GetNext()) ) );
    return sal_False;
}


void SwCrsrShell::KillPams()
{
    // keiner zum loeschen vorhanden?
    if( !pTblCrsr && !pBlockCrsr && pCurCrsr->GetNext() == pCurCrsr )
        return;

    while( pCurCrsr->GetNext() != pCurCrsr )
        delete pCurCrsr->GetNext();
    pCurCrsr->SetColumnSelection( false );

    if( pTblCrsr )
    {
        // Cursor Ring loeschen
        pCurCrsr->DeleteMark();
        *pCurCrsr->GetPoint() = *pTblCrsr->GetPoint();
        pCurCrsr->GetPtPos() = pTblCrsr->GetPtPos();
        delete pTblCrsr;
        pTblCrsr = 0;
    }
    else if( pBlockCrsr )
    {
        // delete the ring of cursors
        pCurCrsr->DeleteMark();
        SwShellCrsr &rBlock = pBlockCrsr->getShellCrsr();
        *pCurCrsr->GetPoint() = *rBlock.GetPoint();
        pCurCrsr->GetPtPos() = rBlock.GetPtPos();
        rBlock.DeleteMark();
        pBlockCrsr->clearPoints();
    }
    UpdateCrsr( SwCrsrShell::SCROLLWIN );
}


int SwCrsrShell::CompareCursor( CrsrCompareType eType ) const
{
    int nRet = 0;
    const SwPosition *pFirst = 0, *pSecond = 0;
    const SwPaM *pCur = GetCrsr(), *pStk = pCrsrStk;
    if( CurrPtCurrMk != eType && pStk )
    {
        switch ( eType)
        {
        case StackPtStackMk:
            pFirst = pStk->GetPoint();
            pSecond = pStk->GetMark();
            break;
        case StackPtCurrPt:
            pFirst = pStk->GetPoint();
            pSecond = pCur->GetPoint();
            break;
        case StackPtCurrMk:
            pFirst = pStk->GetPoint();
            pSecond = pCur->GetMark();
            break;
        case StackMkCurrPt:
            pFirst = pStk->GetMark();
            pSecond = pCur->GetPoint();
            break;
        case StackMkCurrMk:
            pFirst = pStk->GetMark();
            pSecond = pStk->GetMark();
            break;
        case CurrPtCurrMk:
            pFirst = pCur->GetPoint();
            pSecond = pCur->GetMark();
            break;
        }
    }
    if( !pFirst || !pSecond )
        nRet = INT_MAX;
    else if( *pFirst < *pSecond )
        nRet = -1;
    else if( *pFirst == *pSecond )
        nRet = 0;
    else
        nRet = 1;
    return nRet;
}


sal_Bool SwCrsrShell::IsSttPara() const
{   return( pCurCrsr->GetPoint()->nContent == 0 ? sal_True : sal_False ); }


sal_Bool SwCrsrShell::IsEndPara() const
{   return( pCurCrsr->GetPoint()->nContent == pCurCrsr->GetCntntNode()->Len() ? sal_True : sal_False ); }


sal_Bool SwCrsrShell::IsInFrontOfLabel() const
{
    return pCurCrsr->IsInFrontOfLabel();
}

bool SwCrsrShell::SetInFrontOfLabel( sal_Bool bNew )
{
    if ( bNew != IsInFrontOfLabel() )
    {
        pCurCrsr->_SetInFrontOfLabel( bNew );
        UpdateMarkedListLevel();
        return true;
    }
    return false;
}

sal_Bool SwCrsrShell::GotoPage( sal_uInt16 nPage )
{
    SET_CURR_SHELL( this );
    SwCallLink aLk( *this );        // Crsr-Moves ueberwachen, evt. Link callen
    SwCrsrSaveState aSaveState( *pCurCrsr );
    sal_Bool bRet = GetLayout()->SetCurrPage( pCurCrsr, nPage ) &&
                    !pCurCrsr->IsSelOvr( nsSwCursorSelOverFlags::SELOVER_TOGGLE |
                                         nsSwCursorSelOverFlags::SELOVER_CHANGEPOS );
    if( bRet )
        UpdateCrsr(SwCrsrShell::SCROLLWIN|SwCrsrShell::CHKRANGE|SwCrsrShell::READONLY);
    return bRet;
}


void SwCrsrShell::GetPageNum( sal_uInt16 &rnPhyNum, sal_uInt16 &rnVirtNum,
                              sal_Bool bAtCrsrPos, const sal_Bool bCalcFrm )
{
    SET_CURR_SHELL( this );
    // Seitennummer: die erste sichtbare Seite oder die am Cursor
    const SwCntntFrm* pCFrm;
    const SwPageFrm *pPg = 0;

    if( !bAtCrsrPos || 0 == (pCFrm = GetCurrFrm( bCalcFrm )) ||
                       0 == (pPg   = pCFrm->FindPageFrm()) )
    {
        pPg = Imp()->GetFirstVisPage();
        while( pPg && pPg->IsEmptyPage() )
            pPg = (const SwPageFrm *)pPg->GetNext();
    }
    // Abfrage auf pPg muss fuer den Sonderfall Writerstart mit
    // standard.vor sein.
    rnPhyNum  = pPg? pPg->GetPhyPageNum() : 1;
    rnVirtNum = pPg? pPg->GetVirtPageNum() : 1;
}


sal_uInt16 SwCrsrShell::GetNextPrevPageNum( sal_Bool bNext )
{
    SET_CURR_SHELL( this );

    // Seitennummer: die erste sichtbare Seite oder die am Cursor
    const SwPageFrm *pPg = Imp()->GetFirstVisPage();
    if( pPg )
    {
        const SwTwips nPageTop = pPg->Frm().Top();

        if( bNext )
        {
            // go to next view layout row:
            do
            {
                pPg = (const SwPageFrm *)pPg->GetNext();
            }
            while( pPg && pPg->Frm().Top() == nPageTop );

            while( pPg && pPg->IsEmptyPage() )
                pPg = (const SwPageFrm *)pPg->GetNext();
        }
        else
        {
            // go to previous view layout row:
            do
            {
                pPg = (const SwPageFrm *)pPg->GetPrev();
            }
            while( pPg && pPg->Frm().Top() == nPageTop );

            while( pPg && pPg->IsEmptyPage() )
                pPg = (const SwPageFrm *)pPg->GetPrev();
        }
    }
    // Abfrage auf pPg muss fuer den Sonderfall Writerstart mit
    // standard.vor sein.
    return pPg ? pPg->GetPhyPageNum() : USHRT_MAX;
}


sal_uInt16 SwCrsrShell::GetPageCnt()
{
    SET_CURR_SHELL( this );
    // gebe die Anzahl der Seiten zurueck
    return GetLayout()->GetPageNum();
}

// Gehe zur naechsten SSelection


sal_Bool SwCrsrShell::GoNextCrsr()
{
    // besteht ueberhaupt ein Ring ?
    if( pCurCrsr->GetNext() == pCurCrsr )
        return sal_False;

    SET_CURR_SHELL( this );
    SwCallLink aLk( *this );        // Crsr-Moves ueberwachen, evt. Link callen
    pCurCrsr = dynamic_cast<SwShellCrsr*>(pCurCrsr->GetNext());

    // Bug 24086: auch alle anderen anzeigen
    if( !ActionPend() )
    {
        UpdateCrsr();
        pCurCrsr->Show();
    }
    return sal_True;
}

// gehe zur vorherigen SSelection


sal_Bool SwCrsrShell::GoPrevCrsr()
{
    // besteht ueberhaupt ein Ring ?
    if( pCurCrsr->GetNext() == pCurCrsr )
        return sal_False;

    SET_CURR_SHELL( this );
    SwCallLink aLk( *this );        // Crsr-Moves ueberwachen, evt. Link callen
    pCurCrsr = dynamic_cast<SwShellCrsr*>(pCurCrsr->GetPrev());

    // Bug 24086: auch alle anderen anzeigen
    if( !ActionPend() )
    {
        UpdateCrsr();
        pCurCrsr->Show();
    }

    return sal_True;
}


void SwCrsrShell::Paint( const Rectangle &rRect)
{
    SET_CURR_SHELL( this );

    // beim Painten immer alle Cursor ausschalten
    SwRect aRect( rRect );

    sal_Bool bVis = sal_False;
    // ist Cursor sichtbar, dann verstecke den SV-Cursor
    if( pVisCrsr->IsVisible() && !aRect.IsOver( aCharRect ) )   //JP 18.06.97: ???
    {
        bVis = sal_True;
        pVisCrsr->Hide();
    }

    // Bereich neu painten
    ViewShell::Paint( rRect );

    if( bHasFocus && !bBasicHideCrsr )
    {
        SwShellCrsr* pAktCrsr = pTblCrsr ? pTblCrsr : pCurCrsr;
//      pAktCrsr->Invalidate( aRect );
        if( !ActionPend() )
        {
            // damit nicht rechts/unten die Raender abgeschnitten werden
            pAktCrsr->Invalidate( VisArea() );
            pAktCrsr->Show();
        }
        else
            pAktCrsr->Invalidate( aRect );

    }
    if( bSVCrsrVis && bVis )        // auch SV-Cursor wieder anzeigen
        pVisCrsr->Show();
}



void SwCrsrShell::VisPortChgd( const SwRect & rRect )
{
    SET_CURR_SHELL( this );
    sal_Bool bVis;      // beim Scrollen immer alle Cursor ausschalten

    // ist Cursor sichtbar, dann verstecke den SV-Cursor
    if( sal_True == ( bVis = pVisCrsr->IsVisible() ))
        pVisCrsr->Hide();

    bVisPortChgd = sal_True;
    aOldRBPos.X() = VisArea().Right();
    aOldRBPos.Y() = VisArea().Bottom();

    //Damit es es keine Probleme mit dem SV-Cursor gibt, wird in
    //ViewShell::VisPo.. ein Update() auf das Window gerufen.
    //Waehrend des Paintens duerfen aber nun wieder keine Selectionen
    //angezeigt werden, deshalb wird der Aufruf hier geklammert.
    ViewShell::VisPortChgd( rRect );        // Bereich verschieben

    if( bSVCrsrVis && bVis )    // auch SV-Cursor wieder anzeigen
        pVisCrsr->Show();

    if( nCrsrMove )
        bInCMvVisportChgd = sal_True;

    bVisPortChgd = sal_False;
}

// aktualisiere den Crsrs, d.H. setze ihn wieder in den Content.
// Das sollte nur aufgerufen werden, wenn der Cursor z.B. beim
// Loeschen von Rahmen irgendwohin gesetzt wurde. Die Position
// ergibt sich aus seiner aktuellen Position im Layout !!


void SwCrsrShell::UpdateCrsrPos()
{
    SET_CURR_SHELL( this );
    ++nStartAction;
    SwShellCrsr* pShellCrsr = getShellCrsr( true );
    Size aOldSz( GetDocSize() );
    SwCntntNode *pCNode = pShellCrsr->GetCntntNode();
    SwCntntFrm  *pFrm = pCNode ?
        pCNode->GetFrm( &pShellCrsr->GetPtPos(), pShellCrsr->GetPoint() ) :0;
    if( !pFrm || (pFrm->IsTxtFrm() && ((SwTxtFrm*)pFrm)->IsHiddenNow()) )
    {
        SwCrsrMoveState aTmpState( MV_NONE );
        aTmpState.bSetInReadOnly = IsReadOnlyAvailable();
        GetLayout()->GetCrsrOfst( pShellCrsr->GetPoint(), pShellCrsr->GetPtPos(),
                                     &aTmpState );
        if( pShellCrsr->HasMark())
            pShellCrsr->DeleteMark();
    }
    IGrammarContact *pGrammarContact = GetDoc() ? GetDoc()->getGrammarContact() : 0;
    if( pGrammarContact )
        pGrammarContact->updateCursorPosition( *pCurCrsr->GetPoint() );
    --nStartAction;
    if( aOldSz != GetDocSize() )
        SizeChgNotify();
}

// JP 30.04.99: Bug 65475 - falls Point/Mark in versteckten Bereichen
//              stehen, so mussen diese daraus verschoben werden
static void lcl_CheckHiddenSection( SwNodeIndex& rIdx )
{
    const SwSectionNode* pSectNd = rIdx.GetNode().FindSectionNode();
    if( pSectNd && pSectNd->GetSection().IsHiddenFlag() )
    {
        SwNodeIndex aTmp( *pSectNd );
#if OSL_DEBUG_LEVEL > 1
        const SwNode* pFrmNd =
#endif
        rIdx.GetNodes().FindPrvNxtFrmNode( aTmp, pSectNd->EndOfSectionNode() );

#if OSL_DEBUG_LEVEL > 1
        (void) pFrmNd;
        OSL_ENSURE( pFrmNd, "keinen Node mit Frames gefunden" );
#endif
        rIdx = aTmp;
    }
}

// Try to set the cursor to the next visible content node.
static void lcl_CheckHiddenPara( SwPosition& rPos )
{
    SwNodeIndex aTmp( rPos.nNode );
    SwTxtNode* pTxtNd = aTmp.GetNode().GetTxtNode();
    while( pTxtNd && pTxtNd->HasHiddenCharAttribute( true ) )
    {
        SwCntntNode* pCntnt = aTmp.GetNodes().GoNext( &aTmp );
        if ( pCntnt && pCntnt->IsTxtNode() )
            pTxtNd = (SwTxtNode*)pCntnt;
        else
            pTxtNd = 0;
    }

    if ( pTxtNd )
        rPos = SwPosition( aTmp, SwIndex( pTxtNd, 0 ) );
}

// #i27301# - helper class, which notifies the accessibility about invalid text
// selections in its destructor
class SwNotifyAccAboutInvalidTextSelections
{
    private:
        SwCrsrShell& mrCrsrSh;

    public:
        SwNotifyAccAboutInvalidTextSelections( SwCrsrShell& _rCrsrSh )
            : mrCrsrSh( _rCrsrSh )
        {}

        ~SwNotifyAccAboutInvalidTextSelections()
        {
            mrCrsrSh.InvalidateAccessibleParaTextSelection();
        }
};
// <--
void SwCrsrShell::UpdateCrsr( sal_uInt16 eFlags, sal_Bool bIdleEnd )
{
    SET_CURR_SHELL( this );

    ClearUpCrsrs();

    // es muss innerhalb einer BasicAction der
    //              Cursor geupdatet werden; um z.B. den TabellenCursor zu
    //              erzeugen. Im EndAction wird jetzt das UpdateCrsr gerufen!
    if( ActionPend() && BasicActionPend() )
    {
        if ( eFlags & SwCrsrShell::READONLY )
            bIgnoreReadonly = sal_True;
        return;             // wenn nicht, dann kein Update !!
    }

    // #i27301#
    SwNotifyAccAboutInvalidTextSelections aInvalidateTextSelections( *this );

    if ( bIgnoreReadonly )
    {
        bIgnoreReadonly = sal_False;
        eFlags |= SwCrsrShell::READONLY;
    }

    if( eFlags & SwCrsrShell::CHKRANGE )    // alle Cursor-Bewegungen auf
        CheckRange( pCurCrsr );         // ueberlappende Bereiche testen

    if( !bIdleEnd )
        CheckTblBoxCntnt();

    // steht der akt. Crsr in einer Tabelle und in unterschiedlichen Boxen
    // (oder ist noch TabellenMode), dann gilt der Tabellen Mode
    SwPaM* pTstCrsr = getShellCrsr( true );
    if( pTstCrsr->HasMark() && !pBlockCrsr &&
        pDoc->IsIdxInTbl( pTstCrsr->GetPoint()->nNode ) &&
          ( pTblCrsr ||
            pTstCrsr->GetNode( sal_True )->StartOfSectionNode() !=
            pTstCrsr->GetNode( sal_False )->StartOfSectionNode() ) )
    {
        SwShellCrsr* pITmpCrsr = getShellCrsr( true );
        Point aTmpPt( pITmpCrsr->GetPtPos() );
        Point aTmpMk( pITmpCrsr->GetMkPos() );
        SwPosition* pPos = pITmpCrsr->GetPoint();

        // JP 30.04.99: Bug 65475 - falls Point/Mark in versteckten Bereichen
        //              stehen, so mussen diese daraus verschoben werden
        lcl_CheckHiddenSection( pPos->nNode );
        lcl_CheckHiddenSection( pITmpCrsr->GetMark()->nNode );

        // Move cursor out of hidden paragraphs
        if ( !GetViewOptions()->IsShowHiddenChar() )
        {
            lcl_CheckHiddenPara( *pPos );
            lcl_CheckHiddenPara( *pITmpCrsr->GetMark() );
        }

        SwCntntFrm *pTblFrm = pPos->nNode.GetNode().GetCntntNode()->
                                                GetFrm( &aTmpPt, pPos );

        OSL_ENSURE( pTblFrm, "Tabelle Crsr nicht im Content ??" );

        // --> Make code robust. The table cursor may point
        // to a table in a currently inactive header.
        SwTabFrm *pTab = pTblFrm ? pTblFrm->FindTabFrm() : 0;
        // <--

        if ( pTab && pTab->GetTable()->GetRowsToRepeat() > 0 )
        {
            // First check if point is in repeated headline:
            bool bInRepeatedHeadline = pTab->IsFollow() && pTab->IsInHeadline( *pTblFrm );

            // Second check if mark is in repeated headline:
            if ( !bInRepeatedHeadline )
            {
<<<<<<< HEAD
                SwCntntFrm* pMarkTblFrm = pITmpCrsr->GetCntntNode( FALSE )->GetFrm( &aTmpMk, pITmpCrsr->GetMark() );
                OSL_ENSURE( pMarkTblFrm, "Tabelle Crsr nicht im Content ??" );
=======
                SwCntntFrm* pMarkTblFrm = pITmpCrsr->GetCntntNode( sal_False )->GetFrm( &aTmpMk, pITmpCrsr->GetMark() );
                ASSERT( pMarkTblFrm, "Tabelle Crsr nicht im Content ??" );
>>>>>>> 20529755

                if ( pMarkTblFrm )
                {
                    SwTabFrm* pMarkTab = pMarkTblFrm->FindTabFrm();
                    OSL_ENSURE( pMarkTab, "Tabelle Crsr nicht im Content ??" );

                    // Make code robust:
                    if ( pMarkTab )
                    {
                        bInRepeatedHeadline = pMarkTab->IsFollow() && pMarkTab->IsInHeadline( *pMarkTblFrm );
                    }
                }
            }

            // No table cursor in repeaded headlines:
            if ( bInRepeatedHeadline )
            {
                pTblFrm = 0;

                SwPosSection fnPosSect = *pPos <  *pITmpCrsr->GetMark()
                                            ? fnSectionStart
                                            : fnSectionEnd;

                // dann nur innerhalb der Box selektieren
                if( pTblCrsr )
                {
                    pCurCrsr->SetMark();
                    *pCurCrsr->GetMark() = *pTblCrsr->GetMark();
                    pCurCrsr->GetMkPos() = pTblCrsr->GetMkPos();
                    pTblCrsr->DeleteMark();
                    pTblCrsr->SwSelPaintRects::Hide();
                }

                *pCurCrsr->GetPoint() = *pCurCrsr->GetMark();
                (*fnSectionCurr)( *pCurCrsr, fnPosSect );
            }
        }

        // wir wollen wirklich eine Tabellen-Selektion
        if( pTab && pTblFrm )
        {
            if( !pTblCrsr )
            {
                pTblCrsr = new SwShellTableCrsr( *this,
                                *pCurCrsr->GetMark(), pCurCrsr->GetMkPos(),
                                *pPos, aTmpPt );
                pCurCrsr->DeleteMark();
                pCurCrsr->SwSelPaintRects::Hide();

                CheckTblBoxCntnt();
            }

            SwCrsrMoveState aTmpState( MV_NONE );
            aTmpState.bRealHeight = sal_True;
            if( !pTblFrm->GetCharRect( aCharRect, *pTblCrsr->GetPoint(), &aTmpState ) )
            {
                Point aCentrPt( aCharRect.Center() );
                aTmpState.bSetInReadOnly = IsReadOnlyAvailable();
                pTblFrm->GetCrsrOfst( pTblCrsr->GetPoint(), aCentrPt, &aTmpState );
#if OSL_DEBUG_LEVEL > 1
                if ( !pTblFrm->GetCharRect( aCharRect, *pTblCrsr->GetPoint() ) )
                    OSL_ENSURE( !this, "GetCharRect failed." );
#else
                pTblFrm->GetCharRect( aCharRect, *pTblCrsr->GetPoint() );
#endif
            }

            pVisCrsr->Hide();       // sichtbaren Cursor immer verstecken
            // Curosr in den sichtbaren Bereich scrollen
            if( (eFlags & SwCrsrShell::SCROLLWIN) &&
                (HasSelection() || eFlags & SwCrsrShell::READONLY ||
                 !IsCrsrReadonly()) )
            {
                SwFrm* pBoxFrm = pTblFrm;
                while( pBoxFrm && !pBoxFrm->IsCellFrm() )
                    pBoxFrm = pBoxFrm->GetUpper();
                if( pBoxFrm && pBoxFrm->Frm().HasArea() )
                    MakeVisible( pBoxFrm->Frm() );
                else
                    MakeVisible( aCharRect );
            }

            // lasse vom Layout die Crsr in den Boxen erzeugen
            if( pTblCrsr->IsCrsrMovedUpdt() )
                GetLayout()->MakeTblCrsrs( *pTblCrsr );
            if( bHasFocus && !bBasicHideCrsr )
                pTblCrsr->Show();

            // Cursor-Points auf die neuen Positionen setzen
            pTblCrsr->GetPtPos().X() = aCharRect.Left();
            pTblCrsr->GetPtPos().Y() = aCharRect.Top();

            if( bSVCrsrVis )
            {
                aCrsrHeight.X() = 0;
                aCrsrHeight.Y() = aTmpState.aRealHeight.Y() < 0 ?
                                  -aCharRect.Width() : aCharRect.Height();
                pVisCrsr->Show();           // wieder anzeigen
            }
            eMvState = MV_NONE;     // Status fuers Crsr-Travelling - GetCrsrOfst
            if( pTblFrm && Imp()->IsAccessible() )
                Imp()->InvalidateAccessibleCursorPosition( pTblFrm );
            return;
        }
    }

    if( pTblCrsr )
    {
        // Cursor Ring loeschen
        while( pCurCrsr->GetNext() != pCurCrsr )
            delete pCurCrsr->GetNext();
        pCurCrsr->DeleteMark();
        *pCurCrsr->GetPoint() = *pTblCrsr->GetPoint();
        pCurCrsr->GetPtPos() = pTblCrsr->GetPtPos();
        delete pTblCrsr, pTblCrsr = 0;
    }

    pVisCrsr->Hide();       // sichtbaren Cursor immer verstecken

    // sind wir vielleicht in einer geschuetzten/versteckten Section ?
    {
        SwShellCrsr* pShellCrsr = getShellCrsr( true );
        sal_Bool bChgState = sal_True;
        const SwSectionNode* pSectNd = pShellCrsr->GetNode()->FindSectionNode();
        if( pSectNd && ( pSectNd->GetSection().IsHiddenFlag() ||
            ( !IsReadOnlyAvailable() &&
              pSectNd->GetSection().IsProtectFlag() &&
             ( !pDoc->GetDocShell() ||
               !pDoc->GetDocShell()->IsReadOnly() || bAllProtect )) ) )
        {
            if( !FindValidCntntNode( !HasDrawView() ||
                    0 == Imp()->GetDrawView()->GetMarkedObjectList().GetMarkCount()))
            {
                // alles ist geschuetzt / versteckt -> besonderer Mode
                if( bAllProtect && !IsReadOnlyAvailable() &&
                    pSectNd->GetSection().IsProtectFlag() )
                    bChgState = sal_False;
                else
                {
                    eMvState = MV_NONE;     // Status fuers Crsr-Travelling
                    bAllProtect = sal_True;
                    if( GetDoc()->GetDocShell() )
                    {
                        GetDoc()->GetDocShell()->SetReadOnlyUI( sal_True );
                        CallChgLnk();       // UI bescheid sagen!
                    }
                    return;
                }
            }
        }
        if( bChgState )
        {
            sal_Bool bWasAllProtect = bAllProtect;
            bAllProtect = sal_False;
            if( bWasAllProtect && GetDoc()->GetDocShell() &&
                GetDoc()->GetDocShell()->IsReadOnlyUI() )
            {
                GetDoc()->GetDocShell()->SetReadOnlyUI( sal_False );
                CallChgLnk();       // UI bescheid sagen!
            }
        }
    }

    UpdateCrsrPos();

    // The cursor must always point into content; there's some code
    // that relies on this. (E.g. in SwEditShell::GetScriptType, which always
    // loops _behind_ the last node in the selection, which always works if you
    // are in content.) To achieve this, we'll force cursor(s) to point into
    // content, if UpdateCrsrPos() hasn't already done so.
    SwPaM* pCmp = pCurCrsr;
    do
    {
        // start will move forwards, end will move backwards
        bool bPointIsStart = ( pCmp->Start() == pCmp->GetPoint() );

        // move point; forward if it's the start, backwards if it's the end
        if( ! pCmp->GetPoint()->nNode.GetNode().IsCntntNode() )
            pCmp->Move( bPointIsStart ? fnMoveForward : fnMoveBackward,
                        fnGoCntnt );

        // move mark (if exists); forward if it's the start, else backwards
        if( pCmp->HasMark() )
        {
            if( ! pCmp->GetMark()->nNode.GetNode().IsCntntNode() )
            {
                pCmp->Exchange();
                pCmp->Move( !bPointIsStart ? fnMoveForward : fnMoveBackward,
                            fnGoCntnt );
                pCmp->Exchange();
            }
        }

        // iterate to next PaM in ring
        pCmp = static_cast<SwPaM*>( pCmp->GetNext() );
    }
    while( pCmp != pCurCrsr );


    SwRect aOld( aCharRect );
    sal_Bool bFirst = sal_True;
    SwCntntFrm *pFrm;
    int nLoopCnt = 100;
    SwShellCrsr* pShellCrsr = getShellCrsr( true );

    do {
        sal_Bool bAgainst;
        do {
            bAgainst = sal_False;
            pFrm = pShellCrsr->GetCntntNode()->GetFrm(
                        &pShellCrsr->GetPtPos(), pShellCrsr->GetPoint() );
            // ist der Frm nicht mehr vorhanden, dann muss das gesamte Layout
            // erzeugt werden, weil ja mal hier einer vorhanden war !!
            if ( !pFrm )
            {
                do
                {
                    CalcLayout();
                    pFrm = pShellCrsr->GetCntntNode()->GetFrm(
                                &pShellCrsr->GetPtPos(), pShellCrsr->GetPoint() );
                }  while( !pFrm );
            }
            else if ( Imp()->IsIdleAction() )
                //Wir stellen sicher, dass anstaendig Formatiert wurde
                pFrm->PrepareCrsr();

            // im geschuetzten Fly? aber bei Rahmenselektion ignorieren
            if( !IsReadOnlyAvailable() && pFrm->IsProtected() &&
                ( !Imp()->GetDrawView() ||
                  !Imp()->GetDrawView()->GetMarkedObjectList().GetMarkCount() ) &&
                (!pDoc->GetDocShell() ||
                 !pDoc->GetDocShell()->IsReadOnly() || bAllProtect ) )
            {
                // dann suche eine gueltige Position
                sal_Bool bChgState = sal_True;
                if( !FindValidCntntNode(!HasDrawView() ||
                    0 == Imp()->GetDrawView()->GetMarkedObjectList().GetMarkCount()))
                {
                    // alles ist geschuetzt / versteckt -> besonderer Mode
                    if( bAllProtect )
                        bChgState = sal_False;
                    else
                    {
                        eMvState = MV_NONE;     // Status fuers Crsr-Travelling
                        bAllProtect = sal_True;
                        if( GetDoc()->GetDocShell() )
                        {
                            GetDoc()->GetDocShell()->SetReadOnlyUI( sal_True );
                            CallChgLnk();       // UI bescheid sagen!
                        }
                        return;
                    }
                }

                if( bChgState )
                {
                    sal_Bool bWasAllProtect = bAllProtect;
                    bAllProtect = sal_False;
                    if( bWasAllProtect && GetDoc()->GetDocShell() &&
                        GetDoc()->GetDocShell()->IsReadOnlyUI() )
                    {
                        GetDoc()->GetDocShell()->SetReadOnlyUI( sal_False );
                        CallChgLnk();       // UI bescheid sagen!
                    }
                    bAllProtect = sal_False;
                    bAgainst = sal_True;        // nochmal den richigen Frm suchen
                }
            }
        } while( bAgainst );

        if( !( eFlags & SwCrsrShell::NOCALRECT ))
        {
            SwCrsrMoveState aTmpState( eMvState );
            aTmpState.bSetInReadOnly = IsReadOnlyAvailable();
            aTmpState.bRealHeight = sal_True;
            aTmpState.bRealWidth = IsOverwriteCrsr();
            aTmpState.nCursorBidiLevel = pShellCrsr->GetCrsrBidiLevel();

            // #i27615#,#i30453#
            SwSpecialPos aSpecialPos;
            aSpecialPos.nExtendRange = SP_EXTEND_RANGE_BEFORE;
            if (pShellCrsr->IsInFrontOfLabel())
            {
                aTmpState.pSpecialPos = &aSpecialPos;
            }

            if( !pFrm->GetCharRect( aCharRect, *pShellCrsr->GetPoint(), &aTmpState ) )
            {
                Point& rPt = pShellCrsr->GetPtPos();
                rPt = aCharRect.Center();
                pFrm->GetCrsrOfst( pShellCrsr->GetPoint(), rPt, &aTmpState );
            }

            if( !pShellCrsr->HasMark() )
                aCrsrHeight = aTmpState.aRealHeight;
            else
            {
                aCrsrHeight.X() = 0;
                aCrsrHeight.Y() = aTmpState.aRealHeight.Y() < 0 ?
                                  -aCharRect.Width() : aCharRect.Height();
            }
        }
        else
        {
            aCrsrHeight.X() = 0;
            aCrsrHeight.Y() = aCharRect.Height();
        }

        if( !bFirst && aOld == aCharRect )
            break;

        // falls das Layout meint, nach dem 100 durchlauf ist man immer noch
        // im Fluss, sollte man die akt. Pos. als gegeben hinnehmen!
        // siehe Bug: 29658
        if( !--nLoopCnt )
        {
            OSL_ENSURE( !this, "Endlosschleife? CharRect != OldCharRect ");
            break;
        }
        aOld = aCharRect;
        bFirst = sal_False;

        // Cursor-Points auf die neuen Positionen setzen
        pShellCrsr->GetPtPos().X() = aCharRect.Left();
        pShellCrsr->GetPtPos().Y() = aCharRect.Top();

        if( !(eFlags & SwCrsrShell::UPDOWN ))   // alte Pos. von Up/Down loeschen
        {
            pFrm->Calc();
            nUpDownX = pFrm->IsVertical() ?
                       aCharRect.Top() - pFrm->Frm().Top() :
                       aCharRect.Left() - pFrm->Frm().Left();
        }

        // Curosr in den sichtbaren Bereich scrollen
        if( bHasFocus && eFlags & SwCrsrShell::SCROLLWIN &&
            (HasSelection() || eFlags & SwCrsrShell::READONLY ||
             !IsCrsrReadonly() || GetViewOptions()->IsSelectionInReadonly()) )
        {
            //JP 30.04.99:  damit das EndAction, beim evtuellen Scrollen, den
            //      SV-Crsr nicht wieder sichtbar macht, wird hier das Flag
            //      gesichert und zurueckgesetzt.
            sal_Bool bSav = bSVCrsrVis; bSVCrsrVis = sal_False;
            MakeSelVisible();
            bSVCrsrVis = bSav;
        }

    } while( eFlags & SwCrsrShell::SCROLLWIN );

    if( pBlockCrsr )
        RefreshBlockCursor();

    if( !bIdleEnd && bHasFocus && !bBasicHideCrsr )
    {
        if( pTblCrsr )
            pTblCrsr->SwSelPaintRects::Show();
        else
        {
            pCurCrsr->SwSelPaintRects::Show();
            if( pBlockCrsr )
            {
                SwShellCrsr* pNxt = dynamic_cast<SwShellCrsr*>(pCurCrsr->GetNext());
                while( pNxt && pNxt != pCurCrsr )
                {
                    pNxt->SwSelPaintRects::Show();
                    pNxt = dynamic_cast<SwShellCrsr*>(pNxt->GetNext());
                }
            }
        }
    }

    eMvState = MV_NONE;     // Status fuers Crsr-Travelling - GetCrsrOfst

    if( pFrm && Imp()->IsAccessible() )
        Imp()->InvalidateAccessibleCursorPosition( pFrm );

    // switch from blinking cursor to read-only-text-selection cursor
    static const long nNoBlinkTime = STYLE_CURSOR_NOBLINKTIME;
    const long nBlinkTime = GetOut()->GetSettings().GetStyleSettings().
                            GetCursorBlinkTime();

    if ( (IsCrsrReadonly() && GetViewOptions()->IsSelectionInReadonly()) ==
        ( nBlinkTime != nNoBlinkTime ) )
    {
        // non blinking cursor in read only - text selection mode
        AllSettings aSettings = GetOut()->GetSettings();
        StyleSettings aStyleSettings = aSettings.GetStyleSettings();
        const long nNewBlinkTime = nBlinkTime == nNoBlinkTime ?
                                   Application::GetSettings().GetStyleSettings().GetCursorBlinkTime() :
                                   nNoBlinkTime;
        aStyleSettings.SetCursorBlinkTime( nNewBlinkTime );
        aSettings.SetStyleSettings( aStyleSettings );
        GetOut()->SetSettings( aSettings );
    }

    if( bSVCrsrVis )
        pVisCrsr->Show();           // wieder anzeigen
}

void SwCrsrShell::RefreshBlockCursor()
{
    OSL_ENSURE( pBlockCrsr, "Don't call me without a block cursor" );
    SwShellCrsr &rBlock = pBlockCrsr->getShellCrsr();
    Point aPt = rBlock.GetPtPos();
    SwCntntFrm* pFrm = rBlock.GetCntntNode()->GetFrm( &aPt, rBlock.GetPoint() );
    Point aMk;
    if( pBlockCrsr->getEndPoint() && pBlockCrsr->getStartPoint() )
    {
        aPt = *pBlockCrsr->getStartPoint();
        aMk = *pBlockCrsr->getEndPoint();
    }
    else
    {
        aPt = rBlock.GetPtPos();
        if( pFrm )
        {
            if( pFrm->IsVertical() )
                aPt.Y() = pFrm->Frm().Top() + GetUpDownX();
            else
                aPt.X() = pFrm->Frm().Left() + GetUpDownX();
        }
        aMk = rBlock.GetMkPos();
    }
    SwRect aRect( aMk, aPt );
    aRect.Justify();
    SwSelectionList aSelList( pFrm );

    if( GetLayout()->FillSelection( aSelList, aRect ) )
    {
        SwCursor* pNxt = (SwCursor*)pCurCrsr->GetNext();
        while( pNxt != pCurCrsr )
        {
            delete pNxt;
            pNxt = (SwCursor*)pCurCrsr->GetNext();
        }

        std::list<SwPaM*>::iterator pStart = aSelList.getStart();
        std::list<SwPaM*>::iterator pPam = aSelList.getEnd();
        OSL_ENSURE( pPam != pStart, "FillSelection should deliver at least one PaM" );
        pCurCrsr->SetMark();
        --pPam;
        // If there is only one text portion inside the rectangle, a simple
        // selection is created
        if( pPam == pStart )
        {
            *pCurCrsr->GetPoint() = *(*pPam)->GetPoint();
            if( (*pPam)->HasMark() )
                *pCurCrsr->GetMark() = *(*pPam)->GetMark();
            else
                pCurCrsr->DeleteMark();
            delete *pPam;
            pCurCrsr->SetColumnSelection( false );
        }
        else
        {
            // The order of the SwSelectionList has to be preserved but
            // the order inside the ring created by CreateCrsr() is not like
            // exspected => First create the selections before the last one
            // downto the first selection.
            // At least create the cursor for the last selection
            --pPam;
            *pCurCrsr->GetPoint() = *(*pPam)->GetPoint(); // n-1 (if n == number of selections)
            if( (*pPam)->HasMark() )
                *pCurCrsr->GetMark() = *(*pPam)->GetMark();
            else
                pCurCrsr->DeleteMark();
            delete *pPam;
            pCurCrsr->SetColumnSelection( true );
            while( pPam != pStart )
            {
                --pPam;

                SwShellCrsr* pNew = new SwShellCrsr( *pCurCrsr );
                pNew->Insert( pCurCrsr, 0 );
                pCurCrsr->Remove( 0, pCurCrsr->Count() );
                pCurCrsr->DeleteMark();

                *pCurCrsr->GetPoint() = *(*pPam)->GetPoint(); // n-2, n-3, .., 2, 1
                if( (*pPam)->HasMark() )
                {
                    pCurCrsr->SetMark();
                    *pCurCrsr->GetMark() = *(*pPam)->GetMark();
                }
                else
                    pCurCrsr->DeleteMark();
                pCurCrsr->SetColumnSelection( true );
                delete *pPam;
            }
            {
                SwShellCrsr* pNew = new SwShellCrsr( *pCurCrsr );
                pNew->Insert( pCurCrsr, 0 );
                pCurCrsr->Remove( 0, pCurCrsr->Count() );
                pCurCrsr->DeleteMark();
            }
            pPam = aSelList.getEnd();
            --pPam;
            *pCurCrsr->GetPoint() = *(*pPam)->GetPoint(); // n, the last selection
            if( (*pPam)->HasMark() )
            {
                pCurCrsr->SetMark();
                *pCurCrsr->GetMark() = *(*pPam)->GetMark();
            }
            else
                pCurCrsr->DeleteMark();
            pCurCrsr->SetColumnSelection( true );
            delete *pPam;
        }
    }
}

// erzeuge eine Kopie vom Cursor und speicher diese im Stack


void SwCrsrShell::Push()
{
    pCrsrStk = new SwShellCrsr( *this, *pCurCrsr->GetPoint(),
                                    pCurCrsr->GetPtPos(), pCrsrStk );

    if( pCurCrsr->HasMark() )
    {
        pCrsrStk->SetMark();
        *pCrsrStk->GetMark() = *pCurCrsr->GetMark();
    }
}

/*
 *  Loescht einen Cursor (gesteuert durch bOldCrsr)
 *      - vom Stack oder    ( bOldCrsr = sal_True )
 *      - den aktuellen und der auf dem Stack stehende wird zum aktuellen
 *
 *  Return:  es war auf dem Stack noch einer vorhanden
 */


sal_Bool SwCrsrShell::Pop( sal_Bool bOldCrsr )
{
    SwCallLink aLk( *this );        // Crsr-Moves ueberwachen, evt. Link callen

    // noch weitere vorhanden ?
    if( 0 == pCrsrStk )
        return sal_False;

    SwShellCrsr *pTmp = 0, *pOldStk = pCrsrStk;

    // der Nachfolger wird der Aktuelle
    if( pCrsrStk->GetNext() != pCrsrStk )
    {
        pTmp = dynamic_cast<SwShellCrsr*>(pCrsrStk->GetNext());
    }

    if( bOldCrsr )              // loesche vom Stack
        delete pCrsrStk;        //

    pCrsrStk = pTmp;            // neu zuweisen

    if( !bOldCrsr )
    {
        SwCrsrSaveState aSaveState( *pCurCrsr );

        // wurde die sichtbare SSelection nicht veraendert
        if( pOldStk->GetPtPos() == pCurCrsr->GetPtPos() ||
            pOldStk->GetPtPos() == pCurCrsr->GetMkPos() )
        {
            // "Selektions-Rechtecke" verschieben
            pCurCrsr->Insert( pOldStk, 0 );
            pOldStk->Remove( 0, pOldStk->Count() );
        }

        if( pOldStk->HasMark() )
        {
            pCurCrsr->SetMark();
            *pCurCrsr->GetMark() = *pOldStk->GetMark();
            pCurCrsr->GetMkPos() = pOldStk->GetMkPos();
        }
        else
            // keine Selection also alte aufheben und auf die alte Pos setzen
            pCurCrsr->DeleteMark();
        *pCurCrsr->GetPoint() = *pOldStk->GetPoint();
        pCurCrsr->GetPtPos() = pOldStk->GetPtPos();
        delete pOldStk;

        if( !pCurCrsr->IsInProtectTable( sal_True ) &&
            !pCurCrsr->IsSelOvr( nsSwCursorSelOverFlags::SELOVER_TOGGLE |
                                 nsSwCursorSelOverFlags::SELOVER_CHANGEPOS ) )
            UpdateCrsr();             // akt. Cursor Updaten
    }
    return sal_True;
}

/*
 * Verbinde zwei Cursor miteinander.
 * Loesche vom Stack den obersten und setzen dessen GetMark im Aktuellen.
 */


void SwCrsrShell::Combine()
{
    // noch weitere vorhanden ?
    if( 0 == pCrsrStk )
        return;

    SwCallLink aLk( *this );        // Crsr-Moves ueberwachen, evt. Link callen
    SwCrsrSaveState aSaveState( *pCurCrsr );
    if( pCrsrStk->HasMark() )           // nur wenn GetMark gesetzt wurde
    {
<<<<<<< HEAD
#if OSL_DEBUG_LEVEL > 1
        if( !CheckNodesRange( pCrsrStk->GetMark()->nNode, pCurCrsr->GetPoint()->nNode, TRUE ))
            OSL_ENSURE( !this, "StackCrsr & akt. Crsr nicht in gleicher Section." );
#else
        CheckNodesRange( pCrsrStk->GetMark()->nNode, pCurCrsr->GetPoint()->nNode, TRUE );
=======
#ifndef DBG_UTIL
        CheckNodesRange( pCrsrStk->GetMark()->nNode, pCurCrsr->GetPoint()->nNode, sal_True );
#else
        if( !CheckNodesRange( pCrsrStk->GetMark()->nNode, pCurCrsr->GetPoint()->nNode, sal_True ))
            ASSERT( !this, "StackCrsr & akt. Crsr nicht in gleicher Section." );
>>>>>>> 20529755
#endif
        // kopiere das GetMark
        if( !pCurCrsr->HasMark() )
            pCurCrsr->SetMark();
        *pCurCrsr->GetMark() = *pCrsrStk->GetMark();
        pCurCrsr->GetMkPos() = pCrsrStk->GetMkPos();
    }

    SwShellCrsr * pTmp = 0;
    if( pCrsrStk->GetNext() != pCrsrStk )
    {
        pTmp = dynamic_cast<SwShellCrsr*>(pCrsrStk->GetNext());
    }
    delete pCrsrStk;
    pCrsrStk = pTmp;
    if( !pCurCrsr->IsInProtectTable( sal_True ) &&
        !pCurCrsr->IsSelOvr( nsSwCursorSelOverFlags::SELOVER_TOGGLE |
                             nsSwCursorSelOverFlags::SELOVER_CHANGEPOS ) )
        UpdateCrsr();             // akt. Cursor Updaten
}


void SwCrsrShell::HideCrsrs()
{
    if( !bHasFocus || bBasicHideCrsr )
        return;

    // ist Cursor sichtbar, dann verstecke den SV-Cursor
    if( pVisCrsr->IsVisible() )
    {
        SET_CURR_SHELL( this );
        pVisCrsr->Hide();
    }
    // hebe die Invertierung der SSelection auf
    SwShellCrsr* pAktCrsr = pTblCrsr ? pTblCrsr : pCurCrsr;
    pAktCrsr->Hide();
}



void SwCrsrShell::ShowCrsrs( sal_Bool bCrsrVis )
{
    if( !bHasFocus || bAllProtect || bBasicHideCrsr )
        return;

    SET_CURR_SHELL( this );
    SwShellCrsr* pAktCrsr = pTblCrsr ? pTblCrsr : pCurCrsr;
    pAktCrsr->Show();

    if( bSVCrsrVis && bCrsrVis )    // auch SV-Cursor wieder anzeigen
        pVisCrsr->Show();
}

// Methoden zum Anzeigen bzw. Verstecken des sichtbaren Text-Cursors


void SwCrsrShell::ShowCrsr()
{
    if( !bBasicHideCrsr )
    {
        bSVCrsrVis = sal_True;
        UpdateCrsr();
    }
}


void SwCrsrShell::HideCrsr()
{
    if( !bBasicHideCrsr )
    {
        bSVCrsrVis = sal_False;
        // evt. die sel. Bereiche aufheben !!
        SET_CURR_SHELL( this );
        pVisCrsr->Hide();
    }
}


void SwCrsrShell::ShLooseFcs()
{
    if( !bBasicHideCrsr )
        HideCrsrs();
    bHasFocus = sal_False;
}


void SwCrsrShell::ShGetFcs( sal_Bool bUpdate )
{
    bHasFocus = sal_True;
    if( !bBasicHideCrsr && VisArea().Width() )
    {
        UpdateCrsr( static_cast<sal_uInt16>( bUpdate ?
                    SwCrsrShell::CHKRANGE|SwCrsrShell::SCROLLWIN
                    : SwCrsrShell::CHKRANGE ) );
        ShowCrsrs( bSVCrsrVis ? sal_True : sal_False );
    }
}

// gebe den aktuellen Frame, in dem der Cursor steht, zurueck

SwCntntFrm *SwCrsrShell::GetCurrFrm( const sal_Bool bCalcFrm ) const
{
    SET_CURR_SHELL( (ViewShell*)this );
    SwCntntFrm *pRet = 0;
    SwCntntNode *pNd = pCurCrsr->GetCntntNode();
    if ( pNd )
    {
        if ( bCalcFrm )
        {
            const sal_uInt16* pST = &nStartAction;
            ++(*((sal_uInt16*)pST));
            const Size aOldSz( GetDocSize() );
            pRet = pNd->GetFrm( &pCurCrsr->GetPtPos(), pCurCrsr->GetPoint() );
            --(*((sal_uInt16*)pST));
            if( aOldSz != GetDocSize() )
                ((SwCrsrShell*)this)->SizeChgNotify();
        }
        else
            pRet = pNd->GetFrm( &pCurCrsr->GetPtPos(), pCurCrsr->GetPoint(), sal_False);
    }
    return pRet;
}


// alle Attribut/Format-Aenderungen am akt. Node werden an den
// Link weitergeleitet.


void SwCrsrShell::Modify( SfxPoolItem* pOld, SfxPoolItem* pNew )
{
    const sal_uInt16 nWhich = pOld ?
                          pOld->Which() :
                          pNew ?
                          pNew->Which() :
                          sal::static_int_cast<sal_uInt16>(RES_MSG_BEGIN);

    if( bCallChgLnk &&
        ( nWhich < RES_MSG_BEGIN || nWhich >= RES_MSG_END ||
            nWhich == RES_FMT_CHG || nWhich == RES_UPDATE_ATTR ||
            nWhich == RES_ATTRSET_CHG ))
        // die Messages werden nicht weitergemeldet
        //MA 07. Apr. 94 fix(6681): RES_UPDATE_ATTR wird implizit vom
        //SwTxtNode::Insert(SwTxtHint*, sal_uInt16) abgesetzt; hier wird reagiert und
        //vom Insert brauch nicht mehr die Keule RES_FMT_CHG versandt werden.
        CallChgLnk();

    if( aGrfArrivedLnk.IsSet() &&
        ( RES_GRAPHIC_ARRIVED == nWhich || RES_GRAPHIC_SWAPIN == nWhich ))
        aGrfArrivedLnk.Call( this );
}


// Abfrage, ob der aktuelle Cursor eine Selektion aufspannt,
// also, ob GetMark gesetzt und SPoint und GetMark unterschiedlich sind.


sal_Bool SwCrsrShell::HasSelection() const
{
    const SwPaM* pCrsr = getShellCrsr( true );
    return( IsTableMode() || ( pCrsr->HasMark() &&
            *pCrsr->GetPoint() != *pCrsr->GetMark())
        ? sal_True : sal_False );
}


void SwCrsrShell::CallChgLnk()
{
    // innerhalb von Start-/End-Action kein Call, sondern nur merken,
    // das sich etwas geaendert hat. Wird bei EndAction beachtet.
    if( BasicActionPend() )
        bChgCallFlag = sal_True;        // das Change merken
    else if( aChgLnk.IsSet() )
    {
        if( bCallChgLnk )
            aChgLnk.Call( this );
        bChgCallFlag = sal_False;       // Flag zuruecksetzen
    }
}

// returne den am akt.Cursor selektierten Text eines Nodes.


String SwCrsrShell::GetSelTxt() const
{
    String aTxt;
    if( pCurCrsr->GetPoint()->nNode.GetIndex() ==
        pCurCrsr->GetMark()->nNode.GetIndex() )
    {
        SwTxtNode* pTxtNd = pCurCrsr->GetNode()->GetTxtNode();
        if( pTxtNd )
        {
            xub_StrLen nStt = pCurCrsr->Start()->nContent.GetIndex();
            aTxt = pTxtNd->GetExpandTxt( nStt,
                    pCurCrsr->End()->nContent.GetIndex() - nStt );
        }
    }
    return aTxt;
}

// gebe nur den Text ab der akt. Cursor Position zurueck (bis zum NodeEnde)


String SwCrsrShell::GetText() const
{
    String aTxt;
    if( pCurCrsr->GetPoint()->nNode.GetIndex() ==
        pCurCrsr->GetMark()->nNode.GetIndex() )
    {
        SwTxtNode* pTxtNd = pCurCrsr->GetNode()->GetTxtNode();
        if( pTxtNd )
            aTxt = pTxtNd->GetTxt().Copy(
                    pCurCrsr->GetPoint()->nContent.GetIndex() );
    }
    return aTxt;
}

// hole vom Start/Ende der akt. SSelection das nte Zeichen
sal_Unicode SwCrsrShell::GetChar( sal_Bool bEnd, long nOffset )
{
    if( IsTableMode() )         // im TabelleMode nicht moeglich
        return 0;

    const SwPosition* pPos = !pCurCrsr->HasMark() ? pCurCrsr->GetPoint()
                                : bEnd ? pCurCrsr->End() : pCurCrsr->Start();
    SwTxtNode* pTxtNd = pPos->nNode.GetNode().GetTxtNode();
    if( !pTxtNd )
        return 0;

    xub_StrLen nPos = pPos->nContent.GetIndex();
    const String& rStr = pTxtNd->GetTxt();
    sal_Unicode cCh = 0;

    if( ((nPos+nOffset) >= 0 ) && (nPos+nOffset) < rStr.Len() )
        cCh = rStr.GetChar( static_cast<xub_StrLen>(nPos+nOffset) );

    return cCh;
}

// erweiter die akt. SSelection am Anfang/Ende um n Zeichen


sal_Bool SwCrsrShell::ExtendSelection( sal_Bool bEnd, xub_StrLen nCount )
{
    if( !pCurCrsr->HasMark() || IsTableMode() )
        return sal_False;           // keine Selektion

    SwPosition* pPos = bEnd ? pCurCrsr->End() : pCurCrsr->Start();
    SwTxtNode* pTxtNd = pPos->nNode.GetNode().GetTxtNode();
    OSL_ENSURE( pTxtNd, "kein TextNode, wie soll erweitert werden?" );

    xub_StrLen nPos = pPos->nContent.GetIndex();
    if( bEnd )
    {
        if( ( nPos + nCount ) <= pTxtNd->GetTxt().Len() )
            nPos = nPos + nCount;
        else
            return sal_False;       // nicht mehr moeglich
    }
    else if( nPos >= nCount )
        nPos = nPos - nCount;
    else
        return sal_False;           // nicht mehr moeglich

    SwCallLink aLk( *this );    // Crsr-Moves ueberwachen,

    pPos->nContent = nPos;
    UpdateCrsr();

    return sal_True;
}

// setze nur den sichtbaren Cursor an die angegebene Dokument-Pos.
// returnt sal_False: wenn der SPoint vom Layout korrigiert wurde.

sal_Bool SwCrsrShell::SetVisCrsr( const Point &rPt )
{
    SET_CURR_SHELL( this );
    Point aPt( rPt );
    SwPosition aPos( *pCurCrsr->GetPoint() );
    SwCrsrMoveState aTmpState( MV_SETONLYTEXT );
    aTmpState.bSetInReadOnly = IsReadOnlyAvailable();
    aTmpState.bRealHeight = sal_True;

    sal_Bool bRet = GetLayout()->GetCrsrOfst( &aPos, aPt /*, &aTmpState*/ );

    SetInFrontOfLabel( sal_False ); // #i27615#

    // nur in TextNodes anzeigen !!
    SwTxtNode* pTxtNd = aPos.nNode.GetNode().GetTxtNode();
    if( !pTxtNd )
        return sal_False;

    const SwSectionNode* pSectNd = pTxtNd->FindSectionNode();
    if( pSectNd && (pSectNd->GetSection().IsHiddenFlag() ||
                    ( !IsReadOnlyAvailable() &&
                      pSectNd->GetSection().IsProtectFlag())) )
        return sal_False;

    SwCntntFrm *pFrm = pTxtNd->GetFrm( &aPt, &aPos );
    if ( Imp()->IsIdleAction() )
        pFrm->PrepareCrsr();
    SwRect aTmp( aCharRect );

    pFrm->GetCharRect( aCharRect, aPos, &aTmpState );

    if( aTmp == aCharRect &&        // BUG 10137: bleibt der Cursor auf der
        pVisCrsr->IsVisible() )     // Position nicht hidden & showen
        return sal_True;

    pVisCrsr->Hide();       // sichtbaren Cursor immer verstecken
    if( IsScrollMDI( this, aCharRect ))
    {
        MakeVisible( aCharRect );
        pCurCrsr->Show();
    }

    {
        if( aTmpState.bRealHeight )
            aCrsrHeight = aTmpState.aRealHeight;
        else
        {
            aCrsrHeight.X() = 0;
            aCrsrHeight.Y() = aCharRect.Height();
        }

        pVisCrsr->SetDragCrsr( sal_True );
        pVisCrsr->Show();           // wieder anzeigen
    }
    return bRet;
}

sal_Bool SwCrsrShell::IsOverReadOnlyPos( const Point& rPt ) const
{
    Point aPt( rPt );
    SwPaM aPam( *pCurCrsr->GetPoint() );
    GetLayout()->GetCrsrOfst( aPam.GetPoint(), aPt );
    // Formular view
    return aPam.HasReadonlySel( GetViewOptions()->IsFormView() );
}


    // returne die Anzahl der Cursor im Ring (Flag besagt ob man nur
    // aufgepspannte haben will - sprich etwas selektiert ist (Basic))
sal_uInt16 SwCrsrShell::GetCrsrCnt( sal_Bool bAll ) const
{
    Ring* pTmp = GetCrsr()->GetNext();
    sal_uInt16 n = (bAll || ( pCurCrsr->HasMark() &&
                    *pCurCrsr->GetPoint() != *pCurCrsr->GetMark())) ? 1 : 0;
    while( pTmp != pCurCrsr )
    {
        if( bAll || ( ((SwPaM*)pTmp)->HasMark() &&
                *((SwPaM*)pTmp)->GetPoint() != *((SwPaM*)pTmp)->GetMark()))
            ++n;
        pTmp = pTmp->GetNext();
    }
    return n;
}


sal_Bool SwCrsrShell::IsStartOfDoc() const
{
    if( pCurCrsr->GetPoint()->nContent.GetIndex() )
        return sal_False;

    // Hinter EndOfIcons kommt die Content-Section (EndNd+StNd+CntntNd)
    SwNodeIndex aIdx( GetDoc()->GetNodes().GetEndOfExtras(), 2 );
    if( !aIdx.GetNode().IsCntntNode() )
        GetDoc()->GetNodes().GoNext( &aIdx );
    return aIdx == pCurCrsr->GetPoint()->nNode;
}


sal_Bool SwCrsrShell::IsEndOfDoc() const
{
    SwNodeIndex aIdx( GetDoc()->GetNodes().GetEndOfContent(), -1 );
    SwCntntNode* pCNd = aIdx.GetNode().GetCntntNode();
    if( !pCNd )
        pCNd = GetDoc()->GetNodes().GoPrevious( &aIdx );

    return aIdx == pCurCrsr->GetPoint()->nNode &&
            pCNd->Len() == pCurCrsr->GetPoint()->nContent.GetIndex();
}


// loesche alle erzeugten Crsr, setze den Tabellen-Crsr und den letzten
// Cursor auf seinen TextNode (oder StartNode?).
// Beim naechsten ::GetCrsr werden sie wieder alle erzeugt
// Wird fuers Drag&Drop / ClipBorad-Paste in Tabellen benoetigt.
sal_Bool SwCrsrShell::ParkTblCrsr()
{
    if( !pTblCrsr )
        return sal_False;

    pTblCrsr->ParkCrsr();

    while( pCurCrsr->GetNext() != pCurCrsr )
        delete pCurCrsr->GetNext();

    // vom Cursor !immer! SPoint und Mark umsetzen
    pCurCrsr->SetMark();
    *pCurCrsr->GetMark() = *pCurCrsr->GetPoint() = *pTblCrsr->GetPoint();
    pCurCrsr->DeleteMark();

    return sal_True;
}

/***********************************************************************
#*  Class       :  SwCrsrShell
#*  Methode     :  ParkCrsr
#*  Beschreibung:  Vernichtet Selektionen und zus. Crsr aller Shell der
#*                 verbleibende Crsr der Shell wird geparkt.
#***********************************************************************/

void SwCrsrShell::_ParkPams( SwPaM* pDelRg, SwShellCrsr** ppDelRing )
{
    const SwPosition *pStt = pDelRg->Start(),
        *pEnd = pDelRg->GetPoint() == pStt ? pDelRg->GetMark() : pDelRg->GetPoint();

    SwPaM *pTmpDel = 0, *pTmp = *ppDelRing;

    // durchsuche den gesamten Ring
    sal_Bool bGoNext;
    do {
        const SwPosition *pTmpStt = pTmp->Start(),
                        *pTmpEnd = pTmp->GetPoint() == pTmpStt ?
                                        pTmp->GetMark() : pTmp->GetPoint();
        /*
         * liegt ein SPoint oder GetMark innerhalb vom Crsr-Bereich
         * muss der alte Bereich aufgehoben werden.
         * Beim Vergleich ist darauf zu achten, das End() nicht mehr zum
         * Bereich gehoert !
         */
        if( *pStt <= *pTmpStt )
        {
            if( *pEnd > *pTmpStt ||
                ( *pEnd == *pTmpStt && *pEnd == *pTmpEnd ))
                pTmpDel = pTmp;
        }
        else
            if( *pStt < *pTmpEnd )
                pTmpDel = pTmp;

        bGoNext = sal_True;
        if( pTmpDel )           // ist der Pam im Bereich ?? loesche ihn
        {
            sal_Bool bDelete = sal_True;
            if( *ppDelRing == pTmpDel )
            {
                if( *ppDelRing == pCurCrsr )
                {
                    if( sal_True == ( bDelete = GoNextCrsr() ))
                    {
                        bGoNext = sal_False;
                        pTmp = (SwPaM*)pTmp->GetNext();
                    }
                }
                else
                    bDelete = sal_False;        // StackCrsr nie loeschen !!
            }

            if( bDelete )
                delete pTmpDel;         // hebe alten Bereich auf
            else
            {
                pTmpDel->GetPoint()->nContent.Assign( 0, 0 );
                pTmpDel->GetPoint()->nNode = 0;
                pTmpDel->SetMark();
                pTmpDel->DeleteMark();
            }
            pTmpDel = 0;
        }
        else if( !pTmp->HasMark() )     // sorge auf jedenfall dafuer, das
        {                       // nicht benutzte Indizies beachtet werden!
            pTmp->SetMark();            // SPoint liegt nicht im Bereich,
            pTmp->DeleteMark();         // aber vielleicht GetMark, also setzen
        }
        if( bGoNext )
            pTmp = (SwPaM*)pTmp->GetNext();
    } while( !bGoNext || *ppDelRing != pTmp );
}

void SwCrsrShell::ParkCrsr( const SwNodeIndex &rIdx )
{
    SwNode *pNode = &rIdx.GetNode();

    // erzeuge einen neuen Pam
    SwPaM * pNew = new SwPaM( *GetCrsr()->GetPoint() );
    if( pNode->GetStartNode() )
    {
        if( ( pNode = pNode->StartOfSectionNode())->IsTableNode() )
        {
            // der angegebene Node steht in einer Tabelle, also Parke
            // den Crsr auf dem Tabellen-Node (ausserhalb der Tabelle)
            pNew->GetPoint()->nNode = *pNode->StartOfSectionNode();
        }
        else    // also auf dem StartNode selbst.
                // Dann immer ueber seinen EndNode den StartNode erfragen !!!
                // (StartOfSection vom StartNode ist der Parent !)
            pNew->GetPoint()->nNode = *pNode->EndOfSectionNode()->StartOfSectionNode();
    }
    else
        pNew->GetPoint()->nNode = *pNode->StartOfSectionNode();
    pNew->SetMark();
    pNew->GetPoint()->nNode = *pNode->EndOfSectionNode();

    //Alle Shells wollen etwas davon haben.
    ViewShell *pTmp = this;
    do {
        if( pTmp->IsA( TYPE( SwCrsrShell )))
        {
            SwCrsrShell* pSh = (SwCrsrShell*)pTmp;
            if( pSh->pCrsrStk )
                pSh->_ParkPams( pNew, &pSh->pCrsrStk );

            pSh->_ParkPams( pNew, &pSh->pCurCrsr );
            if( pSh->pTblCrsr )
            {
                // setze den Tabellen Cursor immer auf 0, den aktuellen
                // immer auf den Anfang der Tabelle
                SwPaM* pTCrsr = pSh->GetTblCrs();
                SwNode* pTblNd = pTCrsr->GetPoint()->nNode.GetNode().FindTableNode();
                if ( pTblNd )
                {
                    pTCrsr->GetPoint()->nContent.Assign( 0, 0 );
                    pTCrsr->GetPoint()->nNode = 0;
                    pTCrsr->SetMark();
                    pTCrsr->DeleteMark();
                    pSh->pCurCrsr->GetPoint()->nNode = *pTblNd;
                }
            }
        }
    } while ( this != (pTmp = (ViewShell*)pTmp->GetNext() ));
    delete pNew;
}

//=========================================================================

/*
 * der Copy-Constructor
 * Cursor-Position kopieren, in den Ring eingetragen.
 * Alle Ansichten eines Dokumentes stehen im Ring der Shells.
 */

SwCrsrShell::SwCrsrShell( SwCrsrShell& rShell, Window *pInitWin )
    : ViewShell( rShell, pInitWin ),
    SwModify( 0 ), pCrsrStk( 0 ), pBlockCrsr( 0 ), pTblCrsr( 0 ),
    pBoxIdx( 0 ), pBoxPtr( 0 ), nCrsrMove( 0 ), nBasicActionCnt( 0 ),
    eMvState( MV_NONE ),
    sMarkedListId(),
    nMarkedListLevel( 0 )
{
    SET_CURR_SHELL( this );
    // Nur die Position vom aktuellen Cursor aus der Copy-Shell uebernehmen
    pCurCrsr = new SwShellCrsr( *this, *(rShell.pCurCrsr->GetPoint()) );
    pCurCrsr->GetCntntNode()->Add( this );

    bAllProtect = bVisPortChgd = bChgCallFlag = bInCMvVisportChgd =
    bGCAttr = bIgnoreReadonly = bSelTblCells = bBasicHideCrsr =
    bOverwriteCrsr = sal_False;
    bCallChgLnk = bHasFocus = bSVCrsrVis = bAutoUpdateCells = sal_True;
    bSetCrsrInReadOnly = sal_True;
    pVisCrsr = new SwVisCrsr( this );
    mbMacroExecAllowed = rShell.IsMacroExecAllowed();
}


/*
 * der normale Constructor
 */

SwCrsrShell::SwCrsrShell( SwDoc& rDoc, Window *pInitWin,
                            const SwViewOption *pInitOpt )
    : ViewShell( rDoc, pInitWin, pInitOpt ),
    SwModify( 0 ), pCrsrStk( 0 ), pBlockCrsr( 0 ), pTblCrsr( 0 ),
    pBoxIdx( 0 ), pBoxPtr( 0 ), nCrsrMove( 0 ), nBasicActionCnt( 0 ),
    eMvState( MV_NONE ), // state for crsr-travelling - GetCrsrOfst
    sMarkedListId(),
    nMarkedListLevel( 0 )
{
    SET_CURR_SHELL( this );
    /*
     * Erzeugen des initialen Cursors, wird auf die erste
     * Inhaltsposition gesetzt
     */
    SwNodes& rNds = rDoc.GetNodes();

    SwNodeIndex aNodeIdx( *rNds.GetEndOfContent().StartOfSectionNode() );
    SwCntntNode* pCNd = rNds.GoNext( &aNodeIdx ); // gehe zum 1. ContentNode

    pCurCrsr = new SwShellCrsr( *this, SwPosition( aNodeIdx, SwIndex( pCNd, 0 )));

    // melde die Shell beim akt. Node als abhaengig an, dadurch koennen alle
    // Attribut-Aenderungen ueber den Link weiter gemeldet werden.
    pCNd->Add( this );

    bAllProtect = bVisPortChgd = bChgCallFlag = bInCMvVisportChgd =
    bGCAttr = bIgnoreReadonly = bSelTblCells = bBasicHideCrsr =
    bOverwriteCrsr = sal_False;
    bCallChgLnk = bHasFocus = bSVCrsrVis = bAutoUpdateCells = sal_True;
    bSetCrsrInReadOnly = sal_True;

    pVisCrsr = new SwVisCrsr( this );
    mbMacroExecAllowed = true;
}



SwCrsrShell::~SwCrsrShell()
{
    // wenn es nicht die letzte View so sollte zu mindest das
    // Feld noch geupdatet werden.
    if( GetNext() != this )
        CheckTblBoxCntnt( pCurCrsr->GetPoint() );
    else
        ClearTblBoxCntnt();

    delete pVisCrsr;
    delete pBlockCrsr;
    delete pTblCrsr;

    /*
     * Freigabe der Cursor
     */
    while(pCurCrsr->GetNext() != pCurCrsr)
        delete pCurCrsr->GetNext();
    delete pCurCrsr;

    // Stack freigeben
    if( pCrsrStk )
    {
        while( pCrsrStk->GetNext() != pCrsrStk )
            delete pCrsrStk->GetNext();
        delete pCrsrStk;
    }

    // JP 27.07.98: Bug 54025 - ggfs. den HTML-Parser, der als Client in
    //              der CursorShell haengt keine Chance geben, sich an den
    //              TextNode zu haengen.
    if( GetRegisteredIn() )
        pRegisteredIn->Remove( this );
}

SwShellCrsr* SwCrsrShell::getShellCrsr( bool bBlock )
{
    if( pTblCrsr )
        return pTblCrsr;
    if( pBlockCrsr && bBlock )
        return &pBlockCrsr->getShellCrsr();
    return pCurCrsr;
}

//Sollte fuer das Clipboard der WaitPtr geschaltet werden?
//Warten bei TableMode, Mehrfachselektion und mehr als x Selektieren Absaetzen.

sal_Bool SwCrsrShell::ShouldWait() const
{
    if ( IsTableMode() || GetCrsrCnt() > 1 )
        return sal_True;

    if( HasDrawView() && GetDrawView()->GetMarkedObjectList().GetMarkCount() )
        return sal_True;

    SwPaM* pPam = GetCrsr();
    return pPam->Start()->nNode.GetIndex() + 10 <
            pPam->End()->nNode.GetIndex();
}


sal_uInt16 SwCrsrShell::UpdateTblSelBoxes()
{
    if( pTblCrsr && ( pTblCrsr->IsChgd() || !pTblCrsr->GetBoxesCount() ))
         GetLayout()->MakeTblCrsrs( *pTblCrsr );
    return pTblCrsr ? pTblCrsr->GetBoxesCount() : 0;
}

// zeige das akt. selektierte "Object" an
void SwCrsrShell::MakeSelVisible()
{
    OSL_ENSURE( bHasFocus, "kein Focus aber Cursor sichtbar machen?" );
    if( aCrsrHeight.Y() < aCharRect.Height() && aCharRect.Height() > VisArea().Height() )
    {
        SwRect aTmp( aCharRect );
        long nDiff = aCharRect.Height() - VisArea().Height();
        if( nDiff < aCrsrHeight.X() )
            aTmp.Top( nDiff + aCharRect.Top() );
        else
        {
            aTmp.Top( aCrsrHeight.X() + aCharRect.Top() );
            aTmp.Height( aCrsrHeight.Y() );
        }
        if( !aTmp.HasArea() )
        {
            aTmp.SSize().Height() += 1;
            aTmp.SSize().Width() += 1;
        }
        MakeVisible( aTmp );
    }
    else
    {
        if( aCharRect.HasArea() )
            MakeVisible( aCharRect );
        else
        {
            SwRect aTmp( aCharRect );
            aTmp.SSize().Height() += 1; aTmp.SSize().Width() += 1;
            MakeVisible( aTmp );
        }
    }
}


// suche eine gueltige ContentPosition (nicht geschuetzt/nicht versteckt)
sal_Bool SwCrsrShell::FindValidCntntNode( sal_Bool bOnlyText )
{
    if( pTblCrsr )      // was soll ich jetzt machen ??
    {
<<<<<<< HEAD
        OSL_ENSURE( !this, "TabellenSelection nicht aufgehoben!" );
        return FALSE;
=======
        ASSERT( !this, "TabellenSelection nicht aufgehoben!" );
        return sal_False;
>>>>>>> 20529755
    }

    //JP 28.10.97: Bug 45129 - im UI-ReadOnly ist alles erlaubt
    if( !bAllProtect && GetDoc()->GetDocShell() &&
        GetDoc()->GetDocShell()->IsReadOnlyUI() )
        return sal_True;

    // dann raus da!
    if( pCurCrsr->HasMark() )
        ClearMark();

    // als erstes mal auf Rahmen abpruefen
    SwNodeIndex& rNdIdx = pCurCrsr->GetPoint()->nNode;
    sal_uLong nNdIdx = rNdIdx.GetIndex();       // sichern
    SwNodes& rNds = pDoc->GetNodes();
    SwCntntNode* pCNd = rNdIdx.GetNode().GetCntntNode();
    const SwCntntFrm * pFrm;

    if( pCNd && 0 != (pFrm = pCNd->GetFrm(0,pCurCrsr->GetPoint(),sal_False)) &&
        !IsReadOnlyAvailable() && pFrm->IsProtected() &&
        nNdIdx < rNds.GetEndOfExtras().GetIndex() )
    {
        // geschuetzter Rahmen ueberspringen
        SwPaM aPam( *pCurCrsr->GetPoint() );
        aPam.SetMark();
        aPam.GetMark()->nNode = rNds.GetEndOfContent();
        aPam.GetPoint()->nNode = *pCNd->EndOfSectionNode();

        sal_Bool bFirst = sal_False;
        if( 0 == (pCNd = ::GetNode( aPam, bFirst, fnMoveForward, sal_False )))
        {
            aPam.GetMark()->nNode = *rNds.GetEndOfPostIts().StartOfSectionNode();
            pCNd = ::GetNode( aPam, bFirst, fnMoveBackward, sal_False );
        }

        if( !pCNd )     // sollte nie passieren !!!
        {
            rNdIdx = nNdIdx;        // alten Node zurueck
            return sal_False;
        }
        *pCurCrsr->GetPoint() = *aPam.GetPoint();
    }
    else if( bOnlyText && pCNd && pCNd->IsNoTxtNode() )
    {
        // dann auf den Anfang vom Doc stellen
        rNdIdx = pDoc->GetNodes().GetEndOfExtras();
        pCurCrsr->GetPoint()->nContent.Assign( pDoc->GetNodes().GoNext(
                                                            &rNdIdx ), 0 );
        nNdIdx = rNdIdx.GetIndex();
    }

    sal_Bool bOk = sal_True;

    // #i9059# cursor may not stand in protected cells
    //         (unless cursor in protected areas is OK.)
    const SwTableNode* pTableNode = rNdIdx.GetNode().FindTableNode();
    if( !IsReadOnlyAvailable()  &&
        pTableNode != NULL  &&  rNdIdx.GetNode().IsProtect() )
    {
        // we're in a table, and we're in a protected area, so we're
        // probably in a protected cell.

        // move forward into non-protected area.
        SwPaM aPam( rNdIdx.GetNode(), 0 );
        while( aPam.GetNode()->IsProtect() &&
               aPam.Move( fnMoveForward, fnGoCntnt ) )
            ; // nothing to do in the loop; the aPam.Move does the moving!

        // didn't work? then go backwards!
        if( aPam.GetNode()->IsProtect() )
        {
            SwPaM aTmpPaM( rNdIdx.GetNode(), 0 );
            aPam = aTmpPaM;
            while( aPam.GetNode()->IsProtect() &&
                   aPam.Move( fnMoveBackward, fnGoCntnt ) )
                ; // nothing to do in the loop; the aPam.Move does the moving!
        }

        // if we're successful, set the new position
        if( ! aPam.GetNode()->IsProtect() )
        {
            *pCurCrsr->GetPoint() = *aPam.GetPoint();
        }
    }

    // in einem geschuetzten Bereich
    const SwSectionNode* pSectNd = rNdIdx.GetNode().FindSectionNode();
    if( pSectNd && ( pSectNd->GetSection().IsHiddenFlag() ||
        ( !IsReadOnlyAvailable() &&
           pSectNd->GetSection().IsProtectFlag() )) )
    {
        typedef SwCntntNode* (SwNodes:: *FNGoSection)( SwNodeIndex *, int, int ) const;
        FNGoSection funcGoSection = &SwNodes::GoNextSection;

        bOk = sal_False;

        for( int nLoopCnt = 0; !bOk && nLoopCnt < 2; ++nLoopCnt )
        {
            sal_Bool bWeiter;
            do {
                bWeiter = sal_False;
                while( 0 != ( pCNd = (rNds.*funcGoSection)( &rNdIdx,
                                            sal_True, !IsReadOnlyAvailable() )) )
                {
                    // in eine Tabelle verschoben -> pruefe ob die
                    // vielleicht geschuetzt ist
                    if( pCNd->FindTableNode() )
                    {
                        SwCallLink aTmp( *this );
                        SwCrsrSaveState aSaveState( *pCurCrsr );
                        aTmp.nNdTyp = 0;        // im DTOR nichts machen!
                        if( !pCurCrsr->IsInProtectTable( sal_True, sal_True ) )
                        {
                            const SwSectionNode* pSNd = pCNd->FindSectionNode();
                            if( !pSNd || !pSNd->GetSection().IsHiddenFlag()
                                || (!IsReadOnlyAvailable()  &&
                                    pSNd->GetSection().IsProtectFlag() ))
                            {
                                bOk = sal_True;
                                break;      // eine nicht geschuetzte Zelle gef.
                            }
                            continue;       // dann weiter suchen
                        }
                    }
                    else
                    {
                        bOk = sal_True;
                        break;      // eine nicht geschuetzte Zelle gef.
                    }
                }

                if( bOk && rNdIdx.GetIndex() < rNds.GetEndOfExtras().GetIndex() )
                {
                    // Teste mal auf Fly - kann auch noch geschuetzt sein!!
                    if( 0 == (pFrm = pCNd->GetFrm(0,0,sal_False)) ||
                        ( !IsReadOnlyAvailable() && pFrm->IsProtected() ) ||
                        ( bOnlyText && pCNd->IsNoTxtNode() ) )
                    {
                        // dann weiter suchen!
                        bOk = sal_False;
                        bWeiter = sal_True;
                    }
                }
            } while( bWeiter );

            if( !bOk )
            {
                if( !nLoopCnt )
                    funcGoSection = &SwNodes::GoPrevSection;
                rNdIdx = nNdIdx;
            }
        }
    }
    if( bOk )
    {
        pCNd = rNdIdx.GetNode().GetCntntNode();
<<<<<<< HEAD
=======
//      sal_uInt16 nCntnt = Min( pCNd->Len(), pCurCrsr->GetPoint()->nContent.GetIndex() );
>>>>>>> 20529755
        xub_StrLen nCntnt = rNdIdx.GetIndex() < nNdIdx ? pCNd->Len() : 0;
        pCurCrsr->GetPoint()->nContent.Assign( pCNd, nCntnt );
    }
    else
    {
        pCNd = rNdIdx.GetNode().GetCntntNode();

        // falls Cursor im versteckten Bereich ist, auf jedenfall schon mal
        // verschieben!!
        if( !pCNd || !pCNd->GetFrm(0,0,sal_False) )
        {
            SwCrsrMoveState aTmpState( MV_NONE );
            aTmpState.bSetInReadOnly = IsReadOnlyAvailable();
            GetLayout()->GetCrsrOfst( pCurCrsr->GetPoint(), pCurCrsr->GetPtPos(),
                                        &aTmpState );
        }
    }
    return bOk;
}


void SwCrsrShell::NewCoreSelection()
{
}


sal_Bool SwCrsrShell::IsCrsrReadonly() const
{
    if ( GetViewOptions()->IsReadonly() ||
         // Formular view
         GetViewOptions()->IsFormView() )
    {
        SwFrm *pFrm = GetCurrFrm( sal_False );
        const SwFlyFrm* pFly;
        const SwSection* pSection;

        if( pFrm && pFrm->IsInFly() &&
             (pFly = pFrm->FindFlyFrm())->GetFmt()->GetEditInReadonly().GetValue() &&
             pFly->Lower() &&
             !pFly->Lower()->IsNoTxtFrm() &&
             !GetDrawView()->GetMarkedObjectList().GetMarkCount() )
        {
            return sal_False;
        }
        // edit in readonly sections
        else if ( pFrm && pFrm->IsInSct() &&
                  0 != ( pSection = pFrm->FindSctFrm()->GetSection() ) &&
                  pSection->IsEditInReadonlyFlag() )
        {
            return sal_False;
        }

        return sal_True;
    }
    return sal_False;
}


// darf der Cursor in ReadOnlyBereiche?
void SwCrsrShell::SetReadOnlyAvailable( sal_Bool bFlag )
{
    // im GlobalDoc darf NIE umgeschaltet werden
    if( (!GetDoc()->GetDocShell() ||
         !GetDoc()->GetDocShell()->IsA( SwGlobalDocShell::StaticType() )) &&
        bFlag != bSetCrsrInReadOnly )
    {
        // wenn das Flag ausgeschaltet wird, dann muessen erstmal alle
        // Selektionen aufgehoben werden. Denn sonst wird sich darauf
        // verlassen, das nichts geschuetztes selektiert ist!
        if( !bFlag )
        {
            ClearMark();
        }
        bSetCrsrInReadOnly = bFlag;
        UpdateCrsr();
    }
}

sal_Bool SwCrsrShell::HasReadonlySel() const
{
<<<<<<< HEAD
    BOOL bRet = FALSE;
    if( IsReadOnlyAvailable() || GetViewOptions()->IsFormView() )
=======
    sal_Bool bRet = sal_False;
    if( IsReadOnlyAvailable() ||
        // --> FME 2004-06-29 #114856# Formular view
        GetViewOptions()->IsFormView() )
        // <--
>>>>>>> 20529755
    {
        if( pTblCrsr )
            bRet = pTblCrsr->HasReadOnlyBoxSel() ||
                   pTblCrsr->HasReadonlySel( GetViewOptions()->IsFormView() );
        else
        {
            const SwPaM* pCrsr = pCurCrsr;

            do {
<<<<<<< HEAD
                if( pCrsr->HasReadonlySel( GetViewOptions()->IsFormView() ) )
                    bRet = TRUE;
=======
                if( pCrsr->HasReadonlySel(
                        // --> FME 2004-06-29 #114856# Formular view
                        GetViewOptions()->IsFormView() ) )
                        // <--
                    bRet = sal_True;
>>>>>>> 20529755
            } while( !bRet && pCurCrsr != ( pCrsr = (SwPaM*)pCrsr->GetNext() ));
        }
    }
    return bRet;
}

sal_Bool SwCrsrShell::IsSelFullPara() const
{
    sal_Bool bRet = sal_False;

    if( pCurCrsr->GetPoint()->nNode.GetIndex() ==
        pCurCrsr->GetMark()->nNode.GetIndex() && pCurCrsr == pCurCrsr->GetNext() )
    {
        xub_StrLen nStt = pCurCrsr->GetPoint()->nContent.GetIndex(),
                   nEnd = pCurCrsr->GetMark()->nContent.GetIndex();
        if( nStt > nEnd )
        {
            xub_StrLen nTmp = nStt;
            nStt = nEnd;
            nEnd = nTmp;
        }
        const SwCntntNode* pCNd = pCurCrsr->GetCntntNode();
        bRet = pCNd && !nStt && nEnd == pCNd->Len();
    }
    return bRet;
}

short SwCrsrShell::GetTextDirection( const Point* pPt ) const
{
    SwPosition aPos( *pCurCrsr->GetPoint() );
    Point aPt( pPt ? *pPt : pCurCrsr->GetPtPos() );
    if( pPt )
    {
        SwCrsrMoveState aTmpState( MV_NONE );
        aTmpState.bSetInReadOnly = IsReadOnlyAvailable();

        GetLayout()->GetCrsrOfst( &aPos, aPt, &aTmpState );
    }

    return pDoc->GetTextDirection( aPos, &aPt );
}

sal_Bool SwCrsrShell::IsInVerticalText( const Point* pPt ) const
{
    const short nDir = GetTextDirection( pPt );
    return FRMDIR_VERT_TOP_RIGHT == nDir || FRMDIR_VERT_TOP_LEFT == nDir;
}

sal_Bool SwCrsrShell::IsInRightToLeftText( const Point* pPt ) const
{
    const short nDir = GetTextDirection( pPt );
    // GetTextDirection uses FRMDIR_VERT_TOP_LEFT to indicate RTL in
    // vertical environment
    return FRMDIR_VERT_TOP_LEFT == nDir || FRMDIR_HORI_RIGHT_TOP == nDir;
}

//
// If the current cursor position is inside a hidden range, the hidden range
// is selected:
//
bool SwCrsrShell::SelectHiddenRange()
{
    bool bRet = false;
    if ( !GetViewOptions()->IsShowHiddenChar() && !pCurCrsr->HasMark() )
    {
        SwPosition& rPt = *(SwPosition*)pCurCrsr->GetPoint();
        const SwTxtNode* pNode = rPt.nNode.GetNode().GetTxtNode();
        if ( pNode )
        {
            const xub_StrLen nPos = rPt.nContent.GetIndex();

            // check if nPos is in hidden range
            xub_StrLen nHiddenStart;
            xub_StrLen nHiddenEnd;
            SwScriptInfo::GetBoundsOfHiddenRange( *pNode, nPos, nHiddenStart, nHiddenEnd );
            if ( STRING_LEN != nHiddenStart )
            {
                // make selection:
                pCurCrsr->SetMark();
                pCurCrsr->GetMark()->nContent = nHiddenEnd;
                bRet = true;
            }
        }
    }

    return bRet;
}

    // die Suchfunktionen
sal_uLong SwCrsrShell::Find( const SearchOptions& rSearchOpt, sal_Bool bSearchInNotes,
                            SwDocPositions eStart, SwDocPositions eEnde,
                            sal_Bool& bCancel,
                            FindRanges eRng, int bReplace )
{
    if( pTblCrsr )
        GetCrsr();
    delete pTblCrsr, pTblCrsr = 0;
    SwCallLink aLk( *this );        // Crsr-Moves ueberwachen, evt. Link callen
    sal_uLong nRet = pCurCrsr->Find( rSearchOpt, bSearchInNotes, eStart, eEnde, bCancel, eRng, bReplace );
    if( nRet || bCancel )
        UpdateCrsr();
    return nRet;
}

sal_uLong SwCrsrShell::Find( const SwTxtFmtColl& rFmtColl,
                            SwDocPositions eStart, SwDocPositions eEnde,
                            sal_Bool& bCancel,
                            FindRanges eRng, const SwTxtFmtColl* pReplFmt )
{
    if( pTblCrsr )
        GetCrsr();
    delete pTblCrsr, pTblCrsr = 0;
    SwCallLink aLk( *this );        // Crsr-Moves ueberwachen, evt. Link callen
    sal_uLong nRet = pCurCrsr->Find( rFmtColl, eStart, eEnde, bCancel, eRng, pReplFmt );
    if( nRet )
        UpdateCrsr();
    return nRet;
}

sal_uLong SwCrsrShell::Find( const SfxItemSet& rSet, sal_Bool bNoCollections,
                            SwDocPositions eStart, SwDocPositions eEnde,
                            sal_Bool& bCancel,
                            FindRanges eRng, const SearchOptions* pSearchOpt,
                            const SfxItemSet* rReplSet )
{
    if( pTblCrsr )
        GetCrsr();
    delete pTblCrsr, pTblCrsr = 0;
    SwCallLink aLk( *this );        // Crsr-Moves ueberwachen, evt. Link callen
    sal_uLong nRet = pCurCrsr->Find( rSet, bNoCollections, eStart, eEnde, bCancel,
                                eRng, pSearchOpt, rReplSet );
    if( nRet )
        UpdateCrsr();
    return nRet;
}

void SwCrsrShell::SetSelection( const SwPaM& rCrsr )
{
    StartAction();
    SwPaM* pCrsr = GetCrsr();
    *pCrsr->GetPoint() = *rCrsr.GetPoint();
    if(rCrsr.HasMark())
    {
        pCrsr->SetMark();
        *pCrsr->GetMark() = *rCrsr.GetMark();
    }
    if((SwPaM*)rCrsr.GetNext() != &rCrsr)
    {
        const SwPaM *_pStartCrsr = (SwPaM*)rCrsr.GetNext();
        do
        {
            SwPaM* pCurrentCrsr = CreateCrsr();
            *pCurrentCrsr->GetPoint() = *_pStartCrsr->GetPoint();
            if(_pStartCrsr->HasMark())
            {
                pCurrentCrsr->SetMark();
                *pCurrentCrsr->GetMark() = *_pStartCrsr->GetMark();
            }
        } while( (_pStartCrsr=(SwPaM *)_pStartCrsr->GetNext()) != &rCrsr );
    }
    EndAction();
}

void lcl_RemoveMark( SwPaM* pPam )
{
    OSL_ENSURE( pPam->HasMark(), "Don't remove pPoint!" );
    pPam->GetMark()->nContent.Assign( 0, 0 );
    pPam->GetMark()->nNode = 0;
    pPam->DeleteMark();
}

const SwStartNode* lcl_NodeContext( const SwNode& rNode )
{
    const SwStartNode *pRet = rNode.StartOfSectionNode();
    while( pRet->IsSectionNode() || pRet->IsTableNode() ||
        pRet->GetStartNodeType() == SwTableBoxStartNode )
    {
        pRet = pRet->StartOfSectionNode();
    }
    return pRet;
}

/**
   Checks if a position is valid. To be valid the position's node must
   be a content node and the content must not be unregistered.

   @param aPos the position to check.
*/
bool lcl_PosOk(const SwPosition & aPos)
{
    return NULL != aPos.nNode.GetNode().GetCntntNode() &&
           SwIndexReg::pEmptyIndexArray != aPos.nContent.GetIdxReg();
}

/**
   Checks if a PaM is valid. For a PaM to be valid its point must be
   valid. Additionaly if the PaM has a mark this has to be valid, too.

   @param aPam the PaM to check
*/
static bool lcl_CrsrOk(SwPaM & aPam)
{
    return lcl_PosOk(*aPam.GetPoint()) && (! aPam.HasMark()
        || lcl_PosOk(*aPam.GetMark()));
}

void SwCrsrShell::ClearUpCrsrs()
{
    // start of the ring
    SwPaM * pStartCrsr = GetCrsr();
    // start loop with second entry of the ring
    SwPaM * pCrsr = (SwPaM *) pStartCrsr->GetNext();
    SwPaM * pTmpCrsr;
    bool bChanged = false;

    /*
       For all entries in the ring except the start entry delete the
       entry if it is invalid.
    */
    while (pCrsr != pStartCrsr)
    {
        pTmpCrsr = (SwPaM *) pCrsr->GetNext();

        if ( ! lcl_CrsrOk(*pCrsr))
        {
            delete pCrsr;

            bChanged = true;
        }

        pCrsr = pTmpCrsr;
    }

    if( pStartCrsr->HasMark() && !lcl_PosOk( *pStartCrsr->GetMark() ) )
    {
        lcl_RemoveMark( pStartCrsr );
        bChanged = true;
    }
    if( !lcl_PosOk( *pStartCrsr->GetPoint() ) )
    {
        SwNodes & aNodes = GetDoc()->GetNodes();
        const SwNode* pStart = lcl_NodeContext( pStartCrsr->GetPoint()->nNode.GetNode() );
        SwNodeIndex aIdx( pStartCrsr->GetPoint()->nNode );
        SwNode * pNode = aNodes.GoPrevious(&aIdx);
        if( pNode == NULL || lcl_NodeContext( *pNode ) != pStart )
            aNodes.GoNext( &aIdx );
        if( pNode == NULL || lcl_NodeContext( *pNode ) != pStart )
        {
            /*
              If the start entry of the ring is invalid replace it with a
              cursor pointing to the beginning of the first content node in
              the document.
            */
            aIdx = (*(aNodes.GetEndOfContent().StartOfSectionNode()));
            pNode = aNodes.GoNext( &aIdx );
        }
        bool bFound = (pNode != NULL);

        OSL_ENSURE(bFound, "no content node found");

        if (bFound)
        {
            SwPaM aTmpPam(*pNode);
            *pStartCrsr = aTmpPam;
        }

        bChanged = true;
    }

    /*
      If at least one of the cursors in the ring have been deleted or
      replaced, remove the table cursor.
    */
    if (pTblCrsr != NULL && bChanged)
        TblCrsrToCursor();
}

String SwCrsrShell::GetCrsrDescr() const
{
    String aResult;

    if (IsMultiSelection())
        aResult += String(SW_RES(STR_MULTISEL));
    else
        aResult = GetDoc()->GetPaMDescr(*GetCrsr());

    return aResult;
}

// SMARTTAGS

void lcl_FillRecognizerData( uno::Sequence< rtl::OUString >& rSmartTagTypes,
                             uno::Sequence< uno::Reference< container::XStringKeyMap > >& rStringKeyMaps,
                             const SwWrongList& rSmartTagList, xub_StrLen nCurrent )
{
    // Insert smart tag information
    std::vector< rtl::OUString > aSmartTagTypes;
    std::vector< uno::Reference< container::XStringKeyMap > > aStringKeyMaps;

    for ( sal_uInt16 i = 0; i < rSmartTagList.Count(); ++i )
    {
        const xub_StrLen nSTPos = rSmartTagList.Pos( i );
        const xub_StrLen nSTLen = rSmartTagList.Len( i );

        if ( nSTPos <= nCurrent && nCurrent < nSTPos + nSTLen )
        {
            const SwWrongArea* pArea = rSmartTagList.GetElement( i );
            if ( pArea )
            {
                aSmartTagTypes.push_back( pArea->maType );
                aStringKeyMaps.push_back( pArea->mxPropertyBag );
            }
        }
    }

    if ( aSmartTagTypes.size() )
    {
        rSmartTagTypes.realloc( aSmartTagTypes.size() );
        rStringKeyMaps.realloc( aSmartTagTypes.size() );

        std::vector< rtl::OUString >::const_iterator aTypesIter = aSmartTagTypes.begin();
        sal_uInt16 i = 0;
        for ( aTypesIter = aSmartTagTypes.begin(); aTypesIter != aSmartTagTypes.end(); ++aTypesIter )
            rSmartTagTypes[i++] = *aTypesIter;

        std::vector< uno::Reference< container::XStringKeyMap > >::const_iterator aMapsIter = aStringKeyMaps.begin();
        i = 0;
        for ( aMapsIter = aStringKeyMaps.begin(); aMapsIter != aStringKeyMaps.end(); ++aMapsIter )
            rStringKeyMaps[i++] = *aMapsIter;
    }
}

void lcl_FillTextRange( uno::Reference<text::XTextRange>& rRange,
                   SwTxtNode& rNode, xub_StrLen nBegin, xub_StrLen nLen )
{
    // create SwPosition for nStartIndex
    SwIndex aIndex( &rNode, nBegin );
    SwPosition aStartPos( rNode, aIndex );

    // create SwPosition for nEndIndex
    SwPosition aEndPos( aStartPos );
    aEndPos.nContent = nBegin + nLen;

    const uno::Reference<text::XTextRange> xRange =
        SwXTextRange::CreateXTextRange(*rNode.GetDoc(), aStartPos, &aEndPos);

    rRange = xRange;
}

void SwCrsrShell::GetSmartTagTerm( uno::Sequence< rtl::OUString >& rSmartTagTypes,
                                   uno::Sequence< uno::Reference< container::XStringKeyMap > >& rStringKeyMaps,
                                   uno::Reference< text::XTextRange>& rRange ) const
{
    if ( !SwSmartTagMgr::Get().IsSmartTagsEnabled() )
        return;

    SwPaM* pCrsr = GetCrsr();
    SwPosition aPos( *pCrsr->GetPoint() );
    SwTxtNode *pNode = aPos.nNode.GetNode().GetTxtNode();
    if ( pNode && !pNode->IsInProtectSect() )
    {
        const SwWrongList *pSmartTagList = pNode->GetSmartTags();
        if ( pSmartTagList )
        {
            xub_StrLen nCurrent = aPos.nContent.GetIndex();
            xub_StrLen nBegin = nCurrent;
            xub_StrLen nLen = 1;

            if( pSmartTagList->InWrongWord( nBegin, nLen ) && !pNode->IsSymbol(nBegin) )
            {
                const sal_uInt16 nIndex = pSmartTagList->GetWrongPos( nBegin );
                const SwWrongList* pSubList = pSmartTagList->SubList( nIndex );
                if ( pSubList )
                {
                    pSmartTagList = pSubList;
                    nCurrent = 0;
                }

                lcl_FillRecognizerData( rSmartTagTypes, rStringKeyMaps, *pSmartTagList, nCurrent );
                lcl_FillTextRange( rRange, *pNode, nBegin, nLen );
            }
        }
    }
}

// see also SwEditShell::GetCorrection( const Point* pPt, SwRect& rSelectRect )
void SwCrsrShell::GetSmartTagTerm( const Point& rPt, SwRect& rSelectRect,
                                   uno::Sequence< rtl::OUString >& rSmartTagTypes,
                                   uno::Sequence< uno::Reference< container::XStringKeyMap > >& rStringKeyMaps,
                                   uno::Reference<text::XTextRange>& rRange )
{
    if ( !SwSmartTagMgr::Get().IsSmartTagsEnabled() )
        return;

    SwPaM* pCrsr = GetCrsr();
    SwPosition aPos( *pCrsr->GetPoint() );
    Point aPt( rPt );
    SwCrsrMoveState eTmpState( MV_SETONLYTEXT );
    SwSpecialPos aSpecialPos;
    eTmpState.pSpecialPos = &aSpecialPos;
    SwTxtNode *pNode;
    const SwWrongList *pSmartTagList;

    if( GetLayout()->GetCrsrOfst( &aPos, aPt, &eTmpState ) &&
        0 != (pNode = aPos.nNode.GetNode().GetTxtNode()) &&
        0 != (pSmartTagList = pNode->GetSmartTags()) &&
        !pNode->IsInProtectSect() )
    {
        xub_StrLen nCurrent = aPos.nContent.GetIndex();
        xub_StrLen nBegin = nCurrent;
        xub_StrLen nLen = 1;

        if( pSmartTagList->InWrongWord( nBegin, nLen ) && !pNode->IsSymbol(nBegin) )
        {
            const sal_uInt16 nIndex = pSmartTagList->GetWrongPos( nBegin );
            const SwWrongList* pSubList = pSmartTagList->SubList( nIndex );
            if ( pSubList )
            {
                pSmartTagList = pSubList;
                nCurrent = eTmpState.pSpecialPos->nCharOfst;
            }

            lcl_FillRecognizerData( rSmartTagTypes, rStringKeyMaps, *pSmartTagList, nCurrent );
            lcl_FillTextRange( rRange, *pNode, nBegin, nLen );

            // get smarttag word
            String aText( pNode->GetTxt().Copy( nBegin, nLen ) );

            //save the start and end positons of the line and the starting point
            Push();
            LeftMargin();
            xub_StrLen nLineStart = GetCrsr()->GetPoint()->nContent.GetIndex();
            RightMargin();
            xub_StrLen nLineEnd = GetCrsr()->GetPoint()->nContent.GetIndex();
            Pop(sal_False);

            // make sure the selection build later from the
            // data below does not include footnotes and other
            // "in word" character to the left and right in order
            // to preserve those. Therefore count those "in words"
            // in order to modify the selection accordingly.
            const sal_Unicode* pChar = aText.GetBuffer();
            xub_StrLen nLeft = 0;
            while (pChar && *pChar++ == CH_TXTATR_INWORD)
                ++nLeft;
            pChar = aText.Len() ? aText.GetBuffer() + aText.Len() - 1 : 0;
            xub_StrLen nRight = 0;
            while (pChar && *pChar-- == CH_TXTATR_INWORD)
                ++nRight;

            aPos.nContent = nBegin + nLeft;
            pCrsr = GetCrsr();
            *pCrsr->GetPoint() = aPos;
            pCrsr->SetMark();
            ExtendSelection( sal_True, nLen - nLeft - nRight );
            //no determine the rectangle in the current line
            xub_StrLen nWordStart = (nBegin + nLeft) < nLineStart ? nLineStart : nBegin + nLeft;
            //take one less than the line end - otherwise the next line would be calculated
            xub_StrLen nWordEnd = (nBegin + nLen - nLeft - nRight) > nLineEnd ? nLineEnd : (nBegin + nLen - nLeft - nRight);
            Push();
            pCrsr->DeleteMark();
            SwIndex& rContent = GetCrsr()->GetPoint()->nContent;
            rContent = nWordStart;
            SwRect aStartRect;
            SwCrsrMoveState aState;
            aState.bRealWidth = sal_True;
            SwCntntNode* pCntntNode = pCrsr->GetCntntNode();
            SwCntntFrm *pCntntFrame = pCntntNode->GetFrm( &rPt, pCrsr->GetPoint(), sal_False);

            pCntntFrame->GetCharRect( aStartRect, *pCrsr->GetPoint(), &aState );
            rContent = nWordEnd - 1;
            SwRect aEndRect;
            pCntntFrame->GetCharRect( aEndRect, *pCrsr->GetPoint(),&aState );
            rSelectRect = aStartRect.Union( aEndRect );
            Pop(sal_False);
        }
    }
}

/* vim:set shiftwidth=4 softtabstop=4 expandtab: */<|MERGE_RESOLUTION|>--- conflicted
+++ resolved
@@ -246,24 +246,6 @@
     if( bIdleEnd && Imp()->GetRegion() )
     {
         pCurCrsr->Hide();
-<<<<<<< HEAD
-=======
-
-#ifdef SHOW_IDLE_REGION
-if( GetWin() )
-{
-    GetWin()->Push();
-    GetWin()->ChangePen( Pen( Color( COL_YELLOW )));
-    for( sal_uInt16 n = 0; n < aPntReg.Count(); ++n )
-    {
-        SwRect aIRect( aPntReg[n] );
-        GetWin()->DrawRect( aIRect.SVRect() );
-    }
-    GetWin()->Pop();
-}
-#endif
-
->>>>>>> 20529755
     }
 
     // vor der letzten Action alle invaliden Numerierungen updaten
@@ -398,13 +380,8 @@
     //
     else
     {
-<<<<<<< HEAD
-        const BOOL bSkipHidden = !GetViewOptions()->IsShowHiddenChar();
+        const sal_Bool bSkipHidden = !GetViewOptions()->IsShowHiddenChar();
         // #i107447#
-=======
-        const sal_Bool bSkipHidden = !GetViewOptions()->IsShowHiddenChar();
-        // --> OD 2009-12-30 #i107447#
->>>>>>> 20529755
         // To avoid loop the reset of <bInFrontOfLabel> flag is no longer
         // reflected in the return value <bRet>.
         const bool bResetOfInFrontOfLabel = SetInFrontOfLabel( sal_False );
@@ -480,17 +457,9 @@
     sal_Bool bTableMode = IsTableMode();
     SwShellCrsr* pTmpCrsr = getShellCrsr( true );
 
-<<<<<<< HEAD
-    BOOL bRet = pTmpCrsr->UpDown( bUp, nCnt );
+    sal_Bool bRet = pTmpCrsr->UpDown( bUp, nCnt );
     // #i40019# UpDown should always reset the bInFrontOfLabel flag:
-    bRet = SetInFrontOfLabel(FALSE) || bRet;
-=======
-    sal_Bool bRet = pTmpCrsr->UpDown( bUp, nCnt );
-    // --> FME 2005-01-10 #i40019# UpDown should always reset the
-    // bInFrontOfLabel flag:
     bRet = SetInFrontOfLabel(sal_False) || bRet;
-    // <--
->>>>>>> 20529755
 
     if( pBlockCrsr )
         pBlockCrsr->clearPoints();
@@ -1407,13 +1376,8 @@
             // Second check if mark is in repeated headline:
             if ( !bInRepeatedHeadline )
             {
-<<<<<<< HEAD
-                SwCntntFrm* pMarkTblFrm = pITmpCrsr->GetCntntNode( FALSE )->GetFrm( &aTmpMk, pITmpCrsr->GetMark() );
+                SwCntntFrm* pMarkTblFrm = pITmpCrsr->GetCntntNode( sal_False )->GetFrm( &aTmpMk, pITmpCrsr->GetMark() );
                 OSL_ENSURE( pMarkTblFrm, "Tabelle Crsr nicht im Content ??" );
-=======
-                SwCntntFrm* pMarkTblFrm = pITmpCrsr->GetCntntNode( sal_False )->GetFrm( &aTmpMk, pITmpCrsr->GetMark() );
-                ASSERT( pMarkTblFrm, "Tabelle Crsr nicht im Content ??" );
->>>>>>> 20529755
 
                 if ( pMarkTblFrm )
                 {
@@ -2019,19 +1983,11 @@
     SwCrsrSaveState aSaveState( *pCurCrsr );
     if( pCrsrStk->HasMark() )           // nur wenn GetMark gesetzt wurde
     {
-<<<<<<< HEAD
 #if OSL_DEBUG_LEVEL > 1
-        if( !CheckNodesRange( pCrsrStk->GetMark()->nNode, pCurCrsr->GetPoint()->nNode, TRUE ))
+        if( !CheckNodesRange( pCrsrStk->GetMark()->nNode, pCurCrsr->GetPoint()->nNode, sal_True ))
             OSL_ENSURE( !this, "StackCrsr & akt. Crsr nicht in gleicher Section." );
 #else
-        CheckNodesRange( pCrsrStk->GetMark()->nNode, pCurCrsr->GetPoint()->nNode, TRUE );
-=======
-#ifndef DBG_UTIL
         CheckNodesRange( pCrsrStk->GetMark()->nNode, pCurCrsr->GetPoint()->nNode, sal_True );
-#else
-        if( !CheckNodesRange( pCrsrStk->GetMark()->nNode, pCurCrsr->GetPoint()->nNode, sal_True ))
-            ASSERT( !this, "StackCrsr & akt. Crsr nicht in gleicher Section." );
->>>>>>> 20529755
 #endif
         // kopiere das GetMark
         if( !pCurCrsr->HasMark() )
@@ -2748,13 +2704,8 @@
 {
     if( pTblCrsr )      // was soll ich jetzt machen ??
     {
-<<<<<<< HEAD
         OSL_ENSURE( !this, "TabellenSelection nicht aufgehoben!" );
-        return FALSE;
-=======
-        ASSERT( !this, "TabellenSelection nicht aufgehoben!" );
         return sal_False;
->>>>>>> 20529755
     }
 
     //JP 28.10.97: Bug 45129 - im UI-ReadOnly ist alles erlaubt
@@ -2911,10 +2862,6 @@
     if( bOk )
     {
         pCNd = rNdIdx.GetNode().GetCntntNode();
-<<<<<<< HEAD
-=======
-//      sal_uInt16 nCntnt = Min( pCNd->Len(), pCurCrsr->GetPoint()->nContent.GetIndex() );
->>>>>>> 20529755
         xub_StrLen nCntnt = rNdIdx.GetIndex() < nNdIdx ? pCNd->Len() : 0;
         pCurCrsr->GetPoint()->nContent.Assign( pCNd, nCntnt );
     }
@@ -2995,16 +2942,8 @@
 
 sal_Bool SwCrsrShell::HasReadonlySel() const
 {
-<<<<<<< HEAD
-    BOOL bRet = FALSE;
+    sal_Bool bRet = sal_False;
     if( IsReadOnlyAvailable() || GetViewOptions()->IsFormView() )
-=======
-    sal_Bool bRet = sal_False;
-    if( IsReadOnlyAvailable() ||
-        // --> FME 2004-06-29 #114856# Formular view
-        GetViewOptions()->IsFormView() )
-        // <--
->>>>>>> 20529755
     {
         if( pTblCrsr )
             bRet = pTblCrsr->HasReadOnlyBoxSel() ||
@@ -3014,16 +2953,8 @@
             const SwPaM* pCrsr = pCurCrsr;
 
             do {
-<<<<<<< HEAD
                 if( pCrsr->HasReadonlySel( GetViewOptions()->IsFormView() ) )
-                    bRet = TRUE;
-=======
-                if( pCrsr->HasReadonlySel(
-                        // --> FME 2004-06-29 #114856# Formular view
-                        GetViewOptions()->IsFormView() ) )
-                        // <--
                     bRet = sal_True;
->>>>>>> 20529755
             } while( !bRet && pCurCrsr != ( pCrsr = (SwPaM*)pCrsr->GetNext() ));
         }
     }
