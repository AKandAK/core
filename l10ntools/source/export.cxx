--- conflicted
+++ resolved
@@ -56,22 +56,12 @@
 // set of global variables
 DECLARE_LIST( FileList, ByteString * )
 FileList aInputFileList;
-<<<<<<< HEAD
 sal_Bool bEnableExport;
 sal_Bool bMergeMode;
 sal_Bool bErrorLog;
 sal_Bool bBreakWhenHelpText;
 sal_Bool bUnmerge;
 sal_Bool bUTF8;
-bool bQuiet;
-=======
-BOOL bEnableExport;
-BOOL bMergeMode;
-BOOL bErrorLog;
-BOOL bBreakWhenHelpText;
-BOOL bUnmerge;
-BOOL bUTF8;
->>>>>>> 95f71183
 ByteString sPrj;
 ByteString sPrjRoot;
 ByteString sActFileName;
@@ -107,14 +97,8 @@
     Export::sForcedLanguages = "";
     sTempFile = "";
     pTempFile = NULL;
-<<<<<<< HEAD
-    bQuiet = false;
     sal_uInt16 nState = STATE_NON;
     sal_Bool bInput = sal_False;
-=======
-    USHORT nState = STATE_NON;
-    BOOL bInput = FALSE;
->>>>>>> 95f71183
 
     // parse command line
     for( int i = 1; i < argc; i++ ) {
