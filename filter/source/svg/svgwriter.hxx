--- conflicted
+++ resolved
@@ -45,12 +45,8 @@
 #include <vcl/metric.hxx>
 #include <vcl/virdev.hxx>
 #include <vcl/cvtgrf.hxx>
-<<<<<<< HEAD
-=======
-#endif
 #include <vcl/graphictools.hxx>
 #include <vcl/rendergraphicrasterizer.hxx>
->>>>>>> 275e5c65
 #include <xmloff/xmlexp.hxx>
 #include <xmloff/nmspmap.hxx>
 #include <xmloff/xmluconv.hxx>
@@ -90,45 +86,11 @@
 #define SVG_DTD_STRING          B2UCONST( "<!DOCTYPE svg PUBLIC \"-//W3C//DTD SVG 1.1//EN\" \"http://www.w3.org/Graphics/SVG/1.1/DTD/svg11.dtd\">" )
 #define SVG_TINY_DTD_STRING     B2UCONST( "<!DOCTYPE svg PUBLIC \"-//W3C//DTD SVG Tiny 1.1//EN\" \"http://www.w3.org/Graphics/SVG/1.1/DTD/svg11-tiny.dtd\">" )
 
-<<<<<<< HEAD
-#define SVGWRITER_WRITE_NONE    0x00000000
-#define SVGWRITER_WRITE_FILL    0x00000001
-#define SVGWRITER_WRITE_TEXT    0x00000002
-#define SVGWRITER_WRITE_ALL     0xFFFFFFFF
-
-// --------------
-// - FastString -
-// --------------
-
-class FastString
-{
-private:
-
-    sal_uInt32                  mnBufLen;
-    sal_uInt32                  mnCurLen;
-    sal_uInt32                  mnBufInc;
-    sal_Unicode*                mpBuffer;
-    sal_uInt32                  mnPartPos;
-    rtl::OUString               maString;
-
-public:
-
-                                FastString( sal_uInt32 nInitLen = 2048, sal_uInt32 nIncrement = 2048 );
-                                ~FastString();
-
-    FastString&                 operator+=( const ::rtl::OUString& rStr );
-
-    const ::rtl::OUString&      GetString() const;
-
-    sal_uInt32                  GetLength() const { return mnCurLen; }
-    void                        Clear() { mnCurLen = 0, maString = ::rtl::OUString(); }
-};
-=======
 #define SVGWRITER_WRITE_NONE        0x00000000
 #define SVGWRITER_WRITE_FILL        0x00000001
 #define SVGWRITER_WRITE_TEXT        0x00000002
 #define SVGWRITER_NO_SHAPE_COMMENTS 0x01000000
->>>>>>> 275e5c65
+#define SVGWRITER_WRITE_ALL         0xFFFFFFFF
 
 // ----------------------
 // - SVGAttributeWriter -
@@ -160,23 +122,16 @@
                             SVGAttributeWriter( SVGExport& rExport, SVGFontExport& rFontExport );
     virtual                 ~SVGAttributeWriter();
 
-<<<<<<< HEAD
     ::rtl::OUString         GetFontStyle( const Font& rFont );
     ::rtl::OUString         GetColorStyle( const Color& rColor );
     ::rtl::OUString         GetPaintStyle( const Color& rLineColor, const Color& rFillColor, const LineInfo* pLineInfo );
-=======
     void                    AddColorAttr( const char* pColorAttrName, const char* pColorOpacityAttrName, const Color& rColor );
     void                    AddGradientDef( const Rectangle& rObjRect,const Gradient& rGradient, ::rtl::OUString& rGradientId );
     void                    AddPaintAttr( const Color& rLineColor, const Color& rFillColor,
                                           const Rectangle* pObjBoundRect = NULL, const Gradient* pFillGradient = NULL );
->>>>>>> 275e5c65
 
     void                    SetFontAttr( const Font& rFont );
 };
-
-// ----------------------
-// - SVGShapeDescriptor -
-// ----------------------
 
 struct SVGShapeDescriptor
 {
@@ -210,22 +165,6 @@
 {
 private:
 
-<<<<<<< HEAD
-    SvXMLExport&            mrExport;
-    SVGFontExport&          mrFontExport;
-    SVGAttributeWriter*     mpContext;
-    sal_Bool                mbClipAttrChanged;
-    sal_Int32               mnCurClipId;
-    sal_Int32               mnCurPatternId;
-    sal_Int32               mnCurGradientId;
-    sal_Int32               mnCurMaskId;
-    Stack                   maContextStack;
-    VirtualDevice*          mpVDev;
-    MapMode                 maTargetMapMode;
-    sal_Bool                mbDestroyVDev;
-    sal_Bool                mbPaintAttrChanged;
-    sal_Bool                mbFontAttrChanged;
-=======
     Stack                                   maContextStack;
     ::std::auto_ptr< SVGShapeDescriptor >   mapCurShape;
     SVGExport&                              mrExport;
@@ -238,33 +177,11 @@
     sal_Bool                                mbPaintAttrChanged;
     sal_Bool                                mbFontAttrChanged;
     sal_Bool                                mbClipAttrChanged;
->>>>>>> 275e5c65
 
     SVGAttributeWriter*     ImplAcquireContext() { maContextStack.Push( mpContext = new SVGAttributeWriter( mrExport, mrFontExport ) ); return mpContext; }
     void                    ImplReleaseContext() { delete (SVGAttributeWriter*) maContextStack.Pop(); mpContext = (SVGAttributeWriter*) maContextStack.Top(); }
 
     long                    ImplMap( sal_Int32 nVal ) const;
-<<<<<<< HEAD
-    Point                   ImplMap( const Point& rPt ) const;
-    Size                    ImplMap( const Size& rSz ) const;
-    LineInfo                ImplMap( const LineInfo& rLineInfo ) const;
-    inline Rectangle        ImplMap( const Rectangle& rRect ) const { return Rectangle( ImplMap( rRect.TopLeft() ), ImplMap( rRect.GetSize() ) ); }
-
-    void                    ImplWriteLine( const Point& rPt1, const Point& rPt2, const Color* pLineColor = NULL, const ::rtl::OUString* pStyle = NULL );
-    void                    ImplWriteRect( const Rectangle& rRect, long nRadX = 0, long nRadY = 0, const ::rtl::OUString* pStyle = NULL );
-    void                    ImplWriteEllipse( const Point& rCenter, long nRadX, long nRadY, const ::rtl::OUString* pStyle = NULL );
-    void                    ImplWritePolyPolygon( const PolyPolygon& rPolyPoly, sal_Bool bLineOnly, const ::rtl::OUString* pStyle = NULL );
-    void                    ImplWritePattern( const PolyPolygon& rPolyPoly, const Hatch* pHatch, const Gradient* pGradient, const ::rtl::OUString* pStyle, sal_uInt32 nWriteFlags );
-    void                    ImplWriteGradientEx( const PolyPolygon& rPolyPoly, const Gradient& rGradient, const ::rtl::OUString* pStyle, sal_uInt32 nWriteFlags );
-    void                    ImplWriteGradientLinear( const PolyPolygon& rPolyPoly, const Gradient& rGradient );
-    void                    ImplWriteGradientStop( const Color& rColor, double fOffset );
-    Color                   ImplGetColorWithIntensity( const Color& rColor, sal_uInt16 nIntensity );
-    Color                   ImplGetGradientColor( const Color& rStartColor, const Color& rEndColor, double fOffset );
-    void                    ImplWriteMask( GDIMetaFile& rMtf, const Point& rDestPt, const Size& rDestSize, const Gradient& rGradient, const ::rtl::OUString* pStyle, sal_uInt32 nWriteFlags );
-    void                    ImplWriteText( const Point& rPos, const String& rText, const sal_Int32* pDXArray, long nWidth, const ::rtl::OUString* pStyle = NULL );
-    void                ImplWriteText( const Point& rPos, const String& rText, const sal_Int32* pDXArray, long nWidth, const ::rtl::OUString* pStyle, Color aTextColor );
-    void                    ImplWriteBmp( const BitmapEx& rBmpEx, const Point& rPt, const Size& rSz, const Point& rSrcPt, const Size& rSrcSz, const ::rtl::OUString* pStyle = NULL );
-=======
     Point&                  ImplMap( const Point& rPt, Point& rDstPt ) const;
     Size&                   ImplMap( const Size& rSz, Size& rDstSz ) const;
     Rectangle&              ImplMap( const Rectangle& rRect, Rectangle& rDstRect ) const;
@@ -286,20 +203,15 @@
                                            sal_Bool bApplyMapping = sal_True );
     void                    ImplWriteBmp( const BitmapEx& rBmpEx, const Point& rPt, const Size& rSz, const Point& rSrcPt, const Size& rSrcSz,
                                           sal_Bool bApplyMapping = sal_True );
->>>>>>> 275e5c65
 
     void                    ImplCheckFontAttributes();
     void                    ImplCheckPaintAttributes();
 
-<<<<<<< HEAD
-    void                    ImplWriteActions( const GDIMetaFile& rMtf, const ::rtl::OUString* pStyle, sal_uInt32 nWriteFlags );
+    void                    ImplWriteActions( const GDIMetaFile& rMtf, sal_uInt32 nWriteFlags, const ::rtl::OUString* pElementId );
     sal_Int32               ImplGetNextClipId() { return mnCurClipId++; }
     sal_Int32               ImplGetNextPatternId() { return mnCurPatternId++; }
     sal_Int32               ImplGetNextGradientId() { return mnCurGradientId++; }
     sal_Int32               ImplGetNextMaskId() { return mnCurMaskId++; }
-=======
-    void                    ImplWriteActions( const GDIMetaFile& rMtf, sal_uInt32 nWriteFlags, const ::rtl::OUString* pElementId );
->>>>>>> 275e5c65
 
 public:
 
