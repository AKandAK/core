/* -*- Mode: C++; tab-width: 4; indent-tabs-mode: nil; c-basic-offset: 4 -*- */
/*
 * This file is part of the LibreOffice project.
 *
 * This Source Code Form is subject to the terms of the Mozilla Public
 * License, v. 2.0. If a copy of the MPL was not distributed with this
 * file, You can obtain one at http://mozilla.org/MPL/2.0/.
 *
 * This file incorporates work covered by the following license notice:
 *
 *   Licensed to the Apache Software Foundation (ASF) under one or more
 *   contributor license agreements. See the NOTICE file distributed
 *   with this work for additional information regarding copyright
 *   ownership. The ASF licenses this file to you under the Apache
 *   License, Version 2.0 (the "License"); you may not use this file
 *   except in compliance with the License. You may obtain a copy of
 *   the License at http://www.apache.org/licenses/LICENSE-2.0 .
 */
#ifndef INCLUDED_SW_SOURCE_UIBASE_SIDEBAR_PAGEORIENTATIONCONTROL_HXX
#define INCLUDED_SW_SOURCE_UIBASE_SIDEBAR_PAGEORIENTATIONCONTROL_HXX

#include <svx/sidebar/PopupControl.hxx>

namespace svx { namespace sidebar {
    class ValueSetWithTextControl;
} }

namespace sw { namespace sidebar {

class PagePropertyPanel;

class PageOrientationControl
    : public ::svx::sidebar::PopupControl
{
public:
    PageOrientationControl(
        vcl::Window* pParent,
        PagePropertyPanel& rPanel,
        const bool bLandscape );
    virtual ~PageOrientationControl();
<<<<<<< HEAD
=======
    virtual void dispose() SAL_OVERRIDE;
>>>>>>> 0cde74f7

private:
    VclPtr<::svx::sidebar::ValueSetWithTextControl> mpOrientationValueSet;

    bool mbLandscape;

    PagePropertyPanel& mrPagePropPanel;

    DECL_LINK(ImplOrientationHdl, void*);
};

} } // end of namespace sw::sidebar

#endif

/* vim:set shiftwidth=4 softtabstop=4 expandtab: */<|MERGE_RESOLUTION|>--- conflicted
+++ resolved
@@ -38,10 +38,7 @@
         PagePropertyPanel& rPanel,
         const bool bLandscape );
     virtual ~PageOrientationControl();
-<<<<<<< HEAD
-=======
     virtual void dispose() SAL_OVERRIDE;
->>>>>>> 0cde74f7
 
 private:
     VclPtr<::svx::sidebar::ValueSetWithTextControl> mpOrientationValueSet;
