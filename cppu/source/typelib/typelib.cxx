/* -*- Mode: C++; tab-width: 4; indent-tabs-mode: nil; c-basic-offset: 4 -*- */
/*************************************************************************
 *
 * DO NOT ALTER OR REMOVE COPYRIGHT NOTICES OR THIS FILE HEADER.
 *
 * Copyright 2000, 2010 Oracle and/or its affiliates.
 *
 * OpenOffice.org - a multi-platform office productivity suite
 *
 * This file is part of OpenOffice.org.
 *
 * OpenOffice.org is free software: you can redistribute it and/or modify
 * it under the terms of the GNU Lesser General Public License version 3
 * only, as published by the Free Software Foundation.
 *
 * OpenOffice.org is distributed in the hope that it will be useful,
 * but WITHOUT ANY WARRANTY; without even the implied warranty of
 * MERCHANTABILITY or FITNESS FOR A PARTICULAR PURPOSE.  See the
 * GNU Lesser General Public License version 3 for more details
 * (a copy is included in the LICENSE file that accompanied this code).
 *
 * You should have received a copy of the GNU Lesser General Public License
 * version 3 along with OpenOffice.org.  If not, see
 * <http://www.openoffice.org/license.html>
 * for a copy of the LGPLv3 License.
 *
 ************************************************************************/

// MARKER(update_precomp.py): autogen include statement, do not remove
#include "precompiled_cppu.hxx"

#if OSL_DEBUG_LEVEL > 1
#include <stdio.h>
#endif

#include <boost/unordered_map.hpp>
#include <list>
#include <set>
#include <vector>

#include <stdarg.h>
#include <stdlib.h>
#include <string.h>
#include <sal/alloca.h>
#include <new>
#include <osl/interlck.h>
#include <osl/mutex.hxx>
#include <rtl/ustring.hxx>
#include <rtl/ustrbuf.hxx>
#include <rtl/alloc.h>
#include <rtl/instance.hxx>
#include <osl/diagnose.h>
#include <typelib/typedescription.h>
#include <uno/any2.h>

using namespace std;
using namespace osl;

using ::rtl::OUString;
using ::rtl::OUStringBuffer;
using ::rtl::OString;

#ifdef SAL_W32
#pragma pack(push, 8)
#elif defined(SAL_OS2)
#pragma pack(8)
#endif

/**
 * The double member determin the alignment.
 * Under Os2 and MS-Windows the Alignment is min( 8, sizeof( type ) ).
 * The aligment of a strukture is min( 8, sizeof( max basic type ) ), the greatest basic type
 * determine the aligment.
 */
struct AlignSize_Impl
{
    sal_Int16 nInt16;
#ifdef AIX
    //double: doubleword aligned if -qalign=natural/-malign=natural
    //which isn't the default ABI. Otherwise word aligned, While a long long int
    //is always doubleword aligned, so use that instead.
    sal_Int64 dDouble;
#else
    double dDouble;
#endif
};

#ifdef SAL_W32
#pragma pack(pop)
#elif defined(SAL_OS2)
#pragma pack()
#endif

// the value of the maximal alignment
static sal_Int32 nMaxAlignment = (sal_Int32)( (sal_Size)(&((AlignSize_Impl *) 16)->dDouble) - 16);

static inline sal_Int32 adjustAlignment( sal_Int32 nRequestedAlignment )
    SAL_THROW( () )
{
    if( nRequestedAlignment > nMaxAlignment )
        nRequestedAlignment = nMaxAlignment;
    return nRequestedAlignment;
}

/**
 * Calculate the new size of the struktur.
 */
static inline sal_Int32 newAlignedSize(
    sal_Int32 OldSize, sal_Int32 ElementSize, sal_Int32 NeededAlignment )
    SAL_THROW( () )
{
    NeededAlignment = adjustAlignment( NeededAlignment );
    return (OldSize + NeededAlignment -1) / NeededAlignment * NeededAlignment + ElementSize;
}

static inline sal_Bool reallyWeak( typelib_TypeClass eTypeClass )
    SAL_THROW( () )
{
    return TYPELIB_TYPEDESCRIPTIONREFERENCE_ISREALLYWEAK( eTypeClass );
}

static inline sal_Int32 getDescriptionSize( typelib_TypeClass eTypeClass )
    SAL_THROW( () )
{
    OSL_ASSERT( typelib_TypeClass_TYPEDEF != eTypeClass );

    sal_Int32 nSize;
    // The reference is the description
    // if the description is empty, than it must be filled with
    // the new description
    switch( eTypeClass )
    {
        case typelib_TypeClass_ARRAY:
            nSize = (sal_Int32)sizeof( typelib_ArrayTypeDescription );
        break;

        case typelib_TypeClass_SEQUENCE:
            nSize = (sal_Int32)sizeof( typelib_IndirectTypeDescription );
        break;

        case typelib_TypeClass_UNION:
            nSize = (sal_Int32)sizeof( typelib_UnionTypeDescription );
        break;

        case typelib_TypeClass_STRUCT:
            nSize = (sal_Int32)sizeof( typelib_StructTypeDescription );
        break;

        case typelib_TypeClass_EXCEPTION:
            nSize = (sal_Int32)sizeof( typelib_CompoundTypeDescription );
        break;

        case typelib_TypeClass_ENUM:
            nSize = (sal_Int32)sizeof( typelib_EnumTypeDescription );
        break;

        case typelib_TypeClass_INTERFACE:
            nSize = (sal_Int32)sizeof( typelib_InterfaceTypeDescription );
        break;

        case typelib_TypeClass_INTERFACE_METHOD:
            nSize = (sal_Int32)sizeof( typelib_InterfaceMethodTypeDescription );
        break;

        case typelib_TypeClass_INTERFACE_ATTRIBUTE:
            nSize = (sal_Int32)sizeof( typelib_InterfaceAttributeTypeDescription );
        break;

        default:
            nSize = (sal_Int32)sizeof( typelib_TypeDescription );
    }
    return nSize;
}


//-----------------------------------------------------------------------------
extern "C" void SAL_CALL typelib_typedescriptionreference_getByName(
    typelib_TypeDescriptionReference ** ppRet, rtl_uString * pName )
    SAL_THROW_EXTERN_C();

//-----------------------------------------------------------------------------
struct equalStr_Impl
{
    sal_Bool operator()(const sal_Unicode * const & s1, const sal_Unicode * const & s2) const SAL_THROW( () )
        { return 0 == rtl_ustr_compare( s1, s2 ); }
};

//-----------------------------------------------------------------------------
struct hashStr_Impl
{
    size_t operator()(const sal_Unicode * const & s) const SAL_THROW( () )
        { return rtl_ustr_hashCode( s ); }
};


//-----------------------------------------------------------------------------
// Heavy hack, the const sal_Unicode * is hold by the typedescription reference
typedef boost::unordered_map< const sal_Unicode *, typelib_TypeDescriptionReference *,
                  hashStr_Impl, equalStr_Impl > WeakMap_Impl;

typedef pair< void *, typelib_typedescription_Callback > CallbackEntry;
typedef list< CallbackEntry > CallbackSet_Impl;
typedef list< typelib_TypeDescription * > TypeDescriptionList_Impl;

// # of cached elements
static sal_Int32 nCacheSize = 256;

//-----------------------------------------------------------------------------
/**
 * All members must set initial to 0 and no constructor is needed. So it
 * doesn't care, when this class is static initialized.<BR>
 */
struct TypeDescriptor_Init_Impl
{
    //sal_Bool          bDesctructorCalled;
    // all type description references
    WeakMap_Impl *              pWeakMap;
    // all type description callbacks
    CallbackSet_Impl *          pCallbacks;
    // A cache to hold descriptions
    TypeDescriptionList_Impl *  pCache;
    // The mutex to guard all type library accesses
    Mutex *                     pMutex;

    inline Mutex & getMutex() SAL_THROW( () );

    inline void callChain( typelib_TypeDescription ** ppRet, rtl_uString * pName ) SAL_THROW( () );

#if OSL_DEBUG_LEVEL > 1
    // only for debugging
    sal_Int32           nTypeDescriptionCount;
    sal_Int32           nCompoundTypeDescriptionCount;
    sal_Int32           nUnionTypeDescriptionCount;
    sal_Int32           nIndirectTypeDescriptionCount;
    sal_Int32           nArrayTypeDescriptionCount;
    sal_Int32           nEnumTypeDescriptionCount;
    sal_Int32           nInterfaceMethodTypeDescriptionCount;
    sal_Int32           nInterfaceAttributeTypeDescriptionCount;
    sal_Int32           nInterfaceTypeDescriptionCount;
    sal_Int32           nTypeDescriptionReferenceCount;
#endif
    ~TypeDescriptor_Init_Impl() SAL_THROW( () );
};
//__________________________________________________________________________________________________
inline Mutex & TypeDescriptor_Init_Impl::getMutex() SAL_THROW( () )
{
    if( !pMutex )
    {
        MutexGuard aGuard( Mutex::getGlobalMutex() );
        if( !pMutex )
            pMutex = new Mutex();
    }
    return * pMutex;
}
//__________________________________________________________________________________________________
inline void TypeDescriptor_Init_Impl::callChain(
    typelib_TypeDescription ** ppRet, rtl_uString * pName )
    SAL_THROW( () )
{
    if (pCallbacks)
    {
        CallbackSet_Impl::const_iterator aIt = pCallbacks->begin();
        while( aIt != pCallbacks->end() )
        {
            const CallbackEntry & rEntry = *aIt;
            (*rEntry.second)( rEntry.first, ppRet, pName );
            if( *ppRet )
                return;
            ++aIt;
        }
    }
    if (*ppRet)
    {
        typelib_typedescription_release( *ppRet );
        *ppRet = 0;
    }
}

//__________________________________________________________________________________________________
TypeDescriptor_Init_Impl::~TypeDescriptor_Init_Impl() SAL_THROW( () )
{
    if( pCache )
    {
        TypeDescriptionList_Impl::const_iterator aIt = pCache->begin();
        while( aIt != pCache->end() )
        {
            typelib_typedescription_release( (*aIt) );
            ++aIt;
        }
        delete pCache;
        pCache = 0;
    }

    if( pWeakMap )
    {
        sal_Int32 nSize = pWeakMap->size();
        typelib_TypeDescriptionReference ** ppTDR = new typelib_TypeDescriptionReference *[ nSize ];
        // save al weak references
        WeakMap_Impl::const_iterator aIt = pWeakMap->begin();
        sal_Int32 i = 0;
        while( aIt != pWeakMap->end() )
        {
            typelib_typedescriptionreference_acquire( ppTDR[i++] = (*aIt).second );
            ++aIt;
        }

        for( i = 0; i < nSize; i++ )
        {
            typelib_TypeDescriptionReference * pTDR = ppTDR[i];
            OSL_ASSERT( pTDR->nRefCount > pTDR->nStaticRefCount );
            pTDR->nRefCount -= pTDR->nStaticRefCount;

            if( pTDR->pType && !pTDR->pType->bOnDemand )
            {
                pTDR->pType->bOnDemand = sal_True;
                typelib_typedescription_release( pTDR->pType );
            }
            typelib_typedescriptionreference_release( pTDR );
        }

        delete [] ppTDR;

#if OSL_DEBUG_LEVEL > 1
        aIt = pWeakMap->begin();
        while( aIt != pWeakMap->end() )
        {
            typelib_TypeDescriptionReference * pTDR = (*aIt).second;
            if (pTDR)
            {
                OString aTypeName( OUStringToOString( pTDR->pTypeName, RTL_TEXTENCODING_ASCII_US ) );
                OSL_TRACE(
                    "### remaining type: %s; ref count = %d", aTypeName.getStr(), pTDR->nRefCount );
            }
            else
            {
                OSL_TRACE( "### remaining null type entry!?" );
            }
            ++aIt;
        }
#endif

        delete pWeakMap;
        pWeakMap = 0;
    }
<<<<<<< HEAD
#ifndef CPPU_LEAK_STATIC_DATA
#if OSL_DEBUG_LEVEL > 1
#define MYASSERT(x) if (x != 0) fprintf(stderr, "### "#x" = %d, should be zero!!!\n", x);
    MYASSERT (nTypeDescriptionCount );
    MYASSERT( nCompoundTypeDescriptionCount );
    MYASSERT( nUnionTypeDescriptionCount );
    MYASSERT( nIndirectTypeDescriptionCount );
    MYASSERT( nArrayTypeDescriptionCount );
    MYASSERT( nEnumTypeDescriptionCount );
    MYASSERT( nInterfaceMethodTypeDescriptionCount );
    MYASSERT( nInterfaceAttributeTypeDescriptionCount );
    MYASSERT( nInterfaceTypeDescriptionCount );
    MYASSERT( nTypeDescriptionReferenceCount );
#undef MYASSERT

    OSL_ASSERT( nTypeDescriptionCount == 0 );
    OSL_ASSERT( nCompoundTypeDescriptionCount == 0 );
    OSL_ASSERT( nUnionTypeDescriptionCount == 0 );
    OSL_ASSERT( nIndirectTypeDescriptionCount == 0 );
    OSL_ASSERT( nArrayTypeDescriptionCount == 0 );
    OSL_ASSERT( nEnumTypeDescriptionCount == 0 );
    OSL_ASSERT( nInterfaceMethodTypeDescriptionCount == 0 );
    OSL_ASSERT( nInterfaceAttributeTypeDescriptionCount == 0 );
    OSL_ASSERT( nInterfaceTypeDescriptionCount == 0 );
    OSL_ASSERT( nTypeDescriptionReferenceCount == 0 );

    OSL_ASSERT( !pCallbacks || pCallbacks->empty() );
#endif
=======
>>>>>>> a24842b4
    delete pCallbacks;
    pCallbacks = 0;
#endif // CPPU_LEAK_STATIC_DATA
    if( pMutex )
    {
        delete pMutex;
        pMutex = 0;
    }
};

namespace { struct Init : public rtl::Static< TypeDescriptor_Init_Impl, Init > {}; }

extern "C" void SAL_CALL typelib_typedescription_registerCallback(
    void * pContext, typelib_typedescription_Callback pCallback )
    SAL_THROW_EXTERN_C()
{
    // todo mt safe: guard is no solution, can not acquire while calling callback!
    TypeDescriptor_Init_Impl &rInit = Init::get();
//      OslGuard aGuard( rInit.getMutex() );
    if( !rInit.pCallbacks )
        rInit.pCallbacks = new CallbackSet_Impl;
    rInit.pCallbacks->push_back( CallbackEntry( pContext, pCallback ) );
}

//------------------------------------------------------------------------
extern "C" void SAL_CALL typelib_typedescription_revokeCallback(
    void * pContext, typelib_typedescription_Callback pCallback )
    SAL_THROW_EXTERN_C()
{
    TypeDescriptor_Init_Impl &rInit = Init::get();
    if( rInit.pCallbacks )
    {
        // todo mt safe: guard is no solution, can not acquire while calling callback!
//          OslGuard aGuard( rInit.getMutex() );
        CallbackEntry aEntry( pContext, pCallback );
        CallbackSet_Impl::iterator iPos( rInit.pCallbacks->begin() );
        while (!(iPos == rInit.pCallbacks->end()))
        {
            if (*iPos == aEntry)
            {
                rInit.pCallbacks->erase( iPos );
                iPos = rInit.pCallbacks->begin();
            }
            else
            {
                ++iPos;
            }
        }
    }
}

extern "C" sal_Int32 SAL_CALL typelib_typedescription_getAlignedUnoSize(
    const typelib_TypeDescription * pTypeDescription,
    sal_Int32 nOffset, sal_Int32 & rMaxIntegralTypeSize )
    SAL_THROW_EXTERN_C();

//------------------------------------------------------------------------
static inline void typelib_typedescription_initTables(
    typelib_TypeDescription * pTD )
    SAL_THROW( () )
{
    typelib_InterfaceTypeDescription * pITD = (typelib_InterfaceTypeDescription *)pTD;

    sal_Bool * pReadWriteAttributes = (sal_Bool *)alloca( pITD->nAllMembers );
    for ( sal_Int32 i = pITD->nAllMembers; i--; )
    {
        pReadWriteAttributes[i] = sal_False;
        if( typelib_TypeClass_INTERFACE_ATTRIBUTE == pITD->ppAllMembers[i]->eTypeClass )
        {
            typelib_TypeDescription * pM = 0;
            TYPELIB_DANGER_GET( &pM, pITD->ppAllMembers[i] );
            OSL_ASSERT( pM );
            if (pM)
            {
                pReadWriteAttributes[i] = !((typelib_InterfaceAttributeTypeDescription *)pM)->bReadOnly;
                TYPELIB_DANGER_RELEASE( pM );
            }
#if OSL_DEBUG_LEVEL > 1
            else
            {
                OString aStr( OUStringToOString( pITD->ppAllMembers[i]->pTypeName, RTL_TEXTENCODING_ASCII_US ) );
                OSL_TRACE( "\n### cannot get attribute type description: %s", aStr.getStr() );
            }
#endif
        }
    }

    MutexGuard aGuard( Init::get().getMutex() );
    if( !pTD->bComplete )
    {
        // create the index table from member to function table
        pITD->pMapMemberIndexToFunctionIndex = new sal_Int32[ pITD->nAllMembers ];
        sal_Int32 nAdditionalOffset = 0; // +1 for read/write attributes
        sal_Int32 i;
        for( i = 0; i < pITD->nAllMembers; i++ )
        {
            // index to the get method of the attribute
            pITD->pMapMemberIndexToFunctionIndex[i] = i + nAdditionalOffset;
            // extra offset if it is a read/write attribute?
            if( pReadWriteAttributes[i] )
            {
                // a read/write attribute
                nAdditionalOffset++;
            }
        }

        // create the index table from function to member table
        pITD->pMapFunctionIndexToMemberIndex = new sal_Int32[ pITD->nAllMembers + nAdditionalOffset ];
        nAdditionalOffset = 0; // +1 for read/write attributes
        for( i = 0; i < pITD->nAllMembers; i++ )
        {
            // index to the get method of the attribute
            pITD->pMapFunctionIndexToMemberIndex[i + nAdditionalOffset] = i;
            // extra offset if it is a read/write attribute?
            if( pReadWriteAttributes[i] )
            {
                // a read/write attribute
                pITD->pMapFunctionIndexToMemberIndex[i + ++nAdditionalOffset] = i;
            }
        }
        // must be the last action after all initialization is done
        pITD->nMapFunctionIndexToMemberIndex = pITD->nAllMembers + nAdditionalOffset;
        pTD->bComplete = sal_True;
    }
}

namespace {

// In some situations (notably typelib_typedescription_newInterfaceMethod and
// typelib_typedescription_newInterfaceAttribute), only the members nMembers,
// ppMembers, nAllMembers, and ppAllMembers of an incomplete interface type
// description are necessary, but not the additional
// pMapMemberIndexToFunctionIndex, nMapFunctionIndexToMemberIndex, and
// pMapFunctionIndexToMemberIndex (which are computed by
// typelib_typedescription_initTables).  Furthermore, in those situations, it
// might be illegal to compute those tables, as the creation of the interface
// member type descriptions would recursively require a complete interface type
// description.  The parameter initTables controls whether or not to call
// typelib_typedescription_initTables in those situations.
bool complete(typelib_TypeDescription ** ppTypeDescr, bool initTables) {
    if (! (*ppTypeDescr)->bComplete)
    {
        OSL_ASSERT( (typelib_TypeClass_STRUCT == (*ppTypeDescr)->eTypeClass ||
                     typelib_TypeClass_EXCEPTION == (*ppTypeDescr)->eTypeClass ||
                     typelib_TypeClass_UNION == (*ppTypeDescr)->eTypeClass ||
                     typelib_TypeClass_ENUM == (*ppTypeDescr)->eTypeClass ||
                     typelib_TypeClass_INTERFACE == (*ppTypeDescr)->eTypeClass) &&
                    !reallyWeak( (*ppTypeDescr)->eTypeClass ) );

        if (typelib_TypeClass_INTERFACE == (*ppTypeDescr)->eTypeClass &&
            ((typelib_InterfaceTypeDescription *)*ppTypeDescr)->ppAllMembers)
        {
            if (initTables) {
                typelib_typedescription_initTables( *ppTypeDescr );
            }
            return true;
        }

        typelib_TypeDescription * pTD = 0;
        // on demand access of complete td
        TypeDescriptor_Init_Impl &rInit = Init::get();
        rInit.callChain( &pTD, (*ppTypeDescr)->pTypeName );
        if (pTD)
        {
            if (typelib_TypeClass_TYPEDEF == pTD->eTypeClass)
            {
                typelib_typedescriptionreference_getDescription(
                    &pTD, ((typelib_IndirectTypeDescription *)pTD)->pType );
                OSL_ASSERT( pTD );
                if (! pTD)
                    return false;
            }

            OSL_ASSERT( typelib_TypeClass_TYPEDEF != pTD->eTypeClass );
            // typedescription found
            // set to on demand
            pTD->bOnDemand = sal_True;

            if (pTD->eTypeClass == typelib_TypeClass_INTERFACE
                && !pTD->bComplete && initTables)
            {
                // mandatory info from callback chain
                OSL_ASSERT( ((typelib_InterfaceTypeDescription *)pTD)->ppAllMembers );
                // complete except of tables init
                typelib_typedescription_initTables( pTD );
                pTD->bComplete = sal_True;
            }

            // The type description is hold by the reference until
            // on demand is activated.
            ::typelib_typedescription_register( &pTD ); // replaces incomplete one
            OSL_ASSERT( pTD == *ppTypeDescr ); // has to merge into existing one

            // insert into the chache
            MutexGuard aGuard( rInit.getMutex() );
            if( !rInit.pCache )
                rInit.pCache = new TypeDescriptionList_Impl;
            if( (sal_Int32)rInit.pCache->size() >= nCacheSize )
            {
                typelib_typedescription_release( rInit.pCache->front() );
                rInit.pCache->pop_front();
            }
            // descriptions in the cache must be acquired!
            typelib_typedescription_acquire( pTD );
            rInit.pCache->push_back( pTD );

            OSL_ASSERT(
                pTD->bComplete
                || (pTD->eTypeClass == typelib_TypeClass_INTERFACE
                    && !initTables));

            ::typelib_typedescription_release( *ppTypeDescr );
            *ppTypeDescr = pTD;
        }
        else
        {
#if OSL_DEBUG_LEVEL > 1
            OString aStr(
                OUStringToOString( (*ppTypeDescr)->pTypeName, RTL_TEXTENCODING_ASCII_US ) );
            OSL_TRACE( "\n### type cannot be completed: %s", aStr.getStr() );
#endif
            return false;
        }
    }
    return true;
}

}

//------------------------------------------------------------------------
extern "C" void SAL_CALL typelib_typedescription_newEmpty(
    typelib_TypeDescription ** ppRet,
    typelib_TypeClass eTypeClass, rtl_uString * pTypeName )
    SAL_THROW_EXTERN_C()
{
    if( *ppRet )
    {
        typelib_typedescription_release( *ppRet );
        *ppRet = 0;
    }

    OSL_ASSERT( typelib_TypeClass_TYPEDEF != eTypeClass );

    typelib_TypeDescription * pRet;
    switch( eTypeClass )
    {
        case typelib_TypeClass_ARRAY:
        {
            typelib_ArrayTypeDescription * pTmp = new typelib_ArrayTypeDescription();
            typelib_IndirectTypeDescription * pIndirect = (typelib_IndirectTypeDescription *)pTmp;
            pRet = (typelib_TypeDescription *)pTmp;
#if OSL_DEBUG_LEVEL > 1
            osl_incrementInterlockedCount(
                &Init::get().nArrayTypeDescriptionCount );
#endif
            pIndirect->pType = 0;
            pTmp->nDimensions = 0;
            pTmp->nTotalElements = 0;
            pTmp->pDimensions = 0;
        }
        break;

        case typelib_TypeClass_SEQUENCE:
        {
            typelib_IndirectTypeDescription * pTmp = new typelib_IndirectTypeDescription();
            pRet = (typelib_TypeDescription *)pTmp;
#if OSL_DEBUG_LEVEL > 1
            osl_incrementInterlockedCount(
                &Init::get().nIndirectTypeDescriptionCount );
#endif
            pTmp->pType = 0;
        }
        break;

        case typelib_TypeClass_UNION:
        {
            typelib_UnionTypeDescription * pTmp;
            pTmp = new typelib_UnionTypeDescription();
            pRet = (typelib_TypeDescription *)pTmp;
#if OSL_DEBUG_LEVEL > 1
            osl_incrementInterlockedCount(
                &Init::get().nUnionTypeDescriptionCount );
#endif
            pTmp->nMembers = 0;
            pTmp->pDiscriminantTypeRef = 0;
            pTmp->pDiscriminants = 0;
            pTmp->ppTypeRefs = 0;
            pTmp->ppMemberNames = 0;
            pTmp->pDefaultTypeRef = 0;
        }
        break;

        case typelib_TypeClass_STRUCT:
        {
            // FEATURE_EMPTYCLASS
            typelib_StructTypeDescription * pTmp;
            pTmp = new typelib_StructTypeDescription();
            pRet = (typelib_TypeDescription *)pTmp;
#if OSL_DEBUG_LEVEL > 1
            osl_incrementInterlockedCount(
                &Init::get().nCompoundTypeDescriptionCount );
#endif
            pTmp->aBase.pBaseTypeDescription = 0;
            pTmp->aBase.nMembers = 0;
            pTmp->aBase.pMemberOffsets = 0;
            pTmp->aBase.ppTypeRefs = 0;
            pTmp->aBase.ppMemberNames = 0;
            pTmp->pParameterizedTypes = 0;
        }
        break;

        case typelib_TypeClass_EXCEPTION:
        {
            // FEATURE_EMPTYCLASS
            typelib_CompoundTypeDescription * pTmp;
            pTmp = new typelib_CompoundTypeDescription();
            pRet = (typelib_TypeDescription *)pTmp;
#if OSL_DEBUG_LEVEL > 1
            osl_incrementInterlockedCount(
                &Init::get().nCompoundTypeDescriptionCount );
#endif
            pTmp->pBaseTypeDescription = 0;
            pTmp->nMembers = 0;
            pTmp->pMemberOffsets = 0;
            pTmp->ppTypeRefs = 0;
            pTmp->ppMemberNames = 0;
        }
        break;

        case typelib_TypeClass_ENUM:
        {
            typelib_EnumTypeDescription * pTmp = new typelib_EnumTypeDescription();
            pRet = (typelib_TypeDescription *)pTmp;
#if OSL_DEBUG_LEVEL > 1
            osl_incrementInterlockedCount(
                &Init::get().nEnumTypeDescriptionCount );
#endif
            pTmp->nDefaultEnumValue = 0;
            pTmp->nEnumValues       = 0;
            pTmp->ppEnumNames       = 0;
            pTmp->pEnumValues       = 0;
        }
        break;

        case typelib_TypeClass_INTERFACE:
        {
            typelib_InterfaceTypeDescription * pTmp = new typelib_InterfaceTypeDescription();
            pRet = (typelib_TypeDescription *)pTmp;
#if OSL_DEBUG_LEVEL > 1
            osl_incrementInterlockedCount(
                &Init::get().nInterfaceTypeDescriptionCount );
#endif
            pTmp->pBaseTypeDescription = 0;
            pTmp->nMembers = 0;
            pTmp->ppMembers = 0;
            pTmp->nAllMembers = 0;
            pTmp->ppAllMembers = 0;
            pTmp->nMapFunctionIndexToMemberIndex = 0;
            pTmp->pMapFunctionIndexToMemberIndex = 0;
            pTmp->pMapMemberIndexToFunctionIndex= 0;
            pTmp->nBaseTypes = 0;
            pTmp->ppBaseTypes = 0;
        }
        break;

        case typelib_TypeClass_INTERFACE_METHOD:
        {
            typelib_InterfaceMethodTypeDescription * pTmp = new typelib_InterfaceMethodTypeDescription();
            pRet = (typelib_TypeDescription *)pTmp;
#if OSL_DEBUG_LEVEL > 1
            osl_incrementInterlockedCount(
                &Init::get().nInterfaceMethodTypeDescriptionCount );
#endif
            pTmp->aBase.pMemberName = 0;
            pTmp->pReturnTypeRef = 0;
            pTmp->nParams = 0;
            pTmp->pParams = 0;
            pTmp->nExceptions = 0;
            pTmp->ppExceptions = 0;
            pTmp->pInterface = 0;
            pTmp->pBaseRef = 0;
            pTmp->nIndex = 0;
        }
        break;

        case typelib_TypeClass_INTERFACE_ATTRIBUTE:
        {
            typelib_InterfaceAttributeTypeDescription * pTmp = new typelib_InterfaceAttributeTypeDescription();
            pRet = (typelib_TypeDescription *)pTmp;
#if OSL_DEBUG_LEVEL > 1
            osl_incrementInterlockedCount(
                &Init::get().nInterfaceAttributeTypeDescriptionCount );
#endif
            pTmp->aBase.pMemberName = 0;
            pTmp->pAttributeTypeRef = 0;
            pTmp->pInterface = 0;
            pTmp->pBaseRef = 0;
            pTmp->nIndex = 0;
            pTmp->nGetExceptions = 0;
            pTmp->ppGetExceptions = 0;
            pTmp->nSetExceptions = 0;
            pTmp->ppSetExceptions = 0;
        }
        break;

        default:
        {
            pRet = new typelib_TypeDescription();
#if OSL_DEBUG_LEVEL > 1
            osl_incrementInterlockedCount( &Init::get().nTypeDescriptionCount );
#endif
        }
    }

    pRet->nRefCount = 1; // reference count is initially 1
    pRet->nStaticRefCount = 0;
    pRet->eTypeClass = eTypeClass;
    pRet->pTypeName = 0;
    pRet->pUniqueIdentifier = 0;
    pRet->pReserved = 0;
    rtl_uString_acquire( pRet->pTypeName = pTypeName );
    pRet->pSelf = pRet;
    pRet->bComplete = sal_True;
    pRet->nSize = 0;
    pRet->nAlignment = 0;
    pRet->pWeakRef = 0;
    pRet->bOnDemand = sal_False;
    *ppRet = pRet;
}

//------------------------------------------------------------------------
namespace {

void newTypeDescription(
    typelib_TypeDescription ** ppRet, typelib_TypeClass eTypeClass,
    rtl_uString * pTypeName, typelib_TypeDescriptionReference * pType,
    sal_Int32 nMembers, typelib_CompoundMember_Init * pCompoundMembers,
    typelib_StructMember_Init * pStructMembers)
{
    OSL_ASSERT(
        (pCompoundMembers == 0 || pStructMembers == 0)
        && (pStructMembers == 0 || eTypeClass == typelib_TypeClass_STRUCT));
    if (typelib_TypeClass_TYPEDEF == eTypeClass)
    {
        OSL_TRACE( "### unexpected typedef!" );
        typelib_typedescriptionreference_getDescription( ppRet, pType );
        return;
    }

    typelib_typedescription_newEmpty( ppRet, eTypeClass, pTypeName );

    switch( eTypeClass )
    {
        case typelib_TypeClass_SEQUENCE:
        {
            OSL_ASSERT( nMembers == 0 );
            typelib_typedescriptionreference_acquire( pType );
            ((typelib_IndirectTypeDescription *)*ppRet)->pType = pType;
        }
        break;

        case typelib_TypeClass_EXCEPTION:
        case typelib_TypeClass_STRUCT:
        {
            // FEATURE_EMPTYCLASS
            typelib_CompoundTypeDescription * pTmp = (typelib_CompoundTypeDescription*)*ppRet;

            sal_Int32 nOffset = 0;
            if( pType )
            {
                typelib_typedescriptionreference_getDescription(
                    (typelib_TypeDescription **)&pTmp->pBaseTypeDescription, pType );
                nOffset = ((typelib_TypeDescription *)pTmp->pBaseTypeDescription)->nSize;
                OSL_ENSURE( newAlignedSize( 0, ((typelib_TypeDescription *)pTmp->pBaseTypeDescription)->nSize, ((typelib_TypeDescription *)pTmp->pBaseTypeDescription)->nAlignment ) == ((typelib_TypeDescription *)pTmp->pBaseTypeDescription)->nSize, "### unexpected offset!" );
            }
            if( nMembers )
            {
                pTmp->nMembers = nMembers;
                pTmp->pMemberOffsets = new sal_Int32[ nMembers ];
                pTmp->ppTypeRefs = new typelib_TypeDescriptionReference *[ nMembers ];
                pTmp->ppMemberNames = new rtl_uString *[ nMembers ];
                bool polymorphic = eTypeClass == typelib_TypeClass_STRUCT
                    && rtl::OUString::unacquired(&pTypeName).indexOf('<') >= 0;
                OSL_ASSERT(!polymorphic || pStructMembers != 0);
                if (polymorphic) {
                    reinterpret_cast< typelib_StructTypeDescription * >(pTmp)->
                        pParameterizedTypes = new sal_Bool[nMembers];
                }
                for( sal_Int32 i = 0 ; i < nMembers; i++ )
                {
                    // read the type and member names
                    pTmp->ppTypeRefs[i] = 0;
                    if (pCompoundMembers != 0) {
                        typelib_typedescriptionreference_new(
                            pTmp->ppTypeRefs +i, pCompoundMembers[i].eTypeClass,
                            pCompoundMembers[i].pTypeName );
                        rtl_uString_acquire(
                            pTmp->ppMemberNames[i]
                            = pCompoundMembers[i].pMemberName );
                    } else {
                        typelib_typedescriptionreference_new(
                            pTmp->ppTypeRefs +i,
                            pStructMembers[i].aBase.eTypeClass,
                            pStructMembers[i].aBase.pTypeName );
                        rtl_uString_acquire(
                            pTmp->ppMemberNames[i]
                            = pStructMembers[i].aBase.pMemberName );
                    }
                    // write offset
                    sal_Int32 size;
                    sal_Int32 alignment;
                    if (pTmp->ppTypeRefs[i]->eTypeClass ==
                        typelib_TypeClass_SEQUENCE)
                    {
                        // Take care of recursion like
                        // struct S { sequence<S> x; };
                        size = sizeof(void *);
                        alignment = adjustAlignment(size);
                    } else {
                        typelib_TypeDescription * pTD = 0;
                        TYPELIB_DANGER_GET( &pTD, pTmp->ppTypeRefs[i] );
                        OSL_ENSURE( pTD->nSize, "### void member?" );
                        size = pTD->nSize;
                        alignment = pTD->nAlignment;
                        TYPELIB_DANGER_RELEASE( pTD );
                    }
                    nOffset = newAlignedSize( nOffset, size, alignment );
                    pTmp->pMemberOffsets[i] = nOffset - size;

                    if (polymorphic) {
                        reinterpret_cast< typelib_StructTypeDescription * >(
                            pTmp)->pParameterizedTypes[i]
                            = pStructMembers[i].bParameterizedType;
                    }
                }
            }
        }
        break;

        default:
        break;
    }

    if( !reallyWeak( eTypeClass ) )
        (*ppRet)->pWeakRef = (typelib_TypeDescriptionReference *)*ppRet;
    if( eTypeClass != typelib_TypeClass_VOID )
    {
        // sizeof( void ) not allowed
        (*ppRet)->nSize = typelib_typedescription_getAlignedUnoSize( (*ppRet), 0, (*ppRet)->nAlignment );
        (*ppRet)->nAlignment = adjustAlignment( (*ppRet)->nAlignment );
    }
}

}

extern "C" void SAL_CALL typelib_typedescription_new(
    typelib_TypeDescription ** ppRet,
    typelib_TypeClass eTypeClass,
    rtl_uString * pTypeName,
    typelib_TypeDescriptionReference * pType,
    sal_Int32 nMembers,
    typelib_CompoundMember_Init * pMembers )
    SAL_THROW_EXTERN_C()
{
    newTypeDescription(
        ppRet, eTypeClass, pTypeName, pType, nMembers, pMembers, 0);
}

extern "C" void SAL_CALL typelib_typedescription_newStruct(
    typelib_TypeDescription ** ppRet,
    rtl_uString * pTypeName,
    typelib_TypeDescriptionReference * pType,
    sal_Int32 nMembers,
    typelib_StructMember_Init * pMembers )
    SAL_THROW_EXTERN_C()
{
    newTypeDescription(
        ppRet, typelib_TypeClass_STRUCT, pTypeName, pType, nMembers, 0,
        pMembers);
}

//------------------------------------------------------------------------
extern "C" void SAL_CALL typelib_typedescription_newUnion(
    typelib_TypeDescription ** ppRet,
    rtl_uString * pTypeName,
    typelib_TypeDescriptionReference * pDiscriminantTypeRef,
    sal_Int64 nDefaultDiscriminant,
    typelib_TypeDescriptionReference * pDefaultTypeRef,
    sal_Int32 nMembers,
    typelib_Union_Init * pMembers )
    SAL_THROW_EXTERN_C()
{
    typelib_typedescription_newEmpty( ppRet, typelib_TypeClass_UNION, pTypeName );
    // discriminant type
    typelib_UnionTypeDescription * pTmp = (typelib_UnionTypeDescription *)*ppRet;
    typelib_typedescriptionreference_acquire( pTmp->pDiscriminantTypeRef = pDiscriminantTypeRef );

    sal_Int32 nPos;

    pTmp->nMembers = nMembers;
    // default discriminant
    if (nMembers)
    {
        pTmp->pDiscriminants = new sal_Int64[ nMembers ];
        for ( nPos = nMembers; nPos--; )
        {
            pTmp->pDiscriminants[nPos] = pMembers[nPos].nDiscriminant;
        }
    }
    // default default discriminant
    pTmp->nDefaultDiscriminant = nDefaultDiscriminant;

    // union member types
    pTmp->ppTypeRefs = new typelib_TypeDescriptionReference *[ nMembers ];
    for ( nPos = nMembers; nPos--; )
    {
        typelib_typedescriptionreference_acquire( pTmp->ppTypeRefs[nPos] = pMembers[nPos].pTypeRef );
    }
    // union member names
    pTmp->ppMemberNames = new rtl_uString *[ nMembers ];
    for ( nPos = nMembers; nPos--; )
    {
        rtl_uString_acquire( pTmp->ppMemberNames[nPos] = pMembers[nPos].pMemberName );
    }

    // default union type
    typelib_typedescriptionreference_acquire( pTmp->pDefaultTypeRef = pDefaultTypeRef );

    if (! reallyWeak( typelib_TypeClass_UNION ))
        (*ppRet)->pWeakRef = (typelib_TypeDescriptionReference *)*ppRet;
    (*ppRet)->nSize = typelib_typedescription_getAlignedUnoSize( (*ppRet), 0, (*ppRet)->nAlignment );
    (*ppRet)->nAlignment = adjustAlignment( (*ppRet)->nAlignment );
}

//------------------------------------------------------------------------
extern "C" void SAL_CALL typelib_typedescription_newEnum(
    typelib_TypeDescription ** ppRet,
    rtl_uString * pTypeName,
    sal_Int32 nDefaultValue,
    sal_Int32 nEnumValues,
    rtl_uString ** ppEnumNames,
    sal_Int32 * pEnumValues )
    SAL_THROW_EXTERN_C()
{
    typelib_typedescription_newEmpty( ppRet, typelib_TypeClass_ENUM, pTypeName );
    typelib_EnumTypeDescription * pEnum = (typelib_EnumTypeDescription *)*ppRet;

    pEnum->nDefaultEnumValue = nDefaultValue;
    pEnum->nEnumValues       = nEnumValues;
    pEnum->ppEnumNames       = new rtl_uString * [ nEnumValues ];
    for ( sal_Int32 nPos = nEnumValues; nPos--; )
    {
        rtl_uString_acquire( pEnum->ppEnumNames[nPos] = ppEnumNames[nPos] );
    }
    pEnum->pEnumValues      = new sal_Int32[ nEnumValues ];
    ::memcpy( pEnum->pEnumValues, pEnumValues, nEnumValues * sizeof(sal_Int32) );

    (*ppRet)->pWeakRef = (typelib_TypeDescriptionReference *)*ppRet;
    // sizeof( void ) not allowed
    (*ppRet)->nSize = typelib_typedescription_getAlignedUnoSize( (*ppRet), 0, (*ppRet)->nAlignment );
    (*ppRet)->nAlignment = adjustAlignment( (*ppRet)->nAlignment );
}

//------------------------------------------------------------------------
extern "C" void SAL_CALL typelib_typedescription_newArray(
    typelib_TypeDescription ** ppRet,
    typelib_TypeDescriptionReference * pElementTypeRef,
    sal_Int32 nDimensions,
    sal_Int32 * pDimensions )
    SAL_THROW_EXTERN_C ()
{
    OUStringBuffer aBuf( 32 );
    aBuf.append( pElementTypeRef->pTypeName );
    sal_Int32 nElements = 1;
    for (sal_Int32 i=0; i < nDimensions; i++)
    {
        aBuf.appendAscii("[");
        aBuf.append(pDimensions[i]);
        aBuf.appendAscii("]");
        nElements *= pDimensions[i];
    }
    OUString aTypeName( aBuf.makeStringAndClear() );


    typelib_typedescription_newEmpty( ppRet, typelib_TypeClass_ARRAY, aTypeName.pData );
    typelib_ArrayTypeDescription * pArray = (typelib_ArrayTypeDescription *)*ppRet;

    pArray->nDimensions = nDimensions;
    pArray->nTotalElements = nElements;
    pArray->pDimensions = new sal_Int32[ nDimensions ];
    ::memcpy( pArray->pDimensions, pDimensions, nDimensions * sizeof(sal_Int32) );

    typelib_typedescriptionreference_acquire(pElementTypeRef);
    ((typelib_IndirectTypeDescription*)pArray)->pType = pElementTypeRef;

    (*ppRet)->pWeakRef = (typelib_TypeDescriptionReference *)*ppRet;
    // sizeof( void ) not allowed
    (*ppRet)->nSize = typelib_typedescription_getAlignedUnoSize( *ppRet, 0, (*ppRet)->nAlignment );
    (*ppRet)->nAlignment = adjustAlignment( (*ppRet)->nAlignment );
}

//------------------------------------------------------------------------
extern "C" void SAL_CALL typelib_typedescription_newInterface(
    typelib_InterfaceTypeDescription ** ppRet,
    rtl_uString * pTypeName,
    sal_uInt32 nUik1, sal_uInt16 nUik2, sal_uInt16 nUik3, sal_uInt32 nUik4, sal_uInt32 nUik5,
    typelib_TypeDescriptionReference * pBaseInterface,
    sal_Int32 nMembers,
    typelib_TypeDescriptionReference ** ppMembers )
    SAL_THROW_EXTERN_C()
{
    typelib_typedescription_newMIInterface(
        ppRet, pTypeName, nUik1, nUik2, nUik3, nUik4, nUik5,
        pBaseInterface == 0 ? 0 : 1, &pBaseInterface, nMembers, ppMembers);
}

//------------------------------------------------------------------------

namespace {

class BaseList {
public:
    struct Entry {
        sal_Int32 memberOffset;
        sal_Int32 directBaseIndex;
        sal_Int32 directBaseMemberOffset;
        typelib_InterfaceTypeDescription const * base;
    };

    typedef std::vector< Entry > List;

    BaseList(typelib_InterfaceTypeDescription const * desc);

    List const & getList() const { return list; }

    sal_Int32 getBaseMembers() const { return members; }

private:
    typedef std::set< rtl::OUString > Set;

    void calculate(
        sal_Int32 directBaseIndex, Set & directBaseSet,
        sal_Int32 * directBaseMembers,
        typelib_InterfaceTypeDescription const * desc);

    Set set;
    List list;
    sal_Int32 members;
};

BaseList::BaseList(typelib_InterfaceTypeDescription const * desc) {
    members = 0;
    for (sal_Int32 i = 0; i < desc->nBaseTypes; ++i) {
        Set directBaseSet;
        sal_Int32 directBaseMembers = 0;
        calculate(i, directBaseSet, &directBaseMembers, desc->ppBaseTypes[i]);
    }
}

void BaseList::calculate(
    sal_Int32 directBaseIndex, Set & directBaseSet,
    sal_Int32 * directBaseMembers,
    typelib_InterfaceTypeDescription const * desc)
{
    for (sal_Int32 i = 0; i < desc->nBaseTypes; ++i) {
        calculate(
            directBaseIndex, directBaseSet, directBaseMembers,
            desc->ppBaseTypes[i]);
    }
    if (set.insert(desc->aBase.pTypeName).second) {
        Entry e;
        e.memberOffset = members;
        e.directBaseIndex = directBaseIndex;
        e.directBaseMemberOffset = *directBaseMembers;
        e.base = desc;
        list.push_back(e);
        OSL_ASSERT(desc->ppAllMembers != 0);
        members += desc->nMembers;
    }
    if (directBaseSet.insert(desc->aBase.pTypeName).second) {
        OSL_ASSERT(desc->ppAllMembers != 0);
        *directBaseMembers += desc->nMembers;
    }
}

}

extern "C" void SAL_CALL typelib_typedescription_newMIInterface(
    typelib_InterfaceTypeDescription ** ppRet,
    rtl_uString * pTypeName,
    sal_uInt32 nUik1, sal_uInt16 nUik2, sal_uInt16 nUik3, sal_uInt32 nUik4, sal_uInt32 nUik5,
    sal_Int32 nBaseInterfaces,
    typelib_TypeDescriptionReference ** ppBaseInterfaces,
    sal_Int32 nMembers,
    typelib_TypeDescriptionReference ** ppMembers )
    SAL_THROW_EXTERN_C()
{
    if (*ppRet != 0) {
        typelib_typedescription_release(&(*ppRet)->aBase);
        *ppRet = 0;
    }

    typelib_InterfaceTypeDescription * pITD = 0;
    typelib_typedescription_newEmpty(
        (typelib_TypeDescription **)&pITD, typelib_TypeClass_INTERFACE, pTypeName );

    pITD->nBaseTypes = nBaseInterfaces;
    pITD->ppBaseTypes = new typelib_InterfaceTypeDescription *[nBaseInterfaces];
    for (sal_Int32 i = 0; i < nBaseInterfaces; ++i) {
        pITD->ppBaseTypes[i] = 0;
        typelib_typedescriptionreference_getDescription(
            reinterpret_cast< typelib_TypeDescription ** >(
                &pITD->ppBaseTypes[i]),
            ppBaseInterfaces[i]);
        if (pITD->ppBaseTypes[i] == 0
            || !complete(
                reinterpret_cast< typelib_TypeDescription ** >(
                    &pITD->ppBaseTypes[i]),
                false))
        {
            OSL_ASSERT(false);
            return;
        }
        OSL_ASSERT(pITD->ppBaseTypes[i] != 0);
    }
    if (nBaseInterfaces > 0) {
        pITD->pBaseTypeDescription = pITD->ppBaseTypes[0];
    }
    // set the
    pITD->aUik.m_Data1 = nUik1;
    pITD->aUik.m_Data2 = nUik2;
    pITD->aUik.m_Data3 = nUik3;
    pITD->aUik.m_Data4 = nUik4;
    pITD->aUik.m_Data5 = nUik5;

    BaseList aBaseList(pITD);
    pITD->nAllMembers = nMembers + aBaseList.getBaseMembers();
    pITD->nMembers = nMembers;

    if( pITD->nAllMembers )
    {
        // at minimum one member exist, allocate the memory
        pITD->ppAllMembers = new typelib_TypeDescriptionReference *[ pITD->nAllMembers ];
        sal_Int32 n = 0;

        BaseList::List const & rList = aBaseList.getList();
        {for (BaseList::List::const_iterator i(rList.begin()); i != rList.end();
              ++i)
        {
            typelib_InterfaceTypeDescription const * pBase = i->base;
            typelib_InterfaceTypeDescription const * pDirectBase
                = pITD->ppBaseTypes[i->directBaseIndex];
            OSL_ASSERT(pBase->ppAllMembers != 0);
            for (sal_Int32 j = 0; j < pBase->nMembers; ++j) {
                typelib_TypeDescriptionReference const * pDirectBaseMember
                    = pDirectBase->ppAllMembers[i->directBaseMemberOffset + j];
                rtl::OUStringBuffer aBuf(pDirectBaseMember->pTypeName);
                aBuf.appendAscii(RTL_CONSTASCII_STRINGPARAM(":@"));
                aBuf.append(i->directBaseIndex);
                aBuf.append(static_cast< sal_Unicode >(','));
                aBuf.append(i->memberOffset + j);
                aBuf.append(static_cast< sal_Unicode >(':'));
                aBuf.append(pITD->aBase.pTypeName);
                rtl::OUString aName(aBuf.makeStringAndClear());
                typelib_TypeDescriptionReference * pDerivedMember = 0;
                typelib_typedescriptionreference_new(
                    &pDerivedMember, pDirectBaseMember->eTypeClass,
                    aName.pData);
                pITD->ppAllMembers[n++] = pDerivedMember;
            }
        }}

        if( nMembers )
        {
            pITD->ppMembers = pITD->ppAllMembers + aBaseList.getBaseMembers();
        }

        // add own members
        {for( sal_Int32 i = 0; i < nMembers; i++ )
        {
            typelib_typedescriptionreference_acquire( ppMembers[i] );
            pITD->ppAllMembers[n++] = ppMembers[i];
        }}
    }

    typelib_TypeDescription * pTmp = (typelib_TypeDescription *)pITD;
    if( !reallyWeak( typelib_TypeClass_INTERFACE ) )
        pTmp->pWeakRef = (typelib_TypeDescriptionReference *)pTmp;
    pTmp->nSize = typelib_typedescription_getAlignedUnoSize( pTmp, 0, pTmp->nAlignment );
    pTmp->nAlignment = adjustAlignment( pTmp->nAlignment );
    pTmp->bComplete = sal_False;

    *ppRet = pITD;
}

//------------------------------------------------------------------------

namespace {

typelib_TypeDescriptionReference ** copyExceptions(
    sal_Int32 count, rtl_uString ** typeNames)
{
    OSL_ASSERT(count >= 0);
    if (count == 0) {
        return 0;
    }
    typelib_TypeDescriptionReference ** p
        = new typelib_TypeDescriptionReference *[count];
    for (sal_Int32 i = 0; i < count; ++i) {
        p[i] = 0;
        typelib_typedescriptionreference_new(
            p + i, typelib_TypeClass_EXCEPTION, typeNames[i]);
    }
    return p;
}

}

extern "C" void SAL_CALL typelib_typedescription_newInterfaceMethod(
    typelib_InterfaceMethodTypeDescription ** ppRet,
    sal_Int32 nAbsolutePosition,
    sal_Bool bOneWay,
    rtl_uString * pTypeName,
    typelib_TypeClass eReturnTypeClass,
    rtl_uString * pReturnTypeName,
    sal_Int32 nParams,
    typelib_Parameter_Init * pParams,
    sal_Int32 nExceptions,
    rtl_uString ** ppExceptionNames )
    SAL_THROW_EXTERN_C()
{
    if (*ppRet != 0) {
        typelib_typedescription_release(&(*ppRet)->aBase.aBase);
        *ppRet = 0;
    }
    sal_Int32 nOffset = rtl_ustr_lastIndexOfChar_WithLength(
        pTypeName->buffer, pTypeName->length, ':');
    if (nOffset <= 0 || pTypeName->buffer[nOffset - 1] != ':') {
        OSL_FAIL("Bad interface method type name");
        return;
    }
    rtl::OUString aInterfaceTypeName(pTypeName->buffer, nOffset - 1);
    typelib_InterfaceTypeDescription * pInterface = 0;
    typelib_typedescription_getByName(
        reinterpret_cast< typelib_TypeDescription ** >(&pInterface),
        aInterfaceTypeName.pData);
    if (pInterface == 0
        || pInterface->aBase.eTypeClass != typelib_TypeClass_INTERFACE
        || !complete(
            reinterpret_cast< typelib_TypeDescription ** >(&pInterface), false))
    {
        OSL_FAIL("No interface corresponding to interface method");
        return;
    }

    typelib_typedescription_newEmpty(
        (typelib_TypeDescription **)ppRet, typelib_TypeClass_INTERFACE_METHOD, pTypeName );
    typelib_TypeDescription * pTmp = (typelib_TypeDescription *)*ppRet;

    rtl_uString_newFromStr_WithLength( &(*ppRet)->aBase.pMemberName,
                                       pTypeName->buffer + nOffset +1,
                                       pTypeName->length - nOffset -1 );
    (*ppRet)->aBase.nPosition = nAbsolutePosition;
    (*ppRet)->bOneWay = bOneWay;
    typelib_typedescriptionreference_new( &(*ppRet)->pReturnTypeRef, eReturnTypeClass, pReturnTypeName );
    (*ppRet)->nParams = nParams;
    if( nParams )
    {
        (*ppRet)->pParams = new typelib_MethodParameter[ nParams ];

        for( sal_Int32 i = 0; i < nParams; i++ )
        {
            // get the name of the parameter
            (*ppRet)->pParams[ i ].pName = 0;
            rtl_uString_acquire( (*ppRet)->pParams[ i ].pName = pParams[i].pParamName );
            (*ppRet)->pParams[ i ].pTypeRef = 0;
            // get the type name of the parameter and create the weak reference
            typelib_typedescriptionreference_new(
                &(*ppRet)->pParams[ i ].pTypeRef, pParams[i].eTypeClass, pParams[i].pTypeName );
            (*ppRet)->pParams[ i ].bIn = pParams[i].bIn;
            (*ppRet)->pParams[ i ].bOut = pParams[i].bOut;
        }
    }
    (*ppRet)->nExceptions = nExceptions;
    (*ppRet)->ppExceptions = copyExceptions(nExceptions, ppExceptionNames);
    (*ppRet)->pInterface = pInterface;
    (*ppRet)->pBaseRef = 0;
    OSL_ASSERT(
        (nAbsolutePosition >= pInterface->nAllMembers - pInterface->nMembers)
        && nAbsolutePosition < pInterface->nAllMembers);
    (*ppRet)->nIndex = nAbsolutePosition
        - (pInterface->nAllMembers - pInterface->nMembers);
    if( !reallyWeak( typelib_TypeClass_INTERFACE_METHOD ) )
        pTmp->pWeakRef = (typelib_TypeDescriptionReference *)pTmp;
}


//------------------------------------------------------------------------
extern "C" void SAL_CALL typelib_typedescription_newInterfaceAttribute(
    typelib_InterfaceAttributeTypeDescription ** ppRet,
    sal_Int32 nAbsolutePosition,
    rtl_uString * pTypeName,
    typelib_TypeClass eAttributeTypeClass,
    rtl_uString * pAttributeTypeName,
    sal_Bool bReadOnly )
    SAL_THROW_EXTERN_C()
{
    typelib_typedescription_newExtendedInterfaceAttribute(
        ppRet, nAbsolutePosition, pTypeName, eAttributeTypeClass,
        pAttributeTypeName, bReadOnly, 0, 0, 0, 0);
}

//------------------------------------------------------------------------
extern "C" void SAL_CALL typelib_typedescription_newExtendedInterfaceAttribute(
    typelib_InterfaceAttributeTypeDescription ** ppRet,
    sal_Int32 nAbsolutePosition,
    rtl_uString * pTypeName,
    typelib_TypeClass eAttributeTypeClass,
    rtl_uString * pAttributeTypeName,
    sal_Bool bReadOnly,
    sal_Int32 nGetExceptions, rtl_uString ** ppGetExceptionNames,
    sal_Int32 nSetExceptions, rtl_uString ** ppSetExceptionNames )
    SAL_THROW_EXTERN_C()
{
    if (*ppRet != 0) {
        typelib_typedescription_release(&(*ppRet)->aBase.aBase);
        *ppRet = 0;
    }
    sal_Int32 nOffset = rtl_ustr_lastIndexOfChar_WithLength(
        pTypeName->buffer, pTypeName->length, ':');
    if (nOffset <= 0 || pTypeName->buffer[nOffset - 1] != ':') {
        OSL_FAIL("Bad interface attribute type name");
        return;
    }
    rtl::OUString aInterfaceTypeName(pTypeName->buffer, nOffset - 1);
    typelib_InterfaceTypeDescription * pInterface = 0;
    typelib_typedescription_getByName(
        reinterpret_cast< typelib_TypeDescription ** >(&pInterface),
        aInterfaceTypeName.pData);
    if (pInterface == 0
        || pInterface->aBase.eTypeClass != typelib_TypeClass_INTERFACE
        || !complete(
            reinterpret_cast< typelib_TypeDescription ** >(&pInterface), false))
    {
        OSL_FAIL("No interface corresponding to interface attribute");
        return;
    }

    typelib_typedescription_newEmpty(
        (typelib_TypeDescription **)ppRet, typelib_TypeClass_INTERFACE_ATTRIBUTE, pTypeName );
    typelib_TypeDescription * pTmp = (typelib_TypeDescription *)*ppRet;

    rtl_uString_newFromStr_WithLength( &(*ppRet)->aBase.pMemberName,
                                       pTypeName->buffer + nOffset +1,
                                       pTypeName->length - nOffset -1 );
    (*ppRet)->aBase.nPosition = nAbsolutePosition;
    typelib_typedescriptionreference_new( &(*ppRet)->pAttributeTypeRef, eAttributeTypeClass, pAttributeTypeName );
    (*ppRet)->bReadOnly = bReadOnly;
    (*ppRet)->pInterface = pInterface;
    (*ppRet)->pBaseRef = 0;
    OSL_ASSERT(
        (nAbsolutePosition >= pInterface->nAllMembers - pInterface->nMembers)
        && nAbsolutePosition < pInterface->nAllMembers);
    (*ppRet)->nIndex = nAbsolutePosition
        - (pInterface->nAllMembers - pInterface->nMembers);
    (*ppRet)->nGetExceptions = nGetExceptions;
    (*ppRet)->ppGetExceptions = copyExceptions(
        nGetExceptions, ppGetExceptionNames);
    (*ppRet)->nSetExceptions = nSetExceptions;
    (*ppRet)->ppSetExceptions = copyExceptions(
        nSetExceptions, ppSetExceptionNames);
    if( !reallyWeak( typelib_TypeClass_INTERFACE_ATTRIBUTE ) )
        pTmp->pWeakRef = (typelib_TypeDescriptionReference *)pTmp;
}

//------------------------------------------------------------------------
extern "C" void SAL_CALL typelib_typedescription_acquire(
    typelib_TypeDescription * pTypeDescription )
    SAL_THROW_EXTERN_C()
{
    ::osl_incrementInterlockedCount( &pTypeDescription->nRefCount );
}

//------------------------------------------------------------------------

namespace {

void deleteExceptions(
    sal_Int32 count, typelib_TypeDescriptionReference ** exceptions)
{
    for (sal_Int32 i = 0; i < count; ++i) {
        typelib_typedescriptionreference_release(exceptions[i]);
    }
    delete[] exceptions;
}

}

// frees anything except typelib_TypeDescription base!
static inline void typelib_typedescription_destructExtendedMembers(
    typelib_TypeDescription * pTD )
    SAL_THROW( () )
{
    OSL_ASSERT( typelib_TypeClass_TYPEDEF != pTD->eTypeClass );

    switch( pTD->eTypeClass )
    {
    case typelib_TypeClass_ARRAY:
        if( ((typelib_IndirectTypeDescription*)pTD)->pType )
            typelib_typedescriptionreference_release( ((typelib_IndirectTypeDescription*)pTD)->pType );
        delete [] ((typelib_ArrayTypeDescription *)pTD)->pDimensions;
        break;
    case typelib_TypeClass_SEQUENCE:
        if( ((typelib_IndirectTypeDescription*)pTD)->pType )
            typelib_typedescriptionreference_release( ((typelib_IndirectTypeDescription*)pTD)->pType );
        break;
    case typelib_TypeClass_UNION:
    {
        typelib_UnionTypeDescription * pUnionTD = (typelib_UnionTypeDescription *)pTD;
        typelib_typedescriptionreference_release( pUnionTD->pDiscriminantTypeRef );
        typelib_typedescriptionreference_release( pUnionTD->pDefaultTypeRef );

        sal_Int32 nPos;
        typelib_TypeDescriptionReference ** ppTypeRefs = pUnionTD->ppTypeRefs;
        for ( nPos = pUnionTD->nMembers; nPos--; )
        {
            typelib_typedescriptionreference_release( ppTypeRefs[nPos] );
        }

        rtl_uString ** ppMemberNames = pUnionTD->ppMemberNames;
        for ( nPos = pUnionTD->nMembers; nPos--; )
        {
            rtl_uString_release( ppMemberNames[nPos] );
        }
        delete [] pUnionTD->ppMemberNames;
        delete [] pUnionTD->pDiscriminants;
        delete [] pUnionTD->ppTypeRefs;
    }
    break;
    case typelib_TypeClass_STRUCT:
        delete[] reinterpret_cast< typelib_StructTypeDescription * >(pTD)->
            pParameterizedTypes;
    case typelib_TypeClass_EXCEPTION:
    {
        typelib_CompoundTypeDescription * pCTD = (typelib_CompoundTypeDescription*)pTD;
        if( pCTD->pBaseTypeDescription )
            typelib_typedescription_release( (typelib_TypeDescription *)pCTD->pBaseTypeDescription );
        sal_Int32 i;
        for( i = 0; i < pCTD->nMembers; i++ )
        {
            typelib_typedescriptionreference_release( pCTD->ppTypeRefs[i] );
        }
        if (pCTD->ppMemberNames)
        {
            for ( i = 0; i < pCTD->nMembers; i++ )
            {
                rtl_uString_release( pCTD->ppMemberNames[i] );
            }
            delete [] pCTD->ppMemberNames;
        }
        delete [] pCTD->ppTypeRefs;
        delete [] pCTD->pMemberOffsets;
    }
    break;
    case typelib_TypeClass_INTERFACE:
    {
        typelib_InterfaceTypeDescription * pITD = (typelib_InterfaceTypeDescription*)pTD;
        {for( sal_Int32 i = 0; i < pITD->nAllMembers; i++ )
        {
            typelib_typedescriptionreference_release( pITD->ppAllMembers[i] );
        }}
        delete [] pITD->ppAllMembers;
        delete [] pITD->pMapMemberIndexToFunctionIndex;
        delete [] pITD->pMapFunctionIndexToMemberIndex;
        {for (sal_Int32 i = 0; i < pITD->nBaseTypes; ++i) {
            typelib_typedescription_release(
                reinterpret_cast< typelib_TypeDescription * >(
                    pITD->ppBaseTypes[i]));
        }}
        delete[] pITD->ppBaseTypes;
        break;
    }
    case typelib_TypeClass_INTERFACE_METHOD:
    {
        typelib_InterfaceMethodTypeDescription * pIMTD = (typelib_InterfaceMethodTypeDescription*)pTD;
        if( pIMTD->pReturnTypeRef )
            typelib_typedescriptionreference_release( pIMTD->pReturnTypeRef );
        for( sal_Int32 i = 0; i < pIMTD->nParams; i++ )
        {
            rtl_uString_release( pIMTD->pParams[ i ].pName );
            typelib_typedescriptionreference_release( pIMTD->pParams[ i ].pTypeRef );
        }
        delete [] pIMTD->pParams;
        deleteExceptions(pIMTD->nExceptions, pIMTD->ppExceptions);
        rtl_uString_release( pIMTD->aBase.pMemberName );
        typelib_typedescription_release(&pIMTD->pInterface->aBase);
        if (pIMTD->pBaseRef != 0) {
            typelib_typedescriptionreference_release(pIMTD->pBaseRef);
        }
    }
    break;
    case typelib_TypeClass_INTERFACE_ATTRIBUTE:
    {
        typelib_InterfaceAttributeTypeDescription * pIATD = (typelib_InterfaceAttributeTypeDescription*)pTD;
        deleteExceptions(pIATD->nGetExceptions, pIATD->ppGetExceptions);
        deleteExceptions(pIATD->nSetExceptions, pIATD->ppSetExceptions);
        if( pIATD->pAttributeTypeRef )
            typelib_typedescriptionreference_release( pIATD->pAttributeTypeRef );
        if( pIATD->aBase.pMemberName )
            rtl_uString_release( pIATD->aBase.pMemberName );
        typelib_typedescription_release(&pIATD->pInterface->aBase);
        if (pIATD->pBaseRef != 0) {
            typelib_typedescriptionreference_release(pIATD->pBaseRef);
        }
    }
    break;
    case typelib_TypeClass_ENUM:
    {
        typelib_EnumTypeDescription * pEnum = (typelib_EnumTypeDescription *)pTD;
        for ( sal_Int32 nPos = pEnum->nEnumValues; nPos--; )
        {
            rtl_uString_release( pEnum->ppEnumNames[nPos] );
        }
        delete [] pEnum->ppEnumNames;
        delete [] pEnum->pEnumValues;
    }
    break;
    default:
    break;
    }
}

//------------------------------------------------------------------------
extern "C" void SAL_CALL typelib_typedescription_release(
    typelib_TypeDescription * pTD )
    SAL_THROW_EXTERN_C()
{
    sal_Int32 ref = ::osl_decrementInterlockedCount( &pTD->nRefCount );
    OSL_ASSERT(ref >= 0);
    if (0 == ref)
    {
        TypeDescriptor_Init_Impl &rInit = Init::get();
        if( reallyWeak( pTD->eTypeClass ) )
        {
            if( pTD->pWeakRef )
            {
                {
                MutexGuard aGuard( rInit.getMutex() );
                // remove this description from the weak reference
                pTD->pWeakRef->pType = 0;
                }
                typelib_typedescriptionreference_release( pTD->pWeakRef );
            }
        }
        else
        {
            // this description is a reference too, so remove it from the hash table
            if( rInit.pWeakMap )
            {
                MutexGuard aGuard( rInit.getMutex() );
                WeakMap_Impl::iterator aIt = rInit.pWeakMap->find( (sal_Unicode*)pTD->pTypeName->buffer );
                if( aIt != rInit.pWeakMap->end() && (void *)(*aIt).second == (void *)pTD )
                {
                    // remove only if it contains the same object
                    rInit.pWeakMap->erase( aIt );
                }
            }
        }

        typelib_typedescription_destructExtendedMembers( pTD );
        rtl_uString_release( pTD->pTypeName );

#if OSL_DEBUG_LEVEL > 1
        switch( pTD->eTypeClass )
        {
        case typelib_TypeClass_ARRAY:
            osl_decrementInterlockedCount( &rInit.nArrayTypeDescriptionCount );
            break;
        case typelib_TypeClass_SEQUENCE:
            osl_decrementInterlockedCount( &rInit.nIndirectTypeDescriptionCount );
            break;
        case typelib_TypeClass_UNION:
            osl_decrementInterlockedCount( &rInit.nUnionTypeDescriptionCount );
            break;
        case typelib_TypeClass_STRUCT:
        case typelib_TypeClass_EXCEPTION:
            osl_decrementInterlockedCount( &rInit.nCompoundTypeDescriptionCount );
            break;
        case typelib_TypeClass_INTERFACE:
            osl_decrementInterlockedCount( &rInit.nInterfaceTypeDescriptionCount );
            break;
        case typelib_TypeClass_INTERFACE_METHOD:
            osl_decrementInterlockedCount( &rInit.nInterfaceMethodTypeDescriptionCount );
            break;
        case typelib_TypeClass_INTERFACE_ATTRIBUTE:
            osl_decrementInterlockedCount( &rInit.nInterfaceAttributeTypeDescriptionCount );
            break;
        case typelib_TypeClass_ENUM:
            osl_decrementInterlockedCount( &rInit.nEnumTypeDescriptionCount );
            break;
        default:
            osl_decrementInterlockedCount( &rInit.nTypeDescriptionCount );
        }
#endif

        delete pTD;
    }
}

//------------------------------------------------------------------------
extern "C" void SAL_CALL typelib_typedescription_register(
    typelib_TypeDescription ** ppNewDescription )
    SAL_THROW_EXTERN_C()
{
    // connect the description with the weak reference
    TypeDescriptor_Init_Impl &rInit = Init::get();
    ClearableMutexGuard aGuard( rInit.getMutex() );

    typelib_TypeDescriptionReference * pTDR = 0;
    typelib_typedescriptionreference_getByName( &pTDR, (*ppNewDescription)->pTypeName );

    OSL_ASSERT( (*ppNewDescription)->pWeakRef || reallyWeak( (*ppNewDescription)->eTypeClass ) );
    if( pTDR )
    {
        OSL_ASSERT( (*ppNewDescription)->eTypeClass == pTDR->eTypeClass );
        if( pTDR->pType )
        {
            if (reallyWeak( pTDR->eTypeClass ))
            {
                // pRef->pType->pWeakRef == 0 means that the description is empty
                if (pTDR->pType->pWeakRef)
                {
                    if (osl_incrementInterlockedCount( &pTDR->pType->nRefCount ) > 1)
                    {
                        // The refence is incremented. The object cannot be destroyed.
                        // Release the guard at the earliest point.
                        aGuard.clear();
                        ::typelib_typedescription_release( *ppNewDescription );
                        *ppNewDescription = pTDR->pType;
                        ::typelib_typedescriptionreference_release( pTDR );
                        return;
                    }
                    else
                    {
                        // destruction of this type in progress (another thread!)
                        osl_decrementInterlockedCount( &pTDR->pType->nRefCount );
                    }
                }
                // take new descr
                pTDR->pType = *ppNewDescription;
                OSL_ASSERT( ! (*ppNewDescription)->pWeakRef );
                (*ppNewDescription)->pWeakRef = pTDR;
                return;
            }
            // !reallyWeak

            if (((void *)pTDR != (void *)*ppNewDescription) && // if different
                (!pTDR->pType->pWeakRef || // uninit: ref data only set
                 // new one is complete:
                 (!pTDR->pType->bComplete && (*ppNewDescription)->bComplete) ||
                 // new one may be partly initialized interface (except of tables):
                 (typelib_TypeClass_INTERFACE == pTDR->pType->eTypeClass &&
                  !((typelib_InterfaceTypeDescription *)pTDR->pType)->ppAllMembers &&
                  (*(typelib_InterfaceTypeDescription **)ppNewDescription)->ppAllMembers)))
            {
                // uninitialized or incomplete

                if (pTDR->pType->pWeakRef) // if init
                {
                    typelib_typedescription_destructExtendedMembers( pTDR->pType );
                }

                // pTDR->pType->pWeakRef == 0 means that the description is empty
                // description is not weak and the not the same
                sal_Int32 nSize = getDescriptionSize( (*ppNewDescription)->eTypeClass );

                // copy all specific data for the descriptions
                ::rtl_copyMemory(
                    pTDR->pType +1,
                    *ppNewDescription +1,
                    nSize - sizeof(typelib_TypeDescription) );

                pTDR->pType->bComplete = (*ppNewDescription)->bComplete;
                pTDR->pType->nSize = (*ppNewDescription)->nSize;
                pTDR->pType->nAlignment = (*ppNewDescription)->nAlignment;

                ::rtl_zeroMemory(
                    *ppNewDescription +1, nSize - sizeof( typelib_TypeDescription ) );

                if( pTDR->pType->bOnDemand && !(*ppNewDescription)->bOnDemand )
                {
                    // switch from OnDemand to !OnDemand, so the description must be acquired
                    typelib_typedescription_acquire( pTDR->pType );
                }
                else if( !pTDR->pType->bOnDemand && (*ppNewDescription)->bOnDemand )
                {
                    // switch from !OnDemand to OnDemand, so the description must be relesed
                    typelib_typedescription_release( pTDR->pType );
                }

                pTDR->pType->bOnDemand = (*ppNewDescription)->bOnDemand;
                // initialized
                pTDR->pType->pWeakRef = pTDR;
            }

            typelib_typedescription_release( *ppNewDescription );
            // pTDR was acquired by getByName(), so it must not be acquired again
            *ppNewDescription = pTDR->pType;
            return;
        }
    }
    else if( reallyWeak( (*ppNewDescription)->eTypeClass) )
    {
        typelib_typedescriptionreference_new(
            &pTDR, (*ppNewDescription)->eTypeClass, (*ppNewDescription)->pTypeName );
    }
    else
    {
        pTDR = (typelib_TypeDescriptionReference *)*ppNewDescription;
        if( !rInit.pWeakMap )
            rInit.pWeakMap = new WeakMap_Impl;

        // description is the weak itself, so register it
        (*rInit.pWeakMap)[pTDR->pTypeName->buffer] = pTDR;
        OSL_ASSERT( (void *)*ppNewDescription == (void *)pTDR );
    }

    // By default this reference is not really weak. The reference hold the description
    // and the description hold the reference.
    if( !(*ppNewDescription)->bOnDemand )
    {
        // nor OnDemand so the description must be acquired if registered
        typelib_typedescription_acquire( *ppNewDescription );
    }

    pTDR->pType = *ppNewDescription;
    (*ppNewDescription)->pWeakRef = pTDR;
    OSL_ASSERT( rtl_ustr_compare( pTDR->pTypeName->buffer, (*ppNewDescription)->pTypeName->buffer ) == 0 );
    OSL_ASSERT( pTDR->eTypeClass == (*ppNewDescription)->eTypeClass );
}

//------------------------------------------------------------------------
static inline sal_Bool type_equals(
    typelib_TypeDescriptionReference * p1, typelib_TypeDescriptionReference * p2 )
    SAL_THROW( () )
{
    return (p1 == p2 ||
            (p1->eTypeClass == p2->eTypeClass &&
             p1->pTypeName->length == p2->pTypeName->length &&
             rtl_ustr_compare( p1->pTypeName->buffer, p2->pTypeName->buffer ) == 0));
}
extern "C" sal_Bool SAL_CALL typelib_typedescription_equals(
    const typelib_TypeDescription * p1, const typelib_TypeDescription * p2 )
    SAL_THROW_EXTERN_C()
{
    return type_equals(
        (typelib_TypeDescriptionReference *)p1, (typelib_TypeDescriptionReference *)p2 );
}

//------------------------------------------------------------------------
extern "C" sal_Int32 SAL_CALL typelib_typedescription_getAlignedUnoSize(
    const typelib_TypeDescription * pTypeDescription,
    sal_Int32 nOffset, sal_Int32 & rMaxIntegralTypeSize )
    SAL_THROW_EXTERN_C()
{
    sal_Int32 nSize;
    if( pTypeDescription->nSize )
    {
        // size and alignment are set
        rMaxIntegralTypeSize = pTypeDescription->nAlignment;
        nSize = pTypeDescription->nSize;
    }
    else
    {
        nSize = 0;
        rMaxIntegralTypeSize = 1;

        OSL_ASSERT( typelib_TypeClass_TYPEDEF != pTypeDescription->eTypeClass );

        switch( pTypeDescription->eTypeClass )
        {
            case typelib_TypeClass_INTERFACE:
                // FEATURE_INTERFACE
                nSize = rMaxIntegralTypeSize = (sal_Int32)(sizeof( void * ));
                break;
            case typelib_TypeClass_UNION:
                {
                nSize = rMaxIntegralTypeSize = (sal_Int32)(sizeof(sal_Int64));
                for ( sal_Int32 nPos = ((typelib_UnionTypeDescription *)pTypeDescription)->nMembers; nPos--; )
                {
                    typelib_TypeDescription * pTD = 0;
                    TYPELIB_DANGER_GET( &pTD, ((typelib_UnionTypeDescription *)pTypeDescription)->ppTypeRefs[nPos] );
                    sal_Int32 nMaxIntegralTypeSize;
                    sal_Int32 nMemberSize = typelib_typedescription_getAlignedUnoSize( pTD, (sal_Int32)(sizeof(sal_Int64)), nMaxIntegralTypeSize );
                    TYPELIB_DANGER_RELEASE( pTD );
                    if (nSize < nMemberSize)
                        nSize = nMemberSize;
                    if (rMaxIntegralTypeSize < nMaxIntegralTypeSize)
                        rMaxIntegralTypeSize = nMaxIntegralTypeSize;
                }
                ((typelib_UnionTypeDescription *)pTypeDescription)->nValueOffset = rMaxIntegralTypeSize;
                }
                break;
            case typelib_TypeClass_ENUM:
                nSize = rMaxIntegralTypeSize = (sal_Int32)(sizeof( typelib_TypeClass ));
                break;
            case typelib_TypeClass_STRUCT:
            case typelib_TypeClass_EXCEPTION:
                // FEATURE_EMPTYCLASS
                {
                typelib_CompoundTypeDescription * pTmp = (typelib_CompoundTypeDescription *)pTypeDescription;
                sal_Int32 nStructSize = 0;
                if( pTmp->pBaseTypeDescription )
                {
                    // inherit structs extends the base struct.
                    nStructSize = pTmp->pBaseTypeDescription->aBase.nSize;
                    rMaxIntegralTypeSize = pTmp->pBaseTypeDescription->aBase.nAlignment;
                 }
                for( sal_Int32 i = 0; i < pTmp->nMembers; i++ )
                {
                    typelib_TypeDescription * pMemberType = 0;
                    typelib_TypeDescriptionReference * pMemberRef = pTmp->ppTypeRefs[i];

                    sal_Int32 nMaxIntegral;
                    if (pMemberRef->eTypeClass == typelib_TypeClass_INTERFACE
                        || pMemberRef->eTypeClass == typelib_TypeClass_SEQUENCE)
                    {
                        nMaxIntegral = (sal_Int32)(sizeof(void *));
                        nStructSize = newAlignedSize( nStructSize, nMaxIntegral, nMaxIntegral );
                    }
                    else
                    {
                        TYPELIB_DANGER_GET( &pMemberType, pMemberRef );
                        nStructSize = typelib_typedescription_getAlignedUnoSize(
                            pMemberType, nStructSize, nMaxIntegral );
                        TYPELIB_DANGER_RELEASE( pMemberType );
                    }
                    if( nMaxIntegral > rMaxIntegralTypeSize )
                        rMaxIntegralTypeSize = nMaxIntegral;
                }
#ifdef __m68k__
                // Anything that is at least 16 bits wide is aligned on a 16-bit
                // boundary on the m68k default abi
                sal_Int32 nMaxAlign = (rMaxIntegralTypeSize > 2) ? 2 : rMaxIntegralTypeSize;
                nStructSize = (nStructSize + nMaxAlign -1) / nMaxAlign * nMaxAlign;
#else
                // Example: A { double; int; } structure has a size of 16 instead of 10. The
                // compiler must follow this rule if it is possible to access members in arrays through:
                // (Element *)((char *)pArray + sizeof( Element ) * ElementPos)
                nStructSize = (nStructSize + rMaxIntegralTypeSize -1)
                                / rMaxIntegralTypeSize * rMaxIntegralTypeSize;
#endif
                nSize += nStructSize;
                }
                break;
            case typelib_TypeClass_ARRAY:
                {
                typelib_TypeDescription * pTD = 0;
                TYPELIB_DANGER_GET( &pTD, ((typelib_IndirectTypeDescription *)pTypeDescription)->pType );
                rMaxIntegralTypeSize = pTD->nSize;
                TYPELIB_DANGER_RELEASE( pTD );
                nSize = ((typelib_ArrayTypeDescription *)pTypeDescription)->nTotalElements * rMaxIntegralTypeSize;
                }
                break;
            case typelib_TypeClass_SEQUENCE:
                nSize = rMaxIntegralTypeSize = (sal_Int32)(sizeof( void * ));
                break;
            case typelib_TypeClass_ANY:
                // FEATURE_ANY
                nSize = (sal_Int32)(sizeof( uno_Any ));
                rMaxIntegralTypeSize = (sal_Int32)(sizeof( void * ));
                break;
            case typelib_TypeClass_TYPE:
                nSize = rMaxIntegralTypeSize = (sal_Int32)(sizeof( typelib_TypeDescriptionReference * ));
                break;
            case typelib_TypeClass_BOOLEAN:
                nSize = rMaxIntegralTypeSize = (sal_Int32)(sizeof( sal_Bool ));
                break;
            case typelib_TypeClass_CHAR:
                nSize = rMaxIntegralTypeSize = (sal_Int32)(sizeof( sal_Unicode ));
                break;
            case typelib_TypeClass_STRING:
                // FEATURE_STRING
                nSize = rMaxIntegralTypeSize = (sal_Int32)(sizeof( rtl_uString * ));
                break;
            case typelib_TypeClass_FLOAT:
                nSize = rMaxIntegralTypeSize = (sal_Int32)(sizeof( float ));
                break;
            case typelib_TypeClass_DOUBLE:
#ifdef AIX
                //See previous AIX ifdef comment for an explanation
                nSize = (sal_Int32)(sizeof(double));
                rMaxIntegralTypeSize = (sal_Int32)(sizeof(void*));
#else
                nSize = rMaxIntegralTypeSize = (sal_Int32)(sizeof( double ));
#endif
                break;
            case typelib_TypeClass_BYTE:
                nSize = rMaxIntegralTypeSize = (sal_Int32)(sizeof( sal_Int8 ));
                break;
            case typelib_TypeClass_SHORT:
            case typelib_TypeClass_UNSIGNED_SHORT:
                nSize = rMaxIntegralTypeSize = (sal_Int32)(sizeof( sal_Int16 ));
                break;
            case typelib_TypeClass_LONG:
            case typelib_TypeClass_UNSIGNED_LONG:
                nSize = rMaxIntegralTypeSize = (sal_Int32)(sizeof( sal_Int32 ));
                break;
            case typelib_TypeClass_HYPER:
            case typelib_TypeClass_UNSIGNED_HYPER:
                nSize = rMaxIntegralTypeSize = (sal_Int32)(sizeof( sal_Int64 ));
                break;
            case typelib_TypeClass_UNKNOWN:
            case typelib_TypeClass_SERVICE:
            case typelib_TypeClass_MODULE:
            default:
                OSL_FAIL( "not convertable type" );
        };
    }

    return newAlignedSize( nOffset, nSize, rMaxIntegralTypeSize );
}

//------------------------------------------------------------------------

namespace {

typelib_TypeDescriptionReference ** copyExceptions(
    sal_Int32 count, typelib_TypeDescriptionReference ** source)
{
    typelib_TypeDescriptionReference ** p
        = new typelib_TypeDescriptionReference *[count];
    for (sal_Int32 i = 0; i < count; ++i) {
        typelib_typedescriptionreference_acquire(p[i] = source[i]);
    }
    return p;
}

bool createDerivedInterfaceMemberDescription(
    typelib_TypeDescription ** result, rtl::OUString const & name,
    typelib_TypeDescriptionReference * baseRef,
    typelib_TypeDescription const * base, typelib_TypeDescription * interface,
    sal_Int32 index, sal_Int32 position)
{
    if (baseRef != 0 && base != 0 && interface != 0) {
        switch (base->eTypeClass) {
        case typelib_TypeClass_INTERFACE_METHOD:
            {
                typelib_typedescription_newEmpty(
                    result, typelib_TypeClass_INTERFACE_METHOD, name.pData);
                typelib_InterfaceMethodTypeDescription const * baseMethod
                    = reinterpret_cast<
                    typelib_InterfaceMethodTypeDescription const * >(base);
                typelib_InterfaceMethodTypeDescription * newMethod
                    = reinterpret_cast<
                    typelib_InterfaceMethodTypeDescription * >(*result);
                newMethod->aBase.nPosition = position;
                rtl_uString_acquire(
                    newMethod->aBase.pMemberName
                    = baseMethod->aBase.pMemberName);
                typelib_typedescriptionreference_acquire(
                    newMethod->pReturnTypeRef = baseMethod->pReturnTypeRef);
                newMethod->nParams = baseMethod->nParams;
                newMethod->pParams = new typelib_MethodParameter[
                    newMethod->nParams];
                for (sal_Int32 i = 0; i < newMethod->nParams; ++i) {
                    rtl_uString_acquire(
                        newMethod->pParams[i].pName
                        = baseMethod->pParams[i].pName);
                    typelib_typedescriptionreference_acquire(
                        newMethod->pParams[i].pTypeRef
                        = baseMethod->pParams[i].pTypeRef);
                    newMethod->pParams[i].bIn = baseMethod->pParams[i].bIn;
                    newMethod->pParams[i].bOut = baseMethod->pParams[i].bOut;
                }
                newMethod->nExceptions = baseMethod->nExceptions;
                newMethod->ppExceptions = copyExceptions(
                    baseMethod->nExceptions, baseMethod->ppExceptions);
                newMethod->bOneWay = baseMethod->bOneWay;
                newMethod->pInterface
                    = reinterpret_cast< typelib_InterfaceTypeDescription * >(
                        interface);
                newMethod->pBaseRef = baseRef;
                newMethod->nIndex = index;
                return true;
            }

        case typelib_TypeClass_INTERFACE_ATTRIBUTE:
            {
                typelib_typedescription_newEmpty(
                    result, typelib_TypeClass_INTERFACE_ATTRIBUTE, name.pData);
                typelib_InterfaceAttributeTypeDescription const * baseAttribute
                    = reinterpret_cast<
                    typelib_InterfaceAttributeTypeDescription const * >(base);
                typelib_InterfaceAttributeTypeDescription * newAttribute
                    = reinterpret_cast<
                    typelib_InterfaceAttributeTypeDescription * >(*result);
                newAttribute->aBase.nPosition = position;
                rtl_uString_acquire(
                    newAttribute->aBase.pMemberName
                    = baseAttribute->aBase.pMemberName);
                newAttribute->bReadOnly = baseAttribute->bReadOnly;
                typelib_typedescriptionreference_acquire(
                    newAttribute->pAttributeTypeRef
                    = baseAttribute->pAttributeTypeRef);
                newAttribute->pInterface
                    = reinterpret_cast< typelib_InterfaceTypeDescription * >(
                        interface);
                newAttribute->pBaseRef = baseRef;
                newAttribute->nIndex = index;
                newAttribute->nGetExceptions = baseAttribute->nGetExceptions;
                newAttribute->ppGetExceptions = copyExceptions(
                    baseAttribute->nGetExceptions,
                    baseAttribute->ppGetExceptions);
                newAttribute->nSetExceptions = baseAttribute->nSetExceptions;
                newAttribute->ppSetExceptions = copyExceptions(
                    baseAttribute->nSetExceptions,
                    baseAttribute->ppSetExceptions);
                return true;
            }

        default:
            break;
        }
    }
    return false;
}

}

extern "C" void SAL_CALL typelib_typedescription_getByName(
    typelib_TypeDescription ** ppRet, rtl_uString * pName )
    SAL_THROW_EXTERN_C()
{
    if( *ppRet )
    {
        typelib_typedescription_release( (*ppRet) );
        *ppRet = 0;
    }

    static sal_Bool bInited = sal_False;
    TypeDescriptor_Init_Impl &rInit = Init::get();

    if( !bInited )
    {
        // guard against multi thread access
        MutexGuard aGuard( rInit.getMutex() );
        if( !bInited )
        {
            // avoid recursion during the next ...new calls
            bInited = sal_True;

            rtl_uString * pTypeName = 0;
            typelib_TypeDescription * pType = 0;
            rtl_uString_newFromAscii( &pTypeName, "type" );
            typelib_typedescription_new( &pType, typelib_TypeClass_TYPE, pTypeName, 0, 0, 0 );
            typelib_typedescription_register( &pType );
            rtl_uString_newFromAscii( &pTypeName, "void" );
            typelib_typedescription_new( &pType, typelib_TypeClass_VOID, pTypeName, 0, 0, 0 );
            typelib_typedescription_register( &pType );
            rtl_uString_newFromAscii( &pTypeName, "boolean" );
            typelib_typedescription_new( &pType, typelib_TypeClass_BOOLEAN, pTypeName, 0, 0, 0 );
            typelib_typedescription_register( &pType );
            rtl_uString_newFromAscii( &pTypeName, "char" );
            typelib_typedescription_new( &pType, typelib_TypeClass_CHAR, pTypeName, 0, 0, 0 );
            typelib_typedescription_register( &pType );
            rtl_uString_newFromAscii( &pTypeName, "byte" );
            typelib_typedescription_new( &pType, typelib_TypeClass_BYTE, pTypeName, 0, 0, 0 );
            typelib_typedescription_register( &pType );
            rtl_uString_newFromAscii( &pTypeName, "string" );
            typelib_typedescription_new( &pType, typelib_TypeClass_STRING, pTypeName, 0, 0, 0 );
            typelib_typedescription_register( &pType );
            rtl_uString_newFromAscii( &pTypeName, "short" );
            typelib_typedescription_new( &pType, typelib_TypeClass_SHORT, pTypeName, 0, 0, 0 );
            typelib_typedescription_register( &pType );
            rtl_uString_newFromAscii( &pTypeName, "unsigned short" );
            typelib_typedescription_new( &pType, typelib_TypeClass_UNSIGNED_SHORT, pTypeName, 0, 0, 0 );
            typelib_typedescription_register( &pType );
            rtl_uString_newFromAscii( &pTypeName, "long" );
            typelib_typedescription_new( &pType, typelib_TypeClass_LONG, pTypeName, 0, 0, 0 );
            typelib_typedescription_register( &pType );
            rtl_uString_newFromAscii( &pTypeName, "unsigned long" );
            typelib_typedescription_new( &pType, typelib_TypeClass_UNSIGNED_LONG, pTypeName, 0, 0, 0 );
            typelib_typedescription_register( &pType );
            rtl_uString_newFromAscii( &pTypeName, "hyper" );
            typelib_typedescription_new( &pType, typelib_TypeClass_HYPER, pTypeName, 0, 0, 0 );
            typelib_typedescription_register( &pType );
            rtl_uString_newFromAscii( &pTypeName, "unsigned hyper" );
            typelib_typedescription_new( &pType, typelib_TypeClass_UNSIGNED_HYPER, pTypeName, 0, 0, 0 );
            typelib_typedescription_register( &pType );
            rtl_uString_newFromAscii( &pTypeName, "float" );
            typelib_typedescription_new( &pType, typelib_TypeClass_FLOAT, pTypeName, 0, 0, 0 );
            typelib_typedescription_register( &pType );
            rtl_uString_newFromAscii( &pTypeName, "double" );
            typelib_typedescription_new( &pType, typelib_TypeClass_DOUBLE, pTypeName, 0, 0, 0 );
            typelib_typedescription_register( &pType );
            rtl_uString_newFromAscii( &pTypeName, "any" );
            typelib_typedescription_new( &pType, typelib_TypeClass_ANY, pTypeName, 0, 0, 0 );
            typelib_typedescription_register( &pType );
            typelib_typedescription_release( pType );
            rtl_uString_release( pTypeName );
        }
    }

    typelib_TypeDescriptionReference * pTDR = 0;
    typelib_typedescriptionreference_getByName( &pTDR, pName );
    if( pTDR )
    {
        {
        // guard against multi thread access
        MutexGuard aGuard( rInit.getMutex() );
        // pTDR->pType->pWeakRef == 0 means that the description is empty
        if( pTDR->pType && pTDR->pType->pWeakRef )
        {
            typelib_typedescription_acquire( pTDR->pType );
            *ppRet = pTDR->pType;
        }
        }
        typelib_typedescriptionreference_release( pTDR );
    }

    if (0 == *ppRet)
    {
        // check for sequence
        OUString const & name = *reinterpret_cast< OUString const * >( &pName );
        if (2 < name.getLength() && '[' == name[ 0 ])
        {
            OUString element_name( name.copy( 2 ) );
            typelib_TypeDescription * element_td = 0;
            typelib_typedescription_getByName( &element_td, element_name.pData );
            if (0 != element_td)
            {
                typelib_typedescription_new(
                    ppRet, typelib_TypeClass_SEQUENCE, pName, element_td->pWeakRef, 0, 0 );
                // register?
                typelib_typedescription_release( element_td );
            }
        }
        if (0 == *ppRet)
        {
            // Check for derived interface member type:
            sal_Int32 i1 = name.lastIndexOf(
                rtl::OUString(RTL_CONSTASCII_USTRINGPARAM(":@")));
            if (i1 >= 0) {
                sal_Int32 i2 = i1 + RTL_CONSTASCII_LENGTH(":@");
                sal_Int32 i3 = name.indexOf(',', i2);
                if (i3 >= 0) {
                    sal_Int32 i4 = name.indexOf(':', i3);
                    if (i4 >= 0) {
                        typelib_TypeDescriptionReference * pBaseRef = 0;
                        typelib_TypeDescription * pBase = 0;
                        typelib_TypeDescription * pInterface = 0;
                        typelib_typedescriptionreference_getByName(
                            &pBaseRef, name.copy(0, i1).pData);
                        if (pBaseRef != 0) {
                            typelib_typedescriptionreference_getDescription(
                                &pBase, pBaseRef);
                        }
                        typelib_typedescription_getByName(
                            &pInterface, name.copy(i4 + 1).pData);
                        if (!createDerivedInterfaceMemberDescription(
                                ppRet, name, pBaseRef, pBase, pInterface,
                                name.copy(i2, i3 - i2).toInt32(),
                                name.copy(i3 + 1, i4 - i3 - 1).toInt32()))
                        {
                            if (pInterface != 0) {
                                typelib_typedescription_release(pInterface);
                            }
                            if (pBase != 0) {
                                typelib_typedescription_release(pBase);
                            }
                            if (pBaseRef != 0) {
                                typelib_typedescriptionreference_release(
                                    pBaseRef);
                            }
                        }
                    }
                }
            }
        }
        if (0 == *ppRet)
        {
            // on demand access
            rInit.callChain( ppRet, pName );
        }

        if( *ppRet )
        {
            // typedescription found
            if (typelib_TypeClass_TYPEDEF == (*ppRet)->eTypeClass)
            {
                typelib_TypeDescription * pTD = 0;
                typelib_typedescriptionreference_getDescription(
                    &pTD, ((typelib_IndirectTypeDescription *)*ppRet)->pType );
                typelib_typedescription_release( *ppRet );
                *ppRet = pTD;
            }
            else
            {
                // set to on demand
                (*ppRet)->bOnDemand = sal_True;
                // The type description is hold by the reference until
                // on demand is activated.
                typelib_typedescription_register( ppRet );

                // insert into the chache
                MutexGuard aGuard( rInit.getMutex() );
                if( !rInit.pCache )
                    rInit.pCache = new TypeDescriptionList_Impl;
                if( (sal_Int32)rInit.pCache->size() >= nCacheSize )
                {
                    typelib_typedescription_release( rInit.pCache->front() );
                    rInit.pCache->pop_front();
                }
                // descriptions in the cache must be acquired!
                typelib_typedescription_acquire( *ppRet );
                rInit.pCache->push_back( *ppRet );
            }
        }
    }
}

extern "C" void SAL_CALL typelib_typedescriptionreference_newByAsciiName(
    typelib_TypeDescriptionReference ** ppTDR,
    typelib_TypeClass eTypeClass,
    const sal_Char * pTypeName )
    SAL_THROW_EXTERN_C()
{
    OUString aTypeName( OUString::createFromAscii( pTypeName ) );
    typelib_typedescriptionreference_new( ppTDR, eTypeClass, aTypeName.pData );
}
//------------------------------------------------------------------------
extern "C" void SAL_CALL typelib_typedescriptionreference_new(
    typelib_TypeDescriptionReference ** ppTDR,
    typelib_TypeClass eTypeClass, rtl_uString * pTypeName )
    SAL_THROW_EXTERN_C()
{
    TypeDescriptor_Init_Impl &rInit = Init::get();
    if( eTypeClass == typelib_TypeClass_TYPEDEF )
    {
        // on demand access
        typelib_TypeDescription * pRet = 0;
        rInit.callChain( &pRet, pTypeName );
        if( pRet )
        {
            // typedescription found
            if (typelib_TypeClass_TYPEDEF == pRet->eTypeClass)
            {
                typelib_typedescriptionreference_acquire(
                    ((typelib_IndirectTypeDescription *)pRet)->pType );
                if (*ppTDR)
                    typelib_typedescriptionreference_release( *ppTDR );
                *ppTDR = ((typelib_IndirectTypeDescription *)pRet)->pType;
                typelib_typedescription_release( pRet );
            }
            else
            {
                // set to on demand
                pRet->bOnDemand = sal_True;
                // The type description is hold by the reference until
                // on demand is activated.
                typelib_typedescription_register( &pRet );

                // insert into the chache
                MutexGuard aGuard( rInit.getMutex() );
                if( !rInit.pCache )
                    rInit.pCache = new TypeDescriptionList_Impl;
                if( (sal_Int32)rInit.pCache->size() >= nCacheSize )
                {
                    typelib_typedescription_release( rInit.pCache->front() );
                    rInit.pCache->pop_front();
                }
                rInit.pCache->push_back( pRet );
                // pRet kept acquired for cache

                typelib_typedescriptionreference_acquire( pRet->pWeakRef );
                if (*ppTDR)
                    typelib_typedescriptionreference_release( *ppTDR );
                *ppTDR = pRet->pWeakRef;
            }
        }
        else if (*ppTDR)
        {
#if OSL_DEBUG_LEVEL > 1
            OString aStr( OUStringToOString( pTypeName, RTL_TEXTENCODING_ASCII_US ) );
            OSL_ENSURE( !"### typedef not found: ", aStr.getStr() );
#endif
            typelib_typedescriptionreference_release( *ppTDR );
            *ppTDR = 0;
        }
        return;
    }

    MutexGuard aGuard( rInit.getMutex() );
    typelib_typedescriptionreference_getByName( ppTDR, pTypeName );
    if( *ppTDR )
        return;

    if( reallyWeak( eTypeClass ) )
    {
        typelib_TypeDescriptionReference * pTDR = new typelib_TypeDescriptionReference();
#if OSL_DEBUG_LEVEL > 1
        osl_incrementInterlockedCount( &rInit.nTypeDescriptionReferenceCount );
#endif
        pTDR->nRefCount = 1;
        pTDR->nStaticRefCount = 0;
        pTDR->eTypeClass = eTypeClass;
        pTDR->pUniqueIdentifier = 0;
        pTDR->pReserved = 0;
        rtl_uString_acquire( pTDR->pTypeName = pTypeName );
        pTDR->pType = 0;
        *ppTDR = pTDR;
    }
    else
    {
        typelib_typedescription_newEmpty( (typelib_TypeDescription ** )ppTDR, eTypeClass, pTypeName );
        // description will be registered but not acquired
        (*(typelib_TypeDescription ** )ppTDR)->bOnDemand = sal_True;
        (*(typelib_TypeDescription ** )ppTDR)->bComplete = sal_False;
    }

    if( !rInit.pWeakMap )
        rInit.pWeakMap = new WeakMap_Impl;
    // Heavy hack, the const sal_Unicode * is hold by the typedescription reference
    // not registered
    rInit.pWeakMap->operator[]( (*ppTDR)->pTypeName->buffer ) = *ppTDR;
}

//------------------------------------------------------------------------
extern "C" void SAL_CALL typelib_typedescriptionreference_acquire(
    typelib_TypeDescriptionReference * pRef )
    SAL_THROW_EXTERN_C()
{
    ::osl_incrementInterlockedCount( &pRef->nRefCount );
}

//------------------------------------------------------------------------
extern "C" void SAL_CALL typelib_typedescriptionreference_release(
    typelib_TypeDescriptionReference * pRef )
    SAL_THROW_EXTERN_C()
{
    // Is it a type description?
    if( reallyWeak( pRef->eTypeClass ) )
    {
        if( ! ::osl_decrementInterlockedCount( &pRef->nRefCount ) )
        {
            TypeDescriptor_Init_Impl &rInit = Init::get();
            if( rInit.pWeakMap )
            {
                MutexGuard aGuard( rInit.getMutex() );
                WeakMap_Impl::iterator aIt = rInit.pWeakMap->find( (sal_Unicode*)pRef->pTypeName->buffer );
                if( !(aIt == rInit.pWeakMap->end()) && (*aIt).second == pRef )
                {
                    // remove only if it contains the same object
                    rInit.pWeakMap->erase( aIt );
                }
            }

            rtl_uString_release( pRef->pTypeName );
            OSL_ASSERT( pRef->pType == 0 );
#if OSL_DEBUG_LEVEL > 1
            osl_decrementInterlockedCount( &rInit.nTypeDescriptionReferenceCount );
#endif
            delete pRef;
        }
    }
    else
    {
        typelib_typedescription_release( (typelib_TypeDescription *)pRef );
    }
}

//------------------------------------------------------------------------
extern "C" void SAL_CALL typelib_typedescriptionreference_getDescription(
    typelib_TypeDescription ** ppRet, typelib_TypeDescriptionReference * pRef )
    SAL_THROW_EXTERN_C()
{
    if( *ppRet )
    {
        typelib_typedescription_release( *ppRet );
        *ppRet = 0;
    }

    if( !reallyWeak( pRef->eTypeClass ) && pRef->pType && pRef->pType->pWeakRef )
    {
        // reference is a description and initialized
        osl_incrementInterlockedCount( &((typelib_TypeDescription *)pRef)->nRefCount );
        *ppRet = (typelib_TypeDescription *)pRef;
        return;
    }

    {
    MutexGuard aGuard( Init::get().getMutex() );
    // pRef->pType->pWeakRef == 0 means that the description is empty
    if( pRef->pType && pRef->pType->pWeakRef )
    {
        sal_Int32 n = ::osl_incrementInterlockedCount( &pRef->pType->nRefCount );
        if( n > 1 )
        {
            // The refence is incremented. The object cannot be destroyed.
            // Release the guard at the earliest point.
            *ppRet = pRef->pType;
            return;
        }
        else
        {
            ::osl_decrementInterlockedCount( &pRef->pType->nRefCount );
            // detruction of this type in progress (another thread!)
            // no acces through this weak reference
            pRef->pType = 0;
        }
    }
    }

    typelib_typedescription_getByName( ppRet, pRef->pTypeName );
    OSL_ASSERT( !*ppRet || rtl_ustr_compare( pRef->pTypeName->buffer, (*ppRet)->pTypeName->buffer ) == 0 );
    OSL_ASSERT( !*ppRet || pRef->eTypeClass == (*ppRet)->eTypeClass );
    OSL_ASSERT( !*ppRet || pRef == (*ppRet)->pWeakRef );
    pRef->pType = *ppRet;
}

//------------------------------------------------------------------------
extern "C" void SAL_CALL typelib_typedescriptionreference_getByName(
    typelib_TypeDescriptionReference ** ppRet, rtl_uString * pName )
    SAL_THROW_EXTERN_C()
{
    if( *ppRet )
    {
        typelib_typedescriptionreference_release( *ppRet );
        *ppRet = 0;
    }
    TypeDescriptor_Init_Impl &rInit = Init::get();
    if( rInit.pWeakMap )
    {
        MutexGuard aGuard( rInit.getMutex() );
        WeakMap_Impl::const_iterator aIt = rInit.pWeakMap->find( (sal_Unicode*)pName->buffer );
        if( !(aIt == rInit.pWeakMap->end()) ) // != failed on msc4.2
        {
            sal_Int32 n = ::osl_incrementInterlockedCount( &(*aIt).second->nRefCount );
            if( n > 1 )
            {
                // The refence is incremented. The object cannot be destroyed.
                // Release the guard at the earliest point.
                *ppRet = (*aIt).second;
            }
            else
            {
                // detruction of this type in progress (another thread!)
                // no acces through this weak reference
                ::osl_decrementInterlockedCount( &(*aIt).second->nRefCount );
            }
        }
    }
}

//------------------------------------------------------------------------
extern "C" sal_Bool SAL_CALL typelib_typedescriptionreference_equals(
    const typelib_TypeDescriptionReference * p1,
    const typelib_TypeDescriptionReference * p2 )
    SAL_THROW_EXTERN_C()
{
    return (p1 == p2 ||
            (p1->eTypeClass == p2->eTypeClass &&
             p1->pTypeName->length == p2->pTypeName->length &&
             rtl_ustr_compare( p1->pTypeName->buffer, p2->pTypeName->buffer ) == 0));
}

//##################################################################################################
extern "C" void SAL_CALL typelib_typedescriptionreference_assign(
    typelib_TypeDescriptionReference ** ppDest,
    typelib_TypeDescriptionReference * pSource )
    SAL_THROW_EXTERN_C()
{
    if (*ppDest != pSource)
    {
        ::typelib_typedescriptionreference_acquire( pSource );
        ::typelib_typedescriptionreference_release( *ppDest );
        *ppDest = pSource;
    }
}

//##################################################################################################
extern "C" void SAL_CALL typelib_setCacheSize( sal_Int32 nNewSize )
    SAL_THROW_EXTERN_C()
{
    OSL_ENSURE( nNewSize >= 0, "### illegal cache size given!" );
    if (nNewSize >= 0)
    {
        TypeDescriptor_Init_Impl &rInit = Init::get();
        MutexGuard aGuard( rInit.getMutex() );
        if ((nNewSize < nCacheSize) && rInit.pCache)
        {
            while ((sal_Int32)rInit.pCache->size() != nNewSize)
            {
                typelib_typedescription_release( rInit.pCache->front() );
                rInit.pCache->pop_front();
            }
        }
        nCacheSize = nNewSize;
    }
}


static sal_Bool s_aAssignableFromTab[11][11] =
{
                         /* from CH,BO,BY,SH,US,LO,UL,HY,UH,FL,DO */
/* TypeClass_CHAR */            { 1, 0, 0, 0, 0, 0, 0, 0, 0, 0, 0 },
/* TypeClass_BOOLEAN */         { 0, 1, 0, 0, 0, 0, 0, 0, 0, 0, 0 },
/* TypeClass_BYTE */            { 0, 0, 1, 0, 0, 0, 0, 0, 0, 0, 0 },
/* TypeClass_SHORT */           { 0, 0, 1, 1, 1, 0, 0, 0, 0, 0, 0 },
/* TypeClass_UNSIGNED_SHORT */  { 0, 0, 1, 1, 1, 0, 0, 0, 0, 0, 0 },
/* TypeClass_LONG */            { 0, 0, 1, 1, 1, 1, 1, 0, 0, 0, 0 },
/* TypeClass_UNSIGNED_LONG */   { 0, 0, 1, 1, 1, 1, 1, 0, 0, 0, 0 },
/* TypeClass_HYPER */           { 0, 0, 1, 1, 1, 1, 1, 1, 1, 0, 0 },
/* TypeClass_UNSIGNED_HYPER */  { 0, 0, 1, 1, 1, 1, 1, 1, 1, 0, 0 },
/* TypeClass_FLOAT */           { 0, 0, 1, 1, 1, 0, 0, 0, 0, 1, 0 },
/* TypeClass_DOUBLE */          { 0, 0, 1, 1, 1, 1, 1, 0, 0, 1, 1 }
};

//##################################################################################################
extern "C" sal_Bool SAL_CALL typelib_typedescriptionreference_isAssignableFrom(
    typelib_TypeDescriptionReference * pAssignable,
    typelib_TypeDescriptionReference * pFrom )
    SAL_THROW_EXTERN_C()
{
    if (pAssignable && pFrom)
    {
        typelib_TypeClass eAssignable = pAssignable->eTypeClass;
        typelib_TypeClass eFrom       = pFrom->eTypeClass;

        if (eAssignable == typelib_TypeClass_ANY) // anything can be assigned to an any .)
            return sal_True;
        if (eAssignable == eFrom)
        {
            if (type_equals( pAssignable, pFrom )) // first shot
            {
                return sal_True;
            }
            else
            {
                switch (eAssignable)
                {
                case typelib_TypeClass_STRUCT:
                case typelib_TypeClass_EXCEPTION:
                {
                    typelib_TypeDescription * pFromDescr = 0;
                    TYPELIB_DANGER_GET( &pFromDescr, pFrom );
                    if (! ((typelib_CompoundTypeDescription *)pFromDescr)->pBaseTypeDescription)
                    {
                        TYPELIB_DANGER_RELEASE( pFromDescr );
                        return sal_False;
                    }
                    sal_Bool bRet = typelib_typedescriptionreference_isAssignableFrom(
                        pAssignable,
                        ((typelib_TypeDescription *)((typelib_CompoundTypeDescription *)pFromDescr)->pBaseTypeDescription)->pWeakRef );
                    TYPELIB_DANGER_RELEASE( pFromDescr );
                    return bRet;
                }
                case typelib_TypeClass_INTERFACE:
                {
                    typelib_TypeDescription * pFromDescr = 0;
                    TYPELIB_DANGER_GET( &pFromDescr, pFrom );
                    typelib_InterfaceTypeDescription * pFromIfc
                        = reinterpret_cast<
                            typelib_InterfaceTypeDescription * >(pFromDescr);
                    bool bRet = false;
                    for (sal_Int32 i = 0; i < pFromIfc->nBaseTypes; ++i) {
                        if (typelib_typedescriptionreference_isAssignableFrom(
                                pAssignable,
                                pFromIfc->ppBaseTypes[i]->aBase.pWeakRef))
                        {
                            bRet = true;
                            break;
                        }
                    }
                    TYPELIB_DANGER_RELEASE( pFromDescr );
                    return bRet;
                }
                default:
                {
                    return sal_False;
                }
                }
            }
        }
        return (eAssignable >= typelib_TypeClass_CHAR && eAssignable <= typelib_TypeClass_DOUBLE &&
                eFrom >= typelib_TypeClass_CHAR && eFrom <= typelib_TypeClass_DOUBLE &&
                s_aAssignableFromTab[eAssignable-1][eFrom-1]);
    }
    return sal_False;
}
//##################################################################################################
extern "C" sal_Bool SAL_CALL typelib_typedescription_isAssignableFrom(
    typelib_TypeDescription * pAssignable,
    typelib_TypeDescription * pFrom )
    SAL_THROW_EXTERN_C()
{
    return typelib_typedescriptionreference_isAssignableFrom(
        pAssignable->pWeakRef, pFrom->pWeakRef );
}

//##################################################################################################
extern "C" sal_Bool SAL_CALL typelib_typedescription_complete(
    typelib_TypeDescription ** ppTypeDescr )
    SAL_THROW_EXTERN_C()
{
    return complete(ppTypeDescr, true);
}

/* vim:set shiftwidth=4 softtabstop=4 expandtab: */<|MERGE_RESOLUTION|>--- conflicted
+++ resolved
@@ -342,40 +342,24 @@
         delete pWeakMap;
         pWeakMap = 0;
     }
-<<<<<<< HEAD
-#ifndef CPPU_LEAK_STATIC_DATA
 #if OSL_DEBUG_LEVEL > 1
-#define MYASSERT(x) if (x != 0) fprintf(stderr, "### "#x" = %d, should be zero!!!\n", x);
-    MYASSERT (nTypeDescriptionCount );
-    MYASSERT( nCompoundTypeDescriptionCount );
-    MYASSERT( nUnionTypeDescriptionCount );
-    MYASSERT( nIndirectTypeDescriptionCount );
-    MYASSERT( nArrayTypeDescriptionCount );
-    MYASSERT( nEnumTypeDescriptionCount );
-    MYASSERT( nInterfaceMethodTypeDescriptionCount );
-    MYASSERT( nInterfaceAttributeTypeDescriptionCount );
-    MYASSERT( nInterfaceTypeDescriptionCount );
-    MYASSERT( nTypeDescriptionReferenceCount );
-#undef MYASSERT
-
-    OSL_ASSERT( nTypeDescriptionCount == 0 );
-    OSL_ASSERT( nCompoundTypeDescriptionCount == 0 );
-    OSL_ASSERT( nUnionTypeDescriptionCount == 0 );
-    OSL_ASSERT( nIndirectTypeDescriptionCount == 0 );
-    OSL_ASSERT( nArrayTypeDescriptionCount == 0 );
-    OSL_ASSERT( nEnumTypeDescriptionCount == 0 );
-    OSL_ASSERT( nInterfaceMethodTypeDescriptionCount == 0 );
-    OSL_ASSERT( nInterfaceAttributeTypeDescriptionCount == 0 );
-    OSL_ASSERT( nInterfaceTypeDescriptionCount == 0 );
-    OSL_ASSERT( nTypeDescriptionReferenceCount == 0 );
-
-    OSL_ASSERT( !pCallbacks || pCallbacks->empty() );
+    OSL_ENSURE( !nTypeDescriptionCount );
+    OSL_ENSURE( !nCompoundTypeDescriptionCount );
+    OSL_ENSURE( !nUnionTypeDescriptionCount );
+    OSL_ENSURE( !nIndirectTypeDescriptionCount );
+    OSL_ENSURE( !nArrayTypeDescriptionCount );
+    OSL_ENSURE( !nEnumTypeDescriptionCount );
+    OSL_ENSURE( !nInterfaceMethodTypeDescriptionCount );
+    OSL_ENSURE( !nInterfaceAttributeTypeDescriptionCount );
+    OSL_ENSURE( !nInterfaceTypeDescriptionCount );
+    OSL_ENSURE( !nTypeDescriptionReferenceCount );
+
+    OSL_ENSURE( !pCallbacks || pCallbacks->empty() );
 #endif
-=======
->>>>>>> a24842b4
+
     delete pCallbacks;
     pCallbacks = 0;
-#endif // CPPU_LEAK_STATIC_DATA
+
     if( pMutex )
     {
         delete pMutex;
