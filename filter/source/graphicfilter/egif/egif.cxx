--- conflicted
+++ resolved
@@ -570,32 +570,4 @@
     return GIFWriter().WriteGIF( rGraphic, rStream, pConfigItem );
 }
 
-<<<<<<< HEAD
-// ------------------------------------------------------------------------
-
-extern "C" BOOL __LOADONCALLAPI DoExportDialog( FltCallDialogParameter& rPara )
-{
-    BOOL bRet = FALSE;
-
-    if ( rPara.pWindow )
-    {
-        ByteString  aResMgrName( "egi" );
-        ResMgr*     pResMgr;
-
-        pResMgr = ResMgr::CreateResMgr( aResMgrName.GetBuffer(), Application::GetSettings().GetUILocale() );
-
-        if( pResMgr )
-        {
-            rPara.pResMgr = pResMgr;
-            bRet = ( DlgExportEGIF( rPara ).Execute() == RET_OK );
-            delete pResMgr;
-        }
-        else
-            bRet = TRUE;
-    }
-
-    return bRet;
-}
-=======
-// ------------------------------------------------------------------------
->>>>>>> cbd0136b
+// ------------------------------------------------------------------------