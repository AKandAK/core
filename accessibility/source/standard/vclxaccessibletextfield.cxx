--- conflicted
+++ resolved
@@ -53,14 +53,7 @@
 {
 }
 
-<<<<<<< HEAD
-
-
-
 OUString VCLXAccessibleTextField::implGetText()
-=======
-OUString VCLXAccessibleTextField::implGetText (void)
->>>>>>> 0cde74f7
 {
     OUString aText;
     VclPtr< ListBox > pListBox = GetAs< ListBox >();
