--- conflicted
+++ resolved
@@ -761,25 +761,14 @@
     aContentTree->setPosSizePixel( 0, nListboxYPos, 0, 0, WINDOW_POSSIZE_Y );
     aContentTree->SetStyle( aContentTree->GetStyle()|WB_HASBUTTONS|WB_HASBUTTONSATROOT|
                             WB_CLIPCHILDREN|WB_HSCROLL|WB_FORCE_MAKEVISIBLE );
-<<<<<<< HEAD
-    aContentTree.SetSpaceBetweenEntries(3);
-    aContentTree.SetSelectionMode( SINGLE_SELECTION );
-    aContentTree.SetDragDropMode(   DragDropMode::CTRL_MOVE |
-                                    DragDropMode::CTRL_COPY |
-                                    DragDropMode::ENABLE_TOP );
-    aContentTree.EnableAsyncDrag(true);
-    aContentTree.ShowTree();
-    aContentToolBox.CheckItem(FN_SHOW_CONTENT_BOX, true);
-=======
     aContentTree->SetSpaceBetweenEntries(3);
     aContentTree->SetSelectionMode( SINGLE_SELECTION );
-    aContentTree->SetDragDropMode(   SV_DRAGDROP_CTRL_MOVE |
-                                    SV_DRAGDROP_CTRL_COPY |
-                                    SV_DRAGDROP_ENABLE_TOP );
+    aContentTree->SetDragDropMode( DragDropMode::CTRL_MOVE |
+                                  DragDropMode::CTRL_COPY |
+                                  DragDropMode::ENABLE_TOP );
     aContentTree->EnableAsyncDrag(true);
     aContentTree->ShowTree();
     aContentToolBox->CheckItem(FN_SHOW_CONTENT_BOX, true);
->>>>>>> 0cde74f7
 
 //  TreeListBox for global document
     aGlobalTree->setPosSizePixel( 0, nListboxYPos, 0, 0, WINDOW_POSSIZE_Y );
@@ -814,13 +803,8 @@
     if ( pCreateView )
         StartListening(*pCreateView);
     SfxImageManager* pImgMan = SfxImageManager::GetImageManager(*SW_MOD());
-<<<<<<< HEAD
-    pImgMan->RegisterToolBox(&aContentToolBox, SfxToolboxFlags::CHANGEOUTSTYLE);
-    pImgMan->RegisterToolBox(&aGlobalToolBox, SfxToolboxFlags::CHANGEOUTSTYLE);
-=======
-    pImgMan->RegisterToolBox(aContentToolBox.get(), SFX_TOOLBOX_CHANGEOUTSTYLE);
-    pImgMan->RegisterToolBox(aGlobalToolBox.get(), SFX_TOOLBOX_CHANGEOUTSTYLE);
->>>>>>> 0cde74f7
+    pImgMan->RegisterToolBox(aContentToolBox.get(), SfxToolboxFlags::CHANGEOUTSTYLE);
+    pImgMan->RegisterToolBox(aGlobalToolBox.get(), SfxToolboxFlags::CHANGEOUTSTYLE);
 
     aContentToolBox->SetItemBits( FN_CREATE_NAVIGATION, aContentToolBox->GetItemBits( FN_CREATE_NAVIGATION ) | ToolBoxItemBits::DROPDOWNONLY );
     aContentToolBox->SetItemBits( FN_DROP_REGION, aContentToolBox->GetItemBits( FN_DROP_REGION ) | ToolBoxItemBits::DROPDOWNONLY );
