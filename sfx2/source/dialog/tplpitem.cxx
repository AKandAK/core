/* -*- Mode: C++; tab-width: 4; indent-tabs-mode: nil; c-basic-offset: 4 -*- */
/*************************************************************************
 *
 * DO NOT ALTER OR REMOVE COPYRIGHT NOTICES OR THIS FILE HEADER.
 *
 * Copyright 2000, 2010 Oracle and/or its affiliates.
 *
 * OpenOffice.org - a multi-platform office productivity suite
 *
 * This file is part of OpenOffice.org.
 *
 * OpenOffice.org is free software: you can redistribute it and/or modify
 * it under the terms of the GNU Lesser General Public License version 3
 * only, as published by the Free Software Foundation.
 *
 * OpenOffice.org is distributed in the hope that it will be useful,
 * but WITHOUT ANY WARRANTY; without even the implied warranty of
 * MERCHANTABILITY or FITNESS FOR A PARTICULAR PURPOSE.  See the
 * GNU Lesser General Public License version 3 for more details
 * (a copy is included in the LICENSE file that accompanied this code).
 *
 * You should have received a copy of the GNU Lesser General Public License
 * version 3 along with OpenOffice.org.  If not, see
 * <http://www.openoffice.org/license.html>
 * for a copy of the LGPLv3 License.
 *
 ************************************************************************/

// MARKER(update_precomp.py): autogen include statement, do not remove
#include "precompiled_sfx2.hxx"

// INCLUDE ---------------------------------------------------------------

#include "sfx2/tplpitem.hxx"
#include <com/sun/star/frame/status/Template.hpp>


// STATIC DATA -----------------------------------------------------------

TYPEINIT1_AUTOFACTORY(SfxTemplateItem, SfxFlagItem);

//=========================================================================

SfxTemplateItem::SfxTemplateItem() :
    SfxFlagItem()
{
}

SfxTemplateItem::SfxTemplateItem
(
<<<<<<< HEAD
    USHORT nWhichId,      // Slot-ID
    const String& rStyle, // Name of the current Styles
    USHORT nValue         // Flags for the filters of the automatic display
=======
    sal_uInt16 nWhichId,      // Slot-ID
    const String& rStyle, // Name des aktuellen Styles
    sal_uInt16 nValue         // Flags f"ur das Filtern bei automatischer Anzeige
>>>>>>> 224bd63b
) : SfxFlagItem( nWhichId, nValue ),
    aStyle( rStyle )
{
}

//-------------------------------------------------------------------------

// copy constuctor
SfxTemplateItem::SfxTemplateItem( const SfxTemplateItem& rCopy ) :

    SfxFlagItem( rCopy ),

    aStyle( rCopy.aStyle )
{
}

//-------------------------------------------------------------------------

// op ==

int SfxTemplateItem::operator==( const SfxPoolItem& rCmp ) const
{
    return ( SfxFlagItem::operator==( rCmp ) &&
             aStyle == ( (const SfxTemplateItem&)rCmp ).aStyle );
}

//-------------------------------------------------------------------------

SfxPoolItem* SfxTemplateItem::Clone( SfxItemPool *) const
{
    return new SfxTemplateItem(*this);
}

//-------------------------------------------------------------------------
bool SfxTemplateItem::QueryValue( com::sun::star::uno::Any& rVal, sal_uInt8 /*nMemberId*/ ) const
{
    ::com::sun::star::frame::status::Template aTemplate;

    aTemplate.Value = GetValue();
    aTemplate.StyleName = aStyle;
    rVal <<= aTemplate;

    return true;
}

//-------------------------------------------------------------------------
bool SfxTemplateItem::PutValue( const com::sun::star::uno::Any& rVal, sal_uInt8 /*nMemberId*/ )
{
    ::com::sun::star::frame::status::Template aTemplate;

    if ( rVal >>= aTemplate )
    {
        SetValue( sal::static_int_cast< sal_uInt16 >( aTemplate.Value ) );
        aStyle = aTemplate.StyleName;
        return true;
    }

    return false;
}

//-------------------------------------------------------------------------

sal_uInt8 SfxTemplateItem::GetFlagCount() const
{
    return sizeof(sal_uInt16) * 8;
}


/* vim:set shiftwidth=4 softtabstop=4 expandtab: */<|MERGE_RESOLUTION|>--- conflicted
+++ resolved
@@ -48,15 +48,9 @@
 
 SfxTemplateItem::SfxTemplateItem
 (
-<<<<<<< HEAD
-    USHORT nWhichId,      // Slot-ID
+    sal_uInt16 nWhichId,      // Slot-ID
     const String& rStyle, // Name of the current Styles
-    USHORT nValue         // Flags for the filters of the automatic display
-=======
-    sal_uInt16 nWhichId,      // Slot-ID
-    const String& rStyle, // Name des aktuellen Styles
-    sal_uInt16 nValue         // Flags f"ur das Filtern bei automatischer Anzeige
->>>>>>> 224bd63b
+    sal_uInt16 nValue         // Flags for the filters of the automatic display
 ) : SfxFlagItem( nWhichId, nValue ),
     aStyle( rStyle )
 {
