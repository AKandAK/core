--- conflicted
+++ resolved
@@ -487,13 +487,9 @@
         {
             "dev/null", "file", "window", "shell", "messagebox", "testtool", "debugger", "abort"
         };
-        for ( sal_uIntPtr name = 0; name < sizeof( names ) / sizeof( names[0] ); ++name )
-        {
-<<<<<<< HEAD
-            for ( size_t name = 0; name < SAL_N_ELEMENTS( names ); ++name )
-=======
+        for ( size_t name = 0; name < SAL_N_ELEMENTS( names ); ++name )
+        {
             if ( strcmp( i_buffer, names[ name ] ) == 0 )
->>>>>>> 78f80b02
             {
                 *o_value = name;
                 return;
