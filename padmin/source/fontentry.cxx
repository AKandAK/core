--- conflicted
+++ resolved
@@ -220,13 +220,8 @@
             }
             else
                 aEntry = fillFontEntry( aInfo, String( ByteString( aFile ), osl_getThreadTextEncoding() ), aFamilies[ aInfo.m_aFamilyName ] > 1  );
-<<<<<<< HEAD
-            USHORT nEntry = m_aFontBox.InsertEntry( aEntry );
+            sal_uInt16 nEntry = m_aFontBox.InsertEntry( aEntry );
             m_aFontBox.SetEntryData( nEntry, (void*)(sal_IntPtr)(*font_it) );
-=======
-            sal_uInt16 nEntry = m_aFontBox.InsertEntry( aEntry );
-            m_aFontBox.SetEntryData( nEntry, (void*)(*font_it) );
->>>>>>> e2a3d487
         }
     }
 }
