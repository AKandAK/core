/* -*- Mode: C++; tab-width: 4; indent-tabs-mode: nil; c-basic-offset: 4 -*- */
/*************************************************************************
 *
 * DO NOT ALTER OR REMOVE COPYRIGHT NOTICES OR THIS FILE HEADER.
 *
 * Copyright 2000, 2010 Oracle and/or its affiliates.
 *
 * OpenOffice.org - a multi-platform office productivity suite
 *
 * This file is part of OpenOffice.org.
 *
 * OpenOffice.org is free software: you can redistribute it and/or modify
 * it under the terms of the GNU Lesser General Public License version 3
 * only, as published by the Free Software Foundation.
 *
 * OpenOffice.org is distributed in the hope that it will be useful,
 * but WITHOUT ANY WARRANTY; without even the implied warranty of
 * MERCHANTABILITY or FITNESS FOR A PARTICULAR PURPOSE.  See the
 * GNU Lesser General Public License version 3 for more details
 * (a copy is included in the LICENSE file that accompanied this code).
 *
 * You should have received a copy of the GNU Lesser General Public License
 * version 3 along with OpenOffice.org.  If not, see
 * <http://www.openoffice.org/license.html>
 * for a copy of the LGPLv3 License.
 *
 ************************************************************************/

// MARKER(update_precomp.py): autogen include statement, do not remove
#include "precompiled_toolkit.hxx"

#include "gridcontrol.hxx"
#include "grideventforwarder.hxx"

#include <com/sun/star/lang/XMultiServiceFactory.hpp>
#include <com/sun/star/view/SelectionType.hpp>
#include <com/sun/star/awt/grid/XGridDataModel.hpp>
#include <com/sun/star/awt/grid/XMutableGridDataModel.hpp>
#include <com/sun/star/awt/grid/DefaultGridDataModel.hpp>
#include <com/sun/star/awt/grid/SortableGridDataModel.hpp>
#include <com/sun/star/awt/grid/XGridColumnModel.hpp>
#include <toolkit/helper/unopropertyarrayhelper.hxx>
#include <toolkit/helper/property.hxx>
#include <com/sun/star/awt/XVclWindowPeer.hpp>
#include <comphelper/processfactory.hxx>
#include <tools/diagnose_ex.h>
#include <tools/color.hxx>

using ::rtl::OUString;
using namespace ::com::sun::star;
using namespace ::com::sun::star::uno;
using namespace ::com::sun::star::awt;
using namespace ::com::sun::star::awt::grid;
using namespace ::com::sun::star::lang;
using namespace ::com::sun::star::beans;
using namespace ::com::sun::star::container;
using namespace ::com::sun::star::view;

namespace toolkit
{
//======================================================================================================================
//= UnoGridModel
//======================================================================================================================
namespace
{
    Reference< XGridDataModel > lcl_getDefaultDataModel_throw( ::comphelper::ComponentContext const & i_context )
    {
        Reference< XMutableGridDataModel > const xDelegatorModel( DefaultGridDataModel::create( i_context.getUNOContext() ), UNO_QUERY_THROW );
        Reference< XGridDataModel > const xDataModel( SortableGridDataModel::create( i_context.getUNOContext(), xDelegatorModel ), UNO_QUERY_THROW );
        return xDataModel;
    }

    Reference< XGridColumnModel > lcl_getDefaultColumnModel_throw( ::comphelper::ComponentContext const & i_context )
    {
        Reference< XGridColumnModel > const xColumnModel( i_context.createComponent( "com.sun.star.awt.grid.DefaultGridColumnModel" ), UNO_QUERY_THROW );
        return xColumnModel;
    }
}

//----------------------------------------------------------------------------------------------------------------------
UnoGridModel::UnoGridModel( const ::com::sun::star::uno::Reference< ::com::sun::star::lang::XMultiServiceFactory >& i_factory )
        :UnoControlModel( i_factory )
{
    ImplRegisterProperty( BASEPROPERTY_BACKGROUNDCOLOR );
    ImplRegisterProperty( BASEPROPERTY_BORDER );
    ImplRegisterProperty( BASEPROPERTY_BORDERCOLOR );
    ImplRegisterProperty( BASEPROPERTY_DEFAULTCONTROL );
    ImplRegisterProperty( BASEPROPERTY_ENABLED );
    ImplRegisterProperty( BASEPROPERTY_FILLCOLOR );
    ImplRegisterProperty( BASEPROPERTY_HELPTEXT );
    ImplRegisterProperty( BASEPROPERTY_HELPURL );
    ImplRegisterProperty( BASEPROPERTY_PRINTABLE );
    ImplRegisterProperty( BASEPROPERTY_SIZEABLE ); // resizeable
    ImplRegisterProperty( BASEPROPERTY_HSCROLL );
    ImplRegisterProperty( BASEPROPERTY_VSCROLL );
    ImplRegisterProperty( BASEPROPERTY_TABSTOP );
    ImplRegisterProperty( BASEPROPERTY_GRID_SHOWROWHEADER );
    ImplRegisterProperty( BASEPROPERTY_ROW_HEADER_WIDTH );
    ImplRegisterProperty( BASEPROPERTY_GRID_SHOWCOLUMNHEADER );
    ImplRegisterProperty( BASEPROPERTY_COLUMN_HEADER_HEIGHT );
    ImplRegisterProperty( BASEPROPERTY_ROW_HEIGHT );
    ImplRegisterProperty( BASEPROPERTY_GRID_DATAMODEL, makeAny( lcl_getDefaultDataModel_throw( maContext ) ) );
    ImplRegisterProperty( BASEPROPERTY_GRID_COLUMNMODEL, makeAny( lcl_getDefaultColumnModel_throw( maContext ) ) );
    ImplRegisterProperty( BASEPROPERTY_GRID_SELECTIONMODE );
    ImplRegisterProperty( BASEPROPERTY_FONTRELIEF );
    ImplRegisterProperty( BASEPROPERTY_FONTEMPHASISMARK );
    ImplRegisterProperty( BASEPROPERTY_FONTDESCRIPTOR );
    ImplRegisterProperty( BASEPROPERTY_TEXTCOLOR );
    ImplRegisterProperty( BASEPROPERTY_TEXTLINECOLOR );
    ImplRegisterProperty( BASEPROPERTY_USE_GRID_LINES );
    ImplRegisterProperty( BASEPROPERTY_GRID_LINE_COLOR );
    ImplRegisterProperty( BASEPROPERTY_GRID_HEADER_BACKGROUND );
    ImplRegisterProperty( BASEPROPERTY_GRID_HEADER_TEXT_COLOR );
    ImplRegisterProperty( BASEPROPERTY_GRID_ROW_BACKGROUND_COLORS );
    ImplRegisterProperty( BASEPROPERTY_VERTICALALIGN );
}

//----------------------------------------------------------------------------------------------------------------------
UnoGridModel::UnoGridModel( const UnoGridModel& rModel )
    :UnoControlModel( rModel )
{
    osl_incrementInterlockedCount( &m_refCount );
    {
        Reference< XGridDataModel > xDataModel;
        // clone the data model
        const Reference< XFastPropertySet > xCloneSource( &const_cast< UnoGridModel& >( rModel ) );
        try
        {
            const Reference< XCloneable > xCloneable( xCloneSource->getFastPropertyValue( BASEPROPERTY_GRID_DATAMODEL ), UNO_QUERY_THROW );
            xDataModel.set( xCloneable->createClone(), UNO_QUERY_THROW );
        }
        catch( const Exception& )
        {
            DBG_UNHANDLED_EXCEPTION();
        }
        if ( !xDataModel.is() )
            xDataModel = lcl_getDefaultDataModel_throw( maContext );
        UnoControlModel::setFastPropertyValue_NoBroadcast( BASEPROPERTY_GRID_DATAMODEL, makeAny( xDataModel ) );
            // do *not* use setFastPropertyValue here: The UnoControlModel ctor did a simple copy of all property values,
            // so before this call here, we share our data model with the own of the clone source. setFastPropertyValue,
            // then, disposes the old data model - which means the data model which in fact belongs to the clone source.
            // so, call the UnoControlModel's impl-method for setting the value.

        // clone the column model
        Reference< XGridColumnModel > xColumnModel;
        try
        {
            const Reference< XCloneable > xCloneable( xCloneSource->getFastPropertyValue( BASEPROPERTY_GRID_COLUMNMODEL ), UNO_QUERY_THROW );
            xColumnModel.set( xCloneable->createClone(), UNO_QUERY_THROW );
        }
        catch( const Exception& )
        {
            DBG_UNHANDLED_EXCEPTION();
        }
        if ( !xColumnModel.is() )
            xColumnModel = lcl_getDefaultColumnModel_throw( maContext );
        UnoControlModel::setFastPropertyValue_NoBroadcast( BASEPROPERTY_GRID_COLUMNMODEL, makeAny( xColumnModel ) );
            // same comment as above: do not use our own setPropertyValue here.
    }
    osl_decrementInterlockedCount( &m_refCount );
}

//----------------------------------------------------------------------------------------------------------------------
UnoControlModel* UnoGridModel::Clone() const
{
    return new UnoGridModel( *this );
}

//----------------------------------------------------------------------------------------------------------------------
namespace
{
    void lcl_dispose_nothrow( const Any& i_component )
    {
        try
        {
            const Reference< XComponent > xComponent( i_component, UNO_QUERY_THROW );
            xComponent->dispose();
        }
        catch( const Exception& )
        {
            DBG_UNHANDLED_EXCEPTION();
        }
    }
}

//----------------------------------------------------------------------------------------------------------------------
void SAL_CALL UnoGridModel::dispose(  ) throw(RuntimeException)
{
    lcl_dispose_nothrow( getFastPropertyValue( BASEPROPERTY_GRID_COLUMNMODEL ) );
    lcl_dispose_nothrow( getFastPropertyValue( BASEPROPERTY_GRID_DATAMODEL ) );

    UnoControlModel::dispose();
}

//----------------------------------------------------------------------------------------------------------------------
void SAL_CALL UnoGridModel::setFastPropertyValue_NoBroadcast( sal_Int32 nHandle, const Any& rValue ) throw (Exception)
{
    Any aOldSubModel;
    if ( ( nHandle == BASEPROPERTY_GRID_COLUMNMODEL ) || ( nHandle == BASEPROPERTY_GRID_DATAMODEL ) )
    {
        aOldSubModel = getFastPropertyValue( nHandle );
        if ( aOldSubModel == rValue )
        {
            OSL_ENSURE( false, "UnoGridModel::setFastPropertyValue_NoBroadcast: setting the same value, again!" );
                // shouldn't this have been caught by convertFastPropertyValue?
            aOldSubModel.clear();
        }
    }

    UnoControlModel::setFastPropertyValue_NoBroadcast( nHandle, rValue );

    if ( aOldSubModel.hasValue() )
        lcl_dispose_nothrow( aOldSubModel );
}

//----------------------------------------------------------------------------------------------------------------------
OUString UnoGridModel::getServiceName() throw(RuntimeException)
{
    return OUString::createFromAscii( szServiceName_GridControlModel );
}

//----------------------------------------------------------------------------------------------------------------------
Any UnoGridModel::ImplGetDefaultValue( sal_uInt16 nPropId ) const
{
    switch( nPropId )
    {
        case BASEPROPERTY_DEFAULTCONTROL:
            return uno::makeAny( ::rtl::OUString::createFromAscii( szServiceName_GridControl ) );
        case BASEPROPERTY_GRID_SELECTIONMODE:
            return uno::makeAny( SelectionType(1) );
        case BASEPROPERTY_GRID_SHOWROWHEADER:
        case BASEPROPERTY_USE_GRID_LINES:
            return uno::makeAny( (sal_Bool)sal_False );
        case BASEPROPERTY_ROW_HEADER_WIDTH:
            return uno::makeAny( sal_Int32( 10 ) );
        case BASEPROPERTY_GRID_SHOWCOLUMNHEADER:
            return uno::makeAny( (sal_Bool)sal_True );
        case BASEPROPERTY_COLUMN_HEADER_HEIGHT:
        case BASEPROPERTY_ROW_HEIGHT:
        case BASEPROPERTY_GRID_HEADER_BACKGROUND:
        case BASEPROPERTY_GRID_HEADER_TEXT_COLOR:
        case BASEPROPERTY_GRID_LINE_COLOR:
        case BASEPROPERTY_GRID_ROW_BACKGROUND_COLORS:
            return Any();
        default:
            return UnoControlModel::ImplGetDefaultValue( nPropId );
    }

}

//----------------------------------------------------------------------------------------------------------------------
::cppu::IPropertyArrayHelper& UnoGridModel::getInfoHelper()
{
    static UnoPropertyArrayHelper* pHelper = NULL;
    if ( !pHelper )
    {
        Sequence<sal_Int32> aIDs = ImplGetPropertyIds();
        pHelper = new UnoPropertyArrayHelper( aIDs );
    }
    return *pHelper;
}

//----------------------------------------------------------------------------------------------------------------------
// XMultiPropertySet
Reference< XPropertySetInfo > UnoGridModel::getPropertySetInfo(  ) throw(RuntimeException)
{
    static Reference< XPropertySetInfo > xInfo( createPropertySetInfo( getInfoHelper() ) );
    return xInfo;
}


//======================================================================================================================
//= UnoGridControl
//======================================================================================================================
UnoGridControl::UnoGridControl( const Reference< XMultiServiceFactory >& i_factory )
    :UnoGridControl_Base( i_factory )
    ,mSelectionMode(SelectionType(1))
    ,m_aSelectionListeners( *this )
    ,m_pEventForwarder( new GridEventForwarder( *this ) )
{
}

//----------------------------------------------------------------------------------------------------------------------
UnoGridControl::~UnoGridControl()
{
}

//----------------------------------------------------------------------------------------------------------------------
OUString UnoGridControl::GetComponentServiceName()
{
    return OUString(RTL_CONSTASCII_USTRINGPARAM("Grid"));
}

//----------------------------------------------------------------------------------------------------------------------
void SAL_CALL UnoGridControl::dispose(  ) throw(RuntimeException)
{
    lang::EventObject aEvt;
    aEvt.Source = (::cppu::OWeakObject*)this;
    m_aSelectionListeners.disposeAndClear( aEvt );
    UnoControl::dispose();
}

//----------------------------------------------------------------------------------------------------------------------
void SAL_CALL UnoGridControl::createPeer( const uno::Reference< awt::XToolkit > & rxToolkit, const uno::Reference< awt::XWindowPeer >  & rParentPeer ) throw(uno::RuntimeException)
{
    UnoControlBase::createPeer( rxToolkit, rParentPeer );

    const Reference< XGridControl >  xGrid( getPeer(), UNO_QUERY_THROW );
    xGrid->addSelectionListener(&m_aSelectionListeners);
}

<<<<<<< HEAD
    Reference<XGridDataListener> xListener ( getPeer(), UNO_QUERY_THROW );
    Reference<XGridColumnListener> xColListener ( getPeer(), UNO_QUERY_THROW );
    Reference<XPropertySet> xPropSet ( getModel(), UNO_QUERY_THROW );

    Reference<XGridDataModel> xGridDataModel ( xPropSet->getPropertyValue(OUString(RTL_CONSTASCII_USTRINGPARAM("GridDataModel"))), UNO_QUERY_THROW );
    if(xGridDataModel != NULL)
        xGridDataModel->addDataListener(xListener);
    Reference<XGridColumnModel> xGridColumnModel ( xPropSet->getPropertyValue(OUString(RTL_CONSTASCII_USTRINGPARAM("ColumnModel"))), UNO_QUERY_THROW );
    if(xGridColumnModel != NULL)
=======
//----------------------------------------------------------------------------------------------------------------------
namespace
{
    void lcl_setEventForwarding( const Reference< XControlModel >& i_gridControlModel, const ::boost::scoped_ptr< GridEventForwarder >& i_listener,
        bool const i_add )
>>>>>>> e2a3d487
    {
        const Reference< XPropertySet > xModelProps( i_gridControlModel, UNO_QUERY );
        if ( !xModelProps.is() )
            return;

        try
        {
            Reference< XContainer > const xColModel(
                xModelProps->getPropertyValue( ::rtl::OUString( RTL_CONSTASCII_USTRINGPARAM( "ColumnModel" ) ) ),
                UNO_QUERY_THROW );
            if ( i_add )
                xColModel->addContainerListener( i_listener.get() );
            else
                xColModel->removeContainerListener( i_listener.get() );

            Reference< XGridDataModel > const xDataModel(
                xModelProps->getPropertyValue( ::rtl::OUString( RTL_CONSTASCII_USTRINGPARAM( "GridDataModel" ) ) ),
                UNO_QUERY_THROW
            );
            Reference< XMutableGridDataModel > const xMutableDataModel( xDataModel, UNO_QUERY );
            if ( xMutableDataModel.is() )
            {
                if ( i_add )
                    xMutableDataModel->addGridDataListener( i_listener.get() );
                else
                    xMutableDataModel->removeGridDataListener( i_listener.get() );
            }
        }
        catch( const Exception& )
        {
            DBG_UNHANDLED_EXCEPTION();
        }
    }
}

//----------------------------------------------------------------------------------------------------------------------
sal_Bool SAL_CALL UnoGridControl::setModel( const Reference< XControlModel >& i_model ) throw(RuntimeException)
{
    lcl_setEventForwarding( getModel(), m_pEventForwarder, false );
    if ( !UnoGridControl_Base::setModel( i_model ) )
        return sal_False;
    lcl_setEventForwarding( getModel(), m_pEventForwarder, true );
    return sal_True;
}

//----------------------------------------------------------------------------------------------------------------------
::sal_Int32 UnoGridControl::getRowAtPoint(::sal_Int32 x, ::sal_Int32 y) throw (::com::sun::star::uno::RuntimeException)
{
    Reference< XGridControl > const xGrid ( getPeer(), UNO_QUERY_THROW );
    return xGrid->getRowAtPoint( x, y );
}

//----------------------------------------------------------------------------------------------------------------------
::sal_Int32 UnoGridControl::getColumnAtPoint(::sal_Int32 x, ::sal_Int32 y) throw (::com::sun::star::uno::RuntimeException)
{
    Reference< XGridControl > const xGrid ( getPeer(), UNO_QUERY_THROW );
    return xGrid->getColumnAtPoint( x, y );
}

//----------------------------------------------------------------------------------------------------------------------
::sal_Int32 SAL_CALL UnoGridControl::getCurrentColumn(  ) throw (RuntimeException)
{
    Reference< XGridControl > const xGrid ( getPeer(), UNO_QUERY_THROW );
    return xGrid->getCurrentColumn();
}

//----------------------------------------------------------------------------------------------------------------------
::sal_Int32 SAL_CALL UnoGridControl::getCurrentRow(  ) throw (RuntimeException)
{
    Reference< XGridControl > const xGrid ( getPeer(), UNO_QUERY_THROW );
    return xGrid->getCurrentRow();
}

//----------------------------------------------------------------------------------------------------------------------
void SAL_CALL UnoGridControl::selectRow( ::sal_Int32 i_rowIndex ) throw (::com::sun::star::uno::RuntimeException)
{
    Reference< XGridControl >( getPeer(), UNO_QUERY_THROW )->selectRow( i_rowIndex );
}

//----------------------------------------------------------------------------------------------------------------------
void SAL_CALL UnoGridControl::selectAllRows() throw (::com::sun::star::uno::RuntimeException)
{
    Reference< XGridControl >( getPeer(), UNO_QUERY_THROW )->selectAllRows();
}

//----------------------------------------------------------------------------------------------------------------------
void SAL_CALL UnoGridControl::deselectRow( ::sal_Int32 i_rowIndex ) throw (::com::sun::star::uno::RuntimeException)
{
    Reference< XGridControl >( getPeer(), UNO_QUERY_THROW )->deselectRow( i_rowIndex );
}

//----------------------------------------------------------------------------------------------------------------------
void SAL_CALL UnoGridControl::deselectAllRows() throw (::com::sun::star::uno::RuntimeException)
{
    Reference< XGridControl >( getPeer(), UNO_QUERY_THROW )->deselectAllRows();
}

//----------------------------------------------------------------------------------------------------------------------
::com::sun::star::uno::Sequence< ::sal_Int32 > SAL_CALL UnoGridControl::getSelection() throw (::com::sun::star::uno::RuntimeException)
{
    return Reference< XGridControl >( getPeer(), UNO_QUERY_THROW )->getSelection();
}

//----------------------------------------------------------------------------------------------------------------------
::sal_Bool SAL_CALL UnoGridControl::isSelectionEmpty() throw (::com::sun::star::uno::RuntimeException)
{
    return Reference< XGridControl >( getPeer(), UNO_QUERY_THROW )->isSelectionEmpty();
}

//----------------------------------------------------------------------------------------------------------------------
::sal_Bool SAL_CALL UnoGridControl::isSelectedIndex(::sal_Int32 index) throw (::com::sun::star::uno::RuntimeException)
{
    return Reference< XGridControl >( getPeer(), UNO_QUERY_THROW )->isSelectedIndex( index );
}

//----------------------------------------------------------------------------------------------------------------------
void SAL_CALL UnoGridControl::addSelectionListener(const ::com::sun::star::uno::Reference< ::com::sun::star::awt::grid::XGridSelectionListener > & listener) throw (::com::sun::star::uno::RuntimeException)
{
    m_aSelectionListeners.addInterface( listener );
}

//----------------------------------------------------------------------------------------------------------------------
void SAL_CALL UnoGridControl::removeSelectionListener(const ::com::sun::star::uno::Reference< ::com::sun::star::awt::grid::XGridSelectionListener > & listener) throw (::com::sun::star::uno::RuntimeException)
{
    m_aSelectionListeners.removeInterface( listener );
}

}//namespace toolkit

Reference< XInterface > SAL_CALL GridControl_CreateInstance( const Reference< XMultiServiceFactory >& i_factory )
{
    return Reference < XInterface >( ( ::cppu::OWeakObject* ) new ::toolkit::UnoGridControl( i_factory ) );
}

Reference< XInterface > SAL_CALL GridControlModel_CreateInstance( const Reference< XMultiServiceFactory >& i_factory )
{
<<<<<<< HEAD
    return Reference < XInterface >( ( ::cppu::OWeakObject* ) new ::toolkit::UnoGridModel );
}

/* vim:set shiftwidth=4 softtabstop=4 expandtab: */
=======
    return Reference < XInterface >( ( ::cppu::OWeakObject* ) new ::toolkit::UnoGridModel( i_factory ) );
}
>>>>>>> e2a3d487
<|MERGE_RESOLUTION|>--- conflicted
+++ resolved
@@ -309,23 +309,11 @@
     xGrid->addSelectionListener(&m_aSelectionListeners);
 }
 
-<<<<<<< HEAD
-    Reference<XGridDataListener> xListener ( getPeer(), UNO_QUERY_THROW );
-    Reference<XGridColumnListener> xColListener ( getPeer(), UNO_QUERY_THROW );
-    Reference<XPropertySet> xPropSet ( getModel(), UNO_QUERY_THROW );
-
-    Reference<XGridDataModel> xGridDataModel ( xPropSet->getPropertyValue(OUString(RTL_CONSTASCII_USTRINGPARAM("GridDataModel"))), UNO_QUERY_THROW );
-    if(xGridDataModel != NULL)
-        xGridDataModel->addDataListener(xListener);
-    Reference<XGridColumnModel> xGridColumnModel ( xPropSet->getPropertyValue(OUString(RTL_CONSTASCII_USTRINGPARAM("ColumnModel"))), UNO_QUERY_THROW );
-    if(xGridColumnModel != NULL)
-=======
 //----------------------------------------------------------------------------------------------------------------------
 namespace
 {
     void lcl_setEventForwarding( const Reference< XControlModel >& i_gridControlModel, const ::boost::scoped_ptr< GridEventForwarder >& i_listener,
         bool const i_add )
->>>>>>> e2a3d487
     {
         const Reference< XPropertySet > xModelProps( i_gridControlModel, UNO_QUERY );
         if ( !xModelProps.is() )
@@ -462,12 +450,7 @@
 
 Reference< XInterface > SAL_CALL GridControlModel_CreateInstance( const Reference< XMultiServiceFactory >& i_factory )
 {
-<<<<<<< HEAD
-    return Reference < XInterface >( ( ::cppu::OWeakObject* ) new ::toolkit::UnoGridModel );
-}
-
-/* vim:set shiftwidth=4 softtabstop=4 expandtab: */
-=======
     return Reference < XInterface >( ( ::cppu::OWeakObject* ) new ::toolkit::UnoGridModel( i_factory ) );
 }
->>>>>>> e2a3d487
+
+/* vim:set shiftwidth=4 softtabstop=4 expandtab: */