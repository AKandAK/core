--- conflicted
+++ resolved
@@ -34,12 +34,8 @@
         const ::rtl::OUString& rsTitle,
         vcl::Window* pParentWindow,
         const sidebar::Paint& rInitialBackgroundPaint);
-<<<<<<< HEAD
     virtual ~TitleBar();
-=======
-    virtual ~TitleBar (void);
     virtual void dispose() SAL_OVERRIDE;
->>>>>>> 0cde74f7
 
     void SetTitle (const ::rtl::OUString& rsTitle);
     void SetIcon (const Image& rIcon);
@@ -53,13 +49,8 @@
         long nHeight,
         sal_uInt16 nFlags = WINDOW_POSSIZE_ALL) SAL_OVERRIDE;
 
-<<<<<<< HEAD
-    ToolBox& GetToolBox() { return maToolBox;}
-    const ToolBox& GetToolBox() const { return maToolBox;}
-=======
-    ToolBox& GetToolBox (void) { return *maToolBox.get();}
-    const ToolBox& GetToolBox (void) const { return *maToolBox.get();}
->>>>>>> 0cde74f7
+    ToolBox& GetToolBox() { return *maToolBox.get();}
+    const ToolBox& GetToolBox() const { return *maToolBox.get();}
 
 protected:
     VclPtr<SidebarToolBox> maToolBox;
