/* -*- Mode: C++; tab-width: 4; indent-tabs-mode: nil; c-basic-offset: 4 -*- */
/*************************************************************************
 *
 * DO NOT ALTER OR REMOVE COPYRIGHT NOTICES OR THIS FILE HEADER.
 *
 * Copyright 2000, 2010 Oracle and/or its affiliates.
 *
 * OpenOffice.org - a multi-platform office productivity suite
 *
 * This file is part of OpenOffice.org.
 *
 * OpenOffice.org is free software: you can redistribute it and/or modify
 * it under the terms of the GNU Lesser General Public License version 3
 * only, as published by the Free Software Foundation.
 *
 * OpenOffice.org is distributed in the hope that it will be useful,
 * but WITHOUT ANY WARRANTY; without even the implied warranty of
 * MERCHANTABILITY or FITNESS FOR A PARTICULAR PURPOSE.  See the
 * GNU Lesser General Public License version 3 for more details
 * (a copy is included in the LICENSE file that accompanied this code).
 *
 * You should have received a copy of the GNU Lesser General Public License
 * version 3 along with OpenOffice.org.  If not, see
 * <http://www.openoffice.org/license.html>
 * for a copy of the LGPLv3 License.
 *
 ************************************************************************/

// MARKER(update_precomp.py): autogen include statement, do not remove
#include "precompiled_xmlsecurity.hxx"

#include <sal/config.h>
#include <stdio.h>

#include <osl/mutex.hxx>
#include <osl/thread.h>
#include <cppuhelper/factory.hxx>
#include <cppuhelper/implbase1.hxx>
#include <com/sun/star/lang/XSingleServiceFactory.hpp>
#include <com/sun/star/security/XSerialNumberAdapter.hpp>

#include "xmlelementwrapper_xmlsecimpl.hxx"
#include "xmldocumentwrapper_xmlsecimpl.hxx"
#include "xmlsecurity/biginteger.hxx"

using namespace ::rtl;
using namespace ::cppu;
using namespace ::com::sun::star::uno;
using namespace ::com::sun::star::lang;
using namespace ::com::sun::star::registry;

namespace
{
class SerialNumberAdapterImpl : public WeakImplHelper1<
        ::com::sun::star::security::XSerialNumberAdapter >
{
    virtual OUString SAL_CALL toString( const Sequence< sal_Int8 >& rSerialNumber )
        throw (RuntimeException)
    {
        return bigIntegerToNumericString(rSerialNumber);
    }
    virtual Sequence< sal_Int8 > SAL_CALL toSequence( const OUString& rSerialNumber )
        throw (RuntimeException)
    {
        return numericStringToBigInteger(rSerialNumber);
    }
};

OUString SerialNumberAdapterImpl_getImplementationName()
    throw (RuntimeException)
{
    return OUString(RTL_CONSTASCII_USTRINGPARAM(
        "com.sun.star.security.SerialNumberAdapter"));
}

Sequence< OUString > SerialNumberAdapterImpl_getSupportedServiceNames()
    throw (RuntimeException)
{
    Sequence < OUString > aRet(1);
    OUString* pArray = aRet.getArray();
    pArray[0] = OUString(RTL_CONSTASCII_USTRINGPARAM(
        "com.sun.star.security.SerialNumberAdapter" ) );
    return aRet;
}

Reference< XInterface > SerialNumberAdapterImpl_createInstance(
    const Reference< XComponentContext > &) throw( Exception )
{
    return Reference< XInterface >( *new SerialNumberAdapterImpl() );
}

}

extern "C"
{

#if defined( XMLSEC_CRYPTO_NSS )
extern void* nss_component_getFactory( const sal_Char*, void*, void* );
#endif

#if defined( XMLSEC_CRYPTO_MSCRYPTO )
extern void* mscrypt_component_getFactory( const sal_Char*, void*, void* );
#endif

void SAL_CALL component_getImplementationEnvironment(
    const sal_Char ** ppEnvTypeName, uno_Environment **)
{
    *ppEnvTypeName = CPPU_CURRENT_LANGUAGE_BINDING_NAME;
}

<<<<<<< HEAD

sal_Bool SAL_CALL component_writeInfo( void* pServiceManager , void* pRegistryKey )
{
    sal_Bool result = sal_False;
    sal_Int32 i ;
    OUString sKeyName ;
    Reference< XRegistryKey > xNewKey ;
    Sequence< OUString > seqServices ;
    Reference< XRegistryKey > xKey( reinterpret_cast< XRegistryKey* >( pRegistryKey ) ) ;

    if( xKey.is() ) {
        // XMLElementWrapper_XmlSecImpl
        sKeyName = OUString( RTL_CONSTASCII_USTRINGPARAM( "/" ) ) ;
        sKeyName += XMLElementWrapper_XmlSecImpl_getImplementationName() ;
        sKeyName += OUString(RTL_CONSTASCII_USTRINGPARAM("/UNO/SERVICES")) ;

        xNewKey = xKey->createKey( sKeyName ) ;
        if( xNewKey.is() ) {
            seqServices = XMLElementWrapper_XmlSecImpl_getSupportedServiceNames() ;
            for( i = seqServices.getLength() ; i -- ;  )
                xNewKey->createKey( seqServices.getConstArray()[i] ) ;
        }

        // XMLDocumentWrapper_XmlSecImpl
        sKeyName = OUString( RTL_CONSTASCII_USTRINGPARAM( "/" ) ) ;
        sKeyName += XMLDocumentWrapper_XmlSecImpl_getImplementationName() ;
        sKeyName += OUString(RTL_CONSTASCII_USTRINGPARAM("/UNO/SERVICES")) ;

        xNewKey = xKey->createKey( sKeyName ) ;
        if( xNewKey.is() ) {
            seqServices = XMLDocumentWrapper_XmlSecImpl_getSupportedServiceNames() ;
            for( i = seqServices.getLength() ; i -- ;  )
                xNewKey->createKey( seqServices.getConstArray()[i] ) ;
        }

        // SerialNumberAdapterImpl
        sKeyName = OUString( RTL_CONSTASCII_USTRINGPARAM( "/" ) ) ;
        sKeyName += SerialNumberAdapterImpl_getImplementationName() ;
        sKeyName += OUString(RTL_CONSTASCII_USTRINGPARAM("/UNO/SERVICES")) ;

        xNewKey = xKey->createKey( sKeyName ) ;
        if( xNewKey.is() ) {
            seqServices = SerialNumberAdapterImpl_getSupportedServiceNames() ;
            for( i = seqServices.getLength() ; i -- ;  )
                xNewKey->createKey( seqServices.getConstArray()[i] ) ;
        }

#if defined( XMLSEC_CRYPTO_NSS )
        result = nss_component_writeInfo( pServiceManager, pRegistryKey ) ;
        if( !result )
            return sal_False ;
#endif

#if defined( XMLSEC_CRYPTO_MSCRYPTO )
        result = mscrypt_component_writeInfo( pServiceManager, pRegistryKey ) ;
        if( !result )
            return sal_False ;
#endif
    }

    return result;
}

=======
>>>>>>> 8427b0f4
void* SAL_CALL component_getFactory( const sal_Char* pImplName , void* pServiceManager , void* pRegistryKey )
{
    void* pRet = 0;
    Reference< XInterface > xFactory ;

    if( pImplName != NULL && pServiceManager != NULL ) {
        if( XMLElementWrapper_XmlSecImpl_getImplementationName().equals( OUString::createFromAscii( pImplName ) ) )
        {
            xFactory = Reference< XSingleServiceFactory >( createSingleFactory(
                reinterpret_cast< XMultiServiceFactory * >( pServiceManager ),
                OUString::createFromAscii( pImplName ),
                XMLElementWrapper_XmlSecImpl_createInstance, XMLElementWrapper_XmlSecImpl_getSupportedServiceNames() ) );
        }
        else if( XMLDocumentWrapper_XmlSecImpl_getImplementationName().equals( OUString::createFromAscii( pImplName ) ) )
        {
            xFactory = Reference< XSingleServiceFactory >( createSingleFactory(
                reinterpret_cast< XMultiServiceFactory * >( pServiceManager ),
                OUString::createFromAscii( pImplName ),
                XMLDocumentWrapper_XmlSecImpl_createInstance, XMLDocumentWrapper_XmlSecImpl_getSupportedServiceNames() ) );
        }
        else if( SerialNumberAdapterImpl_getImplementationName().equals( OUString::createFromAscii( pImplName ) ) )
        {
            xFactory = ::cppu::createSingleComponentFactory(
              SerialNumberAdapterImpl_createInstance,
              OUString::createFromAscii( pImplName ),
              SerialNumberAdapterImpl_getSupportedServiceNames() );
        }
    }

    if( xFactory.is() ) {
        xFactory->acquire() ;
        pRet = xFactory.get() ;
    } else {
#if defined( XMLSEC_CRYPTO_NSS )
        pRet = nss_component_getFactory( pImplName, pServiceManager, pRegistryKey ) ;
        if( pRet != NULL )
            return pRet ;
#endif

#if defined( XMLSEC_CRYPTO_MSCRYPTO )
        pRet = mscrypt_component_getFactory( pImplName, pServiceManager, pRegistryKey ) ;
        if( pRet != NULL )
            return pRet ;
#endif
    }

    return pRet ;
}

}

/* vim:set shiftwidth=4 softtabstop=4 expandtab: */<|MERGE_RESOLUTION|>--- conflicted
+++ resolved
@@ -108,72 +108,6 @@
     *ppEnvTypeName = CPPU_CURRENT_LANGUAGE_BINDING_NAME;
 }
 
-<<<<<<< HEAD
-
-sal_Bool SAL_CALL component_writeInfo( void* pServiceManager , void* pRegistryKey )
-{
-    sal_Bool result = sal_False;
-    sal_Int32 i ;
-    OUString sKeyName ;
-    Reference< XRegistryKey > xNewKey ;
-    Sequence< OUString > seqServices ;
-    Reference< XRegistryKey > xKey( reinterpret_cast< XRegistryKey* >( pRegistryKey ) ) ;
-
-    if( xKey.is() ) {
-        // XMLElementWrapper_XmlSecImpl
-        sKeyName = OUString( RTL_CONSTASCII_USTRINGPARAM( "/" ) ) ;
-        sKeyName += XMLElementWrapper_XmlSecImpl_getImplementationName() ;
-        sKeyName += OUString(RTL_CONSTASCII_USTRINGPARAM("/UNO/SERVICES")) ;
-
-        xNewKey = xKey->createKey( sKeyName ) ;
-        if( xNewKey.is() ) {
-            seqServices = XMLElementWrapper_XmlSecImpl_getSupportedServiceNames() ;
-            for( i = seqServices.getLength() ; i -- ;  )
-                xNewKey->createKey( seqServices.getConstArray()[i] ) ;
-        }
-
-        // XMLDocumentWrapper_XmlSecImpl
-        sKeyName = OUString( RTL_CONSTASCII_USTRINGPARAM( "/" ) ) ;
-        sKeyName += XMLDocumentWrapper_XmlSecImpl_getImplementationName() ;
-        sKeyName += OUString(RTL_CONSTASCII_USTRINGPARAM("/UNO/SERVICES")) ;
-
-        xNewKey = xKey->createKey( sKeyName ) ;
-        if( xNewKey.is() ) {
-            seqServices = XMLDocumentWrapper_XmlSecImpl_getSupportedServiceNames() ;
-            for( i = seqServices.getLength() ; i -- ;  )
-                xNewKey->createKey( seqServices.getConstArray()[i] ) ;
-        }
-
-        // SerialNumberAdapterImpl
-        sKeyName = OUString( RTL_CONSTASCII_USTRINGPARAM( "/" ) ) ;
-        sKeyName += SerialNumberAdapterImpl_getImplementationName() ;
-        sKeyName += OUString(RTL_CONSTASCII_USTRINGPARAM("/UNO/SERVICES")) ;
-
-        xNewKey = xKey->createKey( sKeyName ) ;
-        if( xNewKey.is() ) {
-            seqServices = SerialNumberAdapterImpl_getSupportedServiceNames() ;
-            for( i = seqServices.getLength() ; i -- ;  )
-                xNewKey->createKey( seqServices.getConstArray()[i] ) ;
-        }
-
-#if defined( XMLSEC_CRYPTO_NSS )
-        result = nss_component_writeInfo( pServiceManager, pRegistryKey ) ;
-        if( !result )
-            return sal_False ;
-#endif
-
-#if defined( XMLSEC_CRYPTO_MSCRYPTO )
-        result = mscrypt_component_writeInfo( pServiceManager, pRegistryKey ) ;
-        if( !result )
-            return sal_False ;
-#endif
-    }
-
-    return result;
-}
-
-=======
->>>>>>> 8427b0f4
 void* SAL_CALL component_getFactory( const sal_Char* pImplName , void* pServiceManager , void* pRegistryKey )
 {
     void* pRet = 0;
