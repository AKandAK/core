#*************************************************************************
#
# DO NOT ALTER OR REMOVE COPYRIGHT NOTICES OR THIS FILE HEADER.
#
# Copyright 2000, 2010 Oracle and/or its affiliates.
#
# OpenOffice.org - a multi-platform office productivity suite
#
# This file is part of OpenOffice.org.
#
# OpenOffice.org is free software: you can redistribute it and/or modify
# it under the terms of the GNU Lesser General Public License version 3
# only, as published by the Free Software Foundation.
#
# OpenOffice.org is distributed in the hope that it will be useful,
# but WITHOUT ANY WARRANTY; without even the implied warranty of
# MERCHANTABILITY or FITNESS FOR A PARTICULAR PURPOSE.  See the
# GNU Lesser General Public License version 3 for more details
# (a copy is included in the LICENSE file that accompanied this code).
#
# You should have received a copy of the GNU Lesser General Public License
# version 3 along with OpenOffice.org.  If not, see
# <http://www.openoffice.org/license.html>
# for a copy of the LGPLv3 License.
#
#***********************************************************************/

PRJ = ..
PRJNAME = postprocess
TARGET = packcomponents

.INCLUDE: settings.mk

#TODO (copied from scp2/source/ooo/makefile.mk):
.IF "$(OS)" != "MACOSX" && "$(OS)" != "WNT" && "$(ENABLE_GTK)" != ""
PKGCONFIG_MODULES=gtk+-2.0
.INCLUDE: pkg_config.mk
GTK_TWO_FOUR=$(shell @+-$(PKG_CONFIG) --exists 'gtk+-2.0 >= 2.4.0' && echo YES)
.END

my_components = \
    abp \
    adabasui \
    analysis \
    animcore \
    avmedia \
    basctl \
    basprov \
    bib \
    cached1 \
    calc \
    canvasfactory \
    chartcontroller \
    chartmodel \
    charttools \
    chartview \
    component/comphelper/util/comphelp \
    component/framework/util/fwk \
    component/framework/util/fwl \
    component/framework/util/fwm \
    component/vbahelper/util/msforms \
    component/sfx2/util/sfx \
    component/sot/util/sot \
    component/svl/source/fsstor/fsstorage \
    component/svl/source/passwordcontainer/passwordcontainer \
    component/svl/util/svl \
    component/svtools/source/hatchwindow/hatchwindowfactory \
    component/svtools/source/productregistration/productregistration.uno \
    component/svtools/util/svt \
    component/svx/util/svx \
    component/svx/util/svxcore \
    component/svx/util/textconversiondlgs \
    component/sw/util/msword \
    component/sw/util/sw \
    component/sw/util/swd \
    component/sw/util/vbaswobj \
    component/toolkit/util/tk \
    component/unoxml/source/rdf/unordf \
    component/unoxml/source/service/unoxml \
    component/xmloff/source/transform/xof \
    component/xmloff/util/xo \
    configmgr \
    ctl \
    date \
    dba \
    dbase \
    dbaxml \
    dbmm \
    dbp \
    dbpool2 \
    dbtools \
    dbu \
    deployment \
    deploymentgui \
    dlgprov \
    embobj \
    evtatt \
    fastsax \
    fileacc \
    filterconfig1 \
    flash \
    flat \
    for \
    fpicker \
    fps_office \
    frm \
    guesslang \
    hwp \
    hyphen \
    i18npool \
    i18nsearch \
    lng \
    lnth \
    localebe1 \
    log \
    mcnttype \
    migrationoo2 \
    msfilter \
    mysql \
    odbc \
    offacc \
    oooimprovecore \
    oox \
    package2 \
    pcr \
    pdffilter \
    placeware \
    preload \
    protocolhandler \
    pythonloader \
    pythonscript \
    res \
    rpt \
    rptui \
    rptxml \
    sax \
    sb \
    sc \
    scd \
    scn \
    scriptframe \
    sd \
    sdbc2 \
    sdbt \
    sdd \
    simplecanvas \
    slideshow \
    sm \
    smd \
    solver \
    spell \
    spl \
    srtrs1 \
    stringresource \
    svgfilter \
    syssh \
    t602filter \
    tvhlp1 \
    ucb1 \
    ucpchelp1 \
    ucpexpand1 \
    ucpext \
    ucpfile1 \
    ucpftp1 \
    ucphier1 \
    ucppkg1 \
    ucptdoc1 \
    updatefeed \
    updchk \
    updchk.uno \
    utl \
    uui \
    vbaevents \
<<<<<<< HEAD
    vbaobj \
    vcl \
=======
>>>>>>> f194f5d6
    vclcanvas \
    wpft \
    writerfilter \
    xcr \
    xmlfa \
    xmlfd \
    xmx \
    xsltdlg \
    xsltfilter \
    xstor

.IF "$(OS)" == "MACOSX"
my_components += component/vcl/vcl.macosx
.ELSE
.IF "$(OS)" == "WNT"
my_components += component/vcl/vcl.windows
.ELSE
my_components += component/vcl/vcl.unx
.ENDIF
.ENDIF

.IF "$(BUILD_SPECIAL)" != ""
my_components += oooimprovement
.END

.IF "$(DISABLE_ATL)" == ""
my_components += emboleobj
.END

.IF "$(DISABLE_NEON)" != "TRUE"
my_components += ucpdav1
.END

.IF "$(ENABLE_CAIRO)" == "TRUE"
my_components += cairocanvas
.END

.IF "$(ENABLE_GCONF)" != ""
my_components += gconfbe1
.END

.IF "$(ENABLE_GIO)" != ""
my_components += ucpgio
.END

.IF "$(ENABLE_GNOMEVFS)" != ""
my_components += ucpgvfs
.END

.IF "$(ENABLE_KAB)" != ""
my_components += kab1
.END

.IF "$(ENABLE_KDE)" != ""
my_components += kdebe1
.END

.IF "$(ENABLE_KDE4)" != ""
my_components += kde4be1
.END

.IF "$(ENABLE_OGL)" == "TRUE"
my_components += ogltrans
.END

.IF "$(ENABLE_SVCTAGS)" == "YES"
my_components += productregistration.jar
.END

.IF "$(SOLAR_JAVA)" == "TRUE"
my_components += \
    LuceneHelpWrapper \
    ScriptFramework \
    ScriptProviderForBeanShell \
    ScriptProviderForJava \
    ScriptProviderForJavaScript \
    XMergeBridge \
    XSLTFilter.jar \
    XSLTValidate \
    agenda \
    fax \
    form \
    hsqldb \
    jdbc \
    letter \
    query \
    report \
    table \
    web
.END

.IF "$(WITH_BINFILTER)" != "NO"
my_components += \
    bf_migratefilter \
    bindet
.END

.IF "$(WITH_LDAP)" == "YES"
my_components += ldapbe2
.END

.IF "$(WITH_MOZILLA)" != "NO"
my_components += \
    xmlsecurity \
    xsec_fw \
    xsec_xmlsec \
    pl
.END

.IF "$(OS)" == "MACOSX"
my_components += \
    MacOSXSpell \
    avmediaQuickTime \
    fps_aqua \
    macab1 \
    macbe1
.END

.IF "$(OS)" == "WNT"
my_components += \
    ado \
    dnd \
    dtrans \
    fop \
    fps \
    ftransl \
    java_uno_accessbridge \
    smplmail \
    sysdtrans \
    wininetbe1
.END

.IF "$(OS)" == "WNT" && "$(DISABLE_ATL)" == ""
my_components += \
    emser \
    oleautobridge
.END

.IF "$(OS)" == "WNT" && "$(ENABLE_DIRECTX)" != ""
my_components += \
    avmediawin \
    directx9canvas \
    gdipluscanvas
.END

.IF "$(OS)" == "WNT" && "$(ENABLE_DIRECTX)" != "" && "$(USE_DIRECTX5)" != ""
my_components += directx5canvas
.END

.IF "$(OS)" == "LINUX" || "$(OS)" == "NETBSD" || \
    ("$(OS)" == "SOLARIS" && "$(CPU)" == "S") || "$(OS)" == "WNT"
my_components += adabas
.END

.IF "$(OS)" != "MACOSX" && "$(SYSTEM_MOZILLA)" != "YES" && \
    "$(WITH_MOZILLA)" != "NO"
my_components += mozab
.ELSE
my_components += mozbootstrap
.END

.IF "$(OS)" != "MACOSX" && "$(OS)" != "WNT"
my_components += desktopbe1
.END

.IF "$(GTK_TWO_FOUR)" != ""
my_components += fps_gnome
.END

.IF "$(OS)" != "MACOSX" && "$(OS)" != "WNT" && "$(ENABLE_KDE4)" != ""
my_components += fps_kde4
.END

.IF "$(OS)" != "WNT"
my_components += cmdmail
.END

.IF "$(OS)" != "WNT" && "$(ENABLE_EVOAB2)" != ""
my_components += evoab
.END

.IF "$(OS)" != "WNT" && "$(ENABLE_GSTREAMER)" != ""
my_components += avmediagst
.END

.IF "$(OS)" != "WNT" && "$(SOLAR_JAVA)" == "TRUE"
my_components += avmedia.jar
.END

my_ooo_components = mailmerge

.INCLUDE: target.mk

ALLTAR : $(MISC)/services.rdb $(MISC)/ooo-services.rdb

$(MISC)/services.rdb .ERRREMOVE : $(SOLARENV)/bin/packcomponents.xslt \
        $(MISC)/services.input $(my_components:^"$(SOLARXMLDIR)/":+".component")
    $(XSLTPROC) --nonet --stringparam prefix $(SOLARXMLDIR)/ -o $@ \
        $(SOLARENV)/bin/packcomponents.xslt $(MISC)/services.input

$(MISC)/services.input : makefile.mk
    echo \
        '<list>$(my_components:^"<filename>":+".component</filename>")</list>' \
        > $@

$(MISC)/ooo-services.rdb .ERRREMOVE : $(SOLARENV)/bin/packcomponents.xslt \
        $(MISC)/ooo-services.input \
        $(my_ooo_components:^"$(SOLARXMLDIR)/":+".component")
    $(XSLTPROC) --nonet --stringparam prefix $(SOLARXMLDIR)/ -o $@ \
        $(SOLARENV)/bin/packcomponents.xslt $(MISC)/ooo-services.input

$(MISC)/ooo-services.input : makefile.mk
    echo '<list>' \
        '$(my_ooo_components:^"<filename>":+".component</filename>")' \
        '</list>' > $@<|MERGE_RESOLUTION|>--- conflicted
+++ resolved
@@ -171,11 +171,7 @@
     utl \
     uui \
     vbaevents \
-<<<<<<< HEAD
     vbaobj \
-    vcl \
-=======
->>>>>>> f194f5d6
     vclcanvas \
     wpft \
     writerfilter \
