--- conflicted
+++ resolved
@@ -1840,24 +1840,12 @@
         memcpy( pNewDevMode, pDevMode, nDevSize );
         pDevMode = pNewDevMode;
         pDevMode->dmFields |= DM_COPIES;
-<<<<<<< HEAD
-        pDevMode->dmCopies  = (short)(USHORT)nCopies;
+        pDevMode->dmCopies  = (short)(sal_uInt16)nCopies;
         pDevMode->dmFields |= DM_COLLATE;
         if ( bCollate )
             pDevMode->dmCollate = DMCOLLATE_TRUE;
         else
             pDevMode->dmCollate = DMCOLLATE_FALSE;
-=======
-        pDevMode->dmCopies  = (short)(sal_uInt16)nCopies;
-        if ( aSalShlData.mbW40 )
-        {
-            pDevMode->dmFields |= DM_COLLATE;
-            if ( bCollate )
-                pDevMode->dmCollate = DMCOLLATE_TRUE;
-            else
-                pDevMode->dmCollate = DMCOLLATE_FALSE;
-        }
->>>>>>> e2a3d487
     }
 
     return pNewDevMode;
@@ -1875,24 +1863,12 @@
         memcpy( pNewDevMode, pDevMode, nDevSize );
         pDevMode = pNewDevMode;
         pDevMode->dmFields |= DM_COPIES;
-<<<<<<< HEAD
-        pDevMode->dmCopies  = (short)(USHORT)nCopies;
+        pDevMode->dmCopies  = (short)(sal_uInt16)nCopies;
         pDevMode->dmFields |= DM_COLLATE;
         if ( bCollate )
             pDevMode->dmCollate = DMCOLLATE_TRUE;
         else
             pDevMode->dmCollate = DMCOLLATE_FALSE;
-=======
-        pDevMode->dmCopies  = (short)(sal_uInt16)nCopies;
-        if ( aSalShlData.mbW40 )
-        {
-            pDevMode->dmFields |= DM_COLLATE;
-            if ( bCollate )
-                pDevMode->dmCollate = DMCOLLATE_TRUE;
-            else
-                pDevMode->dmCollate = DMCOLLATE_FALSE;
-        }
->>>>>>> e2a3d487
     }
 
     return pNewDevMode;
