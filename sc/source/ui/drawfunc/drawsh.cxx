/* -*- Mode: C++; tab-width: 4; indent-tabs-mode: nil; c-basic-offset: 4 -*- */
/*************************************************************************
 *
 * DO NOT ALTER OR REMOVE COPYRIGHT NOTICES OR THIS FILE HEADER.
 *
 * Copyright 2000, 2010 Oracle and/or its affiliates.
 *
 * OpenOffice.org - a multi-platform office productivity suite
 *
 * This file is part of OpenOffice.org.
 *
 * OpenOffice.org is free software: you can redistribute it and/or modify
 * it under the terms of the GNU Lesser General Public License version 3
 * only, as published by the Free Software Foundation.
 *
 * OpenOffice.org is distributed in the hope that it will be useful,
 * but WITHOUT ANY WARRANTY; without even the implied warranty of
 * MERCHANTABILITY or FITNESS FOR A PARTICULAR PURPOSE.  See the
 * GNU Lesser General Public License version 3 for more details
 * (a copy is included in the LICENSE file that accompanied this code).
 *
 * You should have received a copy of the GNU Lesser General Public License
 * version 3 along with OpenOffice.org.  If not, see
 * <http://www.openoffice.org/license.html>
 * for a copy of the LGPLv3 License.
 *
 ************************************************************************/

// MARKER(update_precomp.py): autogen include statement, do not remove
#include "precompiled_sc.hxx"

#include <svx/svxdlg.hxx>
#include <svx/dialogs.hrc>

#include "scitems.hxx"

#include <editeng/eeitem.hxx>
#include <svx/fontwork.hxx>
#include <svl/srchitem.hxx>
#include <svx/tabarea.hxx>
#include <svx/tabline.hxx>
#include <sfx2/app.hxx>
#include <sfx2/objface.hxx>
#include <sfx2/objsh.hxx>
#include <sfx2/request.hxx>
#include <sfx2/dispatch.hxx>
#include <svl/whiter.hxx>
#include <vcl/msgbox.hxx>

#include "drawsh.hxx"
#include "drwlayer.hxx"
#include "sc.hrc"
#include "viewdata.hxx"
#include "document.hxx"
#include "docpool.hxx"
#include "drawview.hxx"
#include "scresid.hxx"
#include <svx/svdobj.hxx>
#include <svx/svxdlg.hxx>
#include <svx/dialogs.hrc>
#include <svx/drawitem.hxx>
#include <svx/xtable.hxx>

#define ScDrawShell
#include "scslots.hxx"

#include "userdat.hxx"
#include <sfx2/objsh.hxx>
#include <svl/macitem.hxx>
#include <sfx2/evntconf.hxx>
#include <sfx2/viewsh.hxx>
#include <com/sun/star/util/XModifiable.hpp>
#include <com/sun/star/frame/XFrame.hpp>

//------------------------------------------------------------------

TYPEINIT1( ScDrawShell, SfxShell );

SFX_IMPL_INTERFACE(ScDrawShell, SfxShell, ScResId(SCSTR_DRAWSHELL) )
{
    SFX_OBJECTBAR_REGISTRATION( SFX_OBJECTBAR_OBJECT|SFX_VISIBILITY_STANDARD|SFX_VISIBILITY_SERVER,
                                ScResId(RID_DRAW_OBJECTBAR) );
    SFX_POPUPMENU_REGISTRATION( ScResId(RID_POPUP_DRAW) );
    SFX_CHILDWINDOW_REGISTRATION( SvxFontWorkChildWindow::GetChildWindowId() );
}


// abschalten der nicht erwuenschten Acceleratoren:

void ScDrawShell::StateDisableItems( SfxItemSet &rSet )
{
    SfxWhichIter aIter(rSet);
    USHORT nWhich = aIter.FirstWhich();

    while (nWhich)
    {
        rSet.DisableItem( nWhich );
        nWhich = aIter.NextWhich();
    }
}

void lcl_setModified( SfxObjectShell*  pShell )
{
    if ( pShell )
    {
        com::sun::star::uno::Reference< com::sun::star::util::XModifiable > xModif( pShell->GetModel(), com::sun::star::uno::UNO_QUERY );
        if ( xModif.is() )
            xModif->setModified( sal_True );
    }
}

void ScDrawShell::ExecDrawAttr( SfxRequest& rReq )
{
    USHORT              nSlot       = rReq.GetSlot();
    Window*             pWin        = pViewData->GetActiveWin();
//  SfxViewFrame*       pViewFrame  = SfxViewShell::Current()->GetViewFrame(); //!!! koennte knallen
    ScDrawView*         pView       = pViewData->GetScDrawView();
    SdrModel*           pDoc        = pViewData->GetDocument()->GetDrawLayer();

    const SdrMarkList& rMarkList = pView->GetMarkedObjectList();
    ULONG nMarkCount = rMarkList.GetMarkCount();
    SdrObject* pSingleSelectedObj = NULL;
    if ( nMarkCount > 0 )
        pSingleSelectedObj = rMarkList.GetMark( 0 )->GetMarkedSdrObj();

    switch ( nSlot )
    {
        case SID_ASSIGNMACRO:
            {
                if ( pSingleSelectedObj )
                    ExecuteMacroAssign( pSingleSelectedObj, pWin );
            }
            break;

        case SID_TEXT_STANDARD: // Harte Textattributierung loeschen
            {
                SfxItemSet aEmptyAttr(GetPool(), EE_ITEMS_START, EE_ITEMS_END);
                pView->SetAttributes(aEmptyAttr, TRUE);
            }
            break;

        case SID_ATTR_LINE_STYLE:
        case SID_ATTR_LINEEND_STYLE:
        case SID_ATTR_LINE_DASH:
        case SID_ATTR_LINE_WIDTH:
        case SID_ATTR_LINE_COLOR:
        case SID_ATTR_FILL_STYLE:
        case SID_ATTR_FILL_COLOR:
        case SID_ATTR_FILL_GRADIENT:
        case SID_ATTR_FILL_HATCH:
        case SID_ATTR_FILL_BITMAP:

        // #i25616#
        case SID_ATTR_FILL_SHADOW:
            {
                // Wenn ToolBar vertikal :
                if ( !rReq.GetArgs() )
                {
                    switch ( nSlot )
                    {
                        case SID_ATTR_LINE_STYLE:
                        case SID_ATTR_LINE_DASH:
                        case SID_ATTR_LINE_WIDTH:
                        case SID_ATTR_LINE_COLOR:
                            ExecuteLineDlg( rReq );
                            break;

                        case SID_ATTR_FILL_STYLE:
                        case SID_ATTR_FILL_COLOR:
                        case SID_ATTR_FILL_GRADIENT:
                        case SID_ATTR_FILL_HATCH:
                        case SID_ATTR_FILL_BITMAP:

                        // #i25616#
                        case SID_ATTR_FILL_SHADOW:

                            ExecuteAreaDlg( rReq );
                            break;

                        default:
                            break;
                    }

                    //=====
                    return;
                    //=====
                }

                if( pView->AreObjectsMarked() )
                    pView->SetAttrToMarked( *rReq.GetArgs(), FALSE );
                else
                    pView->SetDefaultAttr( *rReq.GetArgs(), FALSE);
                pView->InvalidateAttribs();
            }
            break;

        case SID_ATTRIBUTES_LINE:
            ExecuteLineDlg( rReq );
            break;

        case SID_ATTRIBUTES_AREA:
            ExecuteAreaDlg( rReq );
            break;

        case SID_DRAWTEXT_ATTR_DLG:
            ExecuteTextAttrDlg( rReq );
            break;

        case SID_DRAW_HLINK_EDIT:
            if ( pSingleSelectedObj )
                pViewData->GetDispatcher().Execute( SID_HYPERLINK_DIALOG );
            break;

        case SID_DRAW_HLINK_DELETE:
            if ( pSingleSelectedObj )
                SetHlinkForObject( pSingleSelectedObj, rtl::OUString() );
            break;

        case SID_OPEN_HYPERLINK:
            if ( nMarkCount == 1 )
            {
                SdrObject* pObj = rMarkList.GetMark( 0 )->GetMarkedSdrObj();
                if ( pObj->IsGroupObject() )
                {
                    SdrPageView* pPV = 0;
                    SdrObject* pHit = 0;
                    if ( pView->PickObj( pWin->PixelToLogic( pViewData->GetMousePosPixel() ), pView->getHitTolLog(), pHit, pPV, SDRSEARCH_DEEP ) )
                        pObj = pHit;
                }

                ScMacroInfo* pInfo = ScDrawLayer::GetMacroInfo( pObj );
                if ( pInfo && (pInfo->GetHlink().getLength() > 0) )
                    ScGlobal::OpenURL( pInfo->GetHlink(), String::EmptyString() );
            }
            break;

        case SID_ATTR_TRANSFORM:
            {
                if ( pView->AreObjectsMarked() )
                {
                    const SfxItemSet* pArgs = rReq.GetArgs();

                    if( !pArgs )
                    {
                        // const SdrMarkList& rMarkList = pView->GetMarkedObjectList();
                        if( rMarkList.GetMark(0) != 0 )
                        {
                            SdrObject* pObj = rMarkList.GetMark(0)->GetMarkedSdrObj();
                            if( pObj->GetObjIdentifier() == OBJ_CAPTION )
                            {
                                // --------- Itemset fuer Caption --------
                                SfxItemSet aNewAttr(pDoc->GetItemPool());
                                pView->GetAttributes(aNewAttr);
                                // --------- Itemset fuer Groesse und Position --------
                                SfxItemSet aNewGeoAttr(pView->GetGeoAttrFromMarked());

                                //SvxCaptionTabDialog* pDlg = new SvxCaptionTabDialog(pWin, pView);
                                SvxAbstractDialogFactory* pFact = SvxAbstractDialogFactory::Create();
                                if ( pFact )
                                {
                                    SfxAbstractTabDialog *pDlg = pFact->CreateCaptionDialog( pWin, pView );

                                    const USHORT* pRange = pDlg->GetInputRanges( *aNewAttr.GetPool() );
                                    SfxItemSet aCombSet( *aNewAttr.GetPool(), pRange );
                                    aCombSet.Put( aNewAttr );
                                    aCombSet.Put( aNewGeoAttr );
                                    pDlg->SetInputSet( &aCombSet );

                                    if (pDlg->Execute() == RET_OK)
                                    {
                                        rReq.Done(*(pDlg->GetOutputItemSet()));
                                        pView->SetAttributes(*pDlg->GetOutputItemSet());
                                        pView->SetGeoAttrToMarked(*pDlg->GetOutputItemSet());
                                    }

                                    delete pDlg;
                                }
                            }
                            else
                            {
                                SfxItemSet aNewAttr(pView->GetGeoAttrFromMarked());
                                SvxAbstractDialogFactory* pFact = SvxAbstractDialogFactory::Create();
                                if(pFact)
                                {
                                    SfxAbstractTabDialog* pDlg = pFact->CreateSvxTransformTabDialog( pWin, &aNewAttr,pView );
                                    DBG_ASSERT(pDlg, "Dialog creation failed!");
                                    if (pDlg->Execute() == RET_OK)
                                    {
                                        rReq.Done(*(pDlg->GetOutputItemSet()));
                                        pView->SetGeoAttrToMarked(*pDlg->GetOutputItemSet());
                                    }
                                    delete pDlg;
                                }
                            }
                        }


                    }
                    else
                        pView->SetGeoAttrToMarked( *pArgs );
                }
            }
            break;

        default:
            break;
    }
}

void ScDrawShell::ExecuteMacroAssign( SdrObject* pObj, Window* pWin )
{
    SvxMacroItem aItem ( SFX_APP()->GetPool().GetWhich( SID_ATTR_MACROITEM ) );
    ScMacroInfo* pInfo = ScDrawLayer::GetMacroInfo( pObj, TRUE );
    if ( pInfo->GetMacro().getLength() > 0 )
    {
        SvxMacroTableDtor aTab;
        String sMacro(  pInfo->GetMacro() );
        aTab.Insert( SFX_EVENT_MOUSECLICK_OBJECT, new SvxMacro( sMacro, String() ) );
        aItem.SetMacroTable( aTab );
    }

    // create empty itemset for macro-dlg
    SfxItemSet* pItemSet = new SfxItemSet(SFX_APP()->GetPool(), SID_ATTR_MACROITEM, SID_ATTR_MACROITEM, SID_EVENTCONFIG, SID_EVENTCONFIG, 0 );
    pItemSet->Put ( aItem, SID_ATTR_MACROITEM );

    SfxEventNamesItem aNamesItem(SID_EVENTCONFIG);
    aNamesItem.AddEvent( ScResId(RID_SCSTR_ONCLICK), String(), SFX_EVENT_MOUSECLICK_OBJECT );
    pItemSet->Put( aNamesItem, SID_EVENTCONFIG );

    com::sun::star::uno::Reference < com::sun::star::frame::XFrame > xFrame;
    if (GetViewShell())
        xFrame = GetViewShell()->GetViewFrame()->GetFrame().GetFrameInterface();

    SvxAbstractDialogFactory* pFact = SvxAbstractDialogFactory::Create();
    SfxAbstractDialog* pMacroDlg = pFact->CreateSfxDialog( pWin, *pItemSet, xFrame, SID_EVENTCONFIG );
    if ( pMacroDlg && pMacroDlg->Execute() == RET_OK )
    {
        const SfxItemSet* pOutSet = pMacroDlg->GetOutputItemSet();
        const SfxPoolItem* pItem;
        if( SFX_ITEM_SET == pOutSet->GetItemState( SID_ATTR_MACROITEM, FALSE, &pItem ))
        {
            rtl::OUString sMacro;
            SvxMacro* pMacro = ((SvxMacroItem*)pItem)->GetMacroTable().Get( SFX_EVENT_MOUSECLICK_OBJECT );
            if ( pMacro )
                sMacro = pMacro->GetMacName();

            if ( pObj->IsGroupObject() )
            {
                SdrObjList* pOL = pObj->GetSubList();
                ULONG nObj = pOL->GetObjCount();
                for ( ULONG index=0; index<nObj; ++index )
                {
                    pInfo = ScDrawLayer::GetMacroInfo( pOL->GetObj(index), TRUE );
                    pInfo->SetMacro( sMacro );
                }
            }
            else
                pInfo->SetMacro( sMacro );
            lcl_setModified( GetObjectShell() );
        }
    }

    delete pMacroDlg;
    delete pItemSet;
}

void ScDrawShell::ExecuteLineDlg( SfxRequest& rReq, USHORT nTabPage )
{
    ScDrawView*         pView       = pViewData->GetScDrawView();
    BOOL                bHasMarked  = pView->AreObjectsMarked();
    const SdrObject*    pObj        = NULL;
    const SdrMarkList&  rMarkList   = pView->GetMarkedObjectList();

    if( rMarkList.GetMarkCount() == 1 )
        pObj = rMarkList.GetMark(0)->GetMarkedSdrObj();

    SfxItemSet  aNewAttr( pView->GetDefaultAttr() );
    if( bHasMarked )
        pView->MergeAttrFromMarked( aNewAttr, FALSE );

        SvxAbstractDialogFactory* pFact = SvxAbstractDialogFactory::Create();
        DBG_ASSERT(pFact, "Dialogdiet Factory fail!");
        SfxAbstractTabDialog * pDlg = pFact->CreateSvxLineTabDialog( pViewData->GetDialogParent(),
                    &aNewAttr,
                pViewData->GetDocument()->GetDrawLayer(),
                pObj,
                bHasMarked);
        DBG_ASSERT(pDlg, "Dialogdiet fail!");
    if ( nTabPage != 0xffff )
        pDlg->SetCurPageId( nTabPage );

    if ( pDlg->Execute() == RET_OK )
    {
        if( bHasMarked )
            pView->SetAttrToMarked( *pDlg->GetOutputItemSet(), FALSE );
        else
            pView->SetDefaultAttr( *pDlg->GetOutputItemSet(), FALSE );

        pView->InvalidateAttribs();
        rReq.Done();
    }

    delete pDlg;
}

void ScDrawShell::ExecuteAreaDlg( SfxRequest& rReq, USHORT nTabPage )
{
    ScDrawView* pView       = pViewData->GetScDrawView();
    BOOL        bHasMarked  = pView->AreObjectsMarked();

    SfxItemSet  aNewAttr( pView->GetDefaultAttr() );
    if( bHasMarked )
        pView->MergeAttrFromMarked( aNewAttr, FALSE );


    SvxAbstractDialogFactory* pFact = SvxAbstractDialogFactory::Create();
    DBG_ASSERT(pFact, "Dialogdiet Factory fail!");
    AbstractSvxAreaTabDialog * pDlg = pFact->CreateSvxAreaTabDialog( pViewData->GetDialogParent(),
                                                                    &aNewAttr,
                                                            pViewData->GetDocument()->GetDrawLayer(),
                                                            pView);
    DBG_ASSERT(pDlg, "Dialogdiet fail!");

    // #i74099# by default, the dialog deletes the current color table if a different one is loaded
    // (see SwDrawShell::ExecDrawDlg)
    const SvxColorTableItem* pColorItem =
        static_cast<const SvxColorTableItem*>( pViewData->GetSfxDocShell()->GetItem(SID_COLOR_TABLE) );
    if (pColorItem->GetColorTable() == XColorTable::GetStdColorTable())
        pDlg->DontDeleteColorTable();

    if ( nTabPage != 0xffff )
        pDlg->SetCurPageId( nTabPage );

    if ( pDlg->Execute() == RET_OK )
    {
        if( bHasMarked )
            pView->SetAttrToMarked( *pDlg->GetOutputItemSet(), FALSE );
        else
            pView->SetDefaultAttr( *pDlg->GetOutputItemSet(), FALSE );

        pView->InvalidateAttribs();
        rReq.Done();
    }

    delete pDlg;
}

void ScDrawShell::ExecuteTextAttrDlg( SfxRequest& rReq, USHORT /* nTabPage */ )
{
    ScDrawView* pView       = pViewData->GetScDrawView();
    BOOL        bHasMarked  = pView->AreObjectsMarked();
    SfxItemSet  aNewAttr    ( pView->GetDefaultAttr() );

    if( bHasMarked )
        pView->MergeAttrFromMarked( aNewAttr, FALSE );

    SvxAbstractDialogFactory* pFact = SvxAbstractDialogFactory::Create();
    SfxAbstractTabDialog *pDlg = pFact->CreateTextTabDialog( pViewData->GetDialogParent(), &aNewAttr, pView );

    USHORT nResult = pDlg->Execute();

    if ( RET_OK == nResult )
    {
        if ( bHasMarked )
            pView->SetAttributes( *pDlg->GetOutputItemSet() );
        else
            pView->SetDefaultAttr( *pDlg->GetOutputItemSet(), FALSE );

        pView->InvalidateAttribs();
        rReq.Done();
    }
    delete( pDlg );
}

void ScDrawShell::SetHlinkForObject( SdrObject* pObj, const rtl::OUString& rHlnk )
{
    if ( pObj )
    {
        ScMacroInfo* pInfo = ScDrawLayer::GetMacroInfo( pObj, TRUE );
        pInfo->SetHlink( rHlnk );
        lcl_setModified( GetObjectShell() );
    }
}
<<<<<<< HEAD
=======
#endif

/* vim:set shiftwidth=4 softtabstop=4 expandtab: */
>>>>>>> 63bb42ab
<|MERGE_RESOLUTION|>--- conflicted
+++ resolved
@@ -481,9 +481,5 @@
         lcl_setModified( GetObjectShell() );
     }
 }
-<<<<<<< HEAD
-=======
-#endif
-
-/* vim:set shiftwidth=4 softtabstop=4 expandtab: */
->>>>>>> 63bb42ab
+
+/* vim:set shiftwidth=4 softtabstop=4 expandtab: */