/* -*- Mode: C++; tab-width: 4; indent-tabs-mode: nil; c-basic-offset: 4 -*- */
/*************************************************************************
 *
 * DO NOT ALTER OR REMOVE COPYRIGHT NOTICES OR THIS FILE HEADER.
 *
 * Copyright 2000, 2010 Oracle and/or its affiliates.
 *
 * OpenOffice.org - a multi-platform office productivity suite
 *
 * This file is part of OpenOffice.org.
 *
 * OpenOffice.org is free software: you can redistribute it and/or modify
 * it under the terms of the GNU Lesser General Public License version 3
 * only, as published by the Free Software Foundation.
 *
 * OpenOffice.org is distributed in the hope that it will be useful,
 * but WITHOUT ANY WARRANTY; without even the implied warranty of
 * MERCHANTABILITY or FITNESS FOR A PARTICULAR PURPOSE.  See the
 * GNU Lesser General Public License version 3 for more details
 * (a copy is included in the LICENSE file that accompanied this code).
 *
 * You should have received a copy of the GNU Lesser General Public License
 * version 3 along with OpenOffice.org.  If not, see
 * <http://www.openoffice.org/license.html>
 * for a copy of the LGPLv3 License.
 *
 ************************************************************************/
#ifndef _SFXWORKWIN_HXX
#define _SFXWORKWIN_HXX

#include <vector>
#include <deque>
#include <com/sun/star/frame/XDispatch.hpp>
#include <com/sun/star/frame/XFrame.hpp>
#include <com/sun/star/ui/XUIElement.hpp>
#include <com/sun/star/task/XStatusIndicator.hpp>
#include <com/sun/star/frame/XLayoutManagerListener.hpp>
#include <cppuhelper/weak.hxx>
#include <cppuhelper/propshlp.hxx>

#define _SVSTDARR_USHORTS
#include <svl/svstdarr.hxx>     // SvUShorts
#include <rtl/ustring.hxx>
#include <osl/mutex.hxx>

#include <sfx2/sfx.hrc>
#include <sfx2/childwin.hxx>
#include <sfx2/shell.hxx>
#include <sfx2/minarray.hxx>
#include <sfx2/ctrlitem.hxx>
#include <sfx2/viewfrm.hxx>

class SfxInPlaceEnv_Impl;
class SfxPlugInEnv_Impl;
class SfxSplitWindow;
class SfxWorkWindow;

//====================================================================
// This struct makes all relevant Informationen available of Toolboxes

struct SfxObjectBar_Impl
{
<<<<<<< HEAD
    USHORT        nId;   // Resource - and ConfigId of Toolbox
    USHORT        nMode; // special visibility flags
    USHORT        nPos;
    USHORT        nIndex;
=======
    sal_uInt16        nId;   // Resource - und ConfigId der Toolbox
    sal_uInt16        nMode; // spezielle Sichtbarkeitsflags
    sal_uInt16        nPos;
    sal_uInt16        nIndex;
>>>>>>> 224bd63b
    sal_Bool      bDestroy;
    String        aName;
    SfxInterface* pIFace;

    SfxObjectBar_Impl() :
        nId(0),
        nMode(0),
        bDestroy(sal_False),
        pIFace(0)
    {}
};

//------------------------------------------------------------------------------
// This struct makes all relevant Informationen available of the status bar

struct SfxStatBar_Impl
{
    sal_uInt16                  nId;
    sal_Bool                    bOn;
    sal_Bool                    bTemp;

    SfxStatBar_Impl() :
        nId(0),
        bOn(sal_True),
        bTemp(sal_False)
    {}
};

//------------------------------------------------------------------------------

#define CHILD_NOT_VISIBLE   0
#define CHILD_ACTIVE       1    // not disabled through HidePopups
#define CHILD_NOT_HIDDEN   2    // not disabled through HideChildWindow
#define CHILD_FITS_IN      4    // not too large for output size of the parent
#define CHILD_VISIBLE       (CHILD_NOT_HIDDEN | CHILD_ACTIVE | CHILD_FITS_IN)
#define CHILD_ISVISIBLE     (CHILD_NOT_HIDDEN | CHILD_ACTIVE)

struct SfxChild_Impl
{
    Window*                         pWin;
    Size                            aSize;
    SfxChildAlignment               eAlign;
    sal_uInt16                          nVisible;
    sal_Bool                            bResize;
    sal_Bool                            bCanGetFocus;
    sal_Bool                            bSetFocus;

    SfxChild_Impl( Window& rChild, const Size& rSize,
                   SfxChildAlignment eAlignment, sal_Bool bIsVisible ):
        pWin(&rChild), aSize(rSize), eAlign(eAlignment), bResize(sal_False),
        bCanGetFocus( sal_False ), bSetFocus( sal_False )
    {
        nVisible = bIsVisible ? CHILD_VISIBLE : CHILD_NOT_VISIBLE;
    }
};

//--------------------------------------------------------------------
class SfxChildWinController_Impl : public SfxControllerItem
{
    SfxWorkWindow*  pWorkwin;

    public:
                    SfxChildWinController_Impl( sal_uInt16 nId, SfxWorkWindow *pWin );
    virtual void    StateChanged( sal_uInt16 nSID, SfxItemState eState,
                            const SfxPoolItem* pState );
};

struct SfxChildWin_Impl
{
<<<<<<< HEAD
    USHORT                         nSaveId;       // the ChildWindow-Id
    USHORT                         nInterfaceId;  // the current context
    USHORT                         nId;           // current Id
=======
    sal_uInt16                          nSaveId;        // die ChildWindow-Id
    sal_uInt16                          nInterfaceId;   // der aktuelle Context
    sal_uInt16                          nId;            // aktuelle Id
>>>>>>> 224bd63b
    SfxChildWindow*                 pWin;
    sal_Bool                            bCreate;
    SfxChildWinInfo                 aInfo;
<<<<<<< HEAD
    SfxChild_Impl*                 pCli;          // != 0 at direct Children
    USHORT                          nVisibility;
    BOOL                            bEnable;
    BOOL                            bDisabled;
=======
    SfxChild_Impl*                  pCli;           // != 0 bei direkten Children
    sal_uInt16                          nVisibility;
    sal_Bool                            bEnable;
    sal_Bool                            bDisabled;
>>>>>>> 224bd63b

    SfxChildWin_Impl( sal_uInt32 nID ) :
        nSaveId((sal_uInt16) (nID & 0xFFFF) ),
        nInterfaceId((sal_uInt16) (nID >> 16)),
        nId(nSaveId),
        pWin(0),
        bCreate(sal_False),
        pCli(0),
        nVisibility( sal_False ),
        bEnable( sal_True ),
        bDisabled( sal_False )
    {}
};

enum SfxChildIdentifier
{
    SFX_CHILDWIN_STATBAR,
    SFX_CHILDWIN_OBJECTBAR,
    SFX_CHILDWIN_DOCKINGWINDOW,
    SFX_CHILDWIN_SPLITWINDOW
};

enum SfxDockingConfig
{
    SFX_SETDOCKINGRECTS,
    SFX_ALIGNDOCKINGWINDOW,
    SFX_TOGGLEFLOATMODE,
    SFX_MOVEDOCKINGWINDOW
};

DECL_PTRARRAY( SfxChildList_Impl, SfxChild_Impl*, 2, 2 )
DECL_PTRARRAY( SfxChildWindows_Impl, SfxChildWin_Impl*, 2, 2 )


struct SfxObjectBarList_Impl
{
    std::deque<SfxObjectBar_Impl>   aArr;
    sal_uInt16                  nAct;

    SfxObjectBar_Impl       operator[] ( sal_uInt16 n )
                            { return aArr[n]; }
    SfxObjectBar_Impl       Actual()
                            { return aArr[nAct]; }
};

struct SfxSplitWin_Impl
{
    SfxSplitWindow*         pSplitWin;
    SfxChildWindows_Impl*   pChildWins;
};

#define SFX_SPLITWINDOWS_LEFT   0
#define SFX_SPLITWINDOWS_TOP    2
#define SFX_SPLITWINDOWS_RIGHT  1
#define SFX_SPLITWINDOWS_BOTTOM 3
#define SFX_SPLITWINDOWS_MAX    4

//--------------------------------------------------------------------

class LayoutManagerListener : public ::com::sun::star::frame::XLayoutManagerListener,
                              public ::com::sun::star::lang::XTypeProvider,
                              public ::com::sun::star::lang::XComponent,
                              public ::cppu::OWeakObject
{
    public:
        LayoutManagerListener( SfxWorkWindow* pWrkWin );
        virtual ~LayoutManagerListener();

        SFX_DECL_XINTERFACE_XTYPEPROVIDER

        void setFrame( const ::com::sun::star::uno::Reference< ::com::sun::star::frame::XFrame >& rFrame );

        //---------------------------------------------------------------------------------------------------------
        //  XComponent
        //---------------------------------------------------------------------------------------------------------
        virtual void SAL_CALL addEventListener( const ::com::sun::star::uno::Reference< ::com::sun::star::lang::XEventListener >& xListener ) throw (::com::sun::star::uno::RuntimeException);
        virtual void SAL_CALL removeEventListener( const ::com::sun::star::uno::Reference< ::com::sun::star::lang::XEventListener >& aListener ) throw (::com::sun::star::uno::RuntimeException);
        virtual void SAL_CALL dispose() throw( ::com::sun::star::uno::RuntimeException );

        //---------------------------------------------------------------------------------------------------------
        //  XEventListener
        //---------------------------------------------------------------------------------------------------------
        virtual void SAL_CALL disposing( const ::com::sun::star::lang::EventObject& aEvent ) throw( ::com::sun::star::uno::RuntimeException );

        //---------------------------------------------------------------------------------------------------------
        // XLayoutManagerEventListener
        //---------------------------------------------------------------------------------------------------------
        virtual void SAL_CALL layoutEvent( const ::com::sun::star::lang::EventObject& aSource, ::sal_Int16 eLayoutEvent, const ::com::sun::star::uno::Any& aInfo ) throw (::com::sun::star::uno::RuntimeException);

    private:
        sal_Bool                                                                m_bHasFrame;
        SfxWorkWindow*                                                          m_pWrkWin;
        ::com::sun::star::uno::WeakReference< ::com::sun::star::frame::XFrame > m_xFrame;
        rtl::OUString                                                           m_aLayoutManagerPropName;
};

class SfxWorkWindow
{
    friend class UIElementWrapper;
    friend class LayoutManagerListener;

protected:
    SvUShorts               aSortedList;
    SfxStatBar_Impl         aStatBar;
    std::vector< SfxObjectBar_Impl > aObjBarList;
    Rectangle               aClientArea;
    Rectangle               aUpperClientArea;
    SfxWorkWindow*          pParent;
    SfxSplitWindow*         pSplit[SFX_SPLITWINDOWS_MAX];
    SfxChildList_Impl*      pChilds;
    SfxChildWindows_Impl*   pChildWins;
    SfxBindings*            pBindings;
    Window*                 pWorkWin;
    SfxShell*               pConfigShell;
    Window*                 pActiveChild;
    sal_uInt16                  nUpdateMode;
    sal_uInt16                  nChilds;
    sal_uInt16                  nOrigMode;
    sal_Bool                    bSorted : 1;
    sal_Bool                    bDockingAllowed : 1;
    sal_Bool                    bInternalDockingAllowed : 1;
    sal_Bool                    bAllChildsVisible : 1;
    sal_Bool                    bIsFullScreen : 1;
    sal_Bool                    bShowStatusBar : 1;
    sal_Int32               m_nLock;
    rtl::OUString           m_aStatusBarResName;
    rtl::OUString           m_aLayoutManagerPropName;
    rtl::OUString           m_aTbxTypeName;
    rtl::OUString           m_aProgressBarResName;
    ::com::sun::star::uno::Reference< ::com::sun::star::lang::XComponent > m_xLayoutManagerListener;

protected:
    void                    CreateChildWin_Impl(SfxChildWin_Impl*,sal_Bool);
    void                    RemoveChildWin_Impl(SfxChildWin_Impl*);
    void                    Sort_Impl();
    void                    AlignChild_Impl( Window& rWindow, const Size& rNewSize,
                                     SfxChildAlignment eAlign );
    SfxChild_Impl*          FindChild_Impl( const Window& rWindow ) const;
    virtual sal_Bool            RequestTopToolSpacePixel_Impl( SvBorder aBorder );
    virtual Rectangle       GetTopRect_Impl();
    SvBorder                Arrange_Impl();
    virtual void            SaveStatus_Impl(SfxChildWindow*, const SfxChildWinInfo&);
    static sal_Bool         IsPluginMode( SfxObjectShell* pObjShell );

public:
                            SfxWorkWindow( Window *pWin, SfxBindings& rBindings, SfxWorkWindow* pParent = NULL);
    virtual                 ~SfxWorkWindow();
    SystemWindow*           GetTopWindow() const;
    SfxBindings&            GetBindings()
                            { return *pBindings; }
    Window*                 GetWindow() const
                            { return pWorkWin; }
    Rectangle               GetFreeArea( sal_Bool bAutoHide ) const;
    void                    SetDockingAllowed(sal_Bool bSet)
                            { bDockingAllowed = bSet; }
    void                    SetInternalDockingAllowed(sal_Bool bSet)
                            { bInternalDockingAllowed = bSet; }
    sal_Bool                    IsDockingAllowed() const
                            { return bDockingAllowed; }
    sal_Bool                    IsInternalDockingAllowed() const
                            { return bInternalDockingAllowed; }
    SfxWorkWindow*          GetParent_Impl() const
                            { return pParent; }
    ::com::sun::star::uno::Reference< ::com::sun::star::frame::XDispatch >          CreateDispatch( const String& );

    // Methods for all Child windows
    void                    DataChanged_Impl( const DataChangedEvent& rDCEvt );
    void                    ReleaseChild_Impl( Window& rWindow );
    SfxChild_Impl*          RegisterChild_Impl( Window& rWindow, SfxChildAlignment eAlign, sal_Bool bCanGetFocus=sal_False );
    void                    ShowChilds_Impl();
    void                    HideChilds_Impl();
    void                    Close_Impl();
    sal_Bool                    PrepareClose_Impl();
    virtual void            ArrangeChilds_Impl( sal_Bool bForce = sal_True );
    void                    DeleteControllers_Impl();
    void                    SaveStatus_Impl();
    void                    HidePopups_Impl(sal_Bool bHide, sal_Bool bParent=sal_False, sal_uInt16 nId=0);
    void                    ConfigChild_Impl(SfxChildIdentifier,
                                             SfxDockingConfig, sal_uInt16);
    void                    MakeChildsVisible_Impl( sal_Bool bVis );
    void                    ArrangeAutoHideWindows( SfxSplitWindow *pSplit );
    sal_Bool                    IsAutoHideMode( const SfxSplitWindow *pSplit );
    void                    EndAutoShow_Impl( Point aPos );
    void                    SetFullScreen_Impl( sal_Bool bSet ) { bIsFullScreen = bSet; }
    sal_Bool                    IsFullScreen_Impl() const { return bIsFullScreen; }

    // Methods for Objectbars
    virtual void            UpdateObjectBars_Impl();
    void                    ResetObjectBars_Impl();
    void                    SetObjectBar_Impl( sal_uInt16 nPos, sal_uInt32 nResId,
                                    SfxInterface *pIFace, const String* pName=0 );
    Window*                 GetObjectBar_Impl( sal_uInt16 nPos, sal_uInt32 nResId );
    bool                    KnowsObjectBar_Impl( sal_uInt16 nPos ) const;
    sal_Bool                    IsVisible_Impl();
    void                    MakeVisible_Impl( sal_Bool );
    void                    SetObjectBarVisibility_Impl( sal_uInt16 nVis );
    sal_Bool                    IsContainer_Impl() const;
    void                    Lock_Impl( sal_Bool );
    void                    NextObjectBar_Impl( sal_uInt16 nPos );
    sal_uInt16                  HasNextObjectBar_Impl( sal_uInt16 nPos, String* pStr=0 );
    void                    SetObjectBarCustomizeMode_Impl( sal_Bool );

    // Methods for ChildWindows
    void                    UpdateChildWindows_Impl();
    void                    ResetChildWindows_Impl();
    void                    SetChildWindowVisible_Impl( sal_uInt32, sal_Bool, sal_uInt16 );
    void                    ToggleChildWindow_Impl(sal_uInt16,sal_Bool);
    sal_Bool                    HasChildWindow_Impl(sal_uInt16);
    sal_Bool                    KnowsChildWindow_Impl(sal_uInt16);
    void                    ShowChildWindow_Impl(sal_uInt16, sal_Bool bVisible, sal_Bool bSetFocus);
    void                    SetChildWindow_Impl(sal_uInt16, sal_Bool bOn, sal_Bool bSetFocus);
    SfxChildWindow*         GetChildWindow_Impl(sal_uInt16);
    virtual void            InitializeChild_Impl(SfxChildWin_Impl*);
    SfxSplitWindow*         GetSplitWindow_Impl(SfxChildAlignment);

    sal_Bool                    IsVisible_Impl( sal_uInt16 nMode ) const;
    void                    DisableChildWindow_Impl( sal_uInt16 nId, sal_Bool bDisable );
    sal_Bool                    IsFloating( sal_uInt16 nId );
    void                    ChangeWindow_Impl( Window *pNew );
    void                    SetActiveChild_Impl( Window *pChild );
    Window*                 GetActiveChild_Impl();
    virtual sal_Bool            ActivateNextChild_Impl( sal_Bool bForward = sal_True );
    bool                    AllowChildWindowCreation_Impl( const SfxChildWin_Impl& i_rCW ) const;

<<<<<<< HEAD
    // Methods for StatusBar
    void                    SetTempStatusBar_Impl( BOOL bSet );
=======
    // Methoden f"ur StatusBar
    void                    SetTempStatusBar_Impl( sal_Bool bSet );
>>>>>>> 224bd63b
    void                    ResetStatusBar_Impl();
    void                    SetStatusBar_Impl(sal_uInt32 nResId, SfxShell *pShell, SfxBindings& );
    void                    UpdateStatusBar_Impl();
    ::com::sun::star::uno::Reference< ::com::sun::star::task::XStatusIndicator > GetStatusIndicator();
    ::com::sun::star::uno::Reference< ::com::sun::star::frame::XFrame > GetFrameInterface();
};

class SfxFrameWorkWin_Impl : public SfxWorkWindow
{
    SfxFrame*           pMasterFrame;
    SfxFrame*           pFrame;
public:
                        SfxFrameWorkWin_Impl( Window* pWin, SfxFrame* pFrm, SfxFrame* pMaster );
    virtual void        ArrangeChilds_Impl( sal_Bool bForce = sal_True );
    virtual void        UpdateObjectBars_Impl();
    virtual Rectangle   GetTopRect_Impl();
};


#endif

/* vim:set shiftwidth=4 softtabstop=4 expandtab: */<|MERGE_RESOLUTION|>--- conflicted
+++ resolved
@@ -38,7 +38,7 @@
 #include <cppuhelper/weak.hxx>
 #include <cppuhelper/propshlp.hxx>
 
-#define _SVSTDARR_USHORTS
+#define _SVSTDARR_sal_uInt16S
 #include <svl/svstdarr.hxx>     // SvUShorts
 #include <rtl/ustring.hxx>
 #include <osl/mutex.hxx>
@@ -60,17 +60,10 @@
 
 struct SfxObjectBar_Impl
 {
-<<<<<<< HEAD
-    USHORT        nId;   // Resource - and ConfigId of Toolbox
-    USHORT        nMode; // special visibility flags
-    USHORT        nPos;
-    USHORT        nIndex;
-=======
-    sal_uInt16        nId;   // Resource - und ConfigId der Toolbox
-    sal_uInt16        nMode; // spezielle Sichtbarkeitsflags
+    sal_uInt16        nId;   // Resource - and ConfigId of Toolbox
+    sal_uInt16        nMode; // special visibility flags
     sal_uInt16        nPos;
     sal_uInt16        nIndex;
->>>>>>> 224bd63b
     sal_Bool      bDestroy;
     String        aName;
     SfxInterface* pIFace;
@@ -140,29 +133,16 @@
 
 struct SfxChildWin_Impl
 {
-<<<<<<< HEAD
-    USHORT                         nSaveId;       // the ChildWindow-Id
-    USHORT                         nInterfaceId;  // the current context
-    USHORT                         nId;           // current Id
-=======
-    sal_uInt16                          nSaveId;        // die ChildWindow-Id
-    sal_uInt16                          nInterfaceId;   // der aktuelle Context
-    sal_uInt16                          nId;            // aktuelle Id
->>>>>>> 224bd63b
+    sal_uInt16                         nSaveId;       // the ChildWindow-Id
+    sal_uInt16                         nInterfaceId;  // the current context
+    sal_uInt16                         nId;           // current Id
     SfxChildWindow*                 pWin;
     sal_Bool                            bCreate;
     SfxChildWinInfo                 aInfo;
-<<<<<<< HEAD
     SfxChild_Impl*                 pCli;          // != 0 at direct Children
-    USHORT                          nVisibility;
-    BOOL                            bEnable;
-    BOOL                            bDisabled;
-=======
-    SfxChild_Impl*                  pCli;           // != 0 bei direkten Children
     sal_uInt16                          nVisibility;
     sal_Bool                            bEnable;
     sal_Bool                            bDisabled;
->>>>>>> 224bd63b
 
     SfxChildWin_Impl( sal_uInt32 nID ) :
         nSaveId((sal_uInt16) (nID & 0xFFFF) ),
@@ -387,13 +367,8 @@
     virtual sal_Bool            ActivateNextChild_Impl( sal_Bool bForward = sal_True );
     bool                    AllowChildWindowCreation_Impl( const SfxChildWin_Impl& i_rCW ) const;
 
-<<<<<<< HEAD
     // Methods for StatusBar
-    void                    SetTempStatusBar_Impl( BOOL bSet );
-=======
-    // Methoden f"ur StatusBar
     void                    SetTempStatusBar_Impl( sal_Bool bSet );
->>>>>>> 224bd63b
     void                    ResetStatusBar_Impl();
     void                    SetStatusBar_Impl(sal_uInt32 nResId, SfxShell *pShell, SfxBindings& );
     void                    UpdateStatusBar_Impl();
