--- conflicted
+++ resolved
@@ -62,19 +62,14 @@
     return static_cast< ::cppu::OWeakObject* >( new PowerPointImport( rxContext ) );
 }
 
-<<<<<<< HEAD
 #if OSL_DEBUG_LEVEL > 0
 XmlFilterBase* PowerPointImport::mpDebugFilterBase = NULL;
 #endif
 
-PowerPointImport::PowerPointImport( const uno::Reference< lang::XMultiServiceFactory > & rSMgr  )
-    : XmlFilterBase( rSMgr )
-    , mxChartConv( new ::oox::drawingml::chart::ChartConverter )
-=======
 PowerPointImport::PowerPointImport( const Reference< XComponentContext >& rxContext ) throw( RuntimeException ) :
     XmlFilterBase( rxContext ),
     mxChartConv( new ::oox::drawingml::chart::ChartConverter )
->>>>>>> 818573bf
+
 {
 #if OSL_DEBUG_LEVEL > 0
     mpDebugFilterBase = this;
@@ -155,7 +150,7 @@
         return true;
 
     if( isExportFilter() ) {
-        Reference< XExporter > xExporter( getGlobalFactory()->createInstance( CREATE_OUSTRING( "com.sun.star.comp.Impress.oox.PowerPointExport" ) ), UNO_QUERY );
+        Reference< XExporter > xExporter( getServiceFactory()->createInstance( CREATE_OUSTRING( "com.sun.star.comp.Impress.oox.PowerPointExport" ) ), UNO_QUERY );
 
         if( xExporter.is() ) {
             Reference< XComponent > xDocument( getModel(), UNO_QUERY );
