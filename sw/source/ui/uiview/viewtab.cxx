--- conflicted
+++ resolved
@@ -313,19 +313,14 @@
             SwFrmFmt* pFmt = ((SwFrmFmt*)rSh.GetFlyFrmFmt());
             const SwRect &rRect = rSh.GetAnyCurRect(RECT_FLY_EMBEDDED);
 
-<<<<<<< HEAD
-            BOOL bVerticalFrame( FALSE );
-            {
-                BOOL bRTL;
-                BOOL bVertL2R;
+            sal_Bool bVerticalFrame(sal_False);
+            {
+                sal_Bool bRTL;
+                sal_Bool bVertL2R;
                 bVerticalFrame = ( bFrmSelection &&
-                                   rSh.IsFrmVertical(TRUE, bRTL, bVertL2R) ) ||
+                                   rSh.IsFrmVertical(sal_True, bRTL, bVertL2R) ) ||
                                  ( !bFrmSelection && bVerticalWriting);
             }
-=======
-            sal_Bool bRTL;
-            sal_Bool bVerticalFrame = (bFrmSelection && rSh.IsFrmVertical(sal_True, bRTL))|| (!bFrmSelection && bVerticalWriting);
->>>>>>> c50e8a2d
             long nDeltaX = bVerticalFrame ?
                 rRect.Right() - rPageRect.Right() + aLongLR.GetRight() :
                 rPageRect.Left() + aLongLR.GetLeft() - rRect.Left();
@@ -462,16 +457,11 @@
             SfxItemSet aSet( GetPool(), RES_FRM_SIZE, RES_FRM_SIZE,
                                         RES_VERT_ORIENT, RES_HORI_ORIENT, 0 );
             //which of the orientation attributes is to be put depends on the frame's environment
-<<<<<<< HEAD
-            BOOL bRTL;
-            BOOL bVertL2R;
+            sal_Bool bRTL;
+            sal_Bool bVertL2R;
             if ( ( bFrmSelection &&
-                   rSh.IsFrmVertical(TRUE, bRTL, bVertL2R ) ) ||
+                   rSh.IsFrmVertical(sal_True, bRTL, bVertL2R ) ) ||
                  ( !bFrmSelection && bVerticalWriting ) )
-=======
-            sal_Bool bRTL;
-            if((bFrmSelection && rSh.IsFrmVertical(sal_True, bRTL))|| (!bFrmSelection && bVerticalWriting))
->>>>>>> c50e8a2d
             {
                 SwFmtHoriOrient aHoriOrient(pFmt->GetHoriOrient());
                 aHoriOrient.SetHoriOrient(text::HoriOrientation::NONE);
@@ -1293,20 +1283,14 @@
         case SID_RULER_BORDERS_VERTICAL:
         case SID_RULER_BORDERS:
         {
-<<<<<<< HEAD
-            BOOL bFrameHasVerticalColumns(FALSE);
-            {
-                BOOL bFrameRTL;
-                BOOL bFrameVertL2R;
-                bFrameHasVerticalColumns = rSh.IsFrmVertical(FALSE, bFrameRTL, bFrameVertL2R) &&
+            sal_Bool bFrameHasVerticalColumns(sal_False);
+            {
+                sal_Bool bFrameRTL;
+                sal_Bool bFrameVertL2R;
+                bFrameHasVerticalColumns = rSh.IsFrmVertical(sal_False, bFrameRTL, bFrameVertL2R) &&
                                            bFrmSelection;
             }
-            BOOL bHasTable = ( IsTabColFromDoc() ||
-=======
-            sal_Bool bFrameRTL;
-            sal_Bool bFrameHasVerticalColumns =  rSh.IsFrmVertical(sal_False, bFrameRTL) && bFrmSelection;
             sal_Bool bHasTable = ( IsTabColFromDoc() ||
->>>>>>> c50e8a2d
                     ( rSh.GetTableFmt() && !bFrmSelection &&
                     !(nFrmType & FRMTYPE_COLSECT ) ) );
 
@@ -1528,18 +1512,13 @@
         case SID_RULER_ROWS :
         case SID_RULER_ROWS_VERTICAL:
         {
-<<<<<<< HEAD
-            BOOL bFrameHasVerticalColumns(FALSE);
-            {
-                BOOL bFrameRTL;
-                BOOL bFrameVertL2R;
-                bFrameHasVerticalColumns = rSh.IsFrmVertical(FALSE, bFrameRTL, bFrameVertL2R) &&
+            sal_Bool bFrameHasVerticalColumns(sal_False);
+            {
+                sal_Bool bFrameRTL;
+                sal_Bool bFrameVertL2R;
+                bFrameHasVerticalColumns = rSh.IsFrmVertical(sal_False, bFrameRTL, bFrameVertL2R) &&
                                            bFrmSelection;
             }
-=======
-            sal_Bool bFrameRTL;
-            sal_Bool bFrameHasVerticalColumns =  rSh.IsFrmVertical(sal_False, bFrameRTL) && bFrmSelection;
->>>>>>> c50e8a2d
 
             if( ( (SID_RULER_ROWS == nWhich) &&
                     ((!bVerticalWriting && !bFrmSelection) || (bFrmSelection && !bFrameHasVerticalColumns)) ) ||
