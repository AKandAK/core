/* -*- Mode: C++; tab-width: 4; indent-tabs-mode: nil; c-basic-offset: 4 -*- */
/*************************************************************************
 *
 * DO NOT ALTER OR REMOVE COPYRIGHT NOTICES OR THIS FILE HEADER.
 *
 * Copyright 2000, 2010 Oracle and/or its affiliates.
 *
 * OpenOffice.org - a multi-platform office productivity suite
 *
 * This file is part of OpenOffice.org.
 *
 * OpenOffice.org is free software: you can redistribute it and/or modify
 * it under the terms of the GNU Lesser General Public License version 3
 * only, as published by the Free Software Foundation.
 *
 * OpenOffice.org is distributed in the hope that it will be useful,
 * but WITHOUT ANY WARRANTY; without even the implied warranty of
 * MERCHANTABILITY or FITNESS FOR A PARTICULAR PURPOSE.  See the
 * GNU Lesser General Public License version 3 for more details
 * (a copy is included in the LICENSE file that accompanied this code).
 *
 * You should have received a copy of the GNU Lesser General Public License
 * version 3 along with OpenOffice.org.  If not, see
 * <http://www.openoffice.org/license.html>
 * for a copy of the LGPLv3 License.
 *
 ************************************************************************/

// MARKER(update_precomp.py): autogen include statement, do not remove
#include "precompiled_sw.hxx"

#include "rootfrm.hxx"
#include "cntfrm.hxx"
#include "flyfrm.hxx"


void SwFrm::Format( const SwBorderAttrs * )
{
<<<<<<< HEAD
    OSL_ENSURE( FALSE, "Format() der Basisklasse gerufen." );
=======
    ASSERT( sal_False, "Format() der Basisklasse gerufen." );
>>>>>>> 20529755
}

void SwFrm::Paint(SwRect const&, SwPrintData const*const) const
{
<<<<<<< HEAD
    OSL_ENSURE( FALSE, "Paint() der Basisklasse gerufen." );
=======
    ASSERT( sal_False, "Paint() der Basisklasse gerufen." );
>>>>>>> 20529755
}

sal_Bool SwCntntFrm::WouldFit( SwTwips &, sal_Bool&, sal_Bool )
{
<<<<<<< HEAD
    OSL_ENSURE( FALSE, "WouldFit des CntntFrm gerufen." );
    return FALSE;
=======
    ASSERT( sal_False, "WouldFit des CntntFrm gerufen." );
    return sal_False;
>>>>>>> 20529755
}

bool SwFrm::FillSelection( SwSelectionList& , const SwRect& ) const
{
    OSL_ENSURE( false, "Don't call this function at the base class!" );
    return false;
}

sal_Bool SwFrm::GetCrsrOfst( SwPosition *, Point&, SwCrsrMoveState*  ) const
{
<<<<<<< HEAD
    OSL_ENSURE( FALSE, "GetCrsrOfst der Basisklasse, hi!" );
    return FALSE;
=======
    ASSERT( sal_False, "GetCrsrOfst der Basisklasse, hi!" );
    return sal_False;
>>>>>>> 20529755
}

#if OSL_DEBUG_LEVEL > 1

void SwRootFrm::Cut()
{
<<<<<<< HEAD
    OSL_ENSURE( FALSE, "Cut() des RootFrm gerufen." );
=======
    ASSERT( sal_False, "Cut() des RootFrm gerufen." );
>>>>>>> 20529755
}

void SwRootFrm::Paste( SwFrm *, SwFrm * )
{
<<<<<<< HEAD
    OSL_ENSURE( FALSE, "Paste() des RootFrm gerufen." );
=======
    ASSERT( sal_False, "Paste() des RootFrm gerufen." );
>>>>>>> 20529755
}

void SwFlyFrm::Paste( SwFrm *, SwFrm * )
{
<<<<<<< HEAD
    OSL_ENSURE( FALSE, "Paste() des FlyFrm gerufen." );
=======
    ASSERT( sal_False, "Paste() des FlyFrm gerufen." );
>>>>>>> 20529755
}

#endif

sal_Bool SwFrm::GetCharRect( SwRect&, const SwPosition&,
                         SwCrsrMoveState* ) const
{
<<<<<<< HEAD
    OSL_ENSURE( FALSE, "GetCharRect() der Basis gerufen." );
    return FALSE;
=======
    ASSERT( sal_False, "GetCharRect() der Basis gerufen." );
    return sal_False;
>>>>>>> 20529755
}


/* vim:set shiftwidth=4 softtabstop=4 expandtab: */<|MERGE_RESOLUTION|>--- conflicted
+++ resolved
@@ -36,31 +36,18 @@
 
 void SwFrm::Format( const SwBorderAttrs * )
 {
-<<<<<<< HEAD
-    OSL_ENSURE( FALSE, "Format() der Basisklasse gerufen." );
-=======
-    ASSERT( sal_False, "Format() der Basisklasse gerufen." );
->>>>>>> 20529755
+    OSL_ENSURE( sal_False, "Format() der Basisklasse gerufen." );
 }
 
 void SwFrm::Paint(SwRect const&, SwPrintData const*const) const
 {
-<<<<<<< HEAD
-    OSL_ENSURE( FALSE, "Paint() der Basisklasse gerufen." );
-=======
-    ASSERT( sal_False, "Paint() der Basisklasse gerufen." );
->>>>>>> 20529755
+    OSL_ENSURE( sal_False, "Paint() der Basisklasse gerufen." );
 }
 
 sal_Bool SwCntntFrm::WouldFit( SwTwips &, sal_Bool&, sal_Bool )
 {
-<<<<<<< HEAD
-    OSL_ENSURE( FALSE, "WouldFit des CntntFrm gerufen." );
-    return FALSE;
-=======
-    ASSERT( sal_False, "WouldFit des CntntFrm gerufen." );
+    OSL_ENSURE( sal_False, "WouldFit des CntntFrm gerufen." );
     return sal_False;
->>>>>>> 20529755
 }
 
 bool SwFrm::FillSelection( SwSelectionList& , const SwRect& ) const
@@ -71,42 +58,25 @@
 
 sal_Bool SwFrm::GetCrsrOfst( SwPosition *, Point&, SwCrsrMoveState*  ) const
 {
-<<<<<<< HEAD
-    OSL_ENSURE( FALSE, "GetCrsrOfst der Basisklasse, hi!" );
-    return FALSE;
-=======
-    ASSERT( sal_False, "GetCrsrOfst der Basisklasse, hi!" );
+    OSL_ENSURE( sal_False, "GetCrsrOfst der Basisklasse, hi!" );
     return sal_False;
->>>>>>> 20529755
 }
 
 #if OSL_DEBUG_LEVEL > 1
 
 void SwRootFrm::Cut()
 {
-<<<<<<< HEAD
-    OSL_ENSURE( FALSE, "Cut() des RootFrm gerufen." );
-=======
-    ASSERT( sal_False, "Cut() des RootFrm gerufen." );
->>>>>>> 20529755
+    OSL_ENSURE( sal_False, "Cut() des RootFrm gerufen." );
 }
 
 void SwRootFrm::Paste( SwFrm *, SwFrm * )
 {
-<<<<<<< HEAD
-    OSL_ENSURE( FALSE, "Paste() des RootFrm gerufen." );
-=======
-    ASSERT( sal_False, "Paste() des RootFrm gerufen." );
->>>>>>> 20529755
+    OSL_ENSURE( sal_False, "Paste() des RootFrm gerufen." );
 }
 
 void SwFlyFrm::Paste( SwFrm *, SwFrm * )
 {
-<<<<<<< HEAD
-    OSL_ENSURE( FALSE, "Paste() des FlyFrm gerufen." );
-=======
-    ASSERT( sal_False, "Paste() des FlyFrm gerufen." );
->>>>>>> 20529755
+    OSL_ENSURE( sal_False, "Paste() des FlyFrm gerufen." );
 }
 
 #endif
@@ -114,13 +84,8 @@
 sal_Bool SwFrm::GetCharRect( SwRect&, const SwPosition&,
                          SwCrsrMoveState* ) const
 {
-<<<<<<< HEAD
-    OSL_ENSURE( FALSE, "GetCharRect() der Basis gerufen." );
-    return FALSE;
-=======
-    ASSERT( sal_False, "GetCharRect() der Basis gerufen." );
+    OSL_ENSURE( sal_False, "GetCharRect() der Basis gerufen." );
     return sal_False;
->>>>>>> 20529755
 }
 
 
