--- conflicted
+++ resolved
@@ -49,13 +49,10 @@
     Python-$(PYVERSION).patch \
     Python-parallel-make.patch \
     Python-ssl.patch \
-<<<<<<< HEAD
     Python-aix.patch \
-    Python-2.6.1-urllib.patch
-=======
-    Python-2.6.1-sysbase.patch\
+    Python-2.6.1-urllib.patch \
+    Python-2.6.1-sysbase.patch \
     Python-2.6.1-nohardlink.patch
->>>>>>> dc715ad0
 
 CONFIGURE_DIR=
 
