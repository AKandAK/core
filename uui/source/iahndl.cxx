--- conflicted
+++ resolved
@@ -869,8 +869,6 @@
             if ( handleCertificateValidationRequest( rRequest ) )
                 return true;
 
-<<<<<<< HEAD
-=======
             ucb::NameClashResolveRequest aNameClashResolveRequest;
             if (aAnyRequest >>= aNameClashResolveRequest)
             {
@@ -879,7 +877,6 @@
                 return true;
             }
 
->>>>>>> 4fba42e5
             if ( handleMasterPasswordRequest( rRequest ) )
                 return true;
 
@@ -1191,10 +1188,6 @@
     return aResult;
 }
 
-<<<<<<< HEAD
-} // namespace
-
-=======
 NameClashResolveDialogResult executeSimpleNameClashResolveDialog( Window *pParent,
                                                                   rtl::OUString const & rTargetFolderURL,
                                                                   rtl::OUString const & rClashingName,
@@ -1272,7 +1265,6 @@
     }
 }
 
->>>>>>> 4fba42e5
 void
 UUIInteractionHelper::handleGenericErrorRequest(
     sal_Int32 nErrorCode,
