/*************************************************************************
 *
 * DO NOT ALTER OR REMOVE COPYRIGHT NOTICES OR THIS FILE HEADER.
 *
 * Copyright 2008 by Sun Microsystems, Inc.
 *
 * OpenOffice.org - a multi-platform office productivity suite
 *
 * $RCSfile: undobj1.cxx,v $
 * $Revision: 1.18 $
 *
 * This file is part of OpenOffice.org.
 *
 * OpenOffice.org is free software: you can redistribute it and/or modify
 * it under the terms of the GNU Lesser General Public License version 3
 * only, as published by the Free Software Foundation.
 *
 * OpenOffice.org is distributed in the hope that it will be useful,
 * but WITHOUT ANY WARRANTY; without even the implied warranty of
 * MERCHANTABILITY or FITNESS FOR A PARTICULAR PURPOSE.  See the
 * GNU Lesser General Public License version 3 for more details
 * (a copy is included in the LICENSE file that accompanied this code).
 *
 * You should have received a copy of the GNU Lesser General Public License
 * version 3 along with OpenOffice.org.  If not, see
 * <http://www.openoffice.org/license.html>
 * for a copy of the LGPLv3 License.
 *
 ************************************************************************/

// MARKER(update_precomp.py): autogen include statement, do not remove
#include "precompiled_sw.hxx"


#include <hintids.hxx>
#include <svtools/itemiter.hxx>
#include <fmtflcnt.hxx>
#include <fmtanchr.hxx>
#include <fmtcntnt.hxx>
#include <txtflcnt.hxx>
#include <frmfmt.hxx>
#include <flyfrm.hxx>
#include <undobj.hxx>
#include <rolbck.hxx>       // fuer die Attribut History
#include <doc.hxx>
#include <docary.hxx>
#include <rootfrm.hxx>
#include <swundo.hxx>           // fuer die UndoIds
#include <pam.hxx>
#include <ndtxt.hxx>
// OD 26.06.2003 #108784#
#include <dcontact.hxx>
#include <ndole.hxx>

// Inline Methode vom UndoIter
inline SwDoc& SwUndoIter::GetDoc() const { return *pAktPam->GetDoc(); }

//---------------------------------------------------------------------

SwUndoFlyBase::SwUndoFlyBase( SwFrmFmt* pFormat, SwUndoId nUndoId )
    : SwUndo( nUndoId ), pFrmFmt( pFormat )
{
}

SwUndoFlyBase::~SwUndoFlyBase()
{
    if( bDelFmt )       // loeschen waehrend eines Undo's ??
        delete pFrmFmt;
}

void SwUndoFlyBase::InsFly( SwUndoIter& rUndoIter, BOOL bShowSelFrm )
{
    SwDoc* pDoc = &rUndoIter.GetDoc();

    // ins Array wieder eintragen
    SwSpzFrmFmts& rFlyFmts = *(SwSpzFrmFmts*)pDoc->GetSpzFrmFmts();
    rFlyFmts.Insert( pFrmFmt, rFlyFmts.Count() );

    // OD 26.06.2003 #108784# - insert 'master' drawing object into drawing page
    if ( RES_DRAWFRMFMT == pFrmFmt->Which() )
    {
        SwDrawContact* pDrawContact =
            static_cast<SwDrawContact*>(pFrmFmt->FindContactObj());
        if ( pDrawContact )
        {
            pDrawContact->InsertMasterIntoDrawPage();
            // --> OD 2005-01-31 #i40845# - follow-up of #i35635#
            // move object to visible layer
            pDrawContact->MoveObjToVisibleLayer( pDrawContact->GetMaster() );
            // <--
        }
    }

    SwFmtAnchor aAnchor( (RndStdIds)nRndId );

    if( FLY_PAGE == nRndId )
        aAnchor.SetPageNum( (USHORT)nNdPgPos );
    else
    {
        SwPosition aNewPos( *rUndoIter.pAktPam->GetPoint() );
        aNewPos.nNode = nNdPgPos;
        if( FLY_IN_CNTNT == nRndId || FLY_AUTO_CNTNT == nRndId )
            aNewPos.nContent.Assign( aNewPos.nNode.GetNode().GetCntntNode(),
                                    nCntPos );
        aAnchor.SetAnchor( &aNewPos );
    }

    pFrmFmt->SetFmtAttr( aAnchor );     // Anker neu setzen

    if( RES_DRAWFRMFMT != pFrmFmt->Which() )
    {
        // Content holen und -Attribut neu setzen
        SwNodeIndex aIdx( pDoc->GetNodes() );
        RestoreSection( pDoc, &aIdx, SwFlyStartNode );
        pFrmFmt->SetFmtAttr( SwFmtCntnt( aIdx.GetNode().GetStartNode() ));
    }

    //JP 18.12.98: Bug 60505 - InCntntAttribut erst setzen, wenn der Inhalt
    //              vorhanden ist! Sonst wuerde das Layout den Fly vorher
    //              formatieren, aber keine Inhalt finden; so geschene bei
    //              Grafiken aus dem Internet
    if( FLY_IN_CNTNT == nRndId )
    {
        // es muss mindestens das Attribut im TextNode stehen
        SwCntntNode* pCNd = aAnchor.GetCntntAnchor()->nNode.GetNode().GetCntntNode();
        ASSERT( pCNd->IsTxtNode(), "no Text Node at position." );
        SwFmtFlyCnt aFmt( pFrmFmt );
        static_cast<SwTxtNode*>(pCNd)->InsertItem( aFmt, nCntPos, nCntPos );
    }

    pFrmFmt->MakeFrms();

    if( bShowSelFrm )
        rUndoIter.pSelFmt = pFrmFmt;

    if( GetHistory() )
        GetHistory()->Rollback( pDoc );

    switch( nRndId )
    {
    case FLY_IN_CNTNT:
    case FLY_AUTO_CNTNT:
        {
            const SwFmtAnchor& rAnchor = pFrmFmt->GetAnchor();
            nNdPgPos = rAnchor.GetCntntAnchor()->nNode.GetIndex();
            nCntPos = rAnchor.GetCntntAnchor()->nContent.GetIndex();
        }
        break;
    case FLY_AT_CNTNT:
    case FLY_AT_FLY:
        {
            const SwFmtAnchor& rAnchor = pFrmFmt->GetAnchor();
            nNdPgPos = rAnchor.GetCntntAnchor()->nNode.GetIndex();
        }
        break;
    case FLY_PAGE:
        break;
    }
    bDelFmt =  FALSE;
}

void SwUndoFlyBase::DelFly( SwDoc* pDoc )
{
    bDelFmt = TRUE;                     // im DTOR das Format loeschen
    pFrmFmt->DelFrms();                 // Frms vernichten.

    // alle Uno-Objecte sollten sich jetzt abmelden
    {
        SwPtrMsgPoolItem aMsgHint( RES_REMOVE_UNO_OBJECT, pFrmFmt );
        pFrmFmt->Modify( &aMsgHint, &aMsgHint );
    }

    if ( RES_DRAWFRMFMT != pFrmFmt->Which() )
    {
        // gibt es ueberhaupt Inhalt, dann sicher diesen
        const SwFmtCntnt& rCntnt = pFrmFmt->GetCntnt();
        ASSERT( rCntnt.GetCntntIdx(), "Fly ohne Inhalt" );

        SaveSection( pDoc, *rCntnt.GetCntntIdx() );
        ((SwFmtCntnt&)rCntnt).SetNewCntntIdx( (const SwNodeIndex*)0 );
    }
    // OD 02.07.2003 #108784# - remove 'master' drawing object from drawing page
    else if ( RES_DRAWFRMFMT == pFrmFmt->Which() )
    {
        SwDrawContact* pDrawContact =
            static_cast<SwDrawContact*>(pFrmFmt->FindContactObj());
        if ( pDrawContact )
        {
            pDrawContact->RemoveMasterFromDrawPage();
        }
    }

    const SwFmtAnchor& rAnchor = pFrmFmt->GetAnchor();
    const SwPosition* pPos = rAnchor.GetCntntAnchor();
    // die Positionen im Nodes-Array haben sich verschoben
    if( FLY_IN_CNTNT == ( nRndId = static_cast<USHORT>(rAnchor.GetAnchorId()) ) )
    {
        nNdPgPos = pPos->nNode.GetIndex();
        nCntPos = pPos->nContent.GetIndex();
        SwTxtNode *pTxtNd = pDoc->GetNodes()[ pPos->nNode ]->GetTxtNode();
        ASSERT( pTxtNd, "Kein Textnode gefunden" );
        SwTxtFlyCnt* const pAttr = static_cast<SwTxtFlyCnt*>(
            pTxtNd->GetTxtAttrForCharAt( nCntPos, RES_TXTATR_FLYCNT ) );
        // Attribut steht noch im TextNode, loeschen
        if( pAttr && pAttr->GetFlyCnt().GetFrmFmt() == pFrmFmt )
        {
            // Pointer auf 0, nicht loeschen
            ((SwFmtFlyCnt&)pAttr->GetFlyCnt()).SetFlyFmt();
            SwIndex aIdx( pPos->nContent );
            pTxtNd->EraseText( aIdx, 1 );
        }
    }
    else if( FLY_AUTO_CNTNT == nRndId )
    {
        nNdPgPos = pPos->nNode.GetIndex();
        nCntPos = pPos->nContent.GetIndex();
    }
    else if( FLY_AT_CNTNT == nRndId || FLY_AT_FLY == nRndId )
        nNdPgPos = pPos->nNode.GetIndex();
    else
        nNdPgPos = rAnchor.GetPageNum();

    pFrmFmt->ResetFmtAttr( RES_ANCHOR );        // Anchor loeschen


    // aus dem Array austragen
    SwSpzFrmFmts& rFlyFmts = *(SwSpzFrmFmts*)pDoc->GetSpzFrmFmts();
    rFlyFmts.Remove( rFlyFmts.GetPos( pFrmFmt ));
}

// ----- Undo-InsertFly ------

SwUndoInsLayFmt::SwUndoInsLayFmt( SwFrmFmt* pFormat, ULONG nNodeIdx, xub_StrLen nCntIdx )
    : SwUndoFlyBase( pFormat, RES_DRAWFRMFMT == pFormat->Which() ?
                                            UNDO_INSDRAWFMT : UNDO_INSLAYFMT ),
    mnCrsrSaveIndexPara( nNodeIdx ), mnCrsrSaveIndexPos( nCntIdx )
{
    const SwFmtAnchor& rAnchor = pFrmFmt->GetAnchor();
    nRndId = static_cast<USHORT>(rAnchor.GetAnchorId());
    bDelFmt = FALSE;
    switch( nRndId )
    {
    case FLY_PAGE:
        nNdPgPos = rAnchor.GetPageNum();
        break;
    case FLY_AT_CNTNT:
    case FLY_AT_FLY:
        nNdPgPos = rAnchor.GetCntntAnchor()->nNode.GetIndex();
        break;
    case FLY_IN_CNTNT:
    case FLY_AUTO_CNTNT:
        {
            const SwPosition* pPos = rAnchor.GetCntntAnchor();
            nCntPos = pPos->nContent.GetIndex();
            nNdPgPos = pPos->nNode.GetIndex();
        }
        break;
    default:
        ASSERT( FALSE, "Was denn fuer ein FlyFrame?" );
    }
}

SwUndoInsLayFmt::~SwUndoInsLayFmt()
{
}

void SwUndoInsLayFmt::Undo( SwUndoIter& rUndoIter )
{
    const SwFmtCntnt& rCntnt = pFrmFmt->GetCntnt();
    if( rCntnt.GetCntntIdx() )  // kein Inhalt
    {
        bool bRemoveIdx = true;
        if( mnCrsrSaveIndexPara > 0 )
        {
            SwTxtNode *pNode = rUndoIter.GetDoc().GetNodes()[mnCrsrSaveIndexPara]->GetTxtNode();
            if( pNode )
            {
                SwNodeIndex aIdx( rUndoIter.GetDoc().GetNodes(), rCntnt.GetCntntIdx()->GetIndex() );
                SwNodeIndex aEndIdx( rUndoIter.GetDoc().GetNodes(), aIdx.GetNode().EndOfSectionIndex() );
                SwIndex aIndex( pNode, mnCrsrSaveIndexPos );
                SwPosition aPos( *pNode, aIndex );
                rUndoIter.GetDoc().CorrAbs( aIdx, aEndIdx, aPos, TRUE );
                bRemoveIdx = false;
            }
        }
        if( bRemoveIdx )
            RemoveIdxFromSection( rUndoIter.GetDoc(),
                                rCntnt.GetCntntIdx()->GetIndex() );
    }
    DelFly( &rUndoIter.GetDoc() );
}

void SwUndoInsLayFmt::Redo( SwUndoIter& rUndoIter )
{
    rUndoIter.pLastUndoObj = 0;
    InsFly( rUndoIter );
}

void SwUndoInsLayFmt::Repeat( SwUndoIter& rUndoIter )
{
    if( UNDO_INSLAYFMT == rUndoIter.GetLastUndoId() &&
        pFrmFmt == ((SwUndoInsLayFmt*)rUndoIter.pLastUndoObj)->pFrmFmt )
        return;

    SwDoc* pDoc = &rUndoIter.GetDoc();
    // erfrage und setze den Anker neu
    SwFmtAnchor aAnchor( pFrmFmt->GetAnchor() );
    if( FLY_AT_CNTNT == aAnchor.GetAnchorId() ||
        FLY_AUTO_CNTNT == aAnchor.GetAnchorId() ||
        FLY_IN_CNTNT == aAnchor.GetAnchorId() )
    {
        SwPosition aPos( *rUndoIter.pAktPam->GetPoint() );
        if( FLY_AT_CNTNT == aAnchor.GetAnchorId() )
            aPos.nContent.Assign( 0, 0 );
        aAnchor.SetAnchor( &aPos );
    }
    else if( FLY_AT_FLY == aAnchor.GetAnchorId() )
    {
        const SwStartNode* pSttNd = rUndoIter.pAktPam->GetNode()->FindFlyStartNode();
        if( pSttNd )
        {
            SwPosition aPos( *pSttNd );
            aAnchor.SetAnchor( &aPos );
        }
        else
        {
            rUndoIter.pLastUndoObj = this;
            return ;
        }
    }
    else if( FLY_PAGE == aAnchor.GetAnchorId() )
    {
        aAnchor.SetPageNum( pDoc->GetRootFrm()->GetCurrPage(
                                        rUndoIter.pAktPam ));
    }
    else {
        ASSERT( FALSE, "was fuer ein Anker ist es denn nun?" );
    }

    SwFrmFmt* pFlyFmt = pDoc->CopyLayoutFmt( *pFrmFmt, aAnchor, true, true );
    rUndoIter.pSelFmt = pFlyFmt;

    rUndoIter.pLastUndoObj = this;
}

// #111827#
String SwUndoInsLayFmt::GetComment() const
{
    String aResult;

    if (! pComment)
    {
        /*
          If frame format is present and has an SdrObject use the undo
          comment of the SdrObject. Otherwise use the default comment.
        */

        bool bDone = false;
        if (pFrmFmt)
        {
            const SdrObject * pSdrObj = pFrmFmt->FindSdrObject();
            if ( pSdrObj )
            {
                aResult = SdrUndoNewObj::GetComment( *pSdrObj );
                bDone = true;
            }
        }

        if (! bDone)
            aResult = SwUndo::GetComment();
    }
    else
        aResult = *pComment;

    return aResult;
}

// ----- Undo-DeleteFly ------

SwUndoDelLayFmt::SwUndoDelLayFmt( SwFrmFmt* pFormat )
    : SwUndoFlyBase( pFormat, UNDO_DELLAYFMT ), bShowSelFrm( TRUE )
{
    SwDoc* pDoc = pFormat->GetDoc();
    DelFly( pDoc );

    SwNodeIndex* pIdx = GetMvSttIdx();
    SwNode* pNd;
    if( 1 == GetMvNodeCnt() && pIdx &&
        ( pNd = (*pDoc->GetUndoNds())[ *pIdx ] )->IsNoTxtNode() )
    {
        // dann setze eine andere Undo-ID; Grafik oder OLE
        if( pNd->IsGrfNode() )
            SetId( UNDO_DELGRF );
        else if( pNd->IsOLENode() )
        {
            SetId( UNDO_DELETE );

        }
    }
}

SwRewriter SwUndoDelLayFmt::GetRewriter() const
{
    SwRewriter aRewriter;

    SwDoc * pDoc = pFrmFmt->GetDoc();

    if (pDoc)
    {
        SwNodeIndex* pIdx = GetMvSttIdx();
        if( 1 == GetMvNodeCnt() && pIdx)
        {
            SwNode * pNd = (*pDoc->GetUndoNds())[ *pIdx ];

            if ( pNd->IsNoTxtNode() && pNd->IsOLENode())
            {
                SwOLENode * pOLENd = pNd->GetOLENode();

                aRewriter.AddRule(UNDO_ARG1, pOLENd->GetDescription());
            }
        }
    }

    return aRewriter;
}

void SwUndoDelLayFmt::Undo( SwUndoIter& rUndoIter )
{
    InsFly( rUndoIter, bShowSelFrm );
}

void SwUndoDelLayFmt::Redo( SwUndoIter& rUndoIter )
{
    const SwFmtCntnt& rCntnt = pFrmFmt->GetCntnt();
    if( rCntnt.GetCntntIdx() )  // kein Inhalt
        RemoveIdxFromSection( rUndoIter.GetDoc(),
                                rCntnt.GetCntntIdx()->GetIndex() );

    DelFly( &rUndoIter.GetDoc() );
}

void SwUndoDelLayFmt::Redo()
{
    const SwFmtCntnt& rCntnt = pFrmFmt->GetCntnt();
    if( rCntnt.GetCntntIdx() )  // kein Inhalt
        RemoveIdxFromSection( *pFrmFmt->GetDoc(),
                                rCntnt.GetCntntIdx()->GetIndex() );

    DelFly( pFrmFmt->GetDoc() );
}

/*  */

SwUndoSetFlyFmt::SwUndoSetFlyFmt( SwFrmFmt& rFlyFmt, SwFrmFmt& rNewFrmFmt )
    : SwUndo( UNDO_SETFLYFRMFMT ), SwClient( &rFlyFmt ), pFrmFmt( &rFlyFmt ),
    pOldFmt( (SwFrmFmt*)rFlyFmt.DerivedFrom() ), pNewFmt( &rNewFrmFmt ),
    pItemSet( new SfxItemSet( *rFlyFmt.GetAttrSet().GetPool(),
                                rFlyFmt.GetAttrSet().GetRanges() )),
    nOldNode( 0 ), nNewNode( 0 ),
    nOldCntnt( 0 ), nNewCntnt( 0 ),
    nOldAnchorTyp( 0 ), nNewAnchorTyp( 0 ), bAnchorChgd( FALSE )
{
}

SwRewriter SwUndoSetFlyFmt::GetRewriter() const
{
    SwRewriter aRewriter;

    if (pNewFmt)
        aRewriter.AddRule(UNDO_ARG1, pNewFmt->GetName());

    return aRewriter;
}


SwUndoSetFlyFmt::~SwUndoSetFlyFmt()
{
    delete pItemSet;
}

void SwUndoSetFlyFmt::GetAnchor( SwFmtAnchor& rAnchor,
                                ULONG nNode, xub_StrLen nCntnt )
{
    RndStdIds nAnchorTyp = rAnchor.GetAnchorId();
    if( FLY_PAGE != nAnchorTyp )
    {
        SwNode* pNd = pFrmFmt->GetDoc()->GetNodes()[ nNode ];

        if( FLY_AT_FLY == nAnchorTyp
                ? ( !pNd->IsStartNode() || SwFlyStartNode !=
                    ((SwStartNode*)pNd)->GetStartNodeType() )
                : !pNd->IsTxtNode() )
            pNd = 0;                // ungueltige Position
        else
        {
            SwPosition aPos( *pNd );
            if( FLY_IN_CNTNT == nAnchorTyp ||
                FLY_AUTO_CNTNT == nAnchorTyp )
            {
                if( nCntnt > ((SwTxtNode*)pNd)->GetTxt().Len() )
                    pNd = 0;        // ungueltige Position
                else
                    aPos.nContent.Assign( (SwTxtNode*)pNd, nCntnt );
            }
            if( pNd )
                rAnchor.SetAnchor( &aPos );
        }

        if( !pNd )
        {
            // ungueltige Position - setze auf 1. Seite
            rAnchor.SetType( FLY_PAGE );
            rAnchor.SetPageNum( 1 );
        }
    }
    else
        rAnchor.SetPageNum( nCntnt );
}

void SwUndoSetFlyFmt::Undo( SwUndoIter& rIter )
{
    SwDoc& rDoc = rIter.GetDoc();

    // ist das neue Format noch vorhanden ??
    if( USHRT_MAX != rDoc.GetFrmFmts()->GetPos( (const SwFrmFmtPtr)pOldFmt ) )
    {
        if( bAnchorChgd )
            pFrmFmt->DelFrms();

        if( pFrmFmt->DerivedFrom() != pOldFmt )
            pFrmFmt->SetDerivedFrom( pOldFmt );

        SfxItemIter aIter( *pItemSet );
        const SfxPoolItem* pItem = aIter.GetCurItem();
        while( pItem )
        {
            if( IsInvalidItem( pItem ))
                pFrmFmt->ResetFmtAttr( pItemSet->GetWhichByPos(
                                        aIter.GetCurPos() ));
            else
                pFrmFmt->SetFmtAttr( *pItem );

            if( aIter.IsAtEnd() )
                break;
            pItem = aIter.NextItem();
        }

        if( bAnchorChgd )
        {
            const SwFmtAnchor& rOldAnch = pFrmFmt->GetAnchor();
            if( FLY_IN_CNTNT == rOldAnch.GetAnchorId() )
            {
                // Bei InCntnt's wird es spannend: Das TxtAttribut muss
                // vernichtet werden. Leider reisst dies neben den Frms
                // auch noch das Format mit in sein Grab. Um dass zu
                // unterbinden loesen wir vorher die Verbindung zwischen
                // Attribut und Format.
                const SwPosition *pPos = rOldAnch.GetCntntAnchor();
                SwTxtNode *pTxtNode = pPos->nNode.GetNode().GetTxtNode();
                ASSERT( pTxtNode->HasHints(), "Missing FlyInCnt-Hint." );
                const xub_StrLen nIdx = pPos->nContent.GetIndex();
<<<<<<< HEAD
                SwTxtAttr * pHnt = pTxtNode->GetTxtAttr( nIdx, RES_TXTATR_FLYCNT );
#ifdef DBG_UTIL
=======
                SwTxtAttr * pHnt = pTxtNode->GetTxtAttrForCharAt(
                        nIdx, RES_TXTATR_FLYCNT );
>>>>>>> 850ec5b3
                ASSERT( pHnt && pHnt->Which() == RES_TXTATR_FLYCNT,
                            "Missing FlyInCnt-Hint." );
                ASSERT( pHnt && pHnt->GetFlyCnt().GetFrmFmt() == pFrmFmt,
                            "Wrong TxtFlyCnt-Hint." );
                const_cast<SwFmtFlyCnt&>(pHnt->GetFlyCnt()).SetFlyFmt();

                // Die Verbindung ist geloest, jetzt muss noch das Attribut
                // vernichtet werden.
                pTxtNode->DeleteAttributes( RES_TXTATR_FLYCNT, nIdx, nIdx );
            }

            // Anker umsetzen
            SwFmtAnchor aNewAnchor( (RndStdIds) nOldAnchorTyp );
            GetAnchor( aNewAnchor, nOldNode, nOldCntnt );
            pFrmFmt->SetFmtAttr( aNewAnchor );

            if( FLY_IN_CNTNT == aNewAnchor.GetAnchorId() )
            {
                SwPosition* pPos = (SwPosition*)aNewAnchor.GetCntntAnchor();
                SwFmtFlyCnt aFmt( pFrmFmt );
                pPos->nNode.GetNode().GetTxtNode()->InsertItem( aFmt,
                    nOldCntnt, 0 );
            }

            pFrmFmt->MakeFrms();
        }
        rIter.pSelFmt = pFrmFmt;
    }
}

void SwUndoSetFlyFmt::Redo( SwUndoIter& rIter )
{
    SwDoc& rDoc = rIter.GetDoc();

    // ist das neue Format noch vorhanden ??
    if( USHRT_MAX != rDoc.GetFrmFmts()->GetPos( (const SwFrmFmtPtr)pNewFmt ) )
    {

        if( bAnchorChgd )
        {
            SwFmtAnchor aNewAnchor( (RndStdIds) nNewAnchorTyp );
            GetAnchor( aNewAnchor, nNewNode, nNewCntnt );
            SfxItemSet aSet( rDoc.GetAttrPool(), aFrmFmtSetRange );
            aSet.Put( aNewAnchor );
            rDoc.SetFrmFmtToFly( *pFrmFmt, *pNewFmt, &aSet );
        }
        else
            rDoc.SetFrmFmtToFly( *pFrmFmt, *pNewFmt, 0 );

        rIter.pSelFmt = pFrmFmt;
    }
}

void SwUndoSetFlyFmt::PutAttr( USHORT nWhich, const SfxPoolItem* pItem )
{
    if( pItem && pItem != GetDfltAttr( nWhich ) )
    {
        // Sonderbehandlung fuer den Anchor
        if( RES_ANCHOR == nWhich )
        {
            // nur den 1. Ankerwechsel vermerken
            ASSERT( !bAnchorChgd, "mehrfacher Ankerwechsel nicht erlaubt!" );

            bAnchorChgd = TRUE;

            const SwFmtAnchor* pAnchor = (SwFmtAnchor*)pItem;
            switch( nOldAnchorTyp = static_cast<USHORT>(pAnchor->GetAnchorId()) )
            {
            case FLY_IN_CNTNT:
            case FLY_AUTO_CNTNT:
                nOldCntnt = pAnchor->GetCntntAnchor()->nContent.GetIndex();
            case FLY_AT_CNTNT:
            case FLY_AT_FLY:
                nOldNode = pAnchor->GetCntntAnchor()->nNode.GetIndex();
                break;

            default:
                nOldCntnt = pAnchor->GetPageNum();
            }

            pAnchor = (SwFmtAnchor*)&pFrmFmt->GetAnchor();
            switch( nNewAnchorTyp = static_cast<USHORT>(pAnchor->GetAnchorId()) )
            {
            case FLY_IN_CNTNT:
            case FLY_AUTO_CNTNT:
                nNewCntnt = pAnchor->GetCntntAnchor()->nContent.GetIndex();
            case FLY_AT_CNTNT:
            case FLY_AT_FLY:
                nNewNode = pAnchor->GetCntntAnchor()->nNode.GetIndex();
                break;

            default:
                nNewCntnt = pAnchor->GetPageNum();
            }
        }
        else
            pItemSet->Put( *pItem );
    }
    else
        pItemSet->InvalidateItem( nWhich );
}

void SwUndoSetFlyFmt::Modify( SfxPoolItem* pOld, SfxPoolItem* )
{
    if( pOld )
    {
        USHORT nWhich = pOld->Which();

        if( nWhich < POOLATTR_END )
            PutAttr( nWhich, pOld );
        else if( RES_ATTRSET_CHG == nWhich )
        {
            SfxItemIter aIter( *((SwAttrSetChg*)pOld)->GetChgSet() );
            const SfxPoolItem* pItem = aIter.GetCurItem();
            while( pItem )
            {
                PutAttr( pItem->Which(), pItem );
                if( aIter.IsAtEnd() )
                    break;
                pItem = aIter.NextItem();
            }
        }
    }
}
<|MERGE_RESOLUTION|>--- conflicted
+++ resolved
@@ -560,13 +560,8 @@
                 SwTxtNode *pTxtNode = pPos->nNode.GetNode().GetTxtNode();
                 ASSERT( pTxtNode->HasHints(), "Missing FlyInCnt-Hint." );
                 const xub_StrLen nIdx = pPos->nContent.GetIndex();
-<<<<<<< HEAD
-                SwTxtAttr * pHnt = pTxtNode->GetTxtAttr( nIdx, RES_TXTATR_FLYCNT );
-#ifdef DBG_UTIL
-=======
                 SwTxtAttr * pHnt = pTxtNode->GetTxtAttrForCharAt(
                         nIdx, RES_TXTATR_FLYCNT );
->>>>>>> 850ec5b3
                 ASSERT( pHnt && pHnt->Which() == RES_TXTATR_FLYCNT,
                             "Missing FlyInCnt-Hint." );
                 ASSERT( pHnt && pHnt->GetFlyCnt().GetFrmFmt() == pFrmFmt,
