--- conflicted
+++ resolved
@@ -192,13 +192,8 @@
     if (bUndo)
     {
         pUndoInsSect = new SwUndoInsSection(rRange, rNewData, pAttr, pTOXBase);
-<<<<<<< HEAD
-        AppendUndo( pUndoInsSect );
-        DoUndo( sal_False );
-=======
         GetIDocumentUndoRedo().AppendUndo( pUndoInsSect );
         GetIDocumentUndoRedo().DoUndo(false);
->>>>>>> 5b7dc4c9
     }
 
     SwSectionFmt* const pFmt = MakeSectionFmt( 0 );
@@ -379,11 +374,7 @@
     {
         pUndoInsSect->SetSectNdPos( pNewSectNode->GetIndex() );
         pUndoInsSect->SetUpdtFtnFlag( bUpdateFtn );
-<<<<<<< HEAD
-        DoUndo( sal_True );
-=======
         GetIDocumentUndoRedo().DoUndo(bUndo);
->>>>>>> 5b7dc4c9
     }
 
     if (rNewData.IsLinkType())
@@ -658,23 +649,10 @@
 
         if( bOnlyAttrChg )
         {
-<<<<<<< HEAD
-            const sal_Bool bDoesUndo = DoesUndo();
-            if( DoesUndo() )
-            {
-                ClearRedo();
-                AppendUndo( MakeUndoUpdateSection( *pFmt, true ) );
-                // --> FME 2004-10-13 #i32968#
-                // Inserting columns in the section causes MakeFrmFmt to put two
-                // objects of type SwUndoFrmFmt on the undo stack. We don't want them.
-                DoUndo( sal_False );
-                // <--
-=======
             if (GetIDocumentUndoRedo().DoesUndo())
             {
                 GetIDocumentUndoRedo().AppendUndo(
                     MakeUndoUpdateSection( *pFmt, true ) );
->>>>>>> 5b7dc4c9
             }
             // #i32968# Inserting columns in the section causes MakeFrmFmt
             // to put two  objects of type SwUndoFrmFmt on the undo stack.
@@ -706,22 +684,9 @@
         }
     }
 
-<<<<<<< HEAD
-    const sal_Bool bDoesUndo = DoesUndo();
-    if( DoesUndo() )
-    {
-        ClearRedo();
-        AppendUndo( MakeUndoUpdateSection( *pFmt, false ) );
-        // --> FME 2004-10-13 #i32968#
-        // Inserting columns in the section causes MakeFrmFmt to put two
-        // objects of type SwUndoFrmFmt on the undo stack. We don't want them.
-        DoUndo( sal_False );
-        // <--
-=======
     if (GetIDocumentUndoRedo().DoesUndo())
     {
         GetIDocumentUndoRedo().AppendUndo(MakeUndoUpdateSection(*pFmt, false));
->>>>>>> 5b7dc4c9
     }
     // #i32968# Inserting columns in the section causes MakeFrmFmt to put two
     // objects of type SwUndoFrmFmt on the undo stack. We don't want them.
@@ -1126,15 +1091,6 @@
         pFmt->ResetFmtAttr( RES_CNTNT );
         pFmt->UnlockModify();
     }
-<<<<<<< HEAD
-
-    sal_Bool bUndo = pDoc->DoesUndo();
-    // verhinder beim Loeschen aus der Undo/Redo-History einen rekursiven Aufruf
-    if( bUndo && &pDoc->GetNodes() != &GetNodes() )
-        pDoc->DoUndo( sal_False );
-    pDoc->DoUndo( bUndo );
-=======
->>>>>>> 5b7dc4c9
 }
 
 
