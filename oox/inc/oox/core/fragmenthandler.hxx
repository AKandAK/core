--- conflicted
+++ resolved
@@ -134,10 +134,6 @@
 } // namespace core
 } // namespace oox
 
-<<<<<<< HEAD
 #endif
 
-/* vim:set shiftwidth=4 softtabstop=4 expandtab: */
-=======
-#endif
->>>>>>> 818573bf
+/* vim:set shiftwidth=4 softtabstop=4 expandtab: */