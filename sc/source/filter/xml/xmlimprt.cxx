/* -*- Mode: C++; tab-width: 4; indent-tabs-mode: nil; c-basic-offset: 4 -*- */
/*************************************************************************
*
 * DO NOT ALTER OR REMOVE COPYRIGHT NOTICES OR THIS FILE HEADER.
 *
 * Copyright 2000, 2010 Oracle and/or its affiliates.
 *
 * OpenOffice.org - a multi-platform office productivity suite
 *
 * This file is part of OpenOffice.org.
 *
 * OpenOffice.org is free software: you can redistribute it and/or modify
 * it under the terms of the GNU Lesser General Public License version 3
 * only, as published by the Free Software Foundation.
 *
 * OpenOffice.org is distributed in the hope that it will be useful,
 * but WITHOUT ANY WARRANTY; without even the implied warranty of
 * MERCHANTABILITY or FITNESS FOR A PARTICULAR PURPOSE.  See the
 * GNU Lesser General Public License version 3 for more details
 * (a copy is included in the LICENSE file that accompanied this code).
 *
 * You should have received a copy of the GNU Lesser General Public License
 * version 3 along with OpenOffice.org.  If not, see
 * <http://www.openoffice.org/license.html>
 * for a copy of the LGPLv3 License.
 *
************************************************************************/

// MARKER(update_precomp.py): autogen include statement, do not remove
#include "precompiled_sc.hxx"

// INCLUDE ---------------------------------------------------------------

#include <svl/zforlist.hxx>
#include <sal/macros.h>

#include <xmloff/nmspmap.hxx>
#include <xmloff/xmlnmspe.hxx>
#include <xmloff/i18nmap.hxx>
#include <xmloff/xmltkmap.hxx>
#include <xmloff/xmlictxt.hxx>
#include <xmloff/xmlmetai.hxx>
#include <sfx2/objsh.hxx>
#include <xmloff/xmlnumfi.hxx>
#include <xmloff/xmlscripti.hxx>
#include <xmloff/XMLFontStylesContext.hxx>
#include <xmloff/DocumentSettingsContext.hxx>
#include <xmloff/xmluconv.hxx>
#include <xmloff/numehelp.hxx>
#include <xmloff/xmltoken.hxx>
#include <xmloff/xmlerror.hxx>

#include <svl/zforlist.hxx>
#include <svl/zformat.hxx>
#include <svl/languageoptions.hxx>

#include "xmlimprt.hxx"
#include "document.hxx"
#include "docuno.hxx"
#include "nameuno.hxx"
#include "xmlbodyi.hxx"
#include "xmlstyli.hxx"
#include "ViewSettingsSequenceDefines.hxx"

#include "patattr.hxx"

#include "XMLConverter.hxx"
#include "XMLTableShapeImportHelper.hxx"
#include "XMLChangeTrackingImportHelper.hxx"
#include "chgviset.hxx"
#include "XMLStylesImportHelper.hxx"
#include "sheetdata.hxx"
#include "unonames.hxx"
#include "rangeutl.hxx"
#include "postit.hxx"
#include "formulaparserpool.hxx"
#include <comphelper/extract.hxx>

#include <com/sun/star/document/XDocumentPropertiesSupplier.hpp>
#include <com/sun/star/frame/XModel.hpp>
#include <com/sun/star/sheet/XSheetCellRange.hpp>
#include <com/sun/star/sheet/XCellRangeAddressable.hpp>
#include <com/sun/star/sheet/XSpreadsheetDocument.hpp>
#include <com/sun/star/util/XMergeable.hpp>
#include <com/sun/star/sheet/CellInsertMode.hpp>
#include <com/sun/star/sheet/XCellRangeMovement.hpp>
#include <com/sun/star/document/XActionLockable.hpp>
#include <com/sun/star/util/NumberFormat.hpp>
#include <com/sun/star/util/XNumberFormatTypes.hpp>
#include <tools/urlobj.hxx>
#include <com/sun/star/sheet/XNamedRanges.hpp>
#include <com/sun/star/sheet/NamedRangeFlag.hpp>
#include <com/sun/star/sheet/XNamedRange.hpp>
#include <com/sun/star/sheet/XLabelRanges.hpp>
#include <com/sun/star/io/XSeekable.hpp>
#include <com/sun/star/beans/XPropertySet.hpp>

#define SC_LOCALE           "Locale"
#define SC_STANDARDFORMAT   "StandardFormat"
#define SC_CURRENCYSYMBOL   "CurrencySymbol"
#define SC_NAMEDRANGES      "NamedRanges"
#define SC_REPEAT_COLUMN "repeat-column"
#define SC_REPEAT_ROW "repeat-row"
#define SC_FILTER "filter"
#define SC_PRINT_RANGE "print-range"

using namespace com::sun::star;
using namespace ::xmloff::token;
using namespace ::formula;
using ::com::sun::star::uno::Reference;
using ::com::sun::star::uno::UNO_QUERY;
using ::rtl::OUString;
using ::rtl::OUStringBuffer;

OUString SAL_CALL ScXMLImport_getImplementationName() throw()
{
    return rtl::OUString( RTL_CONSTASCII_USTRINGPARAM( "com.sun.star.comp.Calc.XMLOasisImporter" ) );
}

uno::Sequence< rtl::OUString > SAL_CALL ScXMLImport_getSupportedServiceNames() throw()
{
    const rtl::OUString aServiceName( ScXMLImport_getImplementationName() );
    return uno::Sequence< rtl::OUString > ( &aServiceName, 1 );
}

uno::Reference< uno::XInterface > SAL_CALL ScXMLImport_createInstance(
    const uno::Reference< lang::XMultiServiceFactory > & rSMgr ) throw( uno::Exception )
{
    // #110680#
    // return (cppu::OWeakObject*)new ScXMLImport(IMPORT_ALL);
    return (cppu::OWeakObject*)new ScXMLImport( rSMgr, IMPORT_ALL );
}

OUString SAL_CALL ScXMLImport_Meta_getImplementationName() throw()
{
    return rtl::OUString( RTL_CONSTASCII_USTRINGPARAM( "com.sun.star.comp.Calc.XMLOasisMetaImporter" ) );
}

uno::Sequence< rtl::OUString > SAL_CALL ScXMLImport_Meta_getSupportedServiceNames() throw()
{
    const rtl::OUString aServiceName( ScXMLImport_Meta_getImplementationName() );
    return uno::Sequence< rtl::OUString > ( &aServiceName, 1 );
}

uno::Reference< uno::XInterface > SAL_CALL ScXMLImport_Meta_createInstance(
    const uno::Reference< lang::XMultiServiceFactory > & rSMgr ) throw( uno::Exception )
{
    // #110680#
    // return (cppu::OWeakObject*)new ScXMLImport(IMPORT_META);
    return (cppu::OWeakObject*)new ScXMLImport( rSMgr, IMPORT_META );
}

OUString SAL_CALL ScXMLImport_Styles_getImplementationName() throw()
{
    return rtl::OUString( RTL_CONSTASCII_USTRINGPARAM( "com.sun.star.comp.Calc.XMLOasisStylesImporter" ) );
}

uno::Sequence< rtl::OUString > SAL_CALL ScXMLImport_Styles_getSupportedServiceNames() throw()
{
    const rtl::OUString aServiceName( ScXMLImport_Styles_getImplementationName() );
    return uno::Sequence< rtl::OUString > ( &aServiceName, 1 );
}

uno::Reference< uno::XInterface > SAL_CALL ScXMLImport_Styles_createInstance(
    const uno::Reference< lang::XMultiServiceFactory > & rSMgr ) throw( uno::Exception )
{
    // #110680#
    // return (cppu::OWeakObject*)new ScXMLImport(IMPORT_STYLES|IMPORT_AUTOSTYLES|IMPORT_MASTERSTYLES|IMPORT_FONTDECLS);
    return (cppu::OWeakObject*)new ScXMLImport( rSMgr, IMPORT_STYLES|IMPORT_AUTOSTYLES|IMPORT_MASTERSTYLES|IMPORT_FONTDECLS);
}

OUString SAL_CALL ScXMLImport_Content_getImplementationName() throw()
{
    return rtl::OUString( RTL_CONSTASCII_USTRINGPARAM( "com.sun.star.comp.Calc.XMLOasisContentImporter" ) );
}

uno::Sequence< rtl::OUString > SAL_CALL ScXMLImport_Content_getSupportedServiceNames() throw()
{
    const rtl::OUString aServiceName( ScXMLImport_Content_getImplementationName() );
    return uno::Sequence< rtl::OUString > ( &aServiceName, 1 );
}

uno::Reference< uno::XInterface > SAL_CALL ScXMLImport_Content_createInstance(
    const uno::Reference< lang::XMultiServiceFactory > & rSMgr ) throw( uno::Exception )
{
    // #110680#
    // return (cppu::OWeakObject*)new ScXMLImport(IMPORT_META|IMPORT_STYLES|IMPORT_MASTERSTYLES|IMPORT_AUTOSTYLES|IMPORT_CONTENT|IMPORT_SCRIPTS|IMPORT_SETTINGS|IMPORT_FONTDECLS);
    return (cppu::OWeakObject*)new ScXMLImport( rSMgr, IMPORT_AUTOSTYLES|IMPORT_CONTENT|IMPORT_SCRIPTS|IMPORT_FONTDECLS);
}

OUString SAL_CALL ScXMLImport_Settings_getImplementationName() throw()
{
    return rtl::OUString( RTL_CONSTASCII_USTRINGPARAM( "com.sun.star.comp.Calc.XMLOasisSettingsImporter" ) );
}

uno::Sequence< rtl::OUString > SAL_CALL ScXMLImport_Settings_getSupportedServiceNames() throw()
{
    const rtl::OUString aServiceName( ScXMLImport_Settings_getImplementationName() );
    return uno::Sequence< rtl::OUString > ( &aServiceName, 1 );
}

uno::Reference< uno::XInterface > SAL_CALL ScXMLImport_Settings_createInstance(
    const uno::Reference< lang::XMultiServiceFactory > & rSMgr ) throw( uno::Exception )
{
    // #110680#
    // return (cppu::OWeakObject*)new ScXMLImport(IMPORT_SETTINGS);
    return (cppu::OWeakObject*)new ScXMLImport( rSMgr, IMPORT_SETTINGS );
}

const SvXMLTokenMap& ScXMLImport::GetTableRowCellAttrTokenMap()
{
    static __FAR_DATA SvXMLTokenMapEntry aTableRowCellAttrTokenMap[] =
    {
        { XML_NAMESPACE_TABLE,  XML_STYLE_NAME,                     XML_TOK_TABLE_ROW_CELL_ATTR_STYLE_NAME              },
        { XML_NAMESPACE_TABLE,  XML_CONTENT_VALIDATION_NAME,        XML_TOK_TABLE_ROW_CELL_ATTR_CONTENT_VALIDATION_NAME },
        { XML_NAMESPACE_TABLE,  XML_NUMBER_ROWS_SPANNED,            XML_TOK_TABLE_ROW_CELL_ATTR_SPANNED_ROWS            },
        { XML_NAMESPACE_TABLE,  XML_NUMBER_COLUMNS_SPANNED,         XML_TOK_TABLE_ROW_CELL_ATTR_SPANNED_COLS            },
        { XML_NAMESPACE_TABLE,  XML_NUMBER_MATRIX_COLUMNS_SPANNED,  XML_TOK_TABLE_ROW_CELL_ATTR_SPANNED_MATRIX_COLS     },
        { XML_NAMESPACE_TABLE,  XML_NUMBER_MATRIX_ROWS_SPANNED,     XML_TOK_TABLE_ROW_CELL_ATTR_SPANNED_MATRIX_ROWS     },
        { XML_NAMESPACE_TABLE,  XML_NUMBER_COLUMNS_REPEATED,        XML_TOK_TABLE_ROW_CELL_ATTR_REPEATED                },
        { XML_NAMESPACE_OFFICE, XML_VALUE_TYPE,                     XML_TOK_TABLE_ROW_CELL_ATTR_VALUE_TYPE              },
        { XML_NAMESPACE_OFFICE, XML_VALUE,                          XML_TOK_TABLE_ROW_CELL_ATTR_VALUE                   },
        { XML_NAMESPACE_OFFICE, XML_DATE_VALUE,                     XML_TOK_TABLE_ROW_CELL_ATTR_DATE_VALUE              },
        { XML_NAMESPACE_OFFICE, XML_TIME_VALUE,                     XML_TOK_TABLE_ROW_CELL_ATTR_TIME_VALUE              },
        { XML_NAMESPACE_OFFICE, XML_STRING_VALUE,                   XML_TOK_TABLE_ROW_CELL_ATTR_STRING_VALUE            },
        { XML_NAMESPACE_OFFICE, XML_BOOLEAN_VALUE,                  XML_TOK_TABLE_ROW_CELL_ATTR_BOOLEAN_VALUE           },
        { XML_NAMESPACE_TABLE,  XML_FORMULA,                        XML_TOK_TABLE_ROW_CELL_ATTR_FORMULA                 },
        { XML_NAMESPACE_OFFICE, XML_CURRENCY,                       XML_TOK_TABLE_ROW_CELL_ATTR_CURRENCY                },
        XML_TOKEN_MAP_END
    };

    if ( !pTableRowCellAttrTokenMap )
        pTableRowCellAttrTokenMap = new SvXMLTokenMap( aTableRowCellAttrTokenMap );
    return *pTableRowCellAttrTokenMap;
}

//----------------------------------------------------------------------------





















// NB: virtually inherit so we can multiply inherit properly
//     in ScXMLFlatDocContext_Impl
class ScXMLDocContext_Impl : public virtual SvXMLImportContext
{
protected:
    const ScXMLImport& GetScImport() const { return (const ScXMLImport&)GetImport(); }
    ScXMLImport& GetScImport() { return (ScXMLImport&)GetImport(); }

public:

    ScXMLDocContext_Impl( ScXMLImport& rImport,
        USHORT nPrfx,
        const OUString& rLName,
        const uno::Reference<xml::sax::XAttributeList>& xAttrList );
    virtual ~ScXMLDocContext_Impl();

    virtual SvXMLImportContext *CreateChildContext( USHORT nPrefix,
        const rtl::OUString& rLocalName,
        const uno::Reference<xml::sax::XAttributeList>& xAttrList );
};

ScXMLDocContext_Impl::ScXMLDocContext_Impl( ScXMLImport& rImport, USHORT nPrfx,
                                           const OUString& rLName,
                                           const uno::Reference<xml::sax::XAttributeList>& /* xAttrList */ ) :
SvXMLImportContext( rImport, nPrfx, rLName )
{

}

ScXMLDocContext_Impl::~ScXMLDocContext_Impl()
{
}

// context for flat file xml format
class ScXMLFlatDocContext_Impl
    : public ScXMLDocContext_Impl, public SvXMLMetaDocumentContext
{
public:
    ScXMLFlatDocContext_Impl( ScXMLImport& i_rImport,
        USHORT i_nPrefix, const OUString & i_rLName,
        const uno::Reference<xml::sax::XAttributeList>& i_xAttrList,
        const uno::Reference<document::XDocumentProperties>& i_xDocProps,
        const uno::Reference<xml::sax::XDocumentHandler>& i_xDocBuilder);

    virtual ~ScXMLFlatDocContext_Impl();

    virtual SvXMLImportContext *CreateChildContext(
        USHORT i_nPrefix, const OUString& i_rLocalName,
        const uno::Reference<xml::sax::XAttributeList>& i_xAttrList);
};

ScXMLFlatDocContext_Impl::ScXMLFlatDocContext_Impl( ScXMLImport& i_rImport,
                                                   USHORT i_nPrefix, const OUString & i_rLName,
                                                   const uno::Reference<xml::sax::XAttributeList>& i_xAttrList,
                                                   const uno::Reference<document::XDocumentProperties>& i_xDocProps,
                                                   const uno::Reference<xml::sax::XDocumentHandler>& i_xDocBuilder) :
SvXMLImportContext(i_rImport, i_nPrefix, i_rLName),
ScXMLDocContext_Impl(i_rImport, i_nPrefix, i_rLName, i_xAttrList),
SvXMLMetaDocumentContext(i_rImport, i_nPrefix, i_rLName,
                         i_xDocProps, i_xDocBuilder)
{
}

ScXMLFlatDocContext_Impl::~ScXMLFlatDocContext_Impl() { }


SvXMLImportContext *ScXMLFlatDocContext_Impl::CreateChildContext(
    USHORT i_nPrefix, const OUString& i_rLocalName,
    const uno::Reference<xml::sax::XAttributeList>& i_xAttrList)
{
    // behave like meta base class iff we encounter office:meta
    const SvXMLTokenMap& rTokenMap = GetScImport().GetDocElemTokenMap();
    if ( XML_TOK_DOC_META == rTokenMap.Get( i_nPrefix, i_rLocalName ) ) {
        return SvXMLMetaDocumentContext::CreateChildContext(
            i_nPrefix, i_rLocalName, i_xAttrList );
    } else {
        return ScXMLDocContext_Impl::CreateChildContext(
            i_nPrefix, i_rLocalName, i_xAttrList );
    }
}

class ScXMLBodyContext_Impl : public SvXMLImportContext
{
    const ScXMLImport& GetScImport() const
    { return (const ScXMLImport&)GetImport(); }
    ScXMLImport& GetScImport() { return (ScXMLImport&)GetImport(); }

public:

    ScXMLBodyContext_Impl( ScXMLImport& rImport, sal_uInt16 nPrfx,
        const OUString& rLName,
        const uno::Reference< xml::sax::XAttributeList > & xAttrList );
    virtual ~ScXMLBodyContext_Impl();

    virtual SvXMLImportContext *CreateChildContext( sal_uInt16 nPrefix,
        const OUString& rLocalName,
        const uno::Reference< xml::sax::XAttributeList > & xAttrList );
};

ScXMLBodyContext_Impl::ScXMLBodyContext_Impl( ScXMLImport& rImport,
                                             sal_uInt16 nPrfx, const OUString& rLName,
                                             const uno::Reference< xml::sax::XAttributeList > & /* xAttrList */ ) :
SvXMLImportContext( rImport, nPrfx, rLName )
{
}

ScXMLBodyContext_Impl::~ScXMLBodyContext_Impl()
{
}

SvXMLImportContext *ScXMLBodyContext_Impl::CreateChildContext(
    sal_uInt16 /* nPrefix */,
    const OUString& rLocalName,
    const uno::Reference< xml::sax::XAttributeList > & xAttrList )
{
    return GetScImport().CreateBodyContext( rLocalName, xAttrList );
}

SvXMLImportContext *ScXMLDocContext_Impl::CreateChildContext( USHORT nPrefix,
                                                             const rtl::OUString& rLocalName,
                                                             const uno::Reference<xml::sax::XAttributeList>& xAttrList )
{
    SvXMLImportContext *pContext(0);

    const SvXMLTokenMap& rTokenMap(GetScImport().GetDocElemTokenMap());
    switch( rTokenMap.Get( nPrefix, rLocalName ) )
    {
    case XML_TOK_DOC_FONTDECLS:
        if (GetScImport().getImportFlags() & IMPORT_FONTDECLS)
            pContext = GetScImport().CreateFontDeclsContext(nPrefix, rLocalName, xAttrList);
        break;
    case XML_TOK_DOC_STYLES:
        if (GetScImport().getImportFlags() & IMPORT_STYLES)
            pContext = GetScImport().CreateStylesContext( rLocalName, xAttrList, sal_False);
        break;
    case XML_TOK_DOC_AUTOSTYLES:
        if (GetScImport().getImportFlags() & IMPORT_AUTOSTYLES)
            pContext = GetScImport().CreateStylesContext( rLocalName, xAttrList, sal_True);
        break;
    case XML_TOK_DOC_MASTERSTYLES:
        if (GetScImport().getImportFlags() & IMPORT_MASTERSTYLES)
            pContext = new ScXMLMasterStylesContext( GetImport(), nPrefix, rLocalName,
            xAttrList );
        break;
    case XML_TOK_DOC_META:
        DBG_WARNING("XML_TOK_DOC_META: should not have come here, maybe document is invalid?");
        break;
    case XML_TOK_DOC_SCRIPTS:
        if (GetScImport().getImportFlags() & IMPORT_SCRIPTS)
            pContext = GetScImport().CreateScriptContext( rLocalName );
        break;
    case XML_TOK_DOC_BODY:
        if (GetScImport().getImportFlags() & IMPORT_CONTENT)
            pContext = new ScXMLBodyContext_Impl( GetScImport(), nPrefix,
            rLocalName, xAttrList );
        break;
    case XML_TOK_DOC_SETTINGS:
        if (GetScImport().getImportFlags() & IMPORT_SETTINGS)
            pContext = new XMLDocumentSettingsContext(GetScImport(), nPrefix, rLocalName, xAttrList );
        break;
    }

    if(!pContext)
        pContext = new SvXMLImportContext( GetImport(), nPrefix, rLocalName );

    return pContext;
}

const SvXMLTokenMap& ScXMLImport::GetDocElemTokenMap()
{
    if( !pDocElemTokenMap )
    {
        static __FAR_DATA SvXMLTokenMapEntry aDocTokenMap[] =
        {
            { XML_NAMESPACE_OFFICE, XML_FONT_FACE_DECLS,    XML_TOK_DOC_FONTDECLS           },
            { XML_NAMESPACE_OFFICE, XML_STYLES,             XML_TOK_DOC_STYLES              },
            { XML_NAMESPACE_OFFICE, XML_AUTOMATIC_STYLES,   XML_TOK_DOC_AUTOSTYLES          },
            { XML_NAMESPACE_OFFICE, XML_MASTER_STYLES,      XML_TOK_DOC_MASTERSTYLES        },
            { XML_NAMESPACE_OFFICE, XML_META,               XML_TOK_DOC_META                },
            { XML_NAMESPACE_OFFICE, XML_SCRIPTS,            XML_TOK_DOC_SCRIPTS             },
            { XML_NAMESPACE_OFFICE, XML_BODY,               XML_TOK_DOC_BODY                },
            { XML_NAMESPACE_OFFICE, XML_SETTINGS,           XML_TOK_DOC_SETTINGS            },
            XML_TOKEN_MAP_END
        };

        pDocElemTokenMap = new SvXMLTokenMap( aDocTokenMap );

    } // if( !pDocElemTokenMap )

    return *pDocElemTokenMap;
}


const SvXMLTokenMap& ScXMLImport::GetBodyElemTokenMap()
{
    if( !pBodyElemTokenMap )
    {
        static __FAR_DATA SvXMLTokenMapEntry aBodyTokenMap[] =
        {
            { XML_NAMESPACE_TABLE, XML_TRACKED_CHANGES,         XML_TOK_BODY_TRACKED_CHANGES        },
            { XML_NAMESPACE_TABLE, XML_CALCULATION_SETTINGS,    XML_TOK_BODY_CALCULATION_SETTINGS   },
            { XML_NAMESPACE_TABLE, XML_CONTENT_VALIDATIONS,     XML_TOK_BODY_CONTENT_VALIDATIONS    },
            { XML_NAMESPACE_TABLE, XML_LABEL_RANGES,            XML_TOK_BODY_LABEL_RANGES           },
            { XML_NAMESPACE_TABLE, XML_TABLE,                   XML_TOK_BODY_TABLE                  },
            { XML_NAMESPACE_TABLE, XML_NAMED_EXPRESSIONS,       XML_TOK_BODY_NAMED_EXPRESSIONS      },
            { XML_NAMESPACE_TABLE, XML_DATABASE_RANGES,         XML_TOK_BODY_DATABASE_RANGES        },
            { XML_NAMESPACE_TABLE, XML_DATABASE_RANGE,          XML_TOK_BODY_DATABASE_RANGE         },
            { XML_NAMESPACE_TABLE, XML_DATA_PILOT_TABLES,       XML_TOK_BODY_DATA_PILOT_TABLES      },
            { XML_NAMESPACE_TABLE, XML_CONSOLIDATION,           XML_TOK_BODY_CONSOLIDATION          },
            { XML_NAMESPACE_TABLE, XML_DDE_LINKS,               XML_TOK_BODY_DDE_LINKS              },
            XML_TOKEN_MAP_END
        };

        pBodyElemTokenMap = new SvXMLTokenMap( aBodyTokenMap );
    } // if( !pBodyElemTokenMap )

    return *pBodyElemTokenMap;
}

const SvXMLTokenMap& ScXMLImport::GetContentValidationsElemTokenMap()
{
    if( !pContentValidationsElemTokenMap )
    {
        static __FAR_DATA SvXMLTokenMapEntry aContentValidationsElemTokenMap[] =
        {
            { XML_NAMESPACE_TABLE, XML_CONTENT_VALIDATION,  XML_TOK_CONTENT_VALIDATION  },
            XML_TOKEN_MAP_END
        };

        pContentValidationsElemTokenMap = new SvXMLTokenMap( aContentValidationsElemTokenMap );
    } // if( !pContentValidationsElemTokenMap )

    return *pContentValidationsElemTokenMap;
}

const SvXMLTokenMap& ScXMLImport::GetContentValidationElemTokenMap()
{
    if( !pContentValidationElemTokenMap )
    {
        static __FAR_DATA SvXMLTokenMapEntry aContentValidationElemTokenMap[] =
        {
            { XML_NAMESPACE_TABLE,  XML_HELP_MESSAGE,    XML_TOK_CONTENT_VALIDATION_ELEM_HELP_MESSAGE    },
            { XML_NAMESPACE_TABLE,  XML_ERROR_MESSAGE,   XML_TOK_CONTENT_VALIDATION_ELEM_ERROR_MESSAGE   },
            { XML_NAMESPACE_TABLE,  XML_ERROR_MACRO,     XML_TOK_CONTENT_VALIDATION_ELEM_ERROR_MACRO     },
            { XML_NAMESPACE_OFFICE, XML_EVENT_LISTENERS, XML_TOK_CONTENT_VALIDATION_ELEM_EVENT_LISTENERS },
            XML_TOKEN_MAP_END
        };

        pContentValidationElemTokenMap = new SvXMLTokenMap( aContentValidationElemTokenMap );
    } // if( !pContentValidationElemTokenMap )

    return *pContentValidationElemTokenMap;
}

const SvXMLTokenMap& ScXMLImport::GetContentValidationAttrTokenMap()
{
    if( !pContentValidationAttrTokenMap )
    {
        static __FAR_DATA SvXMLTokenMapEntry aContentValidationAttrTokenMap[] =
        {
            { XML_NAMESPACE_TABLE, XML_NAME,                XML_TOK_CONTENT_VALIDATION_NAME                 },
            { XML_NAMESPACE_TABLE, XML_CONDITION,           XML_TOK_CONTENT_VALIDATION_CONDITION            },
            { XML_NAMESPACE_TABLE, XML_BASE_CELL_ADDRESS,   XML_TOK_CONTENT_VALIDATION_BASE_CELL_ADDRESS    },
            { XML_NAMESPACE_TABLE, XML_ALLOW_EMPTY_CELL,    XML_TOK_CONTENT_VALIDATION_ALLOW_EMPTY_CELL     },
            { XML_NAMESPACE_TABLE, XML_DISPLAY_LIST,        XML_TOK_CONTENT_VALIDATION_DISPLAY_LIST         },
            XML_TOKEN_MAP_END
        };

        pContentValidationAttrTokenMap = new SvXMLTokenMap( aContentValidationAttrTokenMap );
    } // if( !pContentValidationAttrTokenMap )

    return *pContentValidationAttrTokenMap;
}

const SvXMLTokenMap& ScXMLImport::GetContentValidationMessageElemTokenMap()
{
    if( !pContentValidationMessageElemTokenMap )
    {
        static __FAR_DATA SvXMLTokenMapEntry aContentValidationMessageElemTokenMap[] =
        {
            { XML_NAMESPACE_TEXT, XML_P,    XML_TOK_P   },
            XML_TOKEN_MAP_END
        };

        pContentValidationMessageElemTokenMap = new SvXMLTokenMap( aContentValidationMessageElemTokenMap );
    } // if( !pContentValidationMessageElemTokenMap )

    return *pContentValidationMessageElemTokenMap;
}

const SvXMLTokenMap& ScXMLImport::GetContentValidationHelpMessageAttrTokenMap()
{
    if( !pContentValidationHelpMessageAttrTokenMap )
    {
        static __FAR_DATA SvXMLTokenMapEntry aContentValidationHelpMessageAttrTokenMap[] =
        {
            { XML_NAMESPACE_TABLE, XML_TITLE,   XML_TOK_HELP_MESSAGE_ATTR_TITLE     },
            { XML_NAMESPACE_TABLE, XML_DISPLAY, XML_TOK_HELP_MESSAGE_ATTR_DISPLAY   },
            XML_TOKEN_MAP_END
        };

        pContentValidationHelpMessageAttrTokenMap = new SvXMLTokenMap( aContentValidationHelpMessageAttrTokenMap );
    } // if( !pContentValidationHelpMessageAttrTokenMap )

    return *pContentValidationHelpMessageAttrTokenMap;
}

const SvXMLTokenMap& ScXMLImport::GetContentValidationErrorMessageAttrTokenMap()
{
    if( !pContentValidationErrorMessageAttrTokenMap )
    {
        static __FAR_DATA SvXMLTokenMapEntry aContentValidationErrorMessageAttrTokenMap[] =
        {
            { XML_NAMESPACE_TABLE, XML_TITLE,           XML_TOK_ERROR_MESSAGE_ATTR_TITLE        },
            { XML_NAMESPACE_TABLE, XML_DISPLAY,         XML_TOK_ERROR_MESSAGE_ATTR_DISPLAY      },
            { XML_NAMESPACE_TABLE, XML_MESSAGE_TYPE,    XML_TOK_ERROR_MESSAGE_ATTR_MESSAGE_TYPE },
            XML_TOKEN_MAP_END
        };

        pContentValidationErrorMessageAttrTokenMap = new SvXMLTokenMap( aContentValidationErrorMessageAttrTokenMap );
    } // if( !pContentValidationErrorMessageAttrTokenMap )

    return *pContentValidationErrorMessageAttrTokenMap;
}

const SvXMLTokenMap& ScXMLImport::GetContentValidationErrorMacroAttrTokenMap()
{
    if( !pContentValidationErrorMacroAttrTokenMap )
    {
        static __FAR_DATA SvXMLTokenMapEntry aContentValidationErrorMacroAttrTokenMap[] =
        {
            { XML_NAMESPACE_TABLE, XML_NAME,    XML_TOK_ERROR_MACRO_ATTR_NAME       },
            { XML_NAMESPACE_TABLE, XML_EXECUTE, XML_TOK_ERROR_MACRO_ATTR_EXECUTE    },
            XML_TOKEN_MAP_END
        };

        pContentValidationErrorMacroAttrTokenMap = new SvXMLTokenMap( aContentValidationErrorMacroAttrTokenMap );
    } // if( !pContentValidationErrorMacroAttrTokenMap )

    return *pContentValidationErrorMacroAttrTokenMap;
}

const SvXMLTokenMap& ScXMLImport::GetLabelRangesElemTokenMap()
{
    if( !pLabelRangesElemTokenMap )
    {
        static __FAR_DATA SvXMLTokenMapEntry aLabelRangesElemTokenMap[] =
        {
            { XML_NAMESPACE_TABLE, XML_LABEL_RANGE, XML_TOK_LABEL_RANGE_ELEM    },
            XML_TOKEN_MAP_END
        };

        pLabelRangesElemTokenMap = new SvXMLTokenMap( aLabelRangesElemTokenMap );
    } // if( !pLabelRangesElemTokenMap )

    return *pLabelRangesElemTokenMap;
}

const SvXMLTokenMap& ScXMLImport::GetLabelRangeAttrTokenMap()
{
    if( !pLabelRangeAttrTokenMap )
    {
        static __FAR_DATA SvXMLTokenMapEntry aLabelRangeAttrTokenMap[] =
        {
            { XML_NAMESPACE_TABLE, XML_LABEL_CELL_RANGE_ADDRESS,    XML_TOK_LABEL_RANGE_ATTR_LABEL_RANGE    },
            { XML_NAMESPACE_TABLE, XML_DATA_CELL_RANGE_ADDRESS,     XML_TOK_LABEL_RANGE_ATTR_DATA_RANGE     },
            { XML_NAMESPACE_TABLE, XML_ORIENTATION,                 XML_TOK_LABEL_RANGE_ATTR_ORIENTATION    },
            XML_TOKEN_MAP_END
        };

        pLabelRangeAttrTokenMap = new SvXMLTokenMap( aLabelRangeAttrTokenMap );
    } // if( !pLabelRangeAttrTokenMap )

    return *pLabelRangeAttrTokenMap;
}

const SvXMLTokenMap& ScXMLImport::GetTableElemTokenMap()
{
    if( !pTableElemTokenMap )
    {
        static __FAR_DATA SvXMLTokenMapEntry aTableTokenMap[] =
        {
            { XML_NAMESPACE_TABLE,  XML_TABLE_COLUMN_GROUP,         XML_TOK_TABLE_COL_GROUP     },
            { XML_NAMESPACE_TABLE,  XML_TABLE_HEADER_COLUMNS,       XML_TOK_TABLE_HEADER_COLS   },
            { XML_NAMESPACE_TABLE,  XML_TABLE_COLUMNS,              XML_TOK_TABLE_COLS          },
            { XML_NAMESPACE_TABLE,  XML_TABLE_COLUMN,               XML_TOK_TABLE_COL           },
            { XML_NAMESPACE_TABLE,  XML_TABLE_PROTECTION,           XML_TOK_TABLE_PROTECTION    },
            { XML_NAMESPACE_TABLE,  XML_TABLE_ROW_GROUP,            XML_TOK_TABLE_ROW_GROUP     },
            { XML_NAMESPACE_TABLE,  XML_TABLE_HEADER_ROWS,          XML_TOK_TABLE_HEADER_ROWS   },
            { XML_NAMESPACE_TABLE,  XML_TABLE_ROWS,                 XML_TOK_TABLE_ROWS          },
            { XML_NAMESPACE_TABLE,  XML_TABLE_ROW,                  XML_TOK_TABLE_ROW           },
            { XML_NAMESPACE_TABLE,  XML_TABLE_SOURCE,               XML_TOK_TABLE_SOURCE        },
            { XML_NAMESPACE_TABLE,  XML_SCENARIO,                   XML_TOK_TABLE_SCENARIO      },
            { XML_NAMESPACE_TABLE,  XML_SHAPES,                     XML_TOK_TABLE_SHAPES        },
            { XML_NAMESPACE_OFFICE, XML_FORMS,                      XML_TOK_TABLE_FORMS         },
            { XML_NAMESPACE_OFFICE, XML_EVENT_LISTENERS,            XML_TOK_TABLE_EVENT_LISTENERS },
            { XML_NAMESPACE_OFFICE_EXT, XML_EVENT_LISTENERS,        XML_TOK_TABLE_EVENT_LISTENERS_EXT },
            XML_TOKEN_MAP_END
        };

        pTableElemTokenMap = new SvXMLTokenMap( aTableTokenMap );
    } // if( !pTableElemTokenMap )

    return *pTableElemTokenMap;
}

const SvXMLTokenMap& ScXMLImport::GetTableProtectionAttrTokenMap()
{
    if (!pTableProtectionElemTokenMap)
    {
        static __FAR_DATA SvXMLTokenMapEntry aTableProtectionTokenMap[] =
        {
            { XML_NAMESPACE_TABLE, XML_SELECT_PROTECTED_CELLS,      XML_TOK_TABLE_SELECT_PROTECTED_CELLS    },
            { XML_NAMESPACE_TABLE, XML_SELECT_UNPROTECTED_CELLS,    XML_TOK_TABLE_SELECT_UNPROTECTED_CELLS  },
            XML_TOKEN_MAP_END
        };
        pTableProtectionElemTokenMap = new SvXMLTokenMap(aTableProtectionTokenMap);
    }

    return *pTableProtectionElemTokenMap;
}

const SvXMLTokenMap& ScXMLImport::GetTableRowsElemTokenMap()
{
    if( !pTableRowsElemTokenMap )
    {
        static __FAR_DATA SvXMLTokenMapEntry aTableRowsElemTokenMap[] =
        {
            { XML_NAMESPACE_TABLE, XML_TABLE_ROW_GROUP,     XML_TOK_TABLE_ROWS_ROW_GROUP    },
            { XML_NAMESPACE_TABLE, XML_TABLE_HEADER_ROWS,   XML_TOK_TABLE_ROWS_HEADER_ROWS  },
            { XML_NAMESPACE_TABLE, XML_TABLE_ROWS,          XML_TOK_TABLE_ROWS_ROWS         },
            { XML_NAMESPACE_TABLE, XML_TABLE_ROW,           XML_TOK_TABLE_ROWS_ROW          },
            XML_TOKEN_MAP_END
        };

        pTableRowsElemTokenMap = new SvXMLTokenMap( aTableRowsElemTokenMap );
    } // if( !pTableRowsElemTokenMap )

    return *pTableRowsElemTokenMap;
}

const SvXMLTokenMap& ScXMLImport::GetTableColsElemTokenMap()
{
    if( !pTableColsElemTokenMap )
    {
        static __FAR_DATA SvXMLTokenMapEntry aTableColsElemTokenMap[] =
        {
            { XML_NAMESPACE_TABLE, XML_TABLE_COLUMN_GROUP,      XML_TOK_TABLE_COLS_COL_GROUP    },
            { XML_NAMESPACE_TABLE, XML_TABLE_HEADER_COLUMNS,    XML_TOK_TABLE_COLS_HEADER_COLS  },
            { XML_NAMESPACE_TABLE, XML_TABLE_COLUMNS,           XML_TOK_TABLE_COLS_COLS         },
            { XML_NAMESPACE_TABLE, XML_TABLE_COLUMN,            XML_TOK_TABLE_COLS_COL          },
            XML_TOKEN_MAP_END
        };

        pTableColsElemTokenMap = new SvXMLTokenMap( aTableColsElemTokenMap );
    } // if( !pTableColsElemTokenMap )

    return *pTableColsElemTokenMap;
}

const SvXMLTokenMap& ScXMLImport::GetTableAttrTokenMap()
{
    if( !pTableAttrTokenMap )
    {
        static __FAR_DATA SvXMLTokenMapEntry aTableAttrTokenMap[] =
        {
            { XML_NAMESPACE_TABLE,     XML_NAME,           XML_TOK_TABLE_NAME          },
            { XML_NAMESPACE_TABLE,     XML_STYLE_NAME,     XML_TOK_TABLE_STYLE_NAME    },
            { XML_NAMESPACE_TABLE, XML_PROTECTED,                   XML_TOK_TABLE_PROTECTED         },
            { XML_NAMESPACE_TABLE,     XML_PRINT_RANGES,   XML_TOK_TABLE_PRINT_RANGES  },
            { XML_NAMESPACE_TABLE,     XML_PROTECTION_KEY, XML_TOK_TABLE_PASSWORD      },
            { XML_NAMESPACE_TABLE, XML_PROTECTION_KEY_DIGEST_ALGORITHM, XML_TOK_TABLE_PASSHASH      },
            { XML_NAMESPACE_TABLE, XML_PROTECTION_KEY_DIGEST_ALGORITHM_2, XML_TOK_TABLE_PASSHASH_2  },
            { XML_NAMESPACE_TABLE,     XML_PRINT,          XML_TOK_TABLE_PRINT         },
            XML_TOKEN_MAP_END
        };

        pTableAttrTokenMap = new SvXMLTokenMap( aTableAttrTokenMap );
    } // if( !pTableAttrTokenMap )

    return *pTableAttrTokenMap;
}

const SvXMLTokenMap& ScXMLImport::GetTableScenarioAttrTokenMap()
{
    if( !pTableScenarioAttrTokenMap )
    {
        static __FAR_DATA SvXMLTokenMapEntry aTableScenarioAttrTokenMap[] =
        {
            { XML_NAMESPACE_TABLE, XML_DISPLAY_BORDER,      XML_TOK_TABLE_SCENARIO_ATTR_DISPLAY_BORDER  },
            { XML_NAMESPACE_TABLE, XML_BORDER_COLOR,        XML_TOK_TABLE_SCENARIO_ATTR_BORDER_COLOR    },
            { XML_NAMESPACE_TABLE, XML_COPY_BACK,           XML_TOK_TABLE_SCENARIO_ATTR_COPY_BACK       },
            { XML_NAMESPACE_TABLE, XML_COPY_STYLES,         XML_TOK_TABLE_SCENARIO_ATTR_COPY_STYLES     },
            { XML_NAMESPACE_TABLE, XML_COPY_FORMULAS,       XML_TOK_TABLE_SCENARIO_ATTR_COPY_FORMULAS   },
            { XML_NAMESPACE_TABLE, XML_IS_ACTIVE,           XML_TOK_TABLE_SCENARIO_ATTR_IS_ACTIVE       },
            { XML_NAMESPACE_TABLE, XML_SCENARIO_RANGES,     XML_TOK_TABLE_SCENARIO_ATTR_SCENARIO_RANGES },
            { XML_NAMESPACE_TABLE, XML_COMMENT,             XML_TOK_TABLE_SCENARIO_ATTR_COMMENT         },
            { XML_NAMESPACE_TABLE, XML_PROTECTED,           XML_TOK_TABLE_SCENARIO_ATTR_PROTECTED       },
            XML_TOKEN_MAP_END
        };

        pTableScenarioAttrTokenMap = new SvXMLTokenMap( aTableScenarioAttrTokenMap );
    } // if( !pTableScenarioAttrTokenMap )

    return *pTableScenarioAttrTokenMap;
}

const SvXMLTokenMap& ScXMLImport::GetTableColAttrTokenMap()
{
    if( !pTableColAttrTokenMap )
    {
        static __FAR_DATA SvXMLTokenMapEntry aTableColAttrTokenMap[] =
        {
            { XML_NAMESPACE_TABLE, XML_STYLE_NAME,                  XML_TOK_TABLE_COL_ATTR_STYLE_NAME       },
            { XML_NAMESPACE_TABLE, XML_NUMBER_COLUMNS_REPEATED,     XML_TOK_TABLE_COL_ATTR_REPEATED         },
            { XML_NAMESPACE_TABLE, XML_VISIBILITY,                  XML_TOK_TABLE_COL_ATTR_VISIBILITY       },
            { XML_NAMESPACE_TABLE, XML_DEFAULT_CELL_STYLE_NAME,    XML_TOK_TABLE_COL_ATTR_DEFAULT_CELL_STYLE_NAME },
            XML_TOKEN_MAP_END
        };

        pTableColAttrTokenMap = new SvXMLTokenMap( aTableColAttrTokenMap );
    } // if( !pTableColAttrTokenMap )

    return *pTableColAttrTokenMap;
}

const SvXMLTokenMap& ScXMLImport::GetTableRowElemTokenMap()
{
    if( !pTableRowElemTokenMap )
    {
        static __FAR_DATA SvXMLTokenMapEntry aTableRowTokenMap[] =
        {
            { XML_NAMESPACE_TABLE, XML_TABLE_CELL,      XML_TOK_TABLE_ROW_CELL              },
            { XML_NAMESPACE_TABLE, XML_COVERED_TABLE_CELL,  XML_TOK_TABLE_ROW_COVERED_CELL      },
            XML_TOKEN_MAP_END
        };

        pTableRowElemTokenMap = new SvXMLTokenMap( aTableRowTokenMap );
    } // if( !pTableRowElemTokenMap )

    return *pTableRowElemTokenMap;
}

const SvXMLTokenMap& ScXMLImport::GetTableRowAttrTokenMap()
{
    if( !pTableRowAttrTokenMap )
    {
        static __FAR_DATA SvXMLTokenMapEntry aTableRowAttrTokenMap[] =
        {
            { XML_NAMESPACE_TABLE, XML_STYLE_NAME,                  XML_TOK_TABLE_ROW_ATTR_STYLE_NAME           },
            { XML_NAMESPACE_TABLE, XML_VISIBILITY,                  XML_TOK_TABLE_ROW_ATTR_VISIBILITY           },
            { XML_NAMESPACE_TABLE, XML_NUMBER_ROWS_REPEATED,        XML_TOK_TABLE_ROW_ATTR_REPEATED             },
            { XML_NAMESPACE_TABLE, XML_DEFAULT_CELL_STYLE_NAME,     XML_TOK_TABLE_ROW_ATTR_DEFAULT_CELL_STYLE_NAME },
            //  { XML_NAMESPACE_TABLE, XML_USE_OPTIMAL_HEIGHT,          XML_TOK_TABLE_ROW_ATTR_USE_OPTIMAL_HEIGHT   },
            XML_TOKEN_MAP_END
        };

        pTableRowAttrTokenMap = new SvXMLTokenMap( aTableRowAttrTokenMap );
    } // if( !pTableRowAttrTokenMap )

    return *pTableRowAttrTokenMap;
}

const SvXMLTokenMap& ScXMLImport::GetTableRowCellElemTokenMap()
{
    if( !pTableRowCellElemTokenMap )
    {
        static __FAR_DATA SvXMLTokenMapEntry aTableRowCellTokenMap[] =
        {
            { XML_NAMESPACE_TEXT,   XML_P,                  XML_TOK_TABLE_ROW_CELL_P                    },
            { XML_NAMESPACE_TABLE,  XML_SUB_TABLE,          XML_TOK_TABLE_ROW_CELL_TABLE                },
            { XML_NAMESPACE_OFFICE, XML_ANNOTATION,         XML_TOK_TABLE_ROW_CELL_ANNOTATION           },
            { XML_NAMESPACE_TABLE,  XML_DETECTIVE,          XML_TOK_TABLE_ROW_CELL_DETECTIVE            },
            { XML_NAMESPACE_TABLE,  XML_CELL_RANGE_SOURCE,  XML_TOK_TABLE_ROW_CELL_CELL_RANGE_SOURCE    },
            XML_TOKEN_MAP_END
        };

        pTableRowCellElemTokenMap = new SvXMLTokenMap( aTableRowCellTokenMap );
    } // if( !pTableRowCellElemTokenMap )

    return *pTableRowCellElemTokenMap;
}

const SvXMLTokenMap& ScXMLImport::GetTableAnnotationAttrTokenMap()
{
    if( !pTableAnnotationAttrTokenMap )
    {
        static __FAR_DATA SvXMLTokenMapEntry aTableAnnotationAttrTokenMap[] =
        {
            { XML_NAMESPACE_OFFICE, XML_AUTHOR,                 XML_TOK_TABLE_ANNOTATION_ATTR_AUTHOR                },
            { XML_NAMESPACE_OFFICE, XML_CREATE_DATE,            XML_TOK_TABLE_ANNOTATION_ATTR_CREATE_DATE           },
            { XML_NAMESPACE_OFFICE, XML_CREATE_DATE_STRING,     XML_TOK_TABLE_ANNOTATION_ATTR_CREATE_DATE_STRING    },
            { XML_NAMESPACE_OFFICE, XML_DISPLAY,                XML_TOK_TABLE_ANNOTATION_ATTR_DISPLAY               },
            { XML_NAMESPACE_SVG,    XML_X,                      XML_TOK_TABLE_ANNOTATION_ATTR_X                     },
            { XML_NAMESPACE_SVG,    XML_Y,                      XML_TOK_TABLE_ANNOTATION_ATTR_Y                     },
            XML_TOKEN_MAP_END
        };

        pTableAnnotationAttrTokenMap = new SvXMLTokenMap( aTableAnnotationAttrTokenMap );
    } // if( !pTableAnnotationAttrTokenMap )

    return *pTableAnnotationAttrTokenMap;
}

const SvXMLTokenMap& ScXMLImport::GetDetectiveElemTokenMap()
{
    if( !pDetectiveElemTokenMap )
    {
        static __FAR_DATA SvXMLTokenMapEntry aDetectiveElemTokenMap[]=
        {
            { XML_NAMESPACE_TABLE,  XML_HIGHLIGHTED_RANGE,  XML_TOK_DETECTIVE_ELEM_HIGHLIGHTED  },
            { XML_NAMESPACE_TABLE,  XML_OPERATION,          XML_TOK_DETECTIVE_ELEM_OPERATION    },
            XML_TOKEN_MAP_END
        };

        pDetectiveElemTokenMap = new SvXMLTokenMap( aDetectiveElemTokenMap );
    } // if( !pDetectiveElemTokenMap )

    return *pDetectiveElemTokenMap;
}

const SvXMLTokenMap& ScXMLImport::GetDetectiveHighlightedAttrTokenMap()
{
    if( !pDetectiveHighlightedAttrTokenMap )
    {
        static __FAR_DATA SvXMLTokenMapEntry aDetectiveHighlightedAttrTokenMap[]=
        {
            { XML_NAMESPACE_TABLE,  XML_CELL_RANGE_ADDRESS,     XML_TOK_DETECTIVE_HIGHLIGHTED_ATTR_CELL_RANGE       },
            { XML_NAMESPACE_TABLE,  XML_DIRECTION,              XML_TOK_DETECTIVE_HIGHLIGHTED_ATTR_DIRECTION        },
            { XML_NAMESPACE_TABLE,  XML_CONTAINS_ERROR,         XML_TOK_DETECTIVE_HIGHLIGHTED_ATTR_CONTAINS_ERROR   },
            { XML_NAMESPACE_TABLE,  XML_MARKED_INVALID,         XML_TOK_DETECTIVE_HIGHLIGHTED_ATTR_MARKED_INVALID   },
            XML_TOKEN_MAP_END
        };

        pDetectiveHighlightedAttrTokenMap = new SvXMLTokenMap( aDetectiveHighlightedAttrTokenMap );
    } // if( !pDetectiveHighlightedAttrTokenMap )

    return *pDetectiveHighlightedAttrTokenMap;
}

const SvXMLTokenMap& ScXMLImport::GetDetectiveOperationAttrTokenMap()
{
    if( !pDetectiveOperationAttrTokenMap )
    {
        static __FAR_DATA SvXMLTokenMapEntry aDetectiveOperationAttrTokenMap[]=
        {
            { XML_NAMESPACE_TABLE,  XML_NAME,   XML_TOK_DETECTIVE_OPERATION_ATTR_NAME   },
            { XML_NAMESPACE_TABLE,  XML_INDEX,  XML_TOK_DETECTIVE_OPERATION_ATTR_INDEX  },
            XML_TOKEN_MAP_END
        };

        pDetectiveOperationAttrTokenMap = new SvXMLTokenMap( aDetectiveOperationAttrTokenMap );
    } // if( !pDetectiveOperationAttrTokenMap )

    return *pDetectiveOperationAttrTokenMap;
}

const SvXMLTokenMap& ScXMLImport::GetTableCellRangeSourceAttrTokenMap()
{
    if( !pTableCellRangeSourceAttrTokenMap )
    {
        static __FAR_DATA SvXMLTokenMapEntry aTableCellRangeSourceAttrTokenMap[] =
        {
            { XML_NAMESPACE_TABLE,  XML_NAME,                   XML_TOK_TABLE_CELL_RANGE_SOURCE_ATTR_NAME           },
            { XML_NAMESPACE_XLINK,  XML_HREF,                   XML_TOK_TABLE_CELL_RANGE_SOURCE_ATTR_HREF           },
            { XML_NAMESPACE_TABLE,  XML_FILTER_NAME,            XML_TOK_TABLE_CELL_RANGE_SOURCE_ATTR_FILTER_NAME    },
            { XML_NAMESPACE_TABLE,  XML_FILTER_OPTIONS,         XML_TOK_TABLE_CELL_RANGE_SOURCE_ATTR_FILTER_OPTIONS },
            { XML_NAMESPACE_TABLE,  XML_LAST_COLUMN_SPANNED,    XML_TOK_TABLE_CELL_RANGE_SOURCE_ATTR_LAST_COLUMN    },
            { XML_NAMESPACE_TABLE,  XML_LAST_ROW_SPANNED,       XML_TOK_TABLE_CELL_RANGE_SOURCE_ATTR_LAST_ROW       },
            { XML_NAMESPACE_TABLE,  XML_REFRESH_DELAY,          XML_TOK_TABLE_CELL_RANGE_SOURCE_ATTR_REFRESH_DELAY  },
            XML_TOKEN_MAP_END
        };

        pTableCellRangeSourceAttrTokenMap = new SvXMLTokenMap( aTableCellRangeSourceAttrTokenMap );
    } // if( !pTableCellRangeSourceAttrTokenMap )

    return *pTableCellRangeSourceAttrTokenMap;
}

const SvXMLTokenMap& ScXMLImport::GetNamedExpressionsElemTokenMap()
{
    if( !pNamedExpressionsElemTokenMap )
    {
        static __FAR_DATA SvXMLTokenMapEntry aNamedExpressionsTokenMap[] =
        {
            { XML_NAMESPACE_TABLE, XML_NAMED_RANGE,             XML_TOK_NAMED_EXPRESSIONS_NAMED_RANGE           },
            { XML_NAMESPACE_TABLE, XML_NAMED_EXPRESSION,        XML_TOK_NAMED_EXPRESSIONS_NAMED_EXPRESSION  },
            XML_TOKEN_MAP_END
        };

        pNamedExpressionsElemTokenMap = new SvXMLTokenMap( aNamedExpressionsTokenMap );
    } // if( !pNamedExpressionsElemTokenMap )

    return *pNamedExpressionsElemTokenMap;
}

const SvXMLTokenMap& ScXMLImport::GetNamedRangeAttrTokenMap()
{
    if( !pNamedRangeAttrTokenMap )
    {
        static __FAR_DATA SvXMLTokenMapEntry aNamedRangeAttrTokenMap[] =
        {
            { XML_NAMESPACE_TABLE, XML_NAME,                XML_TOK_NAMED_RANGE_ATTR_NAME               },
            { XML_NAMESPACE_TABLE, XML_CELL_RANGE_ADDRESS,  XML_TOK_NAMED_RANGE_ATTR_CELL_RANGE_ADDRESS },
            { XML_NAMESPACE_TABLE, XML_BASE_CELL_ADDRESS,   XML_TOK_NAMED_RANGE_ATTR_BASE_CELL_ADDRESS  },
            { XML_NAMESPACE_TABLE, XML_RANGE_USABLE_AS,     XML_TOK_NAMED_RANGE_ATTR_RANGE_USABLE_AS    },
            XML_TOKEN_MAP_END
        };

        pNamedRangeAttrTokenMap = new SvXMLTokenMap( aNamedRangeAttrTokenMap );
    } // if( !pNamedRangeAttrTokenMap )

    return *pNamedRangeAttrTokenMap;
}

const SvXMLTokenMap& ScXMLImport::GetNamedExpressionAttrTokenMap()
{
    if( !pNamedExpressionAttrTokenMap )
    {
        static __FAR_DATA SvXMLTokenMapEntry aNamedExpressionAttrTokenMap[] =
        {
            { XML_NAMESPACE_TABLE, XML_NAME,                XML_TOK_NAMED_EXPRESSION_ATTR_NAME              },
            { XML_NAMESPACE_TABLE, XML_BASE_CELL_ADDRESS,   XML_TOK_NAMED_EXPRESSION_ATTR_BASE_CELL_ADDRESS },
            { XML_NAMESPACE_TABLE, XML_EXPRESSION,          XML_TOK_NAMED_EXPRESSION_ATTR_EXPRESSION        },
            XML_TOKEN_MAP_END
        };

        pNamedExpressionAttrTokenMap = new SvXMLTokenMap( aNamedExpressionAttrTokenMap );
    } // if( !pNamedExpressionAttrTokenMap )

    return *pNamedExpressionAttrTokenMap;
}

const SvXMLTokenMap& ScXMLImport::GetDatabaseRangesElemTokenMap()
{
    if( !pDatabaseRangesElemTokenMap )
    {
        static __FAR_DATA SvXMLTokenMapEntry aDatabaseRangesTokenMap[] =
        {
            { XML_NAMESPACE_TABLE, XML_DATABASE_RANGE,  XML_TOK_DATABASE_RANGE      },
            XML_TOKEN_MAP_END
        };

        pDatabaseRangesElemTokenMap = new SvXMLTokenMap( aDatabaseRangesTokenMap );
    } // if( !pDatabaseRangesElemTokenMap )

    return *pDatabaseRangesElemTokenMap;
}

const SvXMLTokenMap& ScXMLImport::GetDatabaseRangeElemTokenMap()
{
    if( !pDatabaseRangeElemTokenMap )
    {
        static __FAR_DATA SvXMLTokenMapEntry aDatabaseRangeTokenMap[] =
        {
            { XML_NAMESPACE_TABLE, XML_DATABASE_SOURCE_SQL,     XML_TOK_DATABASE_RANGE_SOURCE_SQL       },
            { XML_NAMESPACE_TABLE, XML_DATABASE_SOURCE_TABLE,   XML_TOK_DATABASE_RANGE_SOURCE_TABLE     },
            { XML_NAMESPACE_TABLE, XML_DATABASE_SOURCE_QUERY,   XML_TOK_DATABASE_RANGE_SOURCE_QUERY     },
            { XML_NAMESPACE_TABLE, XML_FILTER,                  XML_TOK_FILTER                          },
            { XML_NAMESPACE_TABLE, XML_SORT,                    XML_TOK_SORT                            },
            { XML_NAMESPACE_TABLE, XML_SUBTOTAL_RULES,          XML_TOK_DATABASE_RANGE_SUBTOTAL_RULES   },
            XML_TOKEN_MAP_END
        };

        pDatabaseRangeElemTokenMap = new SvXMLTokenMap( aDatabaseRangeTokenMap );
    } // if( !pDatabaseRangeElemTokenMap )

    return *pDatabaseRangeElemTokenMap;
}

const SvXMLTokenMap& ScXMLImport::GetDatabaseRangeAttrTokenMap()
{
    if( !pDatabaseRangeAttrTokenMap )
    {
        static __FAR_DATA SvXMLTokenMapEntry aDatabaseRangeAttrTokenMap[] =
        {
            { XML_NAMESPACE_TABLE, XML_NAME,                    XML_TOK_DATABASE_RANGE_ATTR_NAME                    },
            { XML_NAMESPACE_TABLE, XML_IS_SELECTION,            XML_TOK_DATABASE_RANGE_ATTR_IS_SELECTION            },
            { XML_NAMESPACE_TABLE, XML_ON_UPDATE_KEEP_STYLES,   XML_TOK_DATABASE_RANGE_ATTR_ON_UPDATE_KEEP_STYLES   },
            { XML_NAMESPACE_TABLE, XML_ON_UPDATE_KEEP_SIZE,     XML_TOK_DATABASE_RANGE_ATTR_ON_UPDATE_KEEP_SIZE     },
            { XML_NAMESPACE_TABLE, XML_HAS_PERSISTENT_DATA,     XML_TOK_DATABASE_RANGE_ATTR_HAS_PERSISTENT_DATA     },
            { XML_NAMESPACE_TABLE, XML_ORIENTATION,         XML_TOK_DATABASE_RANGE_ATTR_ORIENTATION             },
            { XML_NAMESPACE_TABLE, XML_CONTAINS_HEADER,     XML_TOK_DATABASE_RANGE_ATTR_CONTAINS_HEADER         },
            { XML_NAMESPACE_TABLE, XML_DISPLAY_FILTER_BUTTONS,  XML_TOK_DATABASE_RANGE_ATTR_DISPLAY_FILTER_BUTTONS  },
            { XML_NAMESPACE_TABLE, XML_TARGET_RANGE_ADDRESS,    XML_TOK_DATABASE_RANGE_ATTR_TARGET_RANGE_ADDRESS    },
            { XML_NAMESPACE_TABLE, XML_REFRESH_DELAY,           XML_TOK_DATABASE_RANGE_ATTR_REFRESH_DELAY           },
            XML_TOKEN_MAP_END
        };

        pDatabaseRangeAttrTokenMap = new SvXMLTokenMap( aDatabaseRangeAttrTokenMap );
    } // if( !pDatabaseRangeAttrTokenMap )

    return *pDatabaseRangeAttrTokenMap;
}

const SvXMLTokenMap& ScXMLImport::GetDatabaseRangeSourceSQLAttrTokenMap()
{
    if( !pDatabaseRangeSourceSQLAttrTokenMap )
    {
        static __FAR_DATA SvXMLTokenMapEntry aDatabaseRangeSourceSQLAttrTokenMap[] =
        {
            { XML_NAMESPACE_TABLE, XML_DATABASE_NAME,           XML_TOK_SOURCE_SQL_ATTR_DATABASE_NAME       },
            { XML_NAMESPACE_XLINK, XML_HREF,                    XML_TOK_SOURCE_SQL_ATTR_HREF                },
            { XML_NAMESPACE_TABLE, XML_CONNECTION_RESOURCE,     XML_TOK_SOURCE_SQL_ATTR_CONNECTION_RESSOURCE},
            { XML_NAMESPACE_TABLE, XML_SQL_STATEMENT,           XML_TOK_SOURCE_SQL_ATTR_SQL_STATEMENT       },
            { XML_NAMESPACE_TABLE, XML_PARSE_SQL_STATEMENT, XML_TOK_SOURCE_SQL_ATTR_PARSE_SQL_STATEMENT },
            XML_TOKEN_MAP_END
        };

        pDatabaseRangeSourceSQLAttrTokenMap = new SvXMLTokenMap( aDatabaseRangeSourceSQLAttrTokenMap );
    } // if( !pDatabaseRangeSourceSQLAttrTokenMap )

    return *pDatabaseRangeSourceSQLAttrTokenMap;
}

const SvXMLTokenMap& ScXMLImport::GetDatabaseRangeSourceTableAttrTokenMap()
{
    if( !pDatabaseRangeSourceTableAttrTokenMap )
    {
        static __FAR_DATA SvXMLTokenMapEntry aDatabaseRangeSourceTableAttrTokenMap[] =
        {
            { XML_NAMESPACE_TABLE, XML_DATABASE_NAME,           XML_TOK_SOURCE_TABLE_ATTR_DATABASE_NAME         },
            { XML_NAMESPACE_XLINK, XML_HREF,                    XML_TOK_SOURCE_TABLE_ATTR_HREF                  },
            { XML_NAMESPACE_TABLE, XML_CONNECTION_RESOURCE,     XML_TOK_SOURCE_TABLE_ATTR_CONNECTION_RESSOURCE  },
            { XML_NAMESPACE_TABLE, XML_TABLE_NAME,              XML_TOK_SOURCE_TABLE_ATTR_TABLE_NAME            },
            XML_TOKEN_MAP_END
        };

        pDatabaseRangeSourceTableAttrTokenMap = new SvXMLTokenMap( aDatabaseRangeSourceTableAttrTokenMap );
    } // if( !pDatabaseRangeSourceTableAttrTokenMap )

    return *pDatabaseRangeSourceTableAttrTokenMap;
}

const SvXMLTokenMap& ScXMLImport::GetDatabaseRangeSourceQueryAttrTokenMap()
{
    if( !pDatabaseRangeSourceQueryAttrTokenMap )
    {
        static __FAR_DATA SvXMLTokenMapEntry aDatabaseRangeSourceQueryAttrTokenMap[] =
        {
            { XML_NAMESPACE_TABLE, XML_DATABASE_NAME,           XML_TOK_SOURCE_QUERY_ATTR_DATABASE_NAME         },
            { XML_NAMESPACE_XLINK, XML_HREF,                    XML_TOK_SOURCE_QUERY_ATTR_HREF                  },
            { XML_NAMESPACE_TABLE, XML_CONNECTION_RESOURCE,     XML_TOK_SOURCE_QUERY_ATTR_CONNECTION_RESSOURCE  },
            { XML_NAMESPACE_TABLE, XML_QUERY_NAME,              XML_TOK_SOURCE_QUERY_ATTR_QUERY_NAME            },
            XML_TOKEN_MAP_END
        };

        pDatabaseRangeSourceQueryAttrTokenMap = new SvXMLTokenMap( aDatabaseRangeSourceQueryAttrTokenMap );
    } // if( !pDatabaseRangeSourceQueryAttrTokenMap )

    return *pDatabaseRangeSourceQueryAttrTokenMap;
}

const SvXMLTokenMap& ScXMLImport::GetFilterElemTokenMap()
{
    if( !pFilterElemTokenMap )
    {
        static __FAR_DATA SvXMLTokenMapEntry aFilterTokenMap[] =
        {
            { XML_NAMESPACE_TABLE, XML_FILTER_AND,          XML_TOK_FILTER_AND          },
            { XML_NAMESPACE_TABLE, XML_FILTER_OR,           XML_TOK_FILTER_OR           },
            { XML_NAMESPACE_TABLE, XML_FILTER_CONDITION,    XML_TOK_FILTER_CONDITION    },
            XML_TOKEN_MAP_END
        };

        pFilterElemTokenMap = new SvXMLTokenMap( aFilterTokenMap );
    } // if( !pFilterElemTokenMap )

    return *pFilterElemTokenMap;
}

const SvXMLTokenMap& ScXMLImport::GetFilterAttrTokenMap()
{
    if( !pFilterAttrTokenMap )
    {
        static __FAR_DATA SvXMLTokenMapEntry aFilterAttrTokenMap[] =
        {
            { XML_NAMESPACE_TABLE, XML_TARGET_RANGE_ADDRESS,            XML_TOK_FILTER_ATTR_TARGET_RANGE_ADDRESS            },
            { XML_NAMESPACE_TABLE, XML_CONDITION_SOURCE_RANGE_ADDRESS,  XML_TOK_FILTER_ATTR_CONDITION_SOURCE_RANGE_ADDRESS  },
            { XML_NAMESPACE_TABLE, XML_CONDITION_SOURCE,                XML_TOK_FILTER_ATTR_CONDITION_SOURCE                },
            { XML_NAMESPACE_TABLE, XML_DISPLAY_DUPLICATES,              XML_TOK_FILTER_ATTR_DISPLAY_DUPLICATES              },
            XML_TOKEN_MAP_END
        };

        pFilterAttrTokenMap = new SvXMLTokenMap( aFilterAttrTokenMap );
    } // if( !pFilterAttrTokenMap )

    return *pFilterAttrTokenMap;
}

const SvXMLTokenMap& ScXMLImport::GetFilterConditionAttrTokenMap()
{
    if( !pFilterConditionAttrTokenMap )
    {
        static __FAR_DATA SvXMLTokenMapEntry aFilterConditionAttrTokenMap[] =
        {
            { XML_NAMESPACE_TABLE, XML_FIELD_NUMBER,    XML_TOK_CONDITION_ATTR_FIELD_NUMBER     },
            { XML_NAMESPACE_TABLE, XML_CASE_SENSITIVE,  XML_TOK_CONDITION_ATTR_CASE_SENSITIVE   },
            { XML_NAMESPACE_TABLE, XML_DATA_TYPE,       XML_TOK_CONDITION_ATTR_DATA_TYPE        },
            { XML_NAMESPACE_TABLE, XML_VALUE,           XML_TOK_CONDITION_ATTR_VALUE            },
            { XML_NAMESPACE_TABLE, XML_OPERATOR,        XML_TOK_CONDITION_ATTR_OPERATOR         },
            XML_TOKEN_MAP_END
        };

        pFilterConditionAttrTokenMap = new SvXMLTokenMap( aFilterConditionAttrTokenMap );
    } // if( !pFilterConditionAttrTokenMap )

    return *pFilterConditionAttrTokenMap;
}

const SvXMLTokenMap& ScXMLImport::GetSortElemTokenMap()
{
    if( !pSortElemTokenMap )
    {
        static __FAR_DATA SvXMLTokenMapEntry aSortTokenMap[] =
        {
            { XML_NAMESPACE_TABLE, XML_SORT_BY, XML_TOK_SORT_SORT_BY    },
            XML_TOKEN_MAP_END
        };

        pSortElemTokenMap = new SvXMLTokenMap( aSortTokenMap );
    } // if( !pSortElemTokenMap )

    return *pSortElemTokenMap;
}

const SvXMLTokenMap& ScXMLImport::GetSortAttrTokenMap()
{
    if( !pSortAttrTokenMap )
    {
        static __FAR_DATA SvXMLTokenMapEntry aSortAttrTokenMap[] =
        {
            { XML_NAMESPACE_TABLE, XML_BIND_STYLES_TO_CONTENT,  XML_TOK_SORT_ATTR_BIND_STYLES_TO_CONTENT    },
            { XML_NAMESPACE_TABLE, XML_TARGET_RANGE_ADDRESS,    XML_TOK_SORT_ATTR_TARGET_RANGE_ADDRESS      },
            { XML_NAMESPACE_TABLE, XML_CASE_SENSITIVE,          XML_TOK_SORT_ATTR_CASE_SENSITIVE            },
            { XML_NAMESPACE_TABLE, XML_LANGUAGE,                XML_TOK_SORT_ATTR_LANGUAGE                  },
            { XML_NAMESPACE_TABLE, XML_COUNTRY,                 XML_TOK_SORT_ATTR_COUNTRY                   },
            { XML_NAMESPACE_TABLE, XML_ALGORITHM,               XML_TOK_SORT_ATTR_ALGORITHM                 },
            XML_TOKEN_MAP_END
        };

        pSortAttrTokenMap = new SvXMLTokenMap( aSortAttrTokenMap );
    } // if( !pSortAttrTokenMap )

    return *pSortAttrTokenMap;
}

const SvXMLTokenMap& ScXMLImport::GetSortSortByAttrTokenMap()
{
    if( !pSortSortByAttrTokenMap )
    {
        static __FAR_DATA SvXMLTokenMapEntry aSortSortByAttrTokenMap[] =
        {
            { XML_NAMESPACE_TABLE, XML_FIELD_NUMBER,    XML_TOK_SORT_BY_ATTR_FIELD_NUMBER   },
            { XML_NAMESPACE_TABLE, XML_DATA_TYPE,       XML_TOK_SORT_BY_ATTR_DATA_TYPE      },
            { XML_NAMESPACE_TABLE, XML_ORDER,           XML_TOK_SORT_BY_ATTR_ORDER          },
            XML_TOKEN_MAP_END
        };

        pSortSortByAttrTokenMap = new SvXMLTokenMap( aSortSortByAttrTokenMap );
    } // if( !pSortSortByAttrTokenMap )

    return *pSortSortByAttrTokenMap;
}

const SvXMLTokenMap& ScXMLImport::GetDatabaseRangeSubTotalRulesElemTokenMap()
{
    if( !pDatabaseRangeSubTotalRulesElemTokenMap )
    {
        static __FAR_DATA SvXMLTokenMapEntry aDatabaseRangeSubTotalRulesTokenMap[] =
        {
            { XML_NAMESPACE_TABLE, XML_SORT_GROUPS,     XML_TOK_SUBTOTAL_RULES_SORT_GROUPS      },
            { XML_NAMESPACE_TABLE, XML_SUBTOTAL_RULE,   XML_TOK_SUBTOTAL_RULES_SUBTOTAL_RULE    },
            XML_TOKEN_MAP_END
        };

        pDatabaseRangeSubTotalRulesElemTokenMap = new SvXMLTokenMap( aDatabaseRangeSubTotalRulesTokenMap );
    } // if( !pDatabaseRangeSubTotalRulesElemTokenMap )

    return *pDatabaseRangeSubTotalRulesElemTokenMap;
}

const SvXMLTokenMap& ScXMLImport::GetDatabaseRangeSubTotalRulesAttrTokenMap()
{
    if( !pDatabaseRangeSubTotalRulesAttrTokenMap )
    {
        static __FAR_DATA SvXMLTokenMapEntry aDatabaseRangeSubTotalRulesAttrTokenMap[] =
        {
            { XML_NAMESPACE_TABLE, XML_BIND_STYLES_TO_CONTENT,          XML_TOK_SUBTOTAL_RULES_ATTR_BIND_STYLES_TO_CONTENT      },
            { XML_NAMESPACE_TABLE, XML_CASE_SENSITIVE,                  XML_TOK_SUBTOTAL_RULES_ATTR_CASE_SENSITIVE              },
            { XML_NAMESPACE_TABLE, XML_PAGE_BREAKS_ON_GROUP_CHANGE, XML_TOK_SUBTOTAL_RULES_ATTR_PAGE_BREAKS_ON_GROUP_CHANGE },
            XML_TOKEN_MAP_END
        };

        pDatabaseRangeSubTotalRulesAttrTokenMap = new SvXMLTokenMap( aDatabaseRangeSubTotalRulesAttrTokenMap );
    } // if( !pDatabaseRangeSubTotalRulesAttrTokenMap )

    return *pDatabaseRangeSubTotalRulesAttrTokenMap;
}

const SvXMLTokenMap& ScXMLImport::GetSubTotalRulesSortGroupsAttrTokenMap()
{
    if( !pSubTotalRulesSortGroupsAttrTokenMap )
    {
        static __FAR_DATA SvXMLTokenMapEntry aSubTotalRulesSortGroupsAttrTokenMap[] =
        {
            { XML_NAMESPACE_TABLE, XML_DATA_TYPE,   XML_TOK_SORT_GROUPS_ATTR_DATA_TYPE  },
            { XML_NAMESPACE_TABLE, XML_ORDER,       XML_TOK_SORT_GROUPS_ATTR_ORDER      },
            XML_TOKEN_MAP_END
        };

        pSubTotalRulesSortGroupsAttrTokenMap = new SvXMLTokenMap( aSubTotalRulesSortGroupsAttrTokenMap );
    } // if( !pSubTotalRulesSortGroupsAttrTokenMap )

    return *pSubTotalRulesSortGroupsAttrTokenMap;
}

const SvXMLTokenMap& ScXMLImport::GetSubTotalRulesSubTotalRuleElemTokenMap()
{
    if( !pSubTotalRulesSubTotalRuleElemTokenMap )
    {
        static __FAR_DATA SvXMLTokenMapEntry aSubTotalRulesSubTotalRuleTokenMap[] =
        {
            { XML_NAMESPACE_TABLE, XML_SUBTOTAL_FIELD,  XML_TOK_SUBTOTAL_RULE_SUBTOTAL_FIELD    },
            XML_TOKEN_MAP_END
        };

        pSubTotalRulesSubTotalRuleElemTokenMap = new SvXMLTokenMap( aSubTotalRulesSubTotalRuleTokenMap );
    } // if( !pSubTotalRulesSubTotalRuleElemTokenMap )

    return *pSubTotalRulesSubTotalRuleElemTokenMap;
}

const SvXMLTokenMap& ScXMLImport::GetSubTotalRulesSubTotalRuleAttrTokenMap()
{
    if( !pSubTotalRulesSubTotalRuleAttrTokenMap )
    {
        static __FAR_DATA SvXMLTokenMapEntry aSubTotalRulesSubTotalRuleAttrTokenMap[] =
        {
            { XML_NAMESPACE_TABLE, XML_GROUP_BY_FIELD_NUMBER,   XML_TOK_SUBTOTAL_RULE_ATTR_GROUP_BY_FIELD_NUMBER    },
            XML_TOKEN_MAP_END
        };

        pSubTotalRulesSubTotalRuleAttrTokenMap = new SvXMLTokenMap( aSubTotalRulesSubTotalRuleAttrTokenMap );
    } // if( !pSubTotalRulesSubTotalRuleAttrTokenMap )

    return *pSubTotalRulesSubTotalRuleAttrTokenMap;
}

const SvXMLTokenMap& ScXMLImport::GetSubTotalRuleSubTotalFieldAttrTokenMap()
{
    if( !pSubTotalRuleSubTotalFieldAttrTokenMap )
    {
        static __FAR_DATA SvXMLTokenMapEntry aSubTotalRuleSubTotalFieldAttrTokenMap[] =
        {
            { XML_NAMESPACE_TABLE, XML_FIELD_NUMBER,    XML_TOK_SUBTOTAL_FIELD_ATTR_FIELD_NUMBER    },
            { XML_NAMESPACE_TABLE, XML_FUNCTION,        XML_TOK_SUBTOTAL_FIELD_ATTR_FUNCTION        },
            XML_TOKEN_MAP_END
        };

        pSubTotalRuleSubTotalFieldAttrTokenMap = new SvXMLTokenMap( aSubTotalRuleSubTotalFieldAttrTokenMap );
    } // if( !pSubTotalRuleSubTotalFieldAttrTokenMap )

    return *pSubTotalRuleSubTotalFieldAttrTokenMap;
}

const SvXMLTokenMap& ScXMLImport::GetDataPilotTablesElemTokenMap()
{
    if( !pDataPilotTablesElemTokenMap )
    {
        static __FAR_DATA SvXMLTokenMapEntry aDataPilotTablesElemTokenMap[] =
        {
            { XML_NAMESPACE_TABLE, XML_DATA_PILOT_TABLE,    XML_TOK_DATA_PILOT_TABLE    },
            XML_TOKEN_MAP_END
        };

        pDataPilotTablesElemTokenMap = new SvXMLTokenMap( aDataPilotTablesElemTokenMap );
    } // if( !pDataPilotTablesElemTokenMap )

    return *pDataPilotTablesElemTokenMap;
}

const SvXMLTokenMap& ScXMLImport::GetDataPilotTableAttrTokenMap()
{
    if( !pDataPilotTableAttrTokenMap )
    {
        static __FAR_DATA SvXMLTokenMapEntry aDataPilotTableAttrTokenMap[] =
        {
            { XML_NAMESPACE_TABLE, XML_NAME,                    XML_TOK_DATA_PILOT_TABLE_ATTR_NAME                  },
            { XML_NAMESPACE_TABLE, XML_APPLICATION_DATA,        XML_TOK_DATA_PILOT_TABLE_ATTR_APPLICATION_DATA      },
            { XML_NAMESPACE_TABLE, XML_GRAND_TOTAL,             XML_TOK_DATA_PILOT_TABLE_ATTR_GRAND_TOTAL           },
            { XML_NAMESPACE_TABLE, XML_IGNORE_EMPTY_ROWS,       XML_TOK_DATA_PILOT_TABLE_ATTR_IGNORE_EMPTY_ROWS     },
            { XML_NAMESPACE_TABLE, XML_IDENTIFY_CATEGORIES,     XML_TOK_DATA_PILOT_TABLE_ATTR_IDENTIFY_CATEGORIES   },
            { XML_NAMESPACE_TABLE, XML_TARGET_RANGE_ADDRESS,    XML_TOK_DATA_PILOT_TABLE_ATTR_TARGET_RANGE_ADDRESS  },
            { XML_NAMESPACE_TABLE, XML_BUTTONS,                 XML_TOK_DATA_PILOT_TABLE_ATTR_BUTTONS               },
            { XML_NAMESPACE_TABLE, XML_SHOW_FILTER_BUTTON,      XML_TOK_DATA_PILOT_TABLE_ATTR_SHOW_FILTER_BUTTON    },
            { XML_NAMESPACE_TABLE, XML_DRILL_DOWN_ON_DOUBLE_CLICK, XML_TOK_DATA_PILOT_TABLE_ATTR_DRILL_DOWN         },
    { XML_NAMESPACE_TABLE, XML_HEADER_GRID_LAYOUT,      XML_TOK_DATA_PILOT_TABLE_ATTR_HEADER_GRID_LAYOUT    },
            XML_TOKEN_MAP_END
        };

        pDataPilotTableAttrTokenMap = new SvXMLTokenMap( aDataPilotTableAttrTokenMap );
    } // if( !pDataPilotTableAttrTokenMap )

    return *pDataPilotTableAttrTokenMap;
}

const SvXMLTokenMap& ScXMLImport::GetDataPilotTableElemTokenMap()
{
    if( !pDataPilotTableElemTokenMap )
    {
        static __FAR_DATA SvXMLTokenMapEntry aDataPilotTableElemTokenMap[] =
        {
            { XML_NAMESPACE_TABLE, XML_DATABASE_SOURCE_SQL, XML_TOK_DATA_PILOT_TABLE_ELEM_SOURCE_SQL        },
            { XML_NAMESPACE_TABLE, XML_DATABASE_SOURCE_TABLE,   XML_TOK_DATA_PILOT_TABLE_ELEM_SOURCE_TABLE      },
            { XML_NAMESPACE_TABLE, XML_DATA_PILOT_GRAND_TOTAL,  XML_TOK_DATA_PILOT_TABLE_ELEM_GRAND_TOTAL       },
            { XML_NAMESPACE_TABLE, XML_DATABASE_SOURCE_QUERY,   XML_TOK_DATA_PILOT_TABLE_ELEM_SOURCE_QUERY      },
            { XML_NAMESPACE_TABLE, XML_SOURCE_SERVICE,          XML_TOK_DATA_PILOT_TABLE_ELEM_SOURCE_SERVICE    },
            { XML_NAMESPACE_TABLE, XML_SOURCE_CELL_RANGE,       XML_TOK_DATA_PILOT_TABLE_ELEM_SOURCE_CELL_RANGE },
            { XML_NAMESPACE_TABLE, XML_DATA_PILOT_FIELD,        XML_TOK_DATA_PILOT_TABLE_ELEM_DATA_PILOT_FIELD  },
            XML_TOKEN_MAP_END
        };

        pDataPilotTableElemTokenMap = new SvXMLTokenMap( aDataPilotTableElemTokenMap );
    } // if( !pDataPilotTableElemTokenMap )

    return *pDataPilotTableElemTokenMap;
}

const SvXMLTokenMap& ScXMLImport::GetDataPilotTableSourceServiceAttrTokenMap()
{
    if( !pDataPilotTableSourceServiceAttrTokenMap )
    {
        static __FAR_DATA SvXMLTokenMapEntry aDataPilotTableSourceServiceAttrTokenMap[] =
        {
            { XML_NAMESPACE_TABLE, XML_NAME,                    XML_TOK_SOURCE_SERVICE_ATTR_NAME                },
            { XML_NAMESPACE_TABLE, XML_SOURCE_NAME,             XML_TOK_SOURCE_SERVICE_ATTR_SOURCE_NAME         },
            { XML_NAMESPACE_TABLE, XML_OBJECT_NAME,             XML_TOK_SOURCE_SERVICE_ATTR_OBJECT_NAME         },
            { XML_NAMESPACE_TABLE, XML_USER_NAME,               XML_TOK_SOURCE_SERVICE_ATTR_USER_NAME           },
            { XML_NAMESPACE_TABLE, XML_PASSWORD,                XML_TOK_SOURCE_SERVICE_ATTR_PASSWORD            },
            XML_TOKEN_MAP_END
        };

        pDataPilotTableSourceServiceAttrTokenMap = new SvXMLTokenMap( aDataPilotTableSourceServiceAttrTokenMap );
    } // if( !pDataPilotTableSourceServiceAttrTokenMap )

    return *pDataPilotTableSourceServiceAttrTokenMap;
}

const SvXMLTokenMap& ScXMLImport::GetDataPilotGrandTotalAttrTokenMap()
{
    if (!pDataPilotGrandTotalAttrTokenMap)
    {
        static __FAR_DATA SvXMLTokenMapEntry aDataPilotGrandTotalAttrTokenMap[] =
        {
            { XML_NAMESPACE_TABLE,     XML_DISPLAY,      XML_TOK_DATA_PILOT_GRAND_TOTAL_ATTR_DISPLAY          },
            { XML_NAMESPACE_TABLE,     XML_ORIENTATION,  XML_TOK_DATA_PILOT_GRAND_TOTAL_ATTR_ORIENTATION      },
            { XML_NAMESPACE_TABLE,     XML_DISPLAY_NAME, XML_TOK_DATA_PILOT_GRAND_TOTAL_ATTR_DISPLAY_NAME     },
            { XML_NAMESPACE_TABLE_EXT, XML_DISPLAY_NAME, XML_TOK_DATA_PILOT_GRAND_TOTAL_ATTR_DISPLAY_NAME_EXT },
            XML_TOKEN_MAP_END
        };

        pDataPilotGrandTotalAttrTokenMap = new SvXMLTokenMap( aDataPilotGrandTotalAttrTokenMap );
    }

    return *pDataPilotGrandTotalAttrTokenMap;
}

const SvXMLTokenMap& ScXMLImport::GetDataPilotTableSourceCellRangeAttrTokenMap()
{
    if( !pDataPilotTableSourceCellRangeAttrTokenMap )
    {
        static __FAR_DATA SvXMLTokenMapEntry aDataPilotTableSourceCellRangeAttrTokenMap[] =
        {
            { XML_NAMESPACE_TABLE, XML_CELL_RANGE_ADDRESS,      XML_TOK_SOURCE_CELL_RANGE_ATTR_CELL_RANGE_ADDRESS},
            XML_TOKEN_MAP_END
        };

        pDataPilotTableSourceCellRangeAttrTokenMap = new SvXMLTokenMap( aDataPilotTableSourceCellRangeAttrTokenMap );
    } // if( !pDataPilotTableSourceCellRangeAttrTokenMap )

    return *pDataPilotTableSourceCellRangeAttrTokenMap;
}

const SvXMLTokenMap& ScXMLImport::GetDataPilotTableSourceCellRangeElemTokenMap()
{
    if( !pDataPilotTableSourceCellRangeElemTokenMap )
    {
        static __FAR_DATA SvXMLTokenMapEntry aDataPilotTableSourceCellRangeElemTokenMap[] =
        {
            { XML_NAMESPACE_TABLE, XML_FILTER,      XML_TOK_SOURCE_CELL_RANGE_ELEM_FILTER},
            XML_TOKEN_MAP_END
        };

        pDataPilotTableSourceCellRangeElemTokenMap = new SvXMLTokenMap( aDataPilotTableSourceCellRangeElemTokenMap );
    } // if( !pDataPilotTableSourceCellRangeElemTokenMap )

    return *pDataPilotTableSourceCellRangeElemTokenMap;
}

const SvXMLTokenMap& ScXMLImport::GetDataPilotFieldAttrTokenMap()
{
    if( !pDataPilotFieldAttrTokenMap )
    {
        static __FAR_DATA SvXMLTokenMapEntry aDataPilotFieldAttrTokenMap[] =
        {
            { XML_NAMESPACE_TABLE,     XML_SOURCE_FIELD_NAME,    XML_TOK_DATA_PILOT_FIELD_ATTR_SOURCE_FIELD_NAME    },
            { XML_NAMESPACE_TABLE,     XML_DISPLAY_NAME,         XML_TOK_DATA_PILOT_FIELD_ATTR_DISPLAY_NAME         },
            { XML_NAMESPACE_TABLE_EXT, XML_DISPLAY_NAME,         XML_TOK_DATA_PILOT_FIELD_ATTR_DISPLAY_NAME_EXT     },
            { XML_NAMESPACE_TABLE,     XML_IS_DATA_LAYOUT_FIELD, XML_TOK_DATA_PILOT_FIELD_ATTR_IS_DATA_LAYOUT_FIELD },
            { XML_NAMESPACE_TABLE,     XML_FUNCTION,             XML_TOK_DATA_PILOT_FIELD_ATTR_FUNCTION             },
            { XML_NAMESPACE_TABLE,     XML_ORIENTATION,          XML_TOK_DATA_PILOT_FIELD_ATTR_ORIENTATION          },
            { XML_NAMESPACE_TABLE,     XML_SELECTED_PAGE,        XML_TOK_DATA_PILOT_FIELD_ATTR_SELECTED_PAGE        },
            { XML_NAMESPACE_TABLE,     XML_USED_HIERARCHY,       XML_TOK_DATA_PILOT_FIELD_ATTR_USED_HIERARCHY       },
            XML_TOKEN_MAP_END
        };

        pDataPilotFieldAttrTokenMap = new SvXMLTokenMap( aDataPilotFieldAttrTokenMap );
    } // if( !pDataPilotFieldAttrTokenMap )

    return *pDataPilotFieldAttrTokenMap;
}

const SvXMLTokenMap& ScXMLImport::GetDataPilotFieldElemTokenMap()
{
    if( !pDataPilotFieldElemTokenMap )
    {
        static __FAR_DATA SvXMLTokenMapEntry aDataPilotFieldElemTokenMap[] =
        {
            { XML_NAMESPACE_TABLE, XML_DATA_PILOT_LEVEL,        XML_TOK_DATA_PILOT_FIELD_ELEM_DATA_PILOT_LEVEL      },
            { XML_NAMESPACE_TABLE, XML_DATA_PILOT_FIELD_REFERENCE, XML_TOK_DATA_PILOT_FIELD_ELEM_DATA_PILOT_REFERENCE },
            { XML_NAMESPACE_TABLE, XML_DATA_PILOT_GROUPS,       XML_TOK_DATA_PILOT_FIELD_ELEM_DATA_PILOT_GROUPS },
            XML_TOKEN_MAP_END
        };

        pDataPilotFieldElemTokenMap = new SvXMLTokenMap( aDataPilotFieldElemTokenMap );
    } // if( !pDataPilotFieldElemTokenMap )

    return *pDataPilotFieldElemTokenMap;
}

const SvXMLTokenMap& ScXMLImport::GetDataPilotLevelAttrTokenMap()
{
    if( !pDataPilotLevelAttrTokenMap )
    {
        static __FAR_DATA SvXMLTokenMapEntry aDataPilotLevelAttrTokenMap[] =
        {
            { XML_NAMESPACE_TABLE, XML_SHOW_EMPTY,              XML_TOK_DATA_PILOT_LEVEL_ATTR_SHOW_EMPTY            },
            XML_TOKEN_MAP_END
        };

        pDataPilotLevelAttrTokenMap = new SvXMLTokenMap( aDataPilotLevelAttrTokenMap );
    } // if( !pDataPilotLevelAttrTokenMap )

    return *pDataPilotLevelAttrTokenMap;
}

const SvXMLTokenMap& ScXMLImport::GetDataPilotLevelElemTokenMap()
{
    if( !pDataPilotLevelElemTokenMap )
    {
        static __FAR_DATA SvXMLTokenMapEntry aDataPilotLevelElemTokenMap[] =
        {
            { XML_NAMESPACE_TABLE, XML_DATA_PILOT_SUBTOTALS,    XML_TOK_DATA_PILOT_LEVEL_ELEM_DATA_PILOT_SUBTOTALS  },
            { XML_NAMESPACE_TABLE, XML_DATA_PILOT_MEMBERS,      XML_TOK_DATA_PILOT_LEVEL_ELEM_DATA_PILOT_MEMBERS    },
            { XML_NAMESPACE_TABLE, XML_DATA_PILOT_DISPLAY_INFO, XML_TOK_DATA_PILOT_FIELD_ELEM_DATA_PILOT_DISPLAY_INFO },
            { XML_NAMESPACE_TABLE, XML_DATA_PILOT_SORT_INFO,    XML_TOK_DATA_PILOT_FIELD_ELEM_DATA_PILOT_SORT_INFO  },
            { XML_NAMESPACE_TABLE, XML_DATA_PILOT_LAYOUT_INFO,  XML_TOK_DATA_PILOT_FIELD_ELEM_DATA_PILOT_LAYOUT_INFO },
            XML_TOKEN_MAP_END
        };

        pDataPilotLevelElemTokenMap = new SvXMLTokenMap( aDataPilotLevelElemTokenMap );
    } // if( !pDataPilotLevelElemTokenMap )

    return *pDataPilotLevelElemTokenMap;
}

const SvXMLTokenMap& ScXMLImport::GetDataPilotSubTotalsElemTokenMap()
{
    if( !pDataPilotSubTotalsElemTokenMap )
    {
        static __FAR_DATA SvXMLTokenMapEntry aDataPilotSubTotalsElemTokenMap[] =
        {
            { XML_NAMESPACE_TABLE, XML_DATA_PILOT_SUBTOTAL, XML_TOK_DATA_PILOT_SUBTOTALS_ELEM_DATA_PILOT_SUBTOTAL   },
            XML_TOKEN_MAP_END
        };

        pDataPilotSubTotalsElemTokenMap = new SvXMLTokenMap( aDataPilotSubTotalsElemTokenMap );
    } // if( !pDataPilotSubTotalsElemTokenMap )

    return *pDataPilotSubTotalsElemTokenMap;
}

const SvXMLTokenMap& ScXMLImport::GetDataPilotSubTotalAttrTokenMap()
{
    if( !pDataPilotSubTotalAttrTokenMap )
    {
        static __FAR_DATA SvXMLTokenMapEntry aDataPilotSubTotalAttrTokenMap[] =
        {
            { XML_NAMESPACE_TABLE,     XML_FUNCTION,     XML_TOK_DATA_PILOT_SUBTOTAL_ATTR_FUNCTION         },
            { XML_NAMESPACE_TABLE,     XML_DISPLAY_NAME, XML_TOK_DATA_PILOT_SUBTOTAL_ATTR_DISPLAY_NAME     },
            { XML_NAMESPACE_TABLE_EXT, XML_DISPLAY_NAME, XML_TOK_DATA_PILOT_SUBTOTAL_ATTR_DISPLAY_NAME_EXT },
            XML_TOKEN_MAP_END
        };

        pDataPilotSubTotalAttrTokenMap = new SvXMLTokenMap( aDataPilotSubTotalAttrTokenMap );
    } // if( !pDataPilotSubTotalAttrTokenMap )

    return *pDataPilotSubTotalAttrTokenMap;
}

const SvXMLTokenMap& ScXMLImport::GetDataPilotMembersElemTokenMap()
{
    if( !pDataPilotMembersElemTokenMap )
    {
        static __FAR_DATA SvXMLTokenMapEntry aDataPilotMembersElemTokenMap[] =
        {
            { XML_NAMESPACE_TABLE, XML_DATA_PILOT_MEMBER,       XML_TOK_DATA_PILOT_MEMBERS_ELEM_DATA_PILOT_MEMBER   },
            XML_TOKEN_MAP_END
        };

        pDataPilotMembersElemTokenMap = new SvXMLTokenMap( aDataPilotMembersElemTokenMap );
    } // if( !pDataPilotMembersElemTokenMap )

    return *pDataPilotMembersElemTokenMap;
}

const SvXMLTokenMap& ScXMLImport::GetDataPilotMemberAttrTokenMap()
{
    if( !pDataPilotMemberAttrTokenMap )
    {
        static __FAR_DATA SvXMLTokenMapEntry aDataPilotMemberAttrTokenMap[] =
        {
            { XML_NAMESPACE_TABLE,     XML_NAME,         XML_TOK_DATA_PILOT_MEMBER_ATTR_NAME             },
            { XML_NAMESPACE_TABLE,     XML_DISPLAY_NAME, XML_TOK_DATA_PILOT_MEMBER_ATTR_DISPLAY_NAME     },
            { XML_NAMESPACE_TABLE_EXT, XML_DISPLAY_NAME, XML_TOK_DATA_PILOT_MEMBER_ATTR_DISPLAY_NAME_EXT },
            { XML_NAMESPACE_TABLE,     XML_DISPLAY,      XML_TOK_DATA_PILOT_MEMBER_ATTR_DISPLAY          },
            { XML_NAMESPACE_TABLE,     XML_SHOW_DETAILS, XML_TOK_DATA_PILOT_MEMBER_ATTR_SHOW_DETAILS     },
            XML_TOKEN_MAP_END
        };

        pDataPilotMemberAttrTokenMap = new SvXMLTokenMap( aDataPilotMemberAttrTokenMap );
    } // if( !pDataPilotMemberAttrTokenMap )

    return *pDataPilotMemberAttrTokenMap;
}

const SvXMLTokenMap& ScXMLImport::GetConsolidationAttrTokenMap()
{
    if( !pConsolidationAttrTokenMap )
    {
        static __FAR_DATA SvXMLTokenMapEntry aConsolidationAttrTokenMap[] =
        {
            { XML_NAMESPACE_TABLE,  XML_FUNCTION,                       XML_TOK_CONSOLIDATION_ATTR_FUNCTION         },
            { XML_NAMESPACE_TABLE,  XML_SOURCE_CELL_RANGE_ADDRESSES,    XML_TOK_CONSOLIDATION_ATTR_SOURCE_RANGES    },
            { XML_NAMESPACE_TABLE,  XML_TARGET_CELL_ADDRESS,            XML_TOK_CONSOLIDATION_ATTR_TARGET_ADDRESS   },
            { XML_NAMESPACE_TABLE,  XML_USE_LABEL,                      XML_TOK_CONSOLIDATION_ATTR_USE_LABEL        },
            { XML_NAMESPACE_TABLE,  XML_LINK_TO_SOURCE_DATA,            XML_TOK_CONSOLIDATION_ATTR_LINK_TO_SOURCE   },
            XML_TOKEN_MAP_END
        };

        pConsolidationAttrTokenMap = new SvXMLTokenMap( aConsolidationAttrTokenMap );
    } // if( !pConsolidationAttrTokenMap )

    return *pConsolidationAttrTokenMap;
}


SvXMLImportContext *ScXMLImport::CreateContext( USHORT nPrefix,
                                               const OUString& rLocalName,
                                               const uno::Reference<xml::sax::XAttributeList>& xAttrList )
{
    SvXMLImportContext *pContext = 0;

    if( (XML_NAMESPACE_OFFICE == nPrefix) &&
        ( IsXMLToken(rLocalName, XML_DOCUMENT_STYLES) ||
        IsXMLToken(rLocalName, XML_DOCUMENT_CONTENT) ||
        IsXMLToken(rLocalName, XML_DOCUMENT_SETTINGS) )) {
            pContext = new ScXMLDocContext_Impl( *this, nPrefix, rLocalName,
                xAttrList );
    } else if ( (XML_NAMESPACE_OFFICE == nPrefix) &&
        ( IsXMLToken(rLocalName, XML_DOCUMENT_META)) ) {
            pContext = CreateMetaContext(rLocalName);
    } else if ( (XML_NAMESPACE_OFFICE == nPrefix) &&
        ( IsXMLToken(rLocalName, XML_DOCUMENT)) ) {
            uno::Reference<xml::sax::XDocumentHandler> xDocBuilder(
                mxServiceFactory->createInstance(::rtl::OUString(RTL_CONSTASCII_USTRINGPARAM(
                "com.sun.star.xml.dom.SAXDocumentBuilder"))),
                uno::UNO_QUERY_THROW);
            uno::Reference<document::XDocumentPropertiesSupplier> xDPS(
                GetModel(), uno::UNO_QUERY_THROW);
            // flat OpenDocument file format
            pContext = new ScXMLFlatDocContext_Impl( *this, nPrefix, rLocalName,
                xAttrList, xDPS->getDocumentProperties(), xDocBuilder);
    }
    else
        pContext = SvXMLImport::CreateContext( nPrefix, rLocalName, xAttrList );

    return pContext;
}

// #110680#
ScXMLImport::ScXMLImport(
    const ::com::sun::star::uno::Reference< ::com::sun::star::lang::XMultiServiceFactory > xServiceFactory,
    const sal_uInt16 nImportFlag)
:   SvXMLImport( xServiceFactory, nImportFlag ),
    pDoc( NULL ),
    pChangeTrackingImportHelper(NULL),
    pStylesImportHelper(NULL),
    sNumberFormat(RTL_CONSTASCII_USTRINGPARAM(SC_UNONAME_NUMFMT)),
    sLocale(RTL_CONSTASCII_USTRINGPARAM(SC_LOCALE)),
    sCellStyle(RTL_CONSTASCII_USTRINGPARAM(SC_UNONAME_CELLSTYL)),
    sStandardFormat(RTL_CONSTASCII_USTRINGPARAM(SC_STANDARDFORMAT)),
    sType(RTL_CONSTASCII_USTRINGPARAM(SC_UNONAME_TYPE)),
//  pScAutoStylePool(new SvXMLAutoStylePoolP),
//  pParaItemMapper( 0 ),
//  pI18NMap( new SvI18NMap ),
    pDocElemTokenMap( 0 ),
    pStylesElemTokenMap( 0 ),
    pStylesAttrTokenMap( 0 ),
    pStyleElemTokenMap( 0 ),
    pBodyElemTokenMap( 0 ),
    pContentValidationsElemTokenMap( 0 ),
    pContentValidationElemTokenMap( 0 ),
    pContentValidationAttrTokenMap( 0 ),
    pContentValidationMessageElemTokenMap( 0 ),
    pContentValidationHelpMessageAttrTokenMap( 0 ),
    pContentValidationErrorMessageAttrTokenMap( 0 ),
    pContentValidationErrorMacroAttrTokenMap( 0 ),
    pLabelRangesElemTokenMap( 0 ),
    pLabelRangeAttrTokenMap( 0 ),
    pTableElemTokenMap( 0 ),
    pTableProtectionElemTokenMap(NULL),
    pTableRowsElemTokenMap( 0 ),
    pTableColsElemTokenMap( 0 ),
    pTableScenarioAttrTokenMap( 0 ),
    pTableAttrTokenMap( 0 ),
    pTableColAttrTokenMap( 0 ),
    pTableRowElemTokenMap( 0 ),
    pTableRowAttrTokenMap( 0 ),
    pTableRowCellElemTokenMap( 0 ),
    pTableRowCellAttrTokenMap( 0 ),
    pTableAnnotationAttrTokenMap( 0 ),
    pDetectiveElemTokenMap( 0 ),
    pDetectiveHighlightedAttrTokenMap( 0 ),
    pDetectiveOperationAttrTokenMap( 0 ),
    pTableCellRangeSourceAttrTokenMap( 0 ),
    pNamedExpressionsElemTokenMap( 0 ),
    pNamedRangeAttrTokenMap( 0 ),
    pNamedExpressionAttrTokenMap( 0 ),
    pDatabaseRangesElemTokenMap( 0 ),
    pDatabaseRangeElemTokenMap( 0 ),
    pDatabaseRangeAttrTokenMap( 0 ),
    pDatabaseRangeSourceSQLAttrTokenMap( 0 ),
    pDatabaseRangeSourceTableAttrTokenMap( 0 ),
    pDatabaseRangeSourceQueryAttrTokenMap( 0 ),
    pFilterElemTokenMap( 0 ),
    pFilterAttrTokenMap( 0 ),
    pFilterConditionAttrTokenMap( 0 ),
    pSortElemTokenMap( 0 ),
    pSortAttrTokenMap( 0 ),
    pSortSortByAttrTokenMap( 0 ),
    pDatabaseRangeSubTotalRulesElemTokenMap( 0 ),
    pDatabaseRangeSubTotalRulesAttrTokenMap( 0 ),
    pSubTotalRulesSortGroupsAttrTokenMap( 0 ),
    pSubTotalRulesSubTotalRuleElemTokenMap( 0 ),
    pSubTotalRulesSubTotalRuleAttrTokenMap( 0 ),
    pSubTotalRuleSubTotalFieldAttrTokenMap( 0 ),
    pDataPilotTablesElemTokenMap( 0 ),
    pDataPilotTableAttrTokenMap( 0 ),
    pDataPilotTableElemTokenMap( 0 ),
    pDataPilotTableSourceServiceAttrTokenMap( 0 ),
    pDataPilotGrandTotalAttrTokenMap(NULL),
    pDataPilotTableSourceCellRangeElemTokenMap( 0 ),
    pDataPilotTableSourceCellRangeAttrTokenMap( 0 ),
    pDataPilotFieldAttrTokenMap( 0 ),
    pDataPilotFieldElemTokenMap( 0 ),
    pDataPilotLevelAttrTokenMap( 0 ),
    pDataPilotLevelElemTokenMap( 0 ),
    pDataPilotSubTotalsElemTokenMap( 0 ),
    pDataPilotSubTotalAttrTokenMap( 0 ),
    pDataPilotMembersElemTokenMap( 0 ),
    pDataPilotMemberAttrTokenMap( 0 ),
    pConsolidationAttrTokenMap( 0 ),
    aTables(*this),
    pMyNamedExpressions(NULL),
    pMyLabelRanges(NULL),
    pValidations(NULL),
    pDetectiveOpArray(NULL),
    pSolarMutexGuard(NULL),
    pNumberFormatAttributesExportHelper(NULL),
    pStyleNumberFormats(NULL),
    sPrevStyleName(),
    sPrevCurrency(),
    nSolarMutexLocked(0),
    nProgressCount(0),
    nStyleFamilyMask( 0 ),
    nPrevCellType(0),
    bLoadDoc( sal_True ),
    bRemoveLastChar(sal_False),
    bNullDateSetted(sal_False),
    bSelfImportingXMLSet(sal_False),
    bLatinDefaultStyle(sal_False),
    bFromWrapper(sal_False)
{
    pStylesImportHelper = new ScMyStylesImportHelper(*this);

    xScPropHdlFactory = new XMLScPropHdlFactory;
    xCellStylesPropertySetMapper = new XMLPropertySetMapper((XMLPropertyMapEntry*)aXMLScCellStylesProperties, xScPropHdlFactory);
    xColumnStylesPropertySetMapper = new XMLPropertySetMapper((XMLPropertyMapEntry*)aXMLScColumnStylesProperties, xScPropHdlFactory);
    xRowStylesPropertySetMapper = new XMLPropertySetMapper((XMLPropertyMapEntry*)aXMLScRowStylesImportProperties, xScPropHdlFactory);
    xTableStylesPropertySetMapper = new XMLPropertySetMapper((XMLPropertyMapEntry*)aXMLScTableStylesImportProperties, xScPropHdlFactory);

    // #i66550# needed for 'presentation:event-listener' element for URLs in shapes
    GetNamespaceMap().Add(
        GetXMLToken( XML_NP_PRESENTATION ),
        GetXMLToken( XML_N_PRESENTATION ),
        XML_NAMESPACE_PRESENTATION );

    // initialize cell type map.
    const struct { XMLTokenEnum  _token; sal_Int16 _type; } aCellTypePairs[] =
    {
        { XML_FLOAT,        util::NumberFormat::NUMBER },
        { XML_STRING,       util::NumberFormat::TEXT },
        { XML_TIME,         util::NumberFormat::TIME },
        { XML_DATE,         util::NumberFormat::DATETIME },
        { XML_PERCENTAGE,   util::NumberFormat::PERCENT },
        { XML_CURRENCY,     util::NumberFormat::CURRENCY },
        { XML_BOOLEAN,      util::NumberFormat::LOGICAL }
    };
    size_t n = SAL_N_ELEMENTS(aCellTypePairs);
    for (size_t i = 0; i < n; ++i)
    {
        aCellTypeMap.insert(
            CellTypeMap::value_type(
                GetXMLToken(aCellTypePairs[i]._token), aCellTypePairs[i]._type));
    }
}

ScXMLImport::~ScXMLImport() throw()
{
    //  delete pI18NMap;
    delete pDocElemTokenMap;
    delete pStylesElemTokenMap;
    delete pStylesAttrTokenMap;
    delete pStyleElemTokenMap;
    delete pBodyElemTokenMap;
    delete pContentValidationsElemTokenMap;
    delete pContentValidationElemTokenMap;
    delete pContentValidationAttrTokenMap;
    delete pContentValidationMessageElemTokenMap;
    delete pContentValidationHelpMessageAttrTokenMap;
    delete pContentValidationErrorMessageAttrTokenMap;
    delete pContentValidationErrorMacroAttrTokenMap;
    delete pLabelRangesElemTokenMap;
    delete pLabelRangeAttrTokenMap;
    delete pTableElemTokenMap;
    delete pTableProtectionElemTokenMap;
    delete pTableRowsElemTokenMap;
    delete pTableColsElemTokenMap;
    delete pTableAttrTokenMap;
    delete pTableScenarioAttrTokenMap;
    delete pTableColAttrTokenMap;
    delete pTableRowElemTokenMap;
    delete pTableRowAttrTokenMap;
    delete pTableRowCellElemTokenMap;
    delete pTableRowCellAttrTokenMap;
    delete pTableAnnotationAttrTokenMap;
    delete pDetectiveElemTokenMap;
    delete pDetectiveHighlightedAttrTokenMap;
    delete pDetectiveOperationAttrTokenMap;
    delete pTableCellRangeSourceAttrTokenMap;
    delete pNamedExpressionsElemTokenMap;
    delete pNamedRangeAttrTokenMap;
    delete pNamedExpressionAttrTokenMap;
    delete pDatabaseRangesElemTokenMap;
    delete pDatabaseRangeElemTokenMap;
    delete pDatabaseRangeAttrTokenMap;
    delete pDatabaseRangeSourceSQLAttrTokenMap;
    delete pDatabaseRangeSourceTableAttrTokenMap;
    delete pDatabaseRangeSourceQueryAttrTokenMap;
    delete pFilterElemTokenMap;
    delete pFilterAttrTokenMap;
    delete pFilterConditionAttrTokenMap;
    delete pSortElemTokenMap;
    delete pSortAttrTokenMap;
    delete pSortSortByAttrTokenMap;
    delete pDatabaseRangeSubTotalRulesElemTokenMap;
    delete pDatabaseRangeSubTotalRulesAttrTokenMap;
    delete pSubTotalRulesSortGroupsAttrTokenMap;
    delete pSubTotalRulesSubTotalRuleElemTokenMap;
    delete pSubTotalRulesSubTotalRuleAttrTokenMap;
    delete pSubTotalRuleSubTotalFieldAttrTokenMap;
    delete pDataPilotTablesElemTokenMap;
    delete pDataPilotTableAttrTokenMap;
    delete pDataPilotTableElemTokenMap;
    delete pDataPilotTableSourceServiceAttrTokenMap;
    delete pDataPilotTableSourceCellRangeAttrTokenMap;
    delete pDataPilotTableSourceCellRangeElemTokenMap;
    delete pDataPilotFieldAttrTokenMap;
    delete pDataPilotFieldElemTokenMap;
    delete pDataPilotLevelAttrTokenMap;
    delete pDataPilotLevelElemTokenMap;
    delete pDataPilotSubTotalsElemTokenMap;
    delete pDataPilotSubTotalAttrTokenMap;
    delete pDataPilotMembersElemTokenMap;
    delete pDataPilotMemberAttrTokenMap;
    delete pConsolidationAttrTokenMap;

    //  if (pScAutoStylePool)
    //      delete pScAutoStylePool;
    if (pChangeTrackingImportHelper)
        delete pChangeTrackingImportHelper;
    if (pNumberFormatAttributesExportHelper)
        delete pNumberFormatAttributesExportHelper;
    if (pStyleNumberFormats)
        delete pStyleNumberFormats;
    if (pStylesImportHelper)
        delete pStylesImportHelper;

    if (pSolarMutexGuard)
        delete pSolarMutexGuard;

    if (pMyNamedExpressions)
        delete pMyNamedExpressions;
    if (pMyLabelRanges)
        delete pMyLabelRanges;
    if (pValidations)
        delete pValidations;
    if (pDetectiveOpArray)
        delete pDetectiveOpArray;
}

// ---------------------------------------------------------------------

SvXMLImportContext *ScXMLImport::CreateFontDeclsContext(const USHORT nPrefix, const ::rtl::OUString& rLocalName,
                                                        const uno::Reference<xml::sax::XAttributeList>& xAttrList)
{
    SvXMLImportContext *pContext = NULL;
    if (!pContext)
    {
        XMLFontStylesContext *pFSContext(
            new XMLFontStylesContext( *this, nPrefix,
            rLocalName, xAttrList,
            gsl_getSystemTextEncoding() ));
        SetFontDecls( pFSContext );
        pContext = pFSContext;
    }
    return pContext;
}

SvXMLImportContext *ScXMLImport::CreateStylesContext(const ::rtl::OUString& rLocalName,
                                                     const uno::Reference<xml::sax::XAttributeList>& xAttrList, sal_Bool bIsAutoStyle )
{
    SvXMLImportContext *pContext(NULL);
    if (!pContext)
    {
        pContext = new XMLTableStylesContext(*this, XML_NAMESPACE_OFFICE, rLocalName, xAttrList, bIsAutoStyle);
        if (bIsAutoStyle)
            //xAutoStyles = pContext;
            SetAutoStyles((SvXMLStylesContext*)pContext);
        else
            //xStyles = pContext;
            SetStyles((SvXMLStylesContext*)pContext);
    }
    return pContext;
}

SvXMLImportContext *ScXMLImport::CreateBodyContext(const ::rtl::OUString& rLocalName,
                                                   const uno::Reference<xml::sax::XAttributeList>& xAttrList)
{
    //GetShapeImport()->SetAutoStylesContext((XMLTableStylesContext *)&xAutoStyles);
    //GetChartImport()->SetAutoStylesContext(GetAutoStyles()/*(XMLTableStylesContext *)&xAutoStyles*/);

    return new ScXMLBodyContext(*this, XML_NAMESPACE_OFFICE, rLocalName, xAttrList);
}

SvXMLImportContext *ScXMLImport::CreateMetaContext(
    const OUString& rLocalName )
{
    SvXMLImportContext *pContext(0);

    if( !IsStylesOnlyMode() && (getImportFlags() & IMPORT_META))
    {
        uno::Reference<xml::sax::XDocumentHandler> xDocBuilder(
            mxServiceFactory->createInstance(::rtl::OUString(RTL_CONSTASCII_USTRINGPARAM(
            "com.sun.star.xml.dom.SAXDocumentBuilder"))),
            uno::UNO_QUERY_THROW);
        uno::Reference<document::XDocumentPropertiesSupplier> xDPS(
            GetModel(), uno::UNO_QUERY_THROW);
        pContext = new SvXMLMetaDocumentContext(*this,
            XML_NAMESPACE_OFFICE, rLocalName,
            xDPS->getDocumentProperties(), xDocBuilder);
    }

    if( !pContext )
        pContext = new SvXMLImportContext( *this,
        XML_NAMESPACE_OFFICE, rLocalName );

    return pContext;
}

SvXMLImportContext *ScXMLImport::CreateScriptContext(
    const OUString& rLocalName )
{
    SvXMLImportContext *pContext(0);

    if( !(IsStylesOnlyMode()) )
    {
        pContext = new XMLScriptContext( *this,
            XML_NAMESPACE_OFFICE, rLocalName,
            GetModel() );
    }

    if( !pContext )
        pContext = new SvXMLImportContext( *this, XML_NAMESPACE_OFFICE,
        rLocalName );

    return pContext;
}

void ScXMLImport::SetStatistics(
                                const uno::Sequence<beans::NamedValue> & i_rStats)
{
    static const char* s_stats[] =
    { "TableCount", "CellCount", "ObjectCount", 0 };

    SvXMLImport::SetStatistics(i_rStats);

    sal_uInt32 nCount(0);
    for (sal_Int32 i = 0; i < i_rStats.getLength(); ++i) {
        for (const char** pStat = s_stats; *pStat != 0; ++pStat) {
            if (i_rStats[i].Name.equalsAscii(*pStat)) {
                sal_Int32 val = 0;
                if (i_rStats[i].Value >>= val) {
                    nCount += val;
                } else {
                    DBG_ERROR("ScXMLImport::SetStatistics: invalid entry");
                }
            }
        }
    }

    if (nCount)
    {
        GetProgressBarHelper()->SetReference(nCount);
        GetProgressBarHelper()->SetValue(0);
    }
}

sal_Int16 ScXMLImport::GetCellType(const OUString& rStrValue) const
{
    CellTypeMap::const_iterator itr = aCellTypeMap.find(rStrValue);
    if (itr != aCellTypeMap.end())
        return itr->second;

    return util::NumberFormat::UNDEFINED;
}

XMLShapeImportHelper* ScXMLImport::CreateShapeImport()
{
    /*UniReference < XMLPropertySetMapper > xShapeStylesPropertySetMapper = new XMLPropertySetMapper((XMLPropertyMapEntry*)aXMLScShapeStylesProperties, xScPropHdlFactory);
    SvXMLImportPropertyMapper *pShapeStylesImportPropertySetMapper = new SvXMLImportPropertyMapper( xShapeStylesPropertySetMapper );*/

    return new XMLTableShapeImportHelper( *this/*, pShapeStylesImportPropertySetMapper*/ );
}

sal_Bool ScXMLImport::GetValidation(const rtl::OUString& sName, ScMyImportValidation& aValidation)
{
    if (pValidations)
    {
        sal_Bool bFound(sal_False);
        ScMyImportValidations::iterator aItr(pValidations->begin());
        ScMyImportValidations::iterator aEndItr(pValidations->end());
        while(aItr != aEndItr && !bFound)
        {
            if (aItr->sName == sName)
            {
                // #b4974740# source position must be set as string,
                // so sBaseCellAddress no longer has to be converted here

                bFound = sal_True;
            }
            else
                ++aItr;
        }
        if (bFound)
            aValidation = *aItr;
        return bFound;
    }
    return sal_False;
}

ScXMLChangeTrackingImportHelper* ScXMLImport::GetChangeTrackingImportHelper()
{
    if (!pChangeTrackingImportHelper)
        pChangeTrackingImportHelper = new ScXMLChangeTrackingImportHelper();
    return pChangeTrackingImportHelper;
}

void ScXMLImport::InsertStyles()
{
    GetStyles()->CopyStylesToDoc(sal_True);

    // if content is going to be loaded with the same import, set bLatinDefaultStyle flag now
    if ( getImportFlags() & IMPORT_CONTENT )
        ExamineDefaultStyle();
}

void ScXMLImport::ExamineDefaultStyle()
{
    if (pDoc)
    {
        // #i62435# after inserting the styles, check if the default style has a latin-script-only
        // number format (then, value cells can be pre-initialized with western script type)

        const ScPatternAttr* pDefPattern = pDoc->GetDefPattern();
        SvNumberFormatter* pFormatter = pDoc->GetFormatTable();
        if ( pFormatter && pDefPattern )
        {
            sal_uInt32 nKey = pDefPattern->GetNumberFormat(pFormatter);
            const SvNumberformat* pFormat = pFormatter->GetEntry(nKey);
            if ( pFormat && pFormat->IsStandard() )
            {
                // The standard format is all-latin if the decimal separator dosen't
                // have a different script type

                String aDecSep;
                LanguageType nFormatLang = pFormat->GetLanguage();
                if ( nFormatLang == LANGUAGE_SYSTEM )
                    aDecSep = ScGlobal::pLocaleData->getNumDecimalSep();
                else
                {
                    LocaleDataWrapper aLocaleData( pDoc->GetServiceManager(),
                        MsLangId::convertLanguageToLocale( nFormatLang ) );
                    aDecSep = aLocaleData.getNumDecimalSep();
                }

                BYTE nScript = pDoc->GetStringScriptType( aDecSep );
                if ( nScript == 0 || nScript == SCRIPTTYPE_LATIN )
                    bLatinDefaultStyle = sal_True;
            }
        }
    }
}

void ScXMLImport::SetChangeTrackingViewSettings(const com::sun::star::uno::Sequence<com::sun::star::beans::PropertyValue>& rChangeProps)
{
    if (pDoc)
    {
        sal_Int32 nCount(rChangeProps.getLength());
        if (nCount)
        {
            ScXMLImport::MutexGuard aGuard(*this);
            sal_Int16 nTemp16(0);
            ScChangeViewSettings* pViewSettings(new ScChangeViewSettings());
            for (sal_Int32 i = 0; i < nCount; ++i)
            {
                rtl::OUString sName(rChangeProps[i].Name);
                if (sName.compareToAscii("ShowChanges") == 0)
                    pViewSettings->SetShowChanges(::cppu::any2bool(rChangeProps[i].Value));
                else if (sName.compareToAscii("ShowAcceptedChanges") == 0)
                    pViewSettings->SetShowAccepted(::cppu::any2bool(rChangeProps[i].Value));
                else if (sName.compareToAscii("ShowRejectedChanges") == 0)
                    pViewSettings->SetShowRejected(::cppu::any2bool(rChangeProps[i].Value));
                else if (sName.compareToAscii("ShowChangesByDatetime") == 0)
                    pViewSettings->SetHasDate(::cppu::any2bool(rChangeProps[i].Value));
                else if (sName.compareToAscii("ShowChangesByDatetimeMode") == 0)
                {
                    if (rChangeProps[i].Value >>= nTemp16)
                        pViewSettings->SetTheDateMode(ScChgsDateMode(nTemp16));
                }
                else if (sName.compareToAscii("ShowChangesByDatetimeFirstDatetime") == 0)
                {
                    util::DateTime aDateTime;
                    if (rChangeProps[i].Value >>= aDateTime)
                    {
                        DateTime aCoreDateTime;
                        ScXMLConverter::ConvertAPIToCoreDateTime(aDateTime, aCoreDateTime);
                        pViewSettings->SetTheFirstDateTime(aCoreDateTime);
                    }
                }
                else if (sName.compareToAscii("ShowChangesByDatetimeSecondDatetime") == 0)
                {
                    util::DateTime aDateTime;
                    if (rChangeProps[i].Value >>= aDateTime)
                    {
                        DateTime aCoreDateTime;
                        ScXMLConverter::ConvertAPIToCoreDateTime(aDateTime, aCoreDateTime);
                        pViewSettings->SetTheLastDateTime(aCoreDateTime);
                    }
                }
                else if (sName.compareToAscii("ShowChangesByAuthor") == 0)
                    pViewSettings->SetHasAuthor(::cppu::any2bool(rChangeProps[i].Value));
                else if (sName.compareToAscii("ShowChangesByAuthorName") == 0)
                {
                    rtl::OUString sOUName;
                    if (rChangeProps[i].Value >>= sOUName)
                    {
                        String sAuthorName(sOUName);
                        pViewSettings->SetTheAuthorToShow(sAuthorName);
                    }
                }
                else if (sName.compareToAscii("ShowChangesByComment") == 0)
                    pViewSettings->SetHasComment(::cppu::any2bool(rChangeProps[i].Value));
                else if (sName.compareToAscii("ShowChangesByCommentText") == 0)
                {
                    rtl::OUString sOUComment;
                    if (rChangeProps[i].Value >>= sOUComment)
                    {
                        String sComment(sOUComment);
                        pViewSettings->SetTheComment(sComment);
                    }
                }
                else if (sName.compareToAscii("ShowChangesByRanges") == 0)
                    pViewSettings->SetHasRange(::cppu::any2bool(rChangeProps[i].Value));
                else if (sName.compareToAscii("ShowChangesByRangesList") == 0)
                {
                    rtl::OUString sRanges;
                    if ((rChangeProps[i].Value >>= sRanges) && sRanges.getLength())
                    {
                        ScRangeList aRangeList;
                        ScRangeStringConverter::GetRangeListFromString(
                            aRangeList, sRanges, GetDocument(), FormulaGrammar::CONV_OOO);
                        pViewSettings->SetTheRangeList(aRangeList);
                    }
                }
            }
            pDoc->SetChangeViewSettings(*pViewSettings);
        }
    }
}

void ScXMLImport::SetViewSettings(const uno::Sequence<beans::PropertyValue>& aViewProps)
{
    sal_Int32 nCount(aViewProps.getLength());
    sal_Int32 nHeight(0);
    sal_Int32 nLeft(0);
    sal_Int32 nTop(0);
    sal_Int32 nWidth(0);
    for (sal_Int32 i = 0; i < nCount; ++i)
    {
        rtl::OUString sName(aViewProps[i].Name);
        if (sName.compareToAscii("VisibleAreaHeight") == 0)
            aViewProps[i].Value >>= nHeight;
        else if (sName.compareToAscii("VisibleAreaLeft") == 0)
            aViewProps[i].Value >>= nLeft;
        else if (sName.compareToAscii("VisibleAreaTop") == 0)
            aViewProps[i].Value >>= nTop;
        else if (sName.compareToAscii("VisibleAreaWidth") == 0)
            aViewProps[i].Value >>= nWidth;
        else if (sName.compareToAscii("TrackedChangesViewSettings") == 0)
        {
            uno::Sequence<beans::PropertyValue> aChangeProps;
            if(aViewProps[i].Value >>= aChangeProps)
                SetChangeTrackingViewSettings(aChangeProps);
        }
    }
    if (nHeight && nWidth)
    {
        if (GetModel().is())
        {
            ScModelObj* pDocObj(ScModelObj::getImplementation( GetModel() ));
            if (pDocObj)
            {
                SfxObjectShell* pEmbeddedObj = pDocObj->GetEmbeddedObject();
                if (pEmbeddedObj)
                {
                    Rectangle aRect;
                    aRect.setX( nLeft );
                    aRect.setY( nTop );
                    aRect.setWidth( nWidth );
                    aRect.setHeight( nHeight );
                    pEmbeddedObj->SetVisArea(aRect);
                }
            }
        }
    }
}

void ScXMLImport::SetConfigurationSettings(const uno::Sequence<beans::PropertyValue>& aConfigProps)
{
    if (GetModel().is())
    {
        uno::Reference <lang::XMultiServiceFactory> xMultiServiceFactory(GetModel(), uno::UNO_QUERY);
        if (xMultiServiceFactory.is())
        {
            sal_Int32 nCount(aConfigProps.getLength());
            rtl::OUString sCTName(RTL_CONSTASCII_USTRINGPARAM("TrackedChangesProtectionKey"));
            rtl::OUString sSCName(RTL_CONSTASCII_USTRINGPARAM("ScriptConfiguration"));
            for (sal_Int32 i = nCount - 1; i >= 0; --i)
            {
                if (aConfigProps[i].Name == sCTName)
                {
                    rtl::OUString sKey;
                    if (aConfigProps[i].Value >>= sKey)
                    {
                        uno::Sequence<sal_Int8> aPass;
                        SvXMLUnitConverter::decodeBase64(aPass, sKey);
                        if (aPass.getLength())
                        {
                            if (pDoc->GetChangeTrack())
                                pDoc->GetChangeTrack()->SetProtection(aPass);
                            else
                            {
                                ScStrCollection aUsers;
                                ScChangeTrack* pTrack = new ScChangeTrack(pDoc, aUsers);
                                pTrack->SetProtection(aPass);
                                pDoc->SetChangeTrack(pTrack);
                            }
                        }
                    }
                }
                else if (aConfigProps[i].Name == sSCName)
                {
                    uno::Type aType = aConfigProps[i].Value.getValueType();
                    uno::Reference<beans::XPropertySet> xImportInfo =
                        getImportInfo();

                    if (xImportInfo.is() &&
                        (aType.equals(getCppuType(
                          (uno::Reference<container::XNameContainer> *)0 ) ) ||
                        aType.equals(getCppuType(
                          (uno::Reference<container::XNameAccess> *)0 ) ) ) )
                    {
                        uno::Reference< beans::XPropertySetInfo > xPropertySetInfo =
                            xImportInfo->getPropertySetInfo();
                        if (xPropertySetInfo.is() &&
                            xPropertySetInfo->hasPropertyByName(sSCName) )
                        {
                            xImportInfo->setPropertyValue(sSCName,
                                    aConfigProps[i].Value );
                        }
                    }
                }
            }
            uno::Reference <uno::XInterface> xInterface = xMultiServiceFactory->createInstance(rtl::OUString(RTL_CONSTASCII_USTRINGPARAM("com.sun.star.comp.SpreadsheetSettings")));
            uno::Reference <beans::XPropertySet> xProperties(xInterface, uno::UNO_QUERY);
            if (xProperties.is())
                SvXMLUnitConverter::convertPropertySet(xProperties, aConfigProps);
        }
    }
}

sal_Int32 ScXMLImport::SetCurrencySymbol(const sal_Int32 nKey, const rtl::OUString& rCurrency)
{
    uno::Reference <util::XNumberFormatsSupplier> xNumberFormatsSupplier(GetNumberFormatsSupplier());
    if (xNumberFormatsSupplier.is())
    {
        uno::Reference <util::XNumberFormats> xLocalNumberFormats(xNumberFormatsSupplier->getNumberFormats());
        if (xLocalNumberFormats.is())
        {
            rtl::OUString sFormatString;
            try
            {
                uno::Reference <beans::XPropertySet> xProperties(xLocalNumberFormats->getByKey(nKey));
                if (xProperties.is())
                {
                    lang::Locale aLocale;
                    if (GetDocument() && (xProperties->getPropertyValue(sLocale) >>= aLocale))
                    {
                        {
                            ScXMLImport::MutexGuard aGuard(*this);
                            LocaleDataWrapper aLocaleData( GetDocument()->GetServiceManager(), aLocale );
                            rtl::OUStringBuffer aBuffer(15);
                            aBuffer.appendAscii("#");
                            aBuffer.append( aLocaleData.getNumThousandSep() );
                            aBuffer.appendAscii("##0");
                            aBuffer.append( aLocaleData.getNumDecimalSep() );
                            aBuffer.appendAscii("00 [$");
                            aBuffer.append(rCurrency);
                            aBuffer.appendAscii("]");
                            sFormatString = aBuffer.makeStringAndClear();
                        }
                        sal_Int32 nNewKey = xLocalNumberFormats->queryKey(sFormatString, aLocale, sal_True);
                        if (nNewKey == -1)
                            nNewKey = xLocalNumberFormats->addNew(sFormatString, aLocale);
                        return nNewKey;
                    }
                }
            }
            catch ( util::MalformedNumberFormatException& rException )
            {
                rtl::OUString sErrorMessage(RTL_CONSTASCII_USTRINGPARAM("Fehler im Formatstring "));
                sErrorMessage += sFormatString;
                sErrorMessage += rtl::OUString(RTL_CONSTASCII_USTRINGPARAM(" an Position "));
                sErrorMessage += rtl::OUString::valueOf(rException.CheckPos);
                uno::Sequence<rtl::OUString> aSeq(1);
                aSeq[0] = sErrorMessage;
                uno::Reference<xml::sax::XLocator> xLocator;
                SetError(XMLERROR_API | XMLERROR_FLAG_ERROR, aSeq, rException.Message, xLocator);
            }
        }
    }
    return nKey;
}

sal_Bool ScXMLImport::IsCurrencySymbol(const sal_Int32 nNumberFormat, const rtl::OUString& sCurrentCurrency, const rtl::OUString& sBankSymbol)
{
    uno::Reference <util::XNumberFormatsSupplier> xNumberFormatsSupplier(GetNumberFormatsSupplier());
    if (xNumberFormatsSupplier.is())
    {
        uno::Reference <util::XNumberFormats> xLocalNumberFormats(xNumberFormatsSupplier->getNumberFormats());
        if (xLocalNumberFormats.is())
        {
            try
            {
                uno::Reference <beans::XPropertySet> xNumberPropertySet(xLocalNumberFormats->getByKey(nNumberFormat));
                if (xNumberPropertySet.is())
                {
                    rtl::OUString sTemp;
                    if ( xNumberPropertySet->getPropertyValue(rtl::OUString(RTL_CONSTASCII_USTRINGPARAM(SC_CURRENCYSYMBOL))) >>= sTemp)
                    {
                        if (sCurrentCurrency.equals(sTemp))
                            return sal_True;
                        // #i61657# This may be a legacy currency symbol that changed in the meantime.
                        if (SvNumberFormatter::GetLegacyOnlyCurrencyEntry( sCurrentCurrency, sBankSymbol) != NULL)
                            return true;
                        // In the rare case that sCurrentCurrency is not the
                        // currency symbol, but a matching ISO code
                        // abbreviation instead that was obtained through
                        // XMLNumberFormatAttributesExportHelper::GetCellType(),
                        // check with the number format's symbol. This happens,
                        // for example, in the es_BO locale, where a legacy
                        // B$,BOB matched B$->BOP, which leads to
                        // sCurrentCurrency being BOP, and the previous call
                        // with BOP,BOB didn't find an entry, but B$,BOB will.
                        return SvNumberFormatter::GetLegacyOnlyCurrencyEntry( sTemp, sBankSymbol) != NULL;
                    }
                }
            }
            catch ( uno::Exception& )
            {
                DBG_ERROR("Numberformat not found");
            }
        }
    }
    return sal_False;
}

void ScXMLImport::SetType(uno::Reference <beans::XPropertySet>& rProperties,
                          sal_Int32& rNumberFormat,
                          const sal_Int16 nCellType,
                          const rtl::OUString& rCurrency)
{
    if ((nCellType != util::NumberFormat::TEXT) && (nCellType != util::NumberFormat::UNDEFINED))
    {
        if (rNumberFormat == -1)
            rProperties->getPropertyValue( sNumberFormat ) >>= rNumberFormat;
        DBG_ASSERT(rNumberFormat != -1, "no NumberFormat");
        sal_Bool bIsStandard;
        // sCurrentCurrency may be the ISO code abbreviation if the currency
        // symbol matches such, or if no match found the symbol itself!
        rtl::OUString sCurrentCurrency;
        sal_Int32 nCurrentCellType(
            GetNumberFormatAttributesExportHelper()->GetCellType(
                rNumberFormat, sCurrentCurrency, bIsStandard) & ~util::NumberFormat::DEFINED);
        if ((nCellType != nCurrentCellType) && !((nCellType == util::NumberFormat::NUMBER &&
            ((nCurrentCellType == util::NumberFormat::SCIENTIFIC) ||
            (nCurrentCellType == util::NumberFormat::FRACTION) ||
            (nCurrentCellType == util::NumberFormat::LOGICAL) ||
            (nCurrentCellType == 0))) || (nCurrentCellType == util::NumberFormat::TEXT)) && !((nCellType == util::NumberFormat::DATETIME) &&
            (nCurrentCellType == util::NumberFormat::DATE)))
        {
            if (!xNumberFormats.is())
            {
                uno::Reference <util::XNumberFormatsSupplier> xNumberFormatsSupplier(GetNumberFormatsSupplier());
                if (xNumberFormatsSupplier.is())
                    xNumberFormats.set(xNumberFormatsSupplier->getNumberFormats());
            }
            if (xNumberFormats.is())
            {
                try
                {
                    uno::Reference < beans::XPropertySet> xNumberFormatProperties(xNumberFormats->getByKey(rNumberFormat));
                    if (xNumberFormatProperties.is())
                    {
                        if (nCellType != util::NumberFormat::CURRENCY)
                        {
                            lang::Locale aLocale;
                            if ( xNumberFormatProperties->getPropertyValue(sLocale) >>= aLocale )
                            {
                                if (!xNumberFormatTypes.is())
                                    xNumberFormatTypes.set(uno::Reference <util::XNumberFormatTypes>(xNumberFormats, uno::UNO_QUERY));
                                rProperties->setPropertyValue( sNumberFormat, uno::makeAny(xNumberFormatTypes->getStandardFormat(nCellType, aLocale)) );
                            }
                        }
                        else if (rCurrency.getLength() && sCurrentCurrency.getLength())
                        {
                            if (!sCurrentCurrency.equals(rCurrency))
                                if (!IsCurrencySymbol(rNumberFormat, sCurrentCurrency, rCurrency))
                                    rProperties->setPropertyValue( sNumberFormat, uno::makeAny(SetCurrencySymbol(rNumberFormat, rCurrency)));
                        }
                    }
                }
                catch ( uno::Exception& )
                {
                    DBG_ERROR("Numberformat not found");
                }
            }
        }
        else
        {
            if ((nCellType == util::NumberFormat::CURRENCY) && rCurrency.getLength() && sCurrentCurrency.getLength() &&
                !sCurrentCurrency.equals(rCurrency) && !IsCurrencySymbol(rNumberFormat, sCurrentCurrency, rCurrency))
                rProperties->setPropertyValue( sNumberFormat, uno::makeAny(SetCurrencySymbol(rNumberFormat, rCurrency)));
        }
    }
}

void ScXMLImport::AddStyleRange(const table::CellRangeAddress& rCellRange)
{
    if (!xSheetCellRanges.is() && GetModel().is())
    {
        uno::Reference <lang::XMultiServiceFactory> xMultiServiceFactory(GetModel(), uno::UNO_QUERY);
        if (xMultiServiceFactory.is())
            xSheetCellRanges.set(uno::Reference <sheet::XSheetCellRangeContainer>(xMultiServiceFactory->createInstance(rtl::OUString(RTL_CONSTASCII_USTRINGPARAM("com.sun.star.sheet.SheetCellRanges"))), uno::UNO_QUERY));
        DBG_ASSERT(xSheetCellRanges.is(), "didn't get SheetCellRanges");

    }
    xSheetCellRanges->addRangeAddress(rCellRange, sal_False);
}

void ScXMLImport::SetStyleToRanges()
{
    if (sPrevStyleName.getLength())
    {
        uno::Reference <beans::XPropertySet> xProperties (xSheetCellRanges, uno::UNO_QUERY);
        if (xProperties.is())
        {
            XMLTableStylesContext *pStyles((XMLTableStylesContext *)GetAutoStyles());
            XMLTableStyleContext* pStyle( pStyles ? (XMLTableStyleContext *)pStyles->FindStyleChildContext(
                XML_STYLE_FAMILY_TABLE_CELL, sPrevStyleName, sal_True) : NULL );
            if (pStyle)
            {
                pStyle->FillPropertySet(xProperties);
                sal_Int32 nNumberFormat(pStyle->GetNumberFormat());
                SetType(xProperties, nNumberFormat, nPrevCellType, sPrevCurrency);

                // store first cell of first range for each style, once per sheet
                uno::Sequence<table::CellRangeAddress> aAddresses(xSheetCellRanges->getRangeAddresses());
                if ( aAddresses.getLength() > 0 )
                {
                    const table::CellRangeAddress& rRange = aAddresses[0];
                    if ( rRange.Sheet != pStyle->GetLastSheet() )
                    {
                        ScSheetSaveData* pSheetData = ScModelObj::getImplementation(GetModel())->GetSheetSaveData();
                        pSheetData->AddCellStyle( sPrevStyleName,
                            ScAddress( (SCCOL)rRange.StartColumn, (SCROW)rRange.StartRow, (SCTAB)rRange.Sheet ) );
                        pStyle->SetLastSheet(rRange.Sheet);
                    }
                }
            }
            else
            {
                xProperties->setPropertyValue(sCellStyle, uno::makeAny(GetStyleDisplayName( XML_STYLE_FAMILY_TABLE_CELL, sPrevStyleName )));
                sal_Int32 nNumberFormat(GetStyleNumberFormats()->GetStyleNumberFormat(sPrevStyleName));
                sal_Bool bInsert(nNumberFormat == -1);
                SetType(xProperties, nNumberFormat, nPrevCellType, sPrevCurrency);
                if (bInsert)
                    GetStyleNumberFormats()->AddStyleNumberFormat(sPrevStyleName, nNumberFormat);
            }
        }
    }
    if (GetModel().is())
    {
        uno::Reference <lang::XMultiServiceFactory> xMultiServiceFactory(GetModel(), uno::UNO_QUERY);
        if (xMultiServiceFactory.is())
            xSheetCellRanges.set(uno::Reference <sheet::XSheetCellRangeContainer>(
            xMultiServiceFactory->createInstance(
            rtl::OUString(RTL_CONSTASCII_USTRINGPARAM("com.sun.star.sheet.SheetCellRanges"))),
            uno::UNO_QUERY));
    }
    DBG_ASSERT(xSheetCellRanges.is(), "didn't get SheetCellRanges");
}

void ScXMLImport::SetStyleToRange(const ScRange& rRange, const rtl::OUString* pStyleName,
                                  const sal_Int16 nCellType, const rtl::OUString* pCurrency)
{
    if (!sPrevStyleName.getLength())
    {
        nPrevCellType = nCellType;
        if (pStyleName)
            sPrevStyleName = *pStyleName;
        if (pCurrency)
            sPrevCurrency = *pCurrency;
        else if (sPrevCurrency.getLength())
            sPrevCurrency = sEmpty;
    }
    else if ((nCellType != nPrevCellType) ||
        ((pStyleName && !pStyleName->equals(sPrevStyleName)) ||
        (!pStyleName && sPrevStyleName.getLength())) ||
        ((pCurrency && !pCurrency->equals(sPrevCurrency)) ||
        (!pCurrency && sPrevCurrency.getLength())))
    {
        SetStyleToRanges();
        nPrevCellType = nCellType;
        if (pStyleName)
            sPrevStyleName = *pStyleName;
        else if(sPrevStyleName.getLength())
            sPrevStyleName = sEmpty;
        if (pCurrency)
            sPrevCurrency = *pCurrency;
        else if(sPrevCurrency.getLength())
            sPrevCurrency = sEmpty;
    }
    table::CellRangeAddress aCellRange;
    aCellRange.StartColumn = rRange.aStart.Col();
    aCellRange.StartRow = rRange.aStart.Row();
    aCellRange.Sheet = rRange.aStart.Tab();
    aCellRange.EndColumn = rRange.aEnd.Col();
    aCellRange.EndRow = rRange.aEnd.Row();
    AddStyleRange(aCellRange);
}

sal_Bool ScXMLImport::SetNullDateOnUnitConverter()
{
    if (!bNullDateSetted)
        bNullDateSetted = GetMM100UnitConverter().setNullDate(GetModel());
    DBG_ASSERT(bNullDateSetted, "could not set the null date");
    return bNullDateSetted;
}

XMLNumberFormatAttributesExportHelper* ScXMLImport::GetNumberFormatAttributesExportHelper()
{
    if (!pNumberFormatAttributesExportHelper)
        pNumberFormatAttributesExportHelper = new XMLNumberFormatAttributesExportHelper(GetNumberFormatsSupplier());
    return pNumberFormatAttributesExportHelper;
}

ScMyStyleNumberFormats* ScXMLImport::GetStyleNumberFormats()
{
    if (!pStyleNumberFormats)
        pStyleNumberFormats = new ScMyStyleNumberFormats();
    return pStyleNumberFormats;
}

void ScXMLImport::SetStylesToRangesFinished()
{
    SetStyleToRanges();
    sPrevStyleName = sEmpty;
}

// XImporter
void SAL_CALL ScXMLImport::setTargetDocument( const ::com::sun::star::uno::Reference< ::com::sun::star::lang::XComponent >& xDoc )
throw(::com::sun::star::lang::IllegalArgumentException, ::com::sun::star::uno::RuntimeException)
{
    ScXMLImport::MutexGuard aGuard(*this);
    SvXMLImport::setTargetDocument( xDoc );

    uno::Reference<frame::XModel> xModel(xDoc, uno::UNO_QUERY);
    pDoc = ScXMLConverter::GetScDocument( xModel );
    DBG_ASSERT( pDoc, "ScXMLImport::setTargetDocument - no ScDocument!" );
    if (!pDoc)
        throw lang::IllegalArgumentException();

    bFromWrapper = pDoc->IsXMLFromWrapper();    // UnlockSolarMutex below still works normally

    uno::Reference<document::XActionLockable> xActionLockable(xDoc, uno::UNO_QUERY);
    if (xActionLockable.is())
        xActionLockable->addActionLock();
}

// XServiceInfo
::rtl::OUString SAL_CALL ScXMLImport::getImplementationName(  )
throw(::com::sun::star::uno::RuntimeException)
{
    switch( getImportFlags() )
    {
    case IMPORT_ALL:
        return ScXMLImport_getImplementationName();
    case (IMPORT_STYLES|IMPORT_MASTERSTYLES|IMPORT_AUTOSTYLES|IMPORT_FONTDECLS):
        return ScXMLImport_Styles_getImplementationName();
    case (IMPORT_AUTOSTYLES|IMPORT_CONTENT|IMPORT_SCRIPTS|IMPORT_FONTDECLS):
        return ScXMLImport_Content_getImplementationName();
    case IMPORT_META:
        return ScXMLImport_Meta_getImplementationName();
    case IMPORT_SETTINGS:
        return ScXMLImport_Settings_getImplementationName();
    default:
        // generic name for 'unknown' cases
        return ScXMLImport_getImplementationName();
    }
    return SvXMLImport::getImplementationName();
}

// ::com::sun::star::xml::sax::XDocumentHandler
void SAL_CALL ScXMLImport::startDocument(void)
throw( ::com::sun::star::xml::sax::SAXException, ::com::sun::star::uno::RuntimeException )
{
    ScXMLImport::MutexGuard aGuard(*this);
    SvXMLImport::startDocument();
    if (pDoc && !pDoc->IsImportingXML())
    {
        ScModelObj::getImplementation(GetModel())->BeforeXMLLoading();
        bSelfImportingXMLSet = sal_True;
    }

    // if content and styles are loaded with separate imports,
    // set bLatinDefaultStyle flag at the start of the content import
    sal_uInt16 nFlags = getImportFlags();
    if ( ( nFlags & IMPORT_CONTENT ) && !( nFlags & IMPORT_STYLES ) )
        ExamineDefaultStyle();

    if (getImportFlags() & IMPORT_CONTENT)
    {
        if (GetModel().is())
        {
            // store initial namespaces, to find the ones that were added from the file later
            ScSheetSaveData* pSheetData = ScModelObj::getImplementation(GetModel())->GetSheetSaveData();
            const SvXMLNamespaceMap& rNamespaces = GetNamespaceMap();
            pSheetData->StoreInitialNamespaces(rNamespaces);
        }
    }
}

sal_Int32 ScXMLImport::GetRangeType(const rtl::OUString sRangeType) const
{
    sal_Int32 nRangeType(0);
    rtl::OUStringBuffer sBuffer;
    sal_Int16 i = 0;
    while (i <= sRangeType.getLength())
    {
        if ((sRangeType[i] == ' ') || (i == sRangeType.getLength()))
        {
            rtl::OUString sTemp = sBuffer.makeStringAndClear();
            if (sTemp.compareToAscii(SC_REPEAT_COLUMN) == 0)
                nRangeType |= sheet::NamedRangeFlag::COLUMN_HEADER;
            else if (sTemp.compareToAscii(SC_REPEAT_ROW) == 0)
                nRangeType |= sheet::NamedRangeFlag::ROW_HEADER;
            else if (sTemp.compareToAscii(SC_FILTER) == 0)
                nRangeType |= sheet::NamedRangeFlag::FILTER_CRITERIA;
            else if (sTemp.compareToAscii(SC_PRINT_RANGE) == 0)
                nRangeType |= sheet::NamedRangeFlag::PRINT_AREA;
        }
        else if (i < sRangeType.getLength())
            sBuffer.append(sRangeType[i]);
        ++i;
    }
    return nRangeType;
}

void ScXMLImport::SetLabelRanges()
{
    ScMyLabelRanges* pLabelRanges = GetLabelRanges();
    if (pLabelRanges)
    {
        uno::Reference <beans::XPropertySet> xPropertySet (GetModel(), uno::UNO_QUERY);
        if (xPropertySet.is())
        {
            uno::Any aColAny = xPropertySet->getPropertyValue(rtl::OUString(RTL_CONSTASCII_USTRINGPARAM(SC_UNO_COLLABELRNG)));
            uno::Any aRowAny = xPropertySet->getPropertyValue(rtl::OUString(RTL_CONSTASCII_USTRINGPARAM(SC_UNO_ROWLABELRNG)));

            uno::Reference< sheet::XLabelRanges > xColRanges;
            uno::Reference< sheet::XLabelRanges > xRowRanges;

            if ( ( aColAny >>= xColRanges ) && ( aRowAny >>= xRowRanges ) )
            {
                table::CellRangeAddress aLabelRange;
                table::CellRangeAddress aDataRange;

                ScMyLabelRanges::iterator aItr = pLabelRanges->begin();
                while (aItr != pLabelRanges->end())
                {
                    sal_Int32 nOffset1(0);
                    sal_Int32 nOffset2(0);
                    FormulaGrammar::AddressConvention eConv = FormulaGrammar::CONV_OOO;

                    if (ScRangeStringConverter::GetRangeFromString( aLabelRange, (*aItr)->sLabelRangeStr, GetDocument(), eConv, nOffset1 ) &&
                        ScRangeStringConverter::GetRangeFromString( aDataRange, (*aItr)->sDataRangeStr, GetDocument(), eConv, nOffset2 ))
                    {
                        if ( (*aItr)->bColumnOrientation )
                            xColRanges->addNew( aLabelRange, aDataRange );
                        else
                            xRowRanges->addNew( aLabelRange, aDataRange );
                    }

                    delete *aItr;
                    aItr = pLabelRanges->erase(aItr);
                }
            }
        }
    }
}

namespace {

/**
 * Used to switch off document modify and broadcast while populating named
 * ranges during import.
 */
class NamedRangesSwitch
{
public:
    NamedRangesSwitch(Reference<beans::XPropertySet>& xPropSet) :
        mxPropSet(xPropSet), maPropName(RTL_CONSTASCII_USTRINGPARAM(SC_UNO_MODIFY_BROADCAST))
    {
        uno::Any any;
        any <<= sal_False;
        mxPropSet->setPropertyValue(maPropName, any);
    }

    ~NamedRangesSwitch()
    {
        uno::Any any;
        any <<= sal_True;
        mxPropSet->setPropertyValue(maPropName, any);
    }

private:
    Reference<beans::XPropertySet>& mxPropSet;
    OUString maPropName;
};

}

void ScXMLImport::SetNamedRanges()
{
    ScMyNamedExpressions* pNamedExpressions = GetNamedExpressions();
    if (!pNamedExpressions)
        return;

<<<<<<< HEAD
    Reference <beans::XPropertySet> xPropertySet (GetModel(), UNO_QUERY);
    if (!xPropertySet.is())
        return;

    Reference <sheet::XNamedRanges> xNamedRanges(
        xPropertySet->getPropertyValue(rtl::OUString(RTL_CONSTASCII_USTRINGPARAM(SC_NAMEDRANGES))), UNO_QUERY);

=======
    uno::Reference <beans::XPropertySet> xPropertySet (GetModel(), uno::UNO_QUERY);
    if (!xPropertySet.is())
        return;

    uno::Reference <sheet::XNamedRanges> xNamedRanges(xPropertySet->getPropertyValue(rtl::OUString(RTL_CONSTASCII_USTRINGPARAM(SC_NAMEDRANGES))), uno::UNO_QUERY);
>>>>>>> c41250f5
    if (!xNamedRanges.is())
        return;

    Reference<beans::XPropertySet> xPropSet(xNamedRanges, UNO_QUERY);
    if (!xPropSet.is())
        return;

<<<<<<< HEAD
    // Turn off broadcasting while adding imported range names.
=======
>>>>>>> c41250f5
    NamedRangesSwitch aSwitch(xPropSet);

    ScMyNamedExpressions::iterator aItr(pNamedExpressions->begin());
    ScMyNamedExpressions::const_iterator aEndItr(pNamedExpressions->end());
    table::CellAddress aCellAddress;
<<<<<<< HEAD
    OUString sTempContent(RTL_CONSTASCII_USTRINGPARAM("0"));

    for (; aItr != aEndItr; ++aItr)
    {
        sal_Int32 nOffset = 0;
        bool bSuccess = ScRangeStringConverter::GetAddressFromString(
            aCellAddress, (*aItr)->sBaseCellAddress, GetDocument(), FormulaGrammar::CONV_OOO, nOffset);

        if (!bSuccess)
            // Conversion of base cell address failed.  Skip this.
            continue;

        try
        {
            xNamedRanges->addNewByName(
                (*aItr)->sName, sTempContent, aCellAddress, GetRangeType((*aItr)->sRangeType));
        }
        catch( uno::RuntimeException& )
        {
            DBG_ERROR("here are some Named Ranges with the same name");
            uno::Reference < container::XIndexAccess > xIndex(xNamedRanges, uno::UNO_QUERY);
            if (xIndex.is())
            {
                sal_Int32 nMax = xIndex->getCount();
                bool bInserted = false;
                sal_Int32 nCount = 1;
                OUStringBuffer sName((*aItr)->sName);
                sName.append(sal_Unicode('_'));
                while (!bInserted && nCount <= nMax)
                {
                    OUStringBuffer sTemp(sName);
                    sTemp.append(OUString::valueOf(nCount));
                    try
                    {
                        xNamedRanges->addNewByName(
                            sTemp.makeStringAndClear(), sTempContent, aCellAddress,
                            GetRangeType((*aItr)->sRangeType));
                        bInserted = true;
                    }
                    catch( uno::RuntimeException& )
                    {
                        ++nCount;
                    }
=======
    rtl::OUString sTempContent(RTL_CONSTASCII_USTRINGPARAM("0"));
    while (aItr != aEndItr)
    {
        sal_Int32 nOffset(0);
        if (ScRangeStringConverter::GetAddressFromString(
            aCellAddress, (*aItr)->sBaseCellAddress, GetDocument(), FormulaGrammar::CONV_OOO, nOffset ))
        {
            try
            {
                xNamedRanges->addNewByName((*aItr)->sName, sTempContent, aCellAddress, GetRangeType((*aItr)->sRangeType));
            }
            catch( uno::RuntimeException& )
            {
                DBG_ERROR("here are some Named Ranges with the same name");
                uno::Reference < container::XIndexAccess > xIndex(xNamedRanges, uno::UNO_QUERY);
                if (xIndex.is())
                {
                    sal_Int32 nMax(xIndex->getCount());
                    sal_Bool bInserted(sal_False);
                    sal_Int32 nCount(1);
                    rtl::OUStringBuffer sName((*aItr)->sName);
                    sName.append(sal_Unicode('_'));
                    while (!bInserted && nCount <= nMax)
                    {
                        rtl::OUStringBuffer sTemp(sName);
                        sTemp.append(rtl::OUString::valueOf(nCount));
                        try
                        {
                            xNamedRanges->addNewByName(sTemp.makeStringAndClear(), sTempContent, aCellAddress, GetRangeType((*aItr)->sRangeType));
                            bInserted = sal_True;
                        }
                        catch( uno::RuntimeException& )
                        {
                            ++nCount;
                        }
                    }
                }
            }
        }
        ++aItr;
    }
    aItr = pNamedExpressions->begin();
    while (aItr != aEndItr)
    {
        sal_Int32 nOffset(0);
        if (ScRangeStringConverter::GetAddressFromString(
            aCellAddress, (*aItr)->sBaseCellAddress, GetDocument(), FormulaGrammar::CONV_OOO, nOffset ))
        {
            uno::Reference <sheet::XNamedRange> xNamedRange(xNamedRanges->getByName((*aItr)->sName), uno::UNO_QUERY);
            if (xNamedRange.is())
            {
                LockSolarMutex();
                ScNamedRangeObj* pNamedRangeObj = ScNamedRangeObj::getImplementation( xNamedRange);
                if (pNamedRangeObj)
                {
                    sTempContent = (*aItr)->sContent;
                    // Get rid of leading sheet dots in simple ranges.
                    if (!(*aItr)->bIsExpression)
                        ScXMLConverter::ParseFormula( sTempContent, false);
                    pNamedRangeObj->SetContentWithGrammar( sTempContent, (*aItr)->eGrammar);
>>>>>>> c41250f5
                }
                UnlockSolarMutex();
            }
        }
        delete *aItr;
        aItr = pNamedExpressions->erase(aItr);
    }

    aItr = pNamedExpressions->begin();
    while (aItr != aEndItr)
    {
        sal_Int32 nOffset(0);
        if (ScRangeStringConverter::GetAddressFromString(
            aCellAddress, (*aItr)->sBaseCellAddress, GetDocument(), FormulaGrammar::CONV_OOO, nOffset ))
        {
            uno::Reference <sheet::XNamedRange> xNamedRange(xNamedRanges->getByName((*aItr)->sName), uno::UNO_QUERY);
            if (xNamedRange.is())
            {
                ScXMLImport::MutexGuard aGuard(*this);
                ScNamedRangeObj* pNamedRangeObj = ScNamedRangeObj::getImplementation( xNamedRange);
                if (pNamedRangeObj)
                {
                    sTempContent = (*aItr)->sContent;
                    // Get rid of leading sheet dots in simple ranges.
                    if (!(*aItr)->bIsExpression)
                        ScXMLConverter::ParseFormula( sTempContent, false);
                    pNamedRangeObj->SetContentWithGrammar( sTempContent, (*aItr)->eGrammar);
                }
            }
        }
        delete *aItr;
        aItr = pNamedExpressions->erase(aItr);
    }
}

void SAL_CALL ScXMLImport::endDocument(void)
throw( ::com::sun::star::xml::sax::SAXException, ::com::sun::star::uno::RuntimeException )
{
    ScXMLImport::MutexGuard aGuard(*this);
    if (getImportFlags() & IMPORT_CONTENT)
    {
        if (GetModel().is())
        {
            uno::Reference<document::XViewDataSupplier> xViewDataSupplier(GetModel(), uno::UNO_QUERY);
            if (xViewDataSupplier.is())
            {
                uno::Reference<container::XIndexAccess> xIndexAccess(xViewDataSupplier->getViewData());
                if (xIndexAccess.is() && xIndexAccess->getCount() > 0)
                {
                    uno::Sequence< beans::PropertyValue > aSeq;
                    if (xIndexAccess->getByIndex(0) >>= aSeq)
                    {
                        sal_Int32 nCount (aSeq.getLength());
                        for (sal_Int32 i = 0; i < nCount; ++i)
                        {
                            rtl::OUString sName(aSeq[i].Name);
                            if (sName.compareToAscii(SC_ACTIVETABLE) == 0)
                            {
                                rtl::OUString sValue;
                                if(aSeq[i].Value >>= sValue)
                                {
                                    String sTabName(sValue);
                                    SCTAB nTab(0);
                                    if (pDoc->GetTable(sTabName, nTab))
                                    {
                                        pDoc->SetVisibleTab(nTab);
                                        i = nCount;
                                    }
                                }
                            }
                        }
                    }
                }
            }
            SetLabelRanges();
            SetNamedRanges();
        }
        GetProgressBarHelper()->End();  // make room for subsequent SfxProgressBars
        if (pDoc)
            pDoc->CompileXML();

        if (pDoc && GetModel().is())
        {
            // set "valid stream" flags after loading (before UpdateRowHeights, so changed formula results
            // in UpdateRowHeights can already clear the flags again)
            ScSheetSaveData* pSheetData = ScModelObj::getImplementation(GetModel())->GetSheetSaveData();

            SCTAB nTabCount = pDoc->GetTableCount();
            for (SCTAB nTab=0; nTab<nTabCount; ++nTab)
                if (!pSheetData->IsSheetBlocked( nTab ))
                    pDoc->SetStreamValid( nTab, TRUE );
        }

        aTables.UpdateRowHeights();
        aTables.ResizeShapes();
    }
    if (GetModel().is())
    {
        uno::Reference<document::XActionLockable> xActionLockable(GetModel(), uno::UNO_QUERY);
        if (xActionLockable.is())
            xActionLockable->removeActionLock();
    }
    SvXMLImport::endDocument();

    if (pDoc && bSelfImportingXMLSet)
    {
        ScModelObj::getImplementation(GetModel())->AfterXMLLoading(sal_True);
    }
}

// XEventListener
void ScXMLImport::DisposingModel()
{
    SvXMLImport::DisposingModel();
    pDoc = NULL;
}

ScXMLImport::MutexGuard::MutexGuard(ScXMLImport& rImport) :
    mrImport(rImport)
{
    mrImport.LockSolarMutex();
}

ScXMLImport::MutexGuard::~MutexGuard()
{
    mrImport.UnlockSolarMutex();
}

void ScXMLImport::LockSolarMutex()
{
    // #i62677# When called from DocShell/Wrapper, the SolarMutex is already locked,
    // so there's no need to allocate (and later delete) the SolarMutexGuard.
    if (bFromWrapper)
    {
        DBG_TESTSOLARMUTEX();
        return;
    }

    if (nSolarMutexLocked == 0)
    {
        DBG_ASSERT(!pSolarMutexGuard, "Solar Mutex is locked");
        pSolarMutexGuard = new SolarMutexGuard();
    }
    ++nSolarMutexLocked;
}


void ScXMLImport::UnlockSolarMutex()
{
    if (nSolarMutexLocked > 0)
    {
        nSolarMutexLocked--;
        if (nSolarMutexLocked == 0)
        {
            DBG_ASSERT(pSolarMutexGuard, "Solar Mutex is always unlocked");
            delete pSolarMutexGuard;
            pSolarMutexGuard = NULL;
        }
    }
}

sal_Int32 ScXMLImport::GetByteOffset()
{
    sal_Int32 nOffset = -1;
    uno::Reference<xml::sax::XLocator> xLocator = GetLocator();
    uno::Reference<io::XSeekable> xSeek( xLocator, uno::UNO_QUERY );        //! should use different interface
    if ( xSeek.is() )
        nOffset = (sal_Int32)xSeek->getPosition();
    return nOffset;
}

void ScXMLImport::SetRangeOverflowType(sal_uInt32 nType)
{
    //  #i31130# Overflow is stored in the document, because the ScXMLImport object
    //  isn't available in ScXMLImportWrapper::ImportFromComponent when using the
    //  OOo->Oasis transformation.

    if ( pDoc )
        pDoc->SetRangeOverflowType( nType );
}

void ScXMLImport::ProgressBarIncrement(sal_Bool bEditCell, sal_Int32 nInc)
{
    nProgressCount += nInc;
    if (bEditCell || nProgressCount > 100)
    {
        GetProgressBarHelper()->Increment(nProgressCount);
        nProgressCount = 0;
    }
}

sal_Int32 ScXMLImport::GetVisibleSheet()
{
    // Get the visible sheet number from model's view data (after settings were loaded),
    // or 0 (default: first sheet) if no settings available.

    uno::Reference<document::XViewDataSupplier> xSupp(GetModel(), uno::UNO_QUERY);
    if (xSupp.is())
    {
        uno::Reference<container::XIndexAccess> xIndex = xSupp->getViewData();
        if ( xIndex.is() && xIndex->getCount() > 0 )
        {
            uno::Any aAny( xIndex->getByIndex(0) );
            uno::Sequence<beans::PropertyValue> aViewSettings;  // settings for (first) view
            if ( aAny >>= aViewSettings )
            {
                sal_Int32 nCount = aViewSettings.getLength();
                for (sal_Int32 i = 0; i < nCount; ++i)
                {
                    if ( aViewSettings[i].Name.compareToAscii(SC_ACTIVETABLE) == 0 )
                    {
                        rtl::OUString sValue;
                        if(aViewSettings[i].Value >>= sValue)
                        {
                            String sTabName(sValue);
                            SCTAB nTab = 0;
                            if (pDoc->GetTable(sTabName, nTab))
                                return nTab;
                        }
                    }
                }
            }
        }
    }

    return 0;
}

void ScXMLImport::ExtractFormulaNamespaceGrammar(
        OUString& rFormula, OUString& rFormulaNmsp, FormulaGrammar::Grammar& reGrammar,
        const OUString& rAttrValue, bool bRestrictToExternalNmsp ) const
{
    // parse the attribute value, extract namespace ID, literal namespace, and formula string
    rFormulaNmsp = OUString();
    sal_uInt16 nNsId = GetNamespaceMap()._GetKeyByAttrName( rAttrValue, 0, &rFormula, &rFormulaNmsp, sal_False );

    // check if we have an ODF formula namespace
    if( !bRestrictToExternalNmsp ) switch( nNsId )
    {
        case XML_NAMESPACE_OOOC:
            rFormulaNmsp = OUString();  // remove namespace string for built-in grammar
            reGrammar = FormulaGrammar::GRAM_PODF;
            return;
        case XML_NAMESPACE_OF:
            rFormulaNmsp = OUString();  // remove namespace string for built-in grammar
            reGrammar = FormulaGrammar::GRAM_ODFF;
            return;
    }

    /*  Find default grammar for formulas without namespace. There may be
        documents in the wild that stored no namespace in ODF 1.0/1.1. Use
        GRAM_PODF then (old style ODF 1.0/1.1 formulas). The default for ODF
        1.2 and later without namespace is GRAM_ODFF (OpenFormula). */
    FormulaGrammar::Grammar eDefaultGrammar =
        (GetDocument()->GetStorageGrammar() == FormulaGrammar::GRAM_PODF) ?
            FormulaGrammar::GRAM_PODF : FormulaGrammar::GRAM_ODFF;

    /*  Check if we have no namespace at all. The value XML_NAMESPACE_NONE
        indicates that there is no colon. If the first character of the
        attribute value is the equality sign, the value XML_NAMESPACE_UNKNOWN
        indicates that there is a colon somewhere in the formula string. */
    if( (nNsId == XML_NAMESPACE_NONE) || ((nNsId == XML_NAMESPACE_UNKNOWN) && (rAttrValue.toChar() == '=')) )
    {
        rFormula = rAttrValue;          // return entire string as formula
        reGrammar = eDefaultGrammar;
        return;
    }

    /*  Check if a namespace URL could be resolved from the attribute value.
        Use that namespace only, if the Calc document knows an associated
        external formula parser. This prevents that the range operator in
        conjunction with defined names is confused as namespaces prefix, e.g.
        in the expression 'table:A1' where 'table' is a named reference. */
    if( ((nNsId & XML_NAMESPACE_UNKNOWN_FLAG) != 0) && (rFormulaNmsp.getLength() > 0) &&
        GetDocument()->GetFormulaParserPool().hasFormulaParser( rFormulaNmsp ) )
    {
        reGrammar = FormulaGrammar::GRAM_EXTERNAL;
        return;
    }

    /*  All attempts failed (e.g. no namespace and no leading equality sign, or
        an invalid namespace prefix), continue with the entire attribute value. */
    rFormula = rAttrValue;
    rFormulaNmsp = OUString();  // remove any namespace string
    reGrammar = eDefaultGrammar;
}

/* vim:set shiftwidth=4 softtabstop=4 expandtab: */<|MERGE_RESOLUTION|>--- conflicted
+++ resolved
@@ -2778,7 +2778,6 @@
     if (!pNamedExpressions)
         return;
 
-<<<<<<< HEAD
     Reference <beans::XPropertySet> xPropertySet (GetModel(), UNO_QUERY);
     if (!xPropertySet.is())
         return;
@@ -2786,13 +2785,6 @@
     Reference <sheet::XNamedRanges> xNamedRanges(
         xPropertySet->getPropertyValue(rtl::OUString(RTL_CONSTASCII_USTRINGPARAM(SC_NAMEDRANGES))), UNO_QUERY);
 
-=======
-    uno::Reference <beans::XPropertySet> xPropertySet (GetModel(), uno::UNO_QUERY);
-    if (!xPropertySet.is())
-        return;
-
-    uno::Reference <sheet::XNamedRanges> xNamedRanges(xPropertySet->getPropertyValue(rtl::OUString(RTL_CONSTASCII_USTRINGPARAM(SC_NAMEDRANGES))), uno::UNO_QUERY);
->>>>>>> c41250f5
     if (!xNamedRanges.is())
         return;
 
@@ -2800,16 +2792,12 @@
     if (!xPropSet.is())
         return;
 
-<<<<<<< HEAD
     // Turn off broadcasting while adding imported range names.
-=======
->>>>>>> c41250f5
     NamedRangesSwitch aSwitch(xPropSet);
 
     ScMyNamedExpressions::iterator aItr(pNamedExpressions->begin());
     ScMyNamedExpressions::const_iterator aEndItr(pNamedExpressions->end());
     table::CellAddress aCellAddress;
-<<<<<<< HEAD
     OUString sTempContent(RTL_CONSTASCII_USTRINGPARAM("0"));
 
     for (; aItr != aEndItr; ++aItr)
@@ -2853,68 +2841,6 @@
                     {
                         ++nCount;
                     }
-=======
-    rtl::OUString sTempContent(RTL_CONSTASCII_USTRINGPARAM("0"));
-    while (aItr != aEndItr)
-    {
-        sal_Int32 nOffset(0);
-        if (ScRangeStringConverter::GetAddressFromString(
-            aCellAddress, (*aItr)->sBaseCellAddress, GetDocument(), FormulaGrammar::CONV_OOO, nOffset ))
-        {
-            try
-            {
-                xNamedRanges->addNewByName((*aItr)->sName, sTempContent, aCellAddress, GetRangeType((*aItr)->sRangeType));
-            }
-            catch( uno::RuntimeException& )
-            {
-                DBG_ERROR("here are some Named Ranges with the same name");
-                uno::Reference < container::XIndexAccess > xIndex(xNamedRanges, uno::UNO_QUERY);
-                if (xIndex.is())
-                {
-                    sal_Int32 nMax(xIndex->getCount());
-                    sal_Bool bInserted(sal_False);
-                    sal_Int32 nCount(1);
-                    rtl::OUStringBuffer sName((*aItr)->sName);
-                    sName.append(sal_Unicode('_'));
-                    while (!bInserted && nCount <= nMax)
-                    {
-                        rtl::OUStringBuffer sTemp(sName);
-                        sTemp.append(rtl::OUString::valueOf(nCount));
-                        try
-                        {
-                            xNamedRanges->addNewByName(sTemp.makeStringAndClear(), sTempContent, aCellAddress, GetRangeType((*aItr)->sRangeType));
-                            bInserted = sal_True;
-                        }
-                        catch( uno::RuntimeException& )
-                        {
-                            ++nCount;
-                        }
-                    }
-                }
-            }
-        }
-        ++aItr;
-    }
-    aItr = pNamedExpressions->begin();
-    while (aItr != aEndItr)
-    {
-        sal_Int32 nOffset(0);
-        if (ScRangeStringConverter::GetAddressFromString(
-            aCellAddress, (*aItr)->sBaseCellAddress, GetDocument(), FormulaGrammar::CONV_OOO, nOffset ))
-        {
-            uno::Reference <sheet::XNamedRange> xNamedRange(xNamedRanges->getByName((*aItr)->sName), uno::UNO_QUERY);
-            if (xNamedRange.is())
-            {
-                LockSolarMutex();
-                ScNamedRangeObj* pNamedRangeObj = ScNamedRangeObj::getImplementation( xNamedRange);
-                if (pNamedRangeObj)
-                {
-                    sTempContent = (*aItr)->sContent;
-                    // Get rid of leading sheet dots in simple ranges.
-                    if (!(*aItr)->bIsExpression)
-                        ScXMLConverter::ParseFormula( sTempContent, false);
-                    pNamedRangeObj->SetContentWithGrammar( sTempContent, (*aItr)->eGrammar);
->>>>>>> c41250f5
                 }
                 UnlockSolarMutex();
             }
