/* -*- Mode: C++; tab-width: 4; indent-tabs-mode: nil; c-basic-offset: 4 -*- */
/*************************************************************************
 *
 * DO NOT ALTER OR REMOVE COPYRIGHT NOTICES OR THIS FILE HEADER.
 *
 * Copyright 2000, 2010 Oracle and/or its affiliates.
 *
 * OpenOffice.org - a multi-platform office productivity suite
 *
 * This file is part of OpenOffice.org.
 *
 * OpenOffice.org is free software: you can redistribute it and/or modify
 * it under the terms of the GNU Lesser General Public License version 3
 * only, as published by the Free Software Foundation.
 *
 * OpenOffice.org is distributed in the hope that it will be useful,
 * but WITHOUT ANY WARRANTY; without even the implied warranty of
 * MERCHANTABILITY or FITNESS FOR A PARTICULAR PURPOSE.  See the
 * GNU Lesser General Public License version 3 for more details
 * (a copy is included in the LICENSE file that accompanied this code).
 *
 * You should have received a copy of the GNU Lesser General Public License
 * version 3 along with OpenOffice.org.  If not, see
 * <http://www.openoffice.org/license.html>
 * for a copy of the LGPLv3 License.
 *
 ************************************************************************/

// MARKER(update_precomp.py): autogen include statement, do not remove
#include "precompiled_toolkit.hxx"


#include <toolkit/helper/property.hxx>
#include <toolkit/helper/macros.hxx>
#include <osl/mutex.hxx>

#include <stdlib.h> // qsort/bsearch
#include <tools/debug.hxx>
#include <com/sun/star/awt/FontWeight.hpp>
#include <com/sun/star/awt/FontSlant.hpp>
#include <com/sun/star/awt/CharSet.hpp>
#include <com/sun/star/awt/FontDescriptor.hpp>
#include <com/sun/star/awt/FontWidth.hpp>
#include <com/sun/star/awt/FontType.hpp>
#include <com/sun/star/awt/FontUnderline.hpp>
#include <com/sun/star/awt/FontStrikeout.hpp>
#include <com/sun/star/awt/FontPitch.hpp>
#include <com/sun/star/awt/XDevice.hpp>
#include <com/sun/star/awt/tree/XTreeDataModel.hpp>
#include <com/sun/star/awt/grid/XGridDataModel.hpp>
#include <com/sun/star/awt/grid/XGridColumnModel.hpp>
#include <com/sun/star/view/SelectionType.hpp>
#include <com/sun/star/style/VerticalAlignment.hpp>
#include <com/sun/star/util/XNumberFormatsSupplier.hpp>
#include <com/sun/star/beans/PropertyAttribute.hpp>
#include <com/sun/star/graphic/XGraphic.hpp>
#include <com/sun/star/resource/XStringResourceResolver.hpp>
#include <com/sun/star/container/XNameContainer.hpp>
#include <comphelper/types.hxx>
#include <functional>
#include <algorithm>
#include <toolkit/helper/property.hxx>

using ::com::sun::star::uno::Any;
using ::com::sun::star::uno::Sequence;
using ::com::sun::star::uno::Reference;
using ::com::sun::star::awt::XDevice;
using ::com::sun::star::awt::FontDescriptor;
using ::com::sun::star::style::VerticalAlignment;
using ::com::sun::star::graphic::XGraphic;

struct ImplPropertyInfo
{
    ::rtl::OUString                 aName;
    sal_uInt16                      nPropId;
    ::com::sun::star::uno::Type     aType;
    sal_Int16                       nAttribs;
    sal_Bool                        bDependsOnOthers;   // eg. VALUE depends on MIN/MAX and must be set after MIN/MAX.

    ImplPropertyInfo()
     {
         nPropId = 0;
        nAttribs = 0;
           bDependsOnOthers = sal_False;
     }

    ImplPropertyInfo( const sal_Unicode* pName, sal_uInt16 nId, const ::com::sun::star::uno::Type& rType,
                        sal_Int16 nAttrs, sal_Bool bDepends = sal_False )
     : aName( pName )
     {
         nPropId = nId;
        aType = rType;
        nAttribs = nAttrs;
           bDependsOnOthers = bDepends;
     }

};

#define DECL_PROP_1( asciiname, id, type, attrib1 ) \
    ImplPropertyInfo( ::rtl::OUString::createFromAscii( asciiname ), BASEPROPERTY_##id, ::getCppuType( static_cast< const type* >( NULL ) ), ::com::sun::star::beans::PropertyAttribute::attrib1 )
#define DECL_PROP_2( asciiname, id, type, attrib1, attrib2 ) \
    ImplPropertyInfo( ::rtl::OUString::createFromAscii( asciiname ), BASEPROPERTY_##id, ::getCppuType( static_cast< const type* >( NULL ) ), ::com::sun::star::beans::PropertyAttribute::attrib1 | ::com::sun::star::beans::PropertyAttribute::attrib2 )
#define DECL_PROP_3( asciiname, id, type, attrib1, attrib2, attrib3 ) \
    ImplPropertyInfo( ::rtl::OUString::createFromAscii( asciiname ), BASEPROPERTY_##id, ::getCppuType( static_cast< const type* >( NULL ) ), ::com::sun::star::beans::PropertyAttribute::attrib1 | ::com::sun::star::beans::PropertyAttribute::attrib2 | ::com::sun::star::beans::PropertyAttribute::attrib3 )
#define DECL_PROP_4( asciiname, id, type, attrib1, attrib2, attrib3, attrib4 ) \
    ImplPropertyInfo( ::rtl::OUString::createFromAscii( asciiname ), BASEPROPERTY_##id, ::getCppuType( static_cast< const type* >( NULL ) ), ::com::sun::star::beans::PropertyAttribute::attrib1 | ::com::sun::star::beans::PropertyAttribute::attrib2 | ::com::sun::star::beans::PropertyAttribute::attrib3 | ::com::sun::star::beans::PropertyAttribute::attrib4 )

#define DECL_DEP_PROP_1( asciiname, id, type, attrib1 ) \
    ImplPropertyInfo( ::rtl::OUString::createFromAscii( asciiname ), BASEPROPERTY_##id, ::getCppuType( static_cast< const type* >( NULL ) ), ::com::sun::star::beans::PropertyAttribute::attrib1, sal_True )
#define DECL_DEP_PROP_2( asciiname, id, type, attrib1, attrib2 ) \
    ImplPropertyInfo( ::rtl::OUString::createFromAscii( asciiname ), BASEPROPERTY_##id, ::getCppuType( static_cast< const type* >( NULL ) ), ::com::sun::star::beans::PropertyAttribute::attrib1 | ::com::sun::star::beans::PropertyAttribute::attrib2, sal_True )
#define DECL_DEP_PROP_3( asciiname, id, type, attrib1, attrib2, attrib3 ) \
    ImplPropertyInfo( ::rtl::OUString::createFromAscii( asciiname ), BASEPROPERTY_##id, ::getCppuType( static_cast< const type* >( NULL ) ), ::com::sun::star::beans::PropertyAttribute::attrib1 | ::com::sun::star::beans::PropertyAttribute::attrib2 | ::com::sun::star::beans::PropertyAttribute::attrib3, sal_True )

ImplPropertyInfo* ImplGetPropertyInfos( sal_uInt16& rElementCount )
{
    static ImplPropertyInfo* pPropertyInfos = NULL;
    static sal_uInt16 nElements = 0;
    if( !pPropertyInfos )
    {
        ::osl::Guard< ::osl::Mutex > aGuard( ::osl::Mutex::getGlobalMutex() );
        if( !pPropertyInfos )
        {
            static ImplPropertyInfo aImplPropertyInfos [] =
            {
            DECL_PROP_2     ( "AccessibleName",         ACCESSIBLENAME,     ::rtl::OUString,    BOUND, MAYBEDEFAULT ),
            DECL_PROP_3     ( "Align",                  ALIGN,              sal_Int16,          BOUND, MAYBEDEFAULT, MAYBEVOID ),
            DECL_PROP_2     ( "Autocomplete",           AUTOCOMPLETE,       bool,               BOUND, MAYBEDEFAULT ),
            DECL_PROP_2     ( "AutoHScroll",            AUTOHSCROLL,        bool,               BOUND, MAYBEDEFAULT ),
            DECL_PROP_1     ( "AutoMnemonics",          AUTOMNEMONICS,      bool,               BOUND ),
            DECL_PROP_2     ( "AutoToggle",             AUTOTOGGLE,         bool,               BOUND, MAYBEDEFAULT ),
            DECL_PROP_2     ( "AutoVScroll",            AUTOVSCROLL,        bool,               BOUND, MAYBEDEFAULT ),
            DECL_PROP_3     ( "BackgroundColor",        BACKGROUNDCOLOR,    sal_Int32,          BOUND, MAYBEDEFAULT, MAYBEVOID ),
            DECL_DEP_PROP_2 ( "BlockIncrement",         BLOCKINCREMENT,     sal_Int32,          BOUND, MAYBEDEFAULT ),
            DECL_PROP_3     ( "Border",                 BORDER,             sal_Int16,          BOUND, MAYBEDEFAULT, MAYBEVOID ),
            DECL_DEP_PROP_3 ( "BorderColor",            BORDERCOLOR,        sal_Int32,          BOUND, MAYBEDEFAULT, MAYBEVOID ),
            DECL_PROP_2     ( "Closeable",              CLOSEABLE,          bool,               BOUND, MAYBEDEFAULT ),
            DECL_PROP_2     ( "CurrencySymbol",         CURRENCYSYMBOL,     ::rtl::OUString,    BOUND, MAYBEDEFAULT ),
            DECL_PROP_2     ( "CustomUnitText",         CUSTOMUNITTEXT,     ::rtl::OUString,    BOUND, MAYBEDEFAULT ),
            DECL_DEP_PROP_3 ( "Date",                   DATE,               sal_Int32,          BOUND, MAYBEDEFAULT, MAYBEVOID ),
            DECL_PROP_2     ( "DateFormat",             EXTDATEFORMAT,      sal_Int16,          BOUND, MAYBEDEFAULT ),
            DECL_PROP_2     ( "DateMax",                DATEMAX,            sal_Int32,          BOUND, MAYBEDEFAULT ),
            DECL_PROP_2     ( "DateMin",                DATEMIN,            sal_Int32,          BOUND, MAYBEDEFAULT ),
            DECL_PROP_3     ( "DateShowCentury",        DATESHOWCENTURY,    bool,               BOUND, MAYBEDEFAULT, MAYBEVOID ),
            DECL_PROP_2     ( "DecimalAccuracy",        DECIMALACCURACY,    sal_Int16,          BOUND, MAYBEDEFAULT ),
            DECL_PROP_2     ( "DefaultButton",          DEFAULTBUTTON,      bool,               BOUND, MAYBEDEFAULT ),
            DECL_PROP_2     ( "DefaultControl",         DEFAULTCONTROL,     ::rtl::OUString,    BOUND, MAYBEDEFAULT ),
            DECL_PROP_2     ( "DesktopAsParent",        DESKTOP_AS_PARENT,  bool,               BOUND, MAYBEDEFAULT ),
            DECL_PROP_2     ( "DisplayBackgroundColor", DISPLAYBACKGROUNDCOLOR, sal_Int32, BOUND, MAYBEVOID ),
            DECL_PROP_2     ( "Dropdown",               DROPDOWN,           bool,               BOUND, MAYBEDEFAULT ),
            DECL_PROP_2     ( "EchoChar",               ECHOCHAR,           sal_Int16,          BOUND, MAYBEDEFAULT ),
            DECL_PROP_2     ( "EditMask",               EDITMASK,           ::rtl::OUString,    BOUND, MAYBEDEFAULT ),
            DECL_PROP_3     ( "EffectiveDefault",       EFFECTIVE_DEFAULT, Any,                BOUND, MAYBEDEFAULT, MAYBEVOID ),
            DECL_PROP_3     ( "EffectiveMax",           EFFECTIVE_MAX,      double,             BOUND, MAYBEDEFAULT, MAYBEVOID ),
            DECL_PROP_3     ( "EffectiveMin",           EFFECTIVE_MIN,      double,             BOUND, MAYBEDEFAULT, MAYBEVOID ),
            DECL_DEP_PROP_3 ( "EffectiveValue",         EFFECTIVE_VALUE,    Any,                BOUND, MAYBEDEFAULT, MAYBEVOID ),
            DECL_PROP_2     ( "Enabled",                ENABLED,            bool,               BOUND, MAYBEDEFAULT ),
            DECL_PROP_2     ( "EnforceFormat",          ENFORCE_FORMAT,     bool,               BOUND, MAYBEDEFAULT ),
            DECL_PROP_3     ( "FillColor",              FILLCOLOR,          sal_Int32,          BOUND, MAYBEDEFAULT, MAYBEVOID ),
            DECL_PROP_2     ( "FocusOnClick",           FOCUSONCLICK,       bool,               BOUND, MAYBEDEFAULT ),
            DECL_PROP_2     ( "FontRelief",             FONTRELIEF,         sal_Int16,          BOUND, MAYBEDEFAULT ),
            DECL_PROP_2     ( "FontEmphasisMark",       FONTEMPHASISMARK,   sal_Int16,          BOUND, MAYBEDEFAULT ),
            DECL_PROP_2     ( "FontDescriptor",         FONTDESCRIPTOR,     FontDescriptor,     BOUND, MAYBEDEFAULT ),

            // Teile des ::com::sun::star::awt::FontDescriptor
            DECL_PROP_2     ( "FontName",               FONTDESCRIPTORPART_NAME,         ::rtl::OUString,BOUND, MAYBEDEFAULT ),
            DECL_PROP_2     ( "FontStyleName",          FONTDESCRIPTORPART_STYLENAME,    ::rtl::OUString,BOUND, MAYBEDEFAULT ),
            DECL_PROP_2     ( "FontFamily",             FONTDESCRIPTORPART_FAMILY,       sal_Int16,      BOUND, MAYBEDEFAULT ),
            DECL_PROP_2     ( "FontCharset",            FONTDESCRIPTORPART_CHARSET,      sal_Int16,      BOUND, MAYBEDEFAULT ),
            DECL_PROP_2     ( "FontHeight",             FONTDESCRIPTORPART_HEIGHT,       float,          BOUND, MAYBEDEFAULT ),
            DECL_PROP_2     ( "FontWidth",              FONTDESCRIPTORPART_WIDTH,        sal_Int16,      BOUND, MAYBEDEFAULT ),
            DECL_PROP_2     ( "FontPitch",              FONTDESCRIPTORPART_PITCH,        sal_Int16,      BOUND, MAYBEDEFAULT ),
            DECL_PROP_2     ( "FontWeight",             FONTDESCRIPTORPART_WEIGHT,       float,          BOUND, MAYBEDEFAULT ),
            DECL_PROP_2     ( "FontCharWidth",          FONTDESCRIPTORPART_CHARWIDTH,    float,          BOUND, MAYBEDEFAULT ),
            DECL_PROP_2     ( "FontOrientation",        FONTDESCRIPTORPART_ORIENTATION,  float,          BOUND, MAYBEDEFAULT ),
            DECL_PROP_2     ( "FontSlant",              FONTDESCRIPTORPART_SLANT,        sal_Int16,      BOUND, MAYBEDEFAULT ),
            DECL_PROP_2     ( "FontUnderline",          FONTDESCRIPTORPART_UNDERLINE,    sal_Int16,      BOUND, MAYBEDEFAULT ),
            DECL_PROP_2     ( "FontStrikeout",          FONTDESCRIPTORPART_STRIKEOUT,    sal_Int16,      BOUND, MAYBEDEFAULT ),
            DECL_PROP_2     ( "FontKerning",            FONTDESCRIPTORPART_KERNING,      bool,           BOUND, MAYBEDEFAULT ),
            DECL_PROP_2     ( "FontWordLineMode",       FONTDESCRIPTORPART_WORDLINEMODE, bool,           BOUND, MAYBEDEFAULT ),
            DECL_PROP_2     ( "FontType",               FONTDESCRIPTORPART_TYPE,         sal_Int16,      BOUND, MAYBEDEFAULT ),

            DECL_PROP_3     ( "FormatKey",              FORMATKEY,          sal_Int32,      BOUND, MAYBEVOID, TRANSIENT ),
            DECL_PROP_3     ( "FormatsSupplier",        FORMATSSUPPLIER,    Reference< ::com::sun::star::util::XNumberFormatsSupplier >, BOUND, MAYBEVOID, TRANSIENT ),

<<<<<<< HEAD
            DECL_PROP_2     ( "Graphic",                GRAPHIC,            Reference< ::com::sun::star::graphic::XGraphic >, BOUND, TRANSIENT ),
            DECL_PROP_2     ( "GroupName",              GROUPNAME,          ::rtl::OUString,    BOUND, MAYBEDEFAULT ),
=======
            DECL_PROP_2     ( "Graphic",                GRAPHIC,            Reference< XGraphic >, BOUND, TRANSIENT ),
>>>>>>> e2a3d487
            DECL_PROP_2     ( "HelpText",               HELPTEXT,           ::rtl::OUString,    BOUND, MAYBEDEFAULT ),
            DECL_PROP_2     ( "HelpURL",                HELPURL,            ::rtl::OUString,    BOUND, MAYBEDEFAULT ),
            DECL_PROP_2     ( "HideInactiveSelection",  HIDEINACTIVESELECTION, bool,            BOUND, MAYBEDEFAULT ),
            DECL_PROP_2     ( "HighContrastMode",       HIGHCONTRASTMODE,   bool,               BOUND, MAYBEDEFAULT ),
            DECL_PROP_2     ( "HScroll",                HSCROLL,            bool,               BOUND, MAYBEDEFAULT ),
            DECL_PROP_2     ( "HardLineBreaks",         HARDLINEBREAKS,     bool,               BOUND, MAYBEDEFAULT ),
            DECL_PROP_2     ( "ImageAlign",             IMAGEALIGN,         sal_Int16,          BOUND, MAYBEDEFAULT),
            DECL_PROP_2     ( "ImagePosition",          IMAGEPOSITION,      sal_Int16,          BOUND, MAYBEDEFAULT),
            DECL_PROP_2     ( "ImageURL",               IMAGEURL,           ::rtl::OUString,    BOUND, MAYBEDEFAULT ),
            DECL_PROP_3     ( "ItemSeparatorPos",       ITEM_SEPARATOR_POS, sal_Int16,          BOUND, MAYBEDEFAULT, MAYBEVOID ),
            DECL_PROP_2     ( "Label",                  LABEL,              ::rtl::OUString,    BOUND, MAYBEDEFAULT ),
            DECL_PROP_3     ( "LineColor",              LINECOLOR,          sal_Int32,          BOUND, MAYBEDEFAULT, MAYBEVOID ),
            DECL_PROP_2     ( "LineCount",              LINECOUNT,          sal_Int16,          BOUND, MAYBEDEFAULT ),
            DECL_PROP_2     ( "LineEndFormat",          LINE_END_FORMAT,    sal_Int16,          BOUND, MAYBEDEFAULT ),
            DECL_DEP_PROP_2 ( "LineIncrement",          LINEINCREMENT,      sal_Int32,          BOUND, MAYBEDEFAULT ),
            DECL_PROP_2     ( "LiteralMask",            LITERALMASK,        ::rtl::OUString,    BOUND, MAYBEDEFAULT ),
            DECL_PROP_2     ( "LiveScroll",             LIVE_SCROLL,        bool,               BOUND, MAYBEDEFAULT ),
            DECL_PROP_2     ( "MaxTextLen",             MAXTEXTLEN,         sal_Int16,          BOUND, MAYBEDEFAULT ),
            DECL_PROP_2     ( "Moveable",               MOVEABLE,           bool,               BOUND, MAYBEDEFAULT ),
            DECL_PROP_1     ( "MouseTransparent",       MOUSETRANSPARENT,   bool,               BOUND ),
            DECL_PROP_2     ( "MultiLine",              MULTILINE,          bool,               BOUND, MAYBEDEFAULT ),
            DECL_PROP_2     ( "MultiSelection",         MULTISELECTION,     bool,               BOUND, MAYBEDEFAULT ),
            DECL_PROP_2     ( "MultiSelectionSimpleMode",   MULTISELECTION_SIMPLEMODE,    bool, BOUND, MAYBEDEFAULT ),
            DECL_PROP_2     ( "NativeWidgetLook",       NATIVE_WIDGET_LOOK, bool,               BOUND, MAYBEDEFAULT ),
            DECL_PROP_2     ( "NoLabel",                NOLABEL,            bool,               BOUND, MAYBEDEFAULT ),
            DECL_PROP_2     ( "Orientation",            ORIENTATION,        sal_Int32,          BOUND, MAYBEDEFAULT ),
            DECL_PROP_2     ( "PaintTransparent",       PAINTTRANSPARENT,   bool,               BOUND, MAYBEDEFAULT ),
            DECL_PROP_2     ( "PluginParent",           PLUGINPARENT,       sal_Int64,          BOUND, MAYBEDEFAULT ),
            DECL_PROP_2     ( "PrependCurrencySymbol",  CURSYM_POSITION,    bool,               BOUND, MAYBEDEFAULT ),
            DECL_PROP_2     ( "Printable",              PRINTABLE,          bool,               BOUND, MAYBEDEFAULT ),
            DECL_DEP_PROP_3 ( "ProgressValue",          PROGRESSVALUE,      sal_Int32,          BOUND, MAYBEDEFAULT, MAYBEVOID ),
            DECL_PROP_2     ( "ProgressValueMax",       PROGRESSVALUE_MAX,  sal_Int32,          BOUND, MAYBEDEFAULT ),
            DECL_PROP_2     ( "ProgressValueMin",       PROGRESSVALUE_MIN,  sal_Int32,          BOUND, MAYBEDEFAULT ),
            DECL_PROP_2     ( "PushButtonType",         PUSHBUTTONTYPE,     sal_Int16,          BOUND, MAYBEDEFAULT),
            DECL_PROP_2     ( "ReadOnly",               READONLY,           bool,               BOUND, MAYBEDEFAULT ),
            DECL_PROP_2     ( "Repeat",                 REPEAT,             bool,               BOUND, MAYBEDEFAULT ),
            DECL_PROP_2     ( "AutoRepeat",             AUTO_REPEAT,        sal_Bool,           BOUND, MAYBEDEFAULT ),
            DECL_PROP_2     ( "RepeatDelay",            REPEAT_DELAY,       sal_Int32,          BOUND, MAYBEDEFAULT ),
            DECL_PROP_2     ( "ScaleImage",             SCALEIMAGE,         bool,               BOUND, MAYBEDEFAULT ),
            DECL_PROP_2     ( "ScaleMode",              IMAGE_SCALE_MODE,   sal_Int16,          BOUND, MAYBEDEFAULT ),
            DECL_DEP_PROP_3 ( "ScrollValue",            SCROLLVALUE,        sal_Int32,          BOUND, MAYBEDEFAULT, MAYBEVOID ),
            DECL_PROP_2     ( "ScrollValueMax",         SCROLLVALUE_MAX,    sal_Int32,          BOUND, MAYBEDEFAULT ),
            DECL_PROP_2     ( "ScrollValueMin",         SCROLLVALUE_MIN,    sal_Int32,          BOUND, MAYBEDEFAULT ),
            DECL_DEP_PROP_2 ( "SelectedItems",          SELECTEDITEMS,      Sequence<sal_Int16>, BOUND, MAYBEDEFAULT ),
            DECL_PROP_2     ( "ShowThousandsSeparator", NUMSHOWTHOUSANDSEP,     bool,           BOUND, MAYBEDEFAULT ),
            DECL_PROP_2     ( "Sizeable",               SIZEABLE,               bool,           BOUND, MAYBEDEFAULT ),
            DECL_PROP_2     ( "Spin",                   SPIN,                   bool,           BOUND, MAYBEDEFAULT ),
            DECL_PROP_2     ( "SpinIncrement",          SPININCREMENT,          sal_Int32,      BOUND, MAYBEDEFAULT ),
            DECL_DEP_PROP_2 ( "SpinValue",              SPINVALUE,              sal_Int32,      BOUND, MAYBEDEFAULT ),
            DECL_PROP_2     ( "SpinValueMax",           SPINVALUE_MAX,          sal_Int32,      BOUND, MAYBEDEFAULT ),
            DECL_PROP_2     ( "SpinValueMin",           SPINVALUE_MIN,          sal_Int32,      BOUND, MAYBEDEFAULT ),
            DECL_DEP_PROP_2 ( "State",                  STATE,                  sal_Int16,      BOUND, MAYBEDEFAULT ),
            DECL_PROP_2     ( "StrictFormat",           STRICTFORMAT,           bool,           BOUND, MAYBEDEFAULT ),
            DECL_PROP_2     ( "StringItemList",         STRINGITEMLIST,         Sequence< ::rtl::OUString >, BOUND, MAYBEDEFAULT ),
            DECL_PROP_2     ( "VisualEffect",           VISUALEFFECT,           sal_Int16,      BOUND, MAYBEDEFAULT ),
            DECL_PROP_3     ( "SymbolColor",            SYMBOL_COLOR,           sal_Int32,      BOUND, MAYBEDEFAULT, MAYBEVOID ),
            DECL_PROP_3     ( "Tabstop",                TABSTOP,                bool,           BOUND, MAYBEDEFAULT, MAYBEVOID ),
            DECL_PROP_2     ( "Text",                   TEXT,                   ::rtl::OUString, BOUND, MAYBEDEFAULT ),
            DECL_PROP_3     ( "TextColor",              TEXTCOLOR,              sal_Int32,      BOUND, MAYBEDEFAULT, MAYBEVOID ),
            DECL_PROP_3     ( "TextLineColor",          TEXTLINECOLOR,          sal_Int32,      BOUND, MAYBEDEFAULT, MAYBEVOID ),
            DECL_DEP_PROP_3 ( "Time",                   TIME,                   sal_Int32,      BOUND, MAYBEDEFAULT, MAYBEVOID ),
            DECL_PROP_2     ( "TimeFormat",             EXTTIMEFORMAT,          sal_Int16,      BOUND, MAYBEDEFAULT ),
            DECL_PROP_2     ( "TimeMax",                TIMEMAX,                sal_Int32,      BOUND, MAYBEDEFAULT ),
            DECL_PROP_2     ( "TimeMin",                TIMEMIN,                sal_Int32,      BOUND, MAYBEDEFAULT ),
            DECL_PROP_2     ( "Title",                  TITLE,                  ::rtl::OUString, BOUND, MAYBEDEFAULT ),
            DECL_PROP_2     ( "Toggle",                 TOGGLE,                 bool,           BOUND, MAYBEDEFAULT ),
            DECL_PROP_3     ( "TreatAsNumber",          TREATASNUMBER,          bool,           BOUND, MAYBEDEFAULT,TRANSIENT ),
            DECL_PROP_2     ( "TriState",               TRISTATE,               bool,           BOUND, MAYBEDEFAULT ),
            DECL_PROP_2     ( "Unit",                   UNIT,                   sal_Int16,      BOUND, MAYBEDEFAULT ),
            DECL_PROP_2     ( "VScroll",                VSCROLL,                bool,           BOUND, MAYBEDEFAULT ),
            DECL_DEP_PROP_3 ( "Value",                  VALUE_DOUBLE,           double,         BOUND, MAYBEDEFAULT, MAYBEVOID ),
            DECL_PROP_2     ( "ValueMax",               VALUEMAX_DOUBLE,        double,         BOUND, MAYBEDEFAULT ),
            DECL_PROP_2     ( "ValueMin",               VALUEMIN_DOUBLE,        double,         BOUND, MAYBEDEFAULT ),
            DECL_PROP_2     ( "ValueStep",              VALUESTEP_DOUBLE,       double,         BOUND, MAYBEDEFAULT ),
            DECL_PROP_3     ( "VerticalAlign",          VERTICALALIGN,          VerticalAlignment, BOUND, MAYBEDEFAULT, MAYBEVOID ),
            DECL_DEP_PROP_3 ( "VisibleSize",            VISIBLESIZE,            sal_Int32,      BOUND, MAYBEDEFAULT, MAYBEVOID ),
            DECL_PROP_2     ( "Activated",              ACTIVATED,              sal_Bool,       BOUND, MAYBEDEFAULT ),
            DECL_PROP_2     ( "Complete",               COMPLETE,               sal_Bool,       BOUND, MAYBEDEFAULT ),
            DECL_PROP_2     ( "CurrentItemID",          CURRENTITEMID,          sal_Int16,      BOUND, MAYBEDEFAULT ),

            DECL_PROP_2     ( "MouseWheelBehavior",     MOUSE_WHEEL_BEHAVIOUR,  sal_Int16,      BOUND, MAYBEDEFAULT ),
            DECL_PROP_2     ( "StepTime",               STEP_TIME,              sal_Int32,      BOUND, MAYBEDEFAULT ),
            DECL_PROP_2     ( "Decoration",             DECORATION,             sal_Bool,       BOUND, MAYBEDEFAULT ),

            DECL_PROP_2     ( "SelectionType",          TREE_SELECTIONTYPE,     ::com::sun::star::view::SelectionType,      BOUND, MAYBEDEFAULT ),
            DECL_PROP_2     ( "Editable",               TREE_EDITABLE,          sal_Bool,       BOUND, MAYBEDEFAULT ),
            DECL_PROP_3     ( "DataModel",              TREE_DATAMODEL,         Reference< ::com::sun::star::awt::tree::XTreeDataModel >,       BOUND, MAYBEDEFAULT, MAYBEVOID ),
            DECL_PROP_2     ( "RootDisplayed",          TREE_ROOTDISPLAYED,     sal_Bool,           BOUND, MAYBEDEFAULT ),
            DECL_PROP_2     ( "ShowsHandles",           TREE_SHOWSHANDLES,      sal_Bool,           BOUND, MAYBEDEFAULT ),
            DECL_PROP_2     ( "ShowsRootHandles",       TREE_SHOWSROOTHANDLES,  sal_Bool,           BOUND, MAYBEDEFAULT ),
            DECL_PROP_3     ( "RowHeight",              ROW_HEIGHT,             sal_Int32,          BOUND, MAYBEDEFAULT, MAYBEVOID ),
            DECL_PROP_2     ( "InvokesStopNodeEditing", TREE_INVOKESSTOPNODEEDITING, sal_Bool,      BOUND, MAYBEDEFAULT ),
            DECL_PROP_2     ( "DialogSourceURL",        DIALOGSOURCEURL,        ::rtl::OUString,    BOUND, MAYBEDEFAULT ),
            DECL_PROP_2     ( "URL",                    URL,                    ::rtl::OUString,    BOUND, MAYBEDEFAULT ),
            DECL_PROP_2     ( "WritingMode",            WRITING_MODE,           sal_Int16,          BOUND, MAYBEDEFAULT ),
            DECL_PROP_3     ( "ContextWritingMode",     CONTEXT_WRITING_MODE,   sal_Int16,          BOUND, MAYBEDEFAULT, TRANSIENT ),
            DECL_PROP_2     ( "ShowRowHeader",          GRID_SHOWROWHEADER,     sal_Bool,           BOUND, MAYBEDEFAULT ),
            DECL_PROP_2     ( "RowHeaderWidth",         ROW_HEADER_WIDTH,       sal_Int32,          BOUND, MAYBEDEFAULT ),
            DECL_PROP_2     ( "ShowColumnHeader",       GRID_SHOWCOLUMNHEADER,  sal_Bool,           BOUND, MAYBEDEFAULT ),
            DECL_PROP_3     ( "ColumnHeaderHeight",     COLUMN_HEADER_HEIGHT,   sal_Int32,          BOUND, MAYBEDEFAULT, MAYBEVOID ),
            DECL_PROP_1     ( "GridDataModel",          GRID_DATAMODEL,         Reference< ::com::sun::star::awt::grid::XGridDataModel >,          BOUND ),
            DECL_PROP_1     ( "ColumnModel",            GRID_COLUMNMODEL,       Reference< ::com::sun::star::awt::grid::XGridColumnModel >,          BOUND ),
            DECL_PROP_3     ( "SelectionModel",         GRID_SELECTIONMODE,     ::com::sun::star::view::SelectionType,          BOUND, MAYBEDEFAULT, MAYBEVOID ),
            DECL_PROP_2     ( "EnableVisible",          ENABLEVISIBLE,          sal_Bool,           BOUND, MAYBEDEFAULT ),
            DECL_PROP_3     ( "ReferenceDevice",        REFERENCE_DEVICE,       Reference< XDevice >,BOUND, MAYBEDEFAULT, TRANSIENT ),
<<<<<<< HEAD
            DECL_PROP_3     ( "EvenRowBackgroundColor", GRID_EVEN_ROW_BACKGROUND, sal_Int32,      BOUND, MAYBEDEFAULT, MAYBEVOID ),
            DECL_PROP_3     ( "HeaderBackgroundColor",  GRID_HEADER_BACKGROUND,  sal_Int32,      BOUND, MAYBEDEFAULT, MAYBEVOID ),
            DECL_PROP_3     ( "GridLineColor",          GRID_LINE_COLOR,         sal_Int32,      BOUND, MAYBEDEFAULT, MAYBEVOID ),
            DECL_PROP_3     ( "RowBackgroundColor",     GRID_ROW_BACKGROUND,     sal_Int32,      BOUND, MAYBEDEFAULT, MAYBEVOID ),
            DECL_DEP_PROP_3 ( "MultiPageValue",          MULTIPAGEVALUE,      sal_Int32,          BOUND, MAYBEDEFAULT, MAYBEVOID ),
            DECL_PROP_3     ( "AllDialogChildren",                USERFORMCONTAINEES,                Reference< ::com::sun::star::container::XNameContainer >,           BOUND, MAYBEDEFAULT, MAYBEVOID ),
=======
            DECL_PROP_3     ( "HeaderBackgroundColor",  GRID_HEADER_BACKGROUND,     sal_Int32,              BOUND, MAYBEDEFAULT, MAYBEVOID ),
            DECL_PROP_3     ( "HeaderTextColor",        GRID_HEADER_TEXT_COLOR,     sal_Int32,              BOUND, MAYBEDEFAULT, MAYBEVOID ),
            DECL_PROP_3     ( "GridLineColor",          GRID_LINE_COLOR,            sal_Int32,              BOUND, MAYBEDEFAULT, MAYBEVOID ),
            DECL_PROP_3     ( "RowBackgroundColors",    GRID_ROW_BACKGROUND_COLORS, Sequence< sal_Int32 >,  BOUND, MAYBEDEFAULT, MAYBEVOID ),
            DECL_PROP_2     ( "UseGridLines",           USE_GRID_LINES,             sal_Bool,               BOUND, MAYBEDEFAULT ),
>>>>>>> e2a3d487
    };
            pPropertyInfos = aImplPropertyInfos;
            nElements = sizeof( aImplPropertyInfos ) / sizeof( ImplPropertyInfo );
        }
    }
    rElementCount = nElements;
    return pPropertyInfos;
}


struct ImplPropertyInfoCompareFunctor : ::std::binary_function<ImplPropertyInfo,::rtl::OUString,bool>
{
    inline bool operator()(const ImplPropertyInfo& lhs,const ImplPropertyInfo& rhs) const
    {
        return lhs.aName.compareTo(rhs.aName) < 0;
    }
    inline bool operator()(const ImplPropertyInfo& lhs,const ::rtl::OUString& rhs)  const
    {
        return lhs.aName.compareTo(rhs) < 0;
    }
    inline bool operator()(const ::rtl::OUString& lhs,const ImplPropertyInfo& rhs)  const
    {
        return lhs.compareTo(rhs.aName) < 0;
    }
};

void ImplAssertValidPropertyArray()
{
    static sal_Bool bSorted = sal_False;
    if( !bSorted )
    {
        sal_uInt16 nElements;
        ImplPropertyInfo* pInfos = ImplGetPropertyInfos( nElements );
        ::std::sort(pInfos, pInfos+nElements,ImplPropertyInfoCompareFunctor());
        bSorted = sal_True;
    }
}

sal_uInt16 GetPropertyId( const ::rtl::OUString& rPropertyName )
{
    ImplAssertValidPropertyArray();

    sal_uInt16 nElements;
    ImplPropertyInfo* pInfos = ImplGetPropertyInfos( nElements );
    ImplPropertyInfo* pInf = ::std::lower_bound(pInfos,pInfos+nElements,rPropertyName,ImplPropertyInfoCompareFunctor());
/*
        (ImplPropertyInfo*)
                                bsearch( &aSearch, pInfos, nElements, sizeof( ImplPropertyInfo ), ImplPropertyInfoCompare );
*/

    return ( pInf && pInf != (pInfos+nElements) && pInf->aName == rPropertyName) ? pInf->nPropId: 0;
}

const ImplPropertyInfo* ImplGetImplPropertyInfo( sal_uInt16 nPropertyId )
{
    ImplAssertValidPropertyArray();

    sal_uInt16 nElements;
    ImplPropertyInfo* pInfos = ImplGetPropertyInfos( nElements );
    sal_uInt16 n;
    for ( n = 0; n < nElements && pInfos[n].nPropId != nPropertyId; ++n)
        ;

    return (n < nElements) ? &pInfos[n] : NULL;
}

sal_uInt16 GetPropertyOrderNr( sal_uInt16 nPropertyId )
{
    ImplAssertValidPropertyArray();

    sal_uInt16 nElements;
    ImplPropertyInfo* pInfos = ImplGetPropertyInfos( nElements );
    for ( sal_uInt16 n = nElements; n; )
    {
        if ( pInfos[--n].nPropId == nPropertyId )
            return n;
    }
    return 0xFFFF;
}

const ::rtl::OUString& GetPropertyName( sal_uInt16 nPropertyId )
{
    const ImplPropertyInfo* pImplPropertyInfo = ImplGetImplPropertyInfo( nPropertyId );
    DBG_ASSERT( pImplPropertyInfo, "Invalid PropertyId!" );
    return pImplPropertyInfo->aName;
}

const ::com::sun::star::uno::Type* GetPropertyType( sal_uInt16 nPropertyId )
{
    const ImplPropertyInfo* pImplPropertyInfo = ImplGetImplPropertyInfo( nPropertyId );
    DBG_ASSERT( pImplPropertyInfo, "Invalid PropertyId!" );
    return pImplPropertyInfo ? &pImplPropertyInfo->aType : NULL;
}

sal_Int16 GetPropertyAttribs( sal_uInt16 nPropertyId )
{
    const ImplPropertyInfo* pImplPropertyInfo = ImplGetImplPropertyInfo( nPropertyId );
    DBG_ASSERT( pImplPropertyInfo, "Invalid PropertyId!" );
    return pImplPropertyInfo ? pImplPropertyInfo->nAttribs : 0;
}

sal_Bool DoesDependOnOthers( sal_uInt16 nPropertyId )
{
    const ImplPropertyInfo* pImplPropertyInfo = ImplGetImplPropertyInfo( nPropertyId );
    DBG_ASSERT( pImplPropertyInfo, "Invalid PropertyId!" );
    return pImplPropertyInfo ? pImplPropertyInfo->bDependsOnOthers : sal_False;
}

sal_Bool CompareProperties( const ::com::sun::star::uno::Any& r1, const ::com::sun::star::uno::Any& r2 )
{
    return ::comphelper::compare( r1, r2 );
}



/* vim:set shiftwidth=4 softtabstop=4 expandtab: */<|MERGE_RESOLUTION|>--- conflicted
+++ resolved
@@ -183,12 +183,8 @@
             DECL_PROP_3     ( "FormatKey",              FORMATKEY,          sal_Int32,      BOUND, MAYBEVOID, TRANSIENT ),
             DECL_PROP_3     ( "FormatsSupplier",        FORMATSSUPPLIER,    Reference< ::com::sun::star::util::XNumberFormatsSupplier >, BOUND, MAYBEVOID, TRANSIENT ),
 
-<<<<<<< HEAD
-            DECL_PROP_2     ( "Graphic",                GRAPHIC,            Reference< ::com::sun::star::graphic::XGraphic >, BOUND, TRANSIENT ),
+            DECL_PROP_2     ( "Graphic",                GRAPHIC,            Reference< XGraphic >, BOUND, TRANSIENT ),
             DECL_PROP_2     ( "GroupName",              GROUPNAME,          ::rtl::OUString,    BOUND, MAYBEDEFAULT ),
-=======
-            DECL_PROP_2     ( "Graphic",                GRAPHIC,            Reference< XGraphic >, BOUND, TRANSIENT ),
->>>>>>> e2a3d487
             DECL_PROP_2     ( "HelpText",               HELPTEXT,           ::rtl::OUString,    BOUND, MAYBEDEFAULT ),
             DECL_PROP_2     ( "HelpURL",                HELPURL,            ::rtl::OUString,    BOUND, MAYBEDEFAULT ),
             DECL_PROP_2     ( "HideInactiveSelection",  HIDEINACTIVESELECTION, bool,            BOUND, MAYBEDEFAULT ),
@@ -294,20 +290,13 @@
             DECL_PROP_3     ( "SelectionModel",         GRID_SELECTIONMODE,     ::com::sun::star::view::SelectionType,          BOUND, MAYBEDEFAULT, MAYBEVOID ),
             DECL_PROP_2     ( "EnableVisible",          ENABLEVISIBLE,          sal_Bool,           BOUND, MAYBEDEFAULT ),
             DECL_PROP_3     ( "ReferenceDevice",        REFERENCE_DEVICE,       Reference< XDevice >,BOUND, MAYBEDEFAULT, TRANSIENT ),
-<<<<<<< HEAD
-            DECL_PROP_3     ( "EvenRowBackgroundColor", GRID_EVEN_ROW_BACKGROUND, sal_Int32,      BOUND, MAYBEDEFAULT, MAYBEVOID ),
-            DECL_PROP_3     ( "HeaderBackgroundColor",  GRID_HEADER_BACKGROUND,  sal_Int32,      BOUND, MAYBEDEFAULT, MAYBEVOID ),
-            DECL_PROP_3     ( "GridLineColor",          GRID_LINE_COLOR,         sal_Int32,      BOUND, MAYBEDEFAULT, MAYBEVOID ),
-            DECL_PROP_3     ( "RowBackgroundColor",     GRID_ROW_BACKGROUND,     sal_Int32,      BOUND, MAYBEDEFAULT, MAYBEVOID ),
-            DECL_DEP_PROP_3 ( "MultiPageValue",          MULTIPAGEVALUE,      sal_Int32,          BOUND, MAYBEDEFAULT, MAYBEVOID ),
-            DECL_PROP_3     ( "AllDialogChildren",                USERFORMCONTAINEES,                Reference< ::com::sun::star::container::XNameContainer >,           BOUND, MAYBEDEFAULT, MAYBEVOID ),
-=======
             DECL_PROP_3     ( "HeaderBackgroundColor",  GRID_HEADER_BACKGROUND,     sal_Int32,              BOUND, MAYBEDEFAULT, MAYBEVOID ),
             DECL_PROP_3     ( "HeaderTextColor",        GRID_HEADER_TEXT_COLOR,     sal_Int32,              BOUND, MAYBEDEFAULT, MAYBEVOID ),
             DECL_PROP_3     ( "GridLineColor",          GRID_LINE_COLOR,            sal_Int32,              BOUND, MAYBEDEFAULT, MAYBEVOID ),
             DECL_PROP_3     ( "RowBackgroundColors",    GRID_ROW_BACKGROUND_COLORS, Sequence< sal_Int32 >,  BOUND, MAYBEDEFAULT, MAYBEVOID ),
             DECL_PROP_2     ( "UseGridLines",           USE_GRID_LINES,             sal_Bool,               BOUND, MAYBEDEFAULT ),
->>>>>>> e2a3d487
+            DECL_DEP_PROP_3 ( "MultiPageValue",          MULTIPAGEVALUE,      sal_Int32,          BOUND, MAYBEDEFAULT, MAYBEVOID ),
+            DECL_PROP_3     ( "AllDialogChildren",                USERFORMCONTAINEES,                Reference< ::com::sun::star::container::XNameContainer >,           BOUND, MAYBEDEFAULT, MAYBEVOID ),
     };
             pPropertyInfos = aImplPropertyInfos;
             nElements = sizeof( aImplPropertyInfos ) / sizeof( ImplPropertyInfo );
