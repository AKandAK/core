/* -*- Mode: C++; tab-width: 4; indent-tabs-mode: nil; c-basic-offset: 4 -*- */
/*************************************************************************
 *
 * DO NOT ALTER OR REMOVE COPYRIGHT NOTICES OR THIS FILE HEADER.
 *
 * Copyright 2000, 2010 Oracle and/or its affiliates.
 *
 * OpenOffice.org - a multi-platform office productivity suite
 *
 * This file is part of OpenOffice.org.
 *
 * OpenOffice.org is free software: you can redistribute it and/or modify
 * it under the terms of the GNU Lesser General Public License version 3
 * only, as published by the Free Software Foundation.
 *
 * OpenOffice.org is distributed in the hope that it will be useful,
 * but WITHOUT ANY WARRANTY; without even the implied warranty of
 * MERCHANTABILITY or FITNESS FOR A PARTICULAR PURPOSE.  See the
 * GNU Lesser General Public License version 3 for more details
 * (a copy is included in the LICENSE file that accompanied this code).
 *
 * You should have received a copy of the GNU Lesser General Public License
 * version 3 along with OpenOffice.org.  If not, see
 * <http://www.openoffice.org/license.html>
 * for a copy of the LGPLv3 License.
 *
 ************************************************************************/
#ifndef SW_VIEWSH_HXX
#define SW_VIEWSH_HXX

#include <com/sun/star/embed/XClassifiedObject.hpp>
#include <com/sun/star/embed/XEmbeddedObject.hpp>
#include <tools/rtti.hxx>
#include <svl/svarray.hxx>
#include "swdllapi.h"
#include <swtypes.hxx>
#include <ring.hxx>
#include <swrect.hxx>
#include <vcl/mapmod.hxx>
#include <vcl/print.hxx>

namespace com { namespace sun { namespace star { namespace accessibility {
           class XAccessible; } } } }

class SfxObjectShellRef;
class SwDoc;
class IDocumentSettingAccess;
class IDocumentDeviceAccess;
class IDocumentMarkAccess;
class IDocumentDrawModelAccess;
class IDocumentRedlineAccess;
class IDocumentLayoutAccess;
class IDocumentFieldsAccess;
class IDocumentContentOperations;
class IDocumentStylePoolAccess;
class IDocumentStatistics;
class IDocumentUndoRedo;
class IDocumentListItems;
class IDocumentOutlineNodes;
class SfxPrinter;
class SfxProgress;
class SwRootFrm;
class SwNodes;
class SdrView;
class SfxItemPool;
class SfxViewShell;
class SwViewOption;
class SwViewImp;
class SwPrintData;
class SwPagePreViewPrtData;
class Window;
class OutputDevice;
class SwLayIdle;
struct ShellResource;
class SwRegionRects;
class SwFrm;
class SvtAccessibilityOptions;
class SwPagePreviewLayout;
class SwTxtFrm;
class BitmapEx;

struct SwAccessibilityOptions;
class Region;
class SwPostItMgr;
class SdrPaintWindow;
class SwAccessibleMap;

namespace vcl
{
    class OldStylePrintAdaptor;
}


// define fuer Flags, die im CTOR oder den darunter liegenden Schichten
// benoetigt werden.
// Zur Zeit wird fuer die DrawPage das PreView Flag benoetigt
#define VSHELLFLAG_ISPREVIEW            ((long)0x1)


class SW_DLLPUBLIC ViewShell : public Ring
{
    friend void SetOutDev( ViewShell *pSh, OutputDevice *pOut );
    friend void SetOutDevAndWin( ViewShell *pSh, OutputDevice *pOut,
                                 Window *pWin, sal_uInt16 nZoom );

    friend class SwViewImp;
    friend class SwLayIdle;

    // for setting visible area for page preview paint
    friend class SwPagePreviewLayout;

    //Umsetzen der SwVisArea, damit vor dem Drucken sauber formatiert
    //werden kann.
    friend void SetSwVisArea( ViewShell *pSh, const SwRect &, sal_Bool bPDFExport = sal_False );

    static BitmapEx*    pReplaceBmp;    // replaced display of still loaded images
    static BitmapEx*    pErrorBmp;      // error display of missed images

    static sal_Bool bLstAct;            // sal_True wenn Das EndAction der letzten Shell
                                    // laeuft; also die EndActions der
                                    // anderen Shells auf das Dokument
                                    // abgearbeitet sind.

    Point         aPrtOffst;         //Ofst fuer den Printer,
                                     //nicht bedruckbarer Rand.
     Size         aBrowseBorder;    //Rand fuer Framedokumente
    SwRect        aInvalidRect;

    SfxViewShell *pSfxViewShell;
    SwViewImp    *pImp;             //Core-Interna der ViewShell.
                                    //Der Pointer ist niemals 0.

    Window       *pWin;              // = 0 during printing or pdf export
    OutputDevice *pOut;              // Window, Printer, VirtDev, ...
    OutputDevice* mpTmpRef;           // Temporariy reference device. Is used
                                     // during (printer depending) prospect
                                     // and page preview printing
                                     // (because a scaling has to be set at
                                     // the original printer)

    SwViewOption *pOpt;
    SwAccessibilityOptions* pAccOptions;


    sal_Bool  bDocSizeChgd     :1;  //Fuer DocChgNotify(): Neue DocGroesse bei
                                //EndAction an das DocMDI melden.
    sal_Bool  bPaintWorks      :1;  //Normal Painten wenn sal_True,
                                //Paint merken wenn sal_False
    sal_Bool  bPaintInProgress :1;  //Kein zweifaches Paint durchlassen.
    sal_Bool  bViewLocked      :1;  //Lockt den sichtbaren Bereich,
                                //MakeVisible laeuft dann in's leere.
    sal_Bool  bInEndAction     :1;  //Fiese unstaende vermeiden, siehe viewsh.cxx
    sal_Bool  bPreView         :1;  //Ist sal_True wenns eine PreView-ViewShell ist.
    sal_Bool  bFrameView       :1;  //sal_True wenn es ein (HTML-)Frame ist.
    sal_Bool  bEnableSmooth    :1;  //Disable des SmoothScroll z.B. fuer
                                //Drag der Scrollbars.
    sal_Bool  bEndActionByVirDev:1; //Paints aus der EndAction immer ueber virtuelles

                                //Device (etwa beim Browsen)

    // boolean, indicating that class in in constructor
    bool mbInConstructor:1;

    SdrPaintWindow*         mpTargetPaintWindow;
    OutputDevice*           mpBufferedOut;

    //Initialisierung, wird von den verschiedenen Konstruktoren gerufen.
    SW_DLLPRIVATE void Init( const SwViewOption *pNewOpt );

    inline void ResetInvalidRect();

    SW_DLLPRIVATE void Reformat();          //Invalidert das ges. Layout (ApplyViewOption)

    SW_DLLPRIVATE void PaintDesktop( const SwRect & );      // sammeln der Werte fuers
                                                // Malen der Wiese und rufen
    // PaintDesktop gesplittet, dieser Teil wird auch von PreViewPage benutzt
    SW_DLLPRIVATE void _PaintDesktop( const SwRegionRects &rRegion );

    SW_DLLPRIVATE sal_Bool CheckInvalidForPaint( const SwRect & );//Direkt Paint oder lieber
                                                //eine Aktion ausloesen.

    SW_DLLPRIVATE void PrepareForPrint( const SwPrintData &rOptions );

    SW_DLLPRIVATE void ImplApplyViewOptions( const SwViewOption &rOpt );

protected:
    static ShellResource*   pShellRes;      // Resourcen fuer die Shell
    static Window*          pCareWindow;    // diesem Fenster ausweichen

    SwRect                  aVisArea;       //Die moderne Ausfuerung der VisArea
    SwDoc                   *pDoc;          //Das Dokument, niemals 0

    sal_uInt16 nStartAction; //ist != 0 wenn mindestens eine ::com::sun::star::chaos::Action laeuft
    sal_uInt16 nLockPaint;   //ist != 0 wenn das Paint gelocked ist.

public:
    TYPEINFO();

          SwViewImp *Imp() { return pImp; }
    const SwViewImp *Imp() const { return pImp; }

    const SwNodes& GetNodes() const;

    //Nach Druckerwechsel, vom Doc
    void            InitPrt( OutputDevice *pOutDev );

    //Klammerung von zusammengehoerenden Aktionen.
    inline void StartAction();
           void ImplStartAction();
    inline void EndAction( const sal_Bool bIdleEnd = sal_False );
           void ImplEndAction( const sal_Bool bIdleEnd = sal_False );
    sal_uInt16 ActionCount() const { return nStartAction; }
    sal_Bool ActionPend() const { return nStartAction != 0; }
    sal_Bool IsInEndAction() const { return bInEndAction; }

    void SetEndActionByVirDev( sal_Bool b ) { bEndActionByVirDev = b; }
    sal_Bool IsEndActionByVirDev()          { return bEndActionByVirDev; }

    //  Per UNO wird am RootFrame fuer alle shells der ActionCount kurzfristig
    //  auf Null gesetzt und wieder restauriert
    void    SetRestoreActions(sal_uInt16 nSet);
    sal_uInt16  GetRestoreActions() const;

    inline sal_Bool HasInvalidRect() const { return aInvalidRect.HasArea(); }
    void ChgHyphenation() { Reformat(); }
    void ChgNumberDigits();

    sal_Bool AddPaintRect( const SwRect &rRect );

    void InvalidateWindows( const SwRect &rRect );

    //////////////////////////////////////////////////////////////////////////////
    // #i72754# set of Pre/PostPaints with lock counter and initial target OutDev
protected:
    sal_uInt32              mnPrePostPaintCount;
    OutputDevice*           mpPrePostOutDev;
    MapMode                 maPrePostMapMode;
public:
    void PrePaint();
    void DLPrePaint2(const Region& rRegion);
    void DLPostPaint2(bool bPaintFormLayer);
    const MapMode& getPrePostMapMode() const { return maPrePostMapMode; }
    //////////////////////////////////////////////////////////////////////////////

    virtual void Paint(const Rectangle &rRect);
    sal_Bool IsPaintInProgress() const { return bPaintInProgress; }
    bool IsDrawingLayerPaintInProgress() const { return 0 != mnPrePostPaintCount; }

    //Benachrichtung, dass sich der sichtbare Bereich geaendert hat.
    //VisArea wird neu gesetzt, anschliessend wird gescrollt.
    //Das uebergebene Rect liegt auf Pixelgrenzen,
    //um Pixelfehler beim Scrollen zu vermeiden.
    virtual void VisPortChgd( const SwRect & );
    sal_Bool SmoothScroll( long lXDiff, long lYDiff, const Rectangle* );//Browser
    void EnableSmooth( sal_Bool b ) { bEnableSmooth = b; }

    const SwRect& VisArea() const { return aVisArea; }
        //Es wird, wenn notwendig, soweit gescrollt, dass das
        //uebergebene Rect im sichtbaren Ausschnitt liegt.
    void MakeVisible( const SwRect & );

    //Bei naechster Gelegenheit die neue Dokuemntgroesse an das UI weiterreichen.
    void SizeChgNotify();
    void UISizeNotify();            //Das weiterreichen der aktuellen groesse.

    Point GetPagePos( sal_uInt16 nPageNum ) const;

    sal_uInt16 GetNumPages();   //Anzahl der aktuellen Seiten Layout erfragen.
    sal_Bool   IsDummyPage( sal_uInt16 nPageNum ) const;  // An empty page?

    //Invalidierung der ersten Sichtbaren Seite fuer alle Shells im Ring.
    void SetFirstVisPageInvalid();

    SwRootFrm   *GetLayout() const;
    sal_Bool         IsNewLayout() const; //Wurde das Layout geladen oder neu
                                      //erzeugt?

     Size GetDocSize() const;// erfrage die Groesse des Dokuments

    void CalcLayout();  //Durchformatierung des Layouts erzwingen.

    inline SwDoc *GetDoc()  const { return pDoc; }  //niemals 0.

    /** Provides access to the document setting interface
     */
    const IDocumentSettingAccess* getIDocumentSettingAccess() const;
          IDocumentSettingAccess* getIDocumentSettingAccess();

    /** Provides access to the document device interface
     */
    const IDocumentDeviceAccess* getIDocumentDeviceAccess() const;
          IDocumentDeviceAccess* getIDocumentDeviceAccess();

    /** Provides access to the document bookmark interface
     */
    const IDocumentMarkAccess* getIDocumentMarkAccess() const;
          IDocumentMarkAccess* getIDocumentMarkAccess();

    /** Provides access to the document draw model interface
     */
    const IDocumentDrawModelAccess* getIDocumentDrawModelAccess() const;
          IDocumentDrawModelAccess* getIDocumentDrawModelAccess();

    /** Provides access to the document redline interface
     */
    const IDocumentRedlineAccess* getIDocumentRedlineAccess() const;
          IDocumentRedlineAccess* getIDocumentRedlineAccess();

    /** Provides access to the document layout interface
     */
    const IDocumentLayoutAccess* getIDocumentLayoutAccess() const;
          IDocumentLayoutAccess* getIDocumentLayoutAccess();

    /** Provides access to the document fields administration interface
     */
    const IDocumentFieldsAccess* getIDocumentFieldsAccess() const;

    /** Provides access to the content operations interface
     */
    IDocumentContentOperations* getIDocumentContentOperations();

    /** Provides access to the document style pool interface
     */
    IDocumentStylePoolAccess* getIDocumentStylePoolAccess();

    /** Provides access to the document statistics interface
     */
    const IDocumentStatistics* getIDocumentStatistics() const;

    /** Provides access to the document undo/redo interface
     */
    IDocumentUndoRedo const& GetIDocumentUndoRedo() const;
    IDocumentUndoRedo      & GetIDocumentUndoRedo();

    const IDocumentListItems* getIDocumentListItemsAccess() const;
    const IDocumentOutlineNodes* getIDocumentOutlineNodesAccess() const;
    // <--

    // 1. GetRefDev:   Either the printer or the virtual device from the doc
    // 2. GetWin:      Available if we not printing
    // 3. GetOut:      Printer, Window or Virtual device
    OutputDevice& GetRefDev() const;
    inline Window* GetWin()    const { return pWin; }
    inline OutputDevice* GetOut()     const { return pOut; }

    static inline sal_Bool IsLstEndAction() { return ViewShell::bLstAct; }

    //Andern alle PageDescriptoren
    void   ChgAllPageOrientation( sal_uInt16 eOri );
    void   ChgAllPageSize( Size &rSz );

    // printing of one page.
    // bIsPDFExport == true is: do PDF Export (no printing!)
    sal_Bool PrintOrPDFExport( OutputDevice *pOutDev,
            SwPrintData const& rPrintData,
            sal_Int32 nRenderer /* offset in vector of pages to print */ );

    // printing of one brochure page
    void PrintProspect( OutputDevice *pOutDev, const SwPrintData &rPrintData,
            sal_Int32 nRenderer /* offset in vector of page pairs for prospect printing */ );

    // printing for OLE 2.0
    static void PrtOle2( SwDoc *pDoc, const SwViewOption *pOpt, const SwPrintData& rOptions,
                         OutputDevice* pOleOut, const Rectangle& rRect );

    /// fill temporary doc with selected text for Print or PDF export
    SwDoc * FillPrtDoc( SwDoc* pPrtDoc, const SfxPrinter* pPrt );

    //Wird intern fuer die Shell gerufen die Druckt. Formatiert die Seiten.
    void CalcPagesForPrint( sal_uInt16 nMax );

    //All about fields.
    void UpdateFlds(sal_Bool bCloseDB = sal_False);
    sal_Bool IsAnyFieldInDoc() const;
    // update all charts, for that exists any table
    void UpdateAllCharts();
    sal_Bool HasCharts() const;

    //
    // DOCUMENT COMPATIBILITY FLAGS START
    //

    // Sollen Absatzabstaende addiert oder maximiert werden?
    void SetParaSpaceMax( bool bNew );

    // Sollen Absatzabstaende addiert oder maximiert werden?
    void SetParaSpaceMaxAtPages( bool bNew );

    // compatible behaviour of tabs
    void SetTabCompat( bool bNew );

    // font metric attribute "External Leading" should be considered
    void SetAddExtLeading( bool bNew );

    // formatting by virtual device or printer
    void SetUseVirDev( bool nNew );

    // adding paragraph and table spacing at bottom
    // of table cells
    void SetAddParaSpacingToTableCells( bool _bAddParaSpacingToTableCells );

    // former formatting of text lines with
    // proportional line spacing or not
    void SetUseFormerLineSpacing( bool _bUseFormerLineSpacing );

    // former object positioning
    void SetUseFormerObjectPositioning( bool _bUseFormerObjPos );

    void SetConsiderWrapOnObjPos( bool _bConsiderWrapOnObjPos );

    void SetUseFormerTextWrapping( bool _bUseFormerTextWrapping );

    void SetDoNotJustifyLinesWithManualBreak( bool _bDoNotJustifyLinesWithManualBreak );

    //
    // DOCUMENT COMPATIBILITY FLAGS END
    //

    //Ruft den Idle-Formatierer des Layouts
    void LayoutIdle();

    inline const SwViewOption *GetViewOptions() const { return pOpt; }
           void  ApplyViewOptions( const SwViewOption &rOpt );
           void  SetUIOptions( const SwViewOption &rOpt );
           void  SetReadonlyOption(sal_Bool bSet);   // Readonly-Bit d. ViewOptions setzen
           void  SetPDFExportOption(sal_Bool bSet);   // set/reset PDF export mode
           void  SetPrtFormatOption(sal_Bool bSet);  // PrtFormat-Bit d. ViewOptions setzen
           void  SetReadonlySelectionOption(sal_Bool bSet);//change the selection mode in readonly docs

    const SwAccessibilityOptions* GetAccessibilityOptions() const { return pAccOptions;}

    static void           SetShellRes( ShellResource* pRes ) { pShellRes = pRes; }
    static ShellResource* GetShellRes();

    static void           SetCareWin( Window* pNew );
    static Window*        GetCareWin(ViewShell& rVSh)
                          { return pCareWindow ? pCareWindow : CareChildWin(rVSh); }
    static Window*        CareChildWin(ViewShell& rVSh);

    inline SfxViewShell   *GetSfxViewShell() { return pSfxViewShell; }
    inline void           SetSfxViewShell(SfxViewShell *pNew) { pSfxViewShell = pNew; }

    // Selektion der Draw ::com::sun::star::script::Engine geaendert
    virtual void DrawSelChanged();

    SwPagePreviewLayout* PagePreviewLayout();

    /** adjust view options for page preview

        Because page preview should show the document as it is printed -
        page preview is print preview -, the view options are adjusted to the
        same as for printing.

        @param _rPrintOptions
        input parameter - constant reference to print options, to which the
        view option will be adjusted.
    */
    void AdjustOptionsForPagePreview( SwPrintData const& rPrintOptions );

    sal_Bool IsViewLocked() const { return bViewLocked; }
    void LockView( sal_Bool b )   { bViewLocked = b;    }

    inline void LockPaint();
           void ImplLockPaint();
    inline void UnlockPaint( sal_Bool bVirDev = sal_False );
           void ImplUnlockPaint( sal_Bool bVirDev );
           sal_Bool IsPaintLocked() const { return nLockPaint != 0; }

    // Abfragen/Erzeugen DrawView + PageView
    sal_Bool HasDrawView() const;
    void MakeDrawView();

    //DrawView darf u.U. am UI benutzt werden.
          SdrView *GetDrawView();
    const SdrView *GetDrawView() const { return ((ViewShell*)this)->GetDrawView(); }

    //sorge dafuer, das auf jedenfall die MarkListe aktuell ist (Bug 57153)
    SdrView *GetDrawViewWithValidMarkList();

    // erfrage den Attribut Pool
    inline const SfxItemPool& GetAttrPool() const;
                 SfxItemPool& GetAttrPool();

    sal_Bool IsPreView() const { return bPreView; }

    sal_Bool IsFrameView()  const { return bFrameView; }
    void SetFrameView( const Size& rBrowseBorder )
           { bFrameView = sal_True; aBrowseBorder = rBrowseBorder; }

    //Nimmt die notwendigen Invalidierungen vor,
    //wenn sich der BrowdseModus aendert, bBrowseChgd == sal_True
    //oder, im BrowseModus, wenn sich die Groessenverhaeltnisse
    //aendern (bBrowseChgd == sal_False)
    void CheckBrowseView( sal_Bool bBrowseChgd );

    const Size& GetBrowseBorder() const;
    sal_Int32 GetBrowseWidth() const;
    void SetBrowseBorder( const Size& rNew );

    ::com::sun::star::uno::Reference< ::com::sun::star::accessibility::XAccessible > CreateAccessible();

    ::com::sun::star::uno::Reference<
        ::com::sun::star::accessibility::XAccessible >
            CreateAccessiblePreview();

    void ShowPreViewSelection( sal_uInt16 nSelPage );
    void InvalidateAccessibleFocus();

    //apply Accessiblity options
    void ApplyAccessiblityOptions(SvtAccessibilityOptions& rAccessibilityOptions);

    /** invalidate CONTENT_FLOWS_FROM/_TO relation for paragraphs

        @author OD

        @param _pFromTxtFrm
        input parameter - paragraph frame, for which the relation CONTENT_FLOWS_FROM
        has to be invalidated.
        If NULL, no CONTENT_FLOWS_FROM relation has to be invalidated

        @param _pToTxtFrm
        input parameter - paragraph frame, for which the relation CONTENT_FLOWS_TO
        has to be invalidated.
        If NULL, no CONTENT_FLOWS_TO relation has to be invalidated
    */
    void InvalidateAccessibleParaFlowRelation( const SwTxtFrm* _pFromTxtFrm,
                                               const SwTxtFrm* _pToTxtFrm );

    /** invalidate text selection for paragraphs

        @author OD
    */
    void InvalidateAccessibleParaTextSelection();

    /** invalidate attributes for paragraphs and paragraph's characters

        usage also for changes of the attributes of
        paragraph's characters.

        @author OD

        @param rTxtFrm
        input parameter - paragraph frame, whose attributes have changed
    */
    void InvalidateAccessibleParaAttrs( const SwTxtFrm& rTxtFrm );

    SwAccessibleMap* GetAccessibleMap();

    ViewShell( ViewShell&, Window *pWin = 0, OutputDevice *pOut = 0,
                long nFlags = 0 );
    ViewShell( SwDoc& rDoc, Window *pWin,
               const SwViewOption *pOpt = 0, OutputDevice *pOut = 0,
               long nFlags = 0 );
    virtual ~ViewShell();

    sal_Int32 GetPageNumAndSetOffsetForPDF( OutputDevice& rOut, const SwRect& rRect ) const;

    inline bool IsInConstructor() const { return mbInConstructor; }

    static const BitmapEx& GetReplacementBitmap( bool bIsErrorState );
    static void DeleteReplacementBitmaps();

    const SwPostItMgr* GetPostItMgr() const { return (const_cast<ViewShell*>(this))->GetPostItMgr(); }
    SwPostItMgr* GetPostItMgr();
};

//---- class CurrShell verwaltet den globalen ShellPointer -------------------

class CurrShell
{
public:
    ViewShell *pPrev;
    SwRootFrm *pRoot;

    CurrShell( ViewShell *pNew );
    ~CurrShell();
};

inline void ViewShell::ResetInvalidRect()
{
   aInvalidRect.Clear();
}

inline void ViewShell::StartAction()
{
    if ( !nStartAction++ )
        ImplStartAction();
}
inline void ViewShell::EndAction( const sal_Bool bIdleEnd )
{
    if( 0 == (nStartAction - 1) )
        ImplEndAction( bIdleEnd );
    --nStartAction;
}

inline void ViewShell::LockPaint()
{
    if ( !nLockPaint++ )
        ImplLockPaint();
}
inline void ViewShell::UnlockPaint( sal_Bool bVirDev )
{
    if ( 0 == --nLockPaint )
        ImplUnlockPaint( bVirDev );
}
inline const SfxItemPool& ViewShell::GetAttrPool() const
{
    return ((ViewShell*)this)->GetAttrPool();
}



<<<<<<< HEAD
#endif //_VIEWSH_HXX

/* vim:set shiftwidth=4 softtabstop=4 expandtab: */
=======
#endif // SW_VIEWSH_HXX
>>>>>>> 20529755
<|MERGE_RESOLUTION|>--- conflicted
+++ resolved
@@ -610,10 +610,6 @@
 
 
 
-<<<<<<< HEAD
-#endif //_VIEWSH_HXX
-
-/* vim:set shiftwidth=4 softtabstop=4 expandtab: */
-=======
 #endif // SW_VIEWSH_HXX
->>>>>>> 20529755
+
+/* vim:set shiftwidth=4 softtabstop=4 expandtab: */