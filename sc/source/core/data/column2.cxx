/*************************************************************************
 *
 * DO NOT ALTER OR REMOVE COPYRIGHT NOTICES OR THIS FILE HEADER.
 *
 * Copyright 2000, 2010 Oracle and/or its affiliates.
 *
 * OpenOffice.org - a multi-platform office productivity suite
 *
 * This file is part of OpenOffice.org.
 *
 * OpenOffice.org is free software: you can redistribute it and/or modify
 * it under the terms of the GNU Lesser General Public License version 3
 * only, as published by the Free Software Foundation.
 *
 * OpenOffice.org is distributed in the hope that it will be useful,
 * but WITHOUT ANY WARRANTY; without even the implied warranty of
 * MERCHANTABILITY or FITNESS FOR A PARTICULAR PURPOSE.  See the
 * GNU Lesser General Public License version 3 for more details
 * (a copy is included in the LICENSE file that accompanied this code).
 *
 * You should have received a copy of the GNU Lesser General Public License
 * version 3 along with OpenOffice.org.  If not, see
 * <http://www.openoffice.org/license.html>
 * for a copy of the LGPLv3 License.
 *
 ************************************************************************/

// MARKER(update_precomp.py): autogen include statement, do not remove
#include "precompiled_sc.hxx"



// INCLUDE ---------------------------------------------------------------

#include "scitems.hxx"
#include <editeng/eeitem.hxx>

#include <svx/algitem.hxx>
#include <editeng/editobj.hxx>
#include <editeng/editstat.hxx>
#include <editeng/emphitem.hxx>
#include <editeng/fhgtitem.hxx>
#include <editeng/forbiddencharacterstable.hxx>
#include <svx/rotmodit.hxx>
#include <editeng/scripttypeitem.hxx>
#include <editeng/unolingu.hxx>
#include <svl/zforlist.hxx>
#include <svl/broadcast.hxx>
#include <svl/listeneriter.hxx>
#include <vcl/outdev.hxx>

#include "column.hxx"
#include "cell.hxx"
#include "document.hxx"
#include "docpool.hxx"
#include "attarray.hxx"
#include "patattr.hxx"
#include "cellform.hxx"
#include "collect.hxx"
#include "stlsheet.hxx"
#include "rechead.hxx"
#include "brdcst.hxx"
#include "editutil.hxx"
#include "subtotal.hxx"
#include "markdata.hxx"
#include "compiler.hxx"         // ScTokenArray GetCodeLen
#include "dbcolect.hxx"
#include "fillinfo.hxx"
#include "segmenttree.hxx"

#include <math.h>

// -----------------------------------------------------------------------

// factor from font size to optimal cell height (text width)
#define SC_ROT_BREAK_FACTOR     6

// -----------------------------------------------------------------------

inline sal_Bool IsAmbiguousScript( sal_uInt8 nScript )
{
    //! move to a header file
    return ( nScript != SCRIPTTYPE_LATIN &&
             nScript != SCRIPTTYPE_ASIAN &&
             nScript != SCRIPTTYPE_COMPLEX );
}

// -----------------------------------------------------------------------------------------

//
//  Datei-Operationen
//

// -----------------------------------------------------------------------------------------

//UNUSED2008-05  SCROW ScColumn::NoteCount( SCROW nMaxRow ) const
//UNUSED2008-05  {
//UNUSED2008-05      SCROW nNoteCount = 0;
//UNUSED2008-05      SCSIZE i;
//UNUSED2008-05
//UNUSED2008-05      for (i=0; i<nCount; i++)
//UNUSED2008-05          if ( pItems[i].pCell->GetNotePtr() && pItems[i].nRow<=nMaxRow )
//UNUSED2008-05              ++nNoteCount;
//UNUSED2008-05
//UNUSED2008-05      return nNoteCount;
//UNUSED2008-05  }

// -----------------------------------------------------------------------------------------

//UNUSED2008-05  void ScColumn::CorrectSymbolCells( CharSet eStreamCharSet )
//UNUSED2008-05  {
//UNUSED2008-05      //  #99139# find and correct string cells that are formatted with a symbol font,
//UNUSED2008-05      //  but are not in the LoadedSymbolStringCellsList
//UNUSED2008-05      //  (because CELLTYPE_SYMBOLS wasn't written in the file)
//UNUSED2008-05
//UNUSED2008-05      ScFontToSubsFontConverter_AutoPtr xFontConverter;
//UNUSED2008-05      const sal_uLong nFontConverterFlags = FONTTOSUBSFONT_EXPORT | FONTTOSUBSFONT_ONLYOLDSOSYMBOLFONTS;
//UNUSED2008-05
//UNUSED2008-05      sal_Bool bListInitialized = sal_False;
//UNUSED2008-05      ScSymbolStringCellEntry* pCurrentEntry = NULL;
//UNUSED2008-05
//UNUSED2008-05      ScAttrIterator aAttrIter( pAttrArray, 0, MAXROW );
//UNUSED2008-05      SCROW nStt, nEnd;
//UNUSED2008-05      const ScPatternAttr* pAttr = aAttrIter.Next( nStt, nEnd );
//UNUSED2008-05      while ( pAttr )
//UNUSED2008-05      {
//UNUSED2008-05          if ( (xFontConverter = pAttr->GetSubsFontConverter( nFontConverterFlags )) ||
//UNUSED2008-05                  pAttr->IsSymbolFont() )
//UNUSED2008-05          {
//UNUSED2008-05              ScColumnIterator aCellIter( this, nStt, nEnd );
//UNUSED2008-05              SCROW nRow;
//UNUSED2008-05              ScBaseCell* pCell;
//UNUSED2008-05              while ( aCellIter.Next( nRow, pCell ) )
//UNUSED2008-05              {
//UNUSED2008-05                  if ( pCell->GetCellType() == CELLTYPE_STRING )
//UNUSED2008-05                  {
//UNUSED2008-05                      List& rList = pDocument->GetLoadedSymbolStringCellsList();
//UNUSED2008-05                      if (!bListInitialized)
//UNUSED2008-05                      {
//UNUSED2008-05                          pCurrentEntry = (ScSymbolStringCellEntry*)rList.First();
//UNUSED2008-05                          bListInitialized = sal_True;
//UNUSED2008-05                      }
//UNUSED2008-05
//UNUSED2008-05                      while ( pCurrentEntry && pCurrentEntry->nRow < nRow )
//UNUSED2008-05                          pCurrentEntry = (ScSymbolStringCellEntry*)rList.Next();
//UNUSED2008-05
//UNUSED2008-05                      if ( pCurrentEntry && pCurrentEntry->nRow == nRow )
//UNUSED2008-05                      {
//UNUSED2008-05                          //  found
//UNUSED2008-05                      }
//UNUSED2008-05                      else
//UNUSED2008-05                      {
//UNUSED2008-05                          //  not in list -> convert and put into list
//UNUSED2008-05
//UNUSED2008-05                          ScStringCell* pStrCell = (ScStringCell*)pCell;
//UNUSED2008-05                          String aOldStr;
//UNUSED2008-05                          pStrCell->GetString( aOldStr );
//UNUSED2008-05
//UNUSED2008-05                          //  convert back to stream character set (get original data)
//UNUSED2008-05                          ByteString aByteStr( aOldStr, eStreamCharSet );
//UNUSED2008-05
//UNUSED2008-05                          //  convert using symbol encoding, as for CELLTYPE_SYMBOLS cells
//UNUSED2008-05                          String aNewStr( aByteStr, RTL_TEXTENCODING_SYMBOL );
//UNUSED2008-05                          pStrCell->SetString( aNewStr );
//UNUSED2008-05
//UNUSED2008-05                          ScSymbolStringCellEntry * pEntry = new ScSymbolStringCellEntry;
//UNUSED2008-05                          pEntry->pCell = pStrCell;
//UNUSED2008-05                          pEntry->nRow = nRow;
//UNUSED2008-05
//UNUSED2008-05                          if ( pCurrentEntry )
//UNUSED2008-05                              rList.Insert( pEntry );     // before current entry - pCurrentEntry stays valid
//UNUSED2008-05                          else
//UNUSED2008-05                              rList.Insert( pEntry, LIST_APPEND );    // append if already behind last entry
//UNUSED2008-05                      }
//UNUSED2008-05                  }
//UNUSED2008-05              }
//UNUSED2008-05          }
//UNUSED2008-05
//UNUSED2008-05          pAttr = aAttrIter.Next( nStt, nEnd );
//UNUSED2008-05      }
//UNUSED2008-05  }

// -----------------------------------------------------------------------------------------

                                    //  GetNeededSize: optimale Hoehe / Breite in Pixeln

long ScColumn::GetNeededSize( SCROW nRow, OutputDevice* pDev,
                              double nPPTX, double nPPTY,
                              const Fraction& rZoomX, const Fraction& rZoomY,
                              sal_Bool bWidth, const ScNeededSizeOptions& rOptions )
{
    long nValue=0;
    SCSIZE nIndex;
    double nPPT = bWidth ? nPPTX : nPPTY;
    if (Search(nRow,nIndex))
    {
        ScBaseCell* pCell = pItems[nIndex].pCell;
        const ScPatternAttr* pPattern = rOptions.pPattern;
        if (!pPattern)
            pPattern = pAttrArray->GetPattern( nRow );

        //      zusammengefasst?
        //      Merge nicht in bedingter Formatierung

        const ScMergeAttr*      pMerge = (const ScMergeAttr*)&pPattern->GetItem(ATTR_MERGE);
        const ScMergeFlagAttr*  pFlag = (const ScMergeFlagAttr*)&pPattern->GetItem(ATTR_MERGE_FLAG);

        if ( bWidth )
        {
            if ( pFlag->IsHorOverlapped() )
                return 0;
            if ( rOptions.bSkipMerged && pMerge->GetColMerge() > 1 )
                return 0;
        }
        else
        {
            if ( pFlag->IsVerOverlapped() )
                return 0;
            if ( rOptions.bSkipMerged && pMerge->GetRowMerge() > 1 )
                return 0;
        }

        //      bedingte Formatierung
        const SfxItemSet* pCondSet = NULL;
        if ( ((const SfxUInt32Item&)pPattern->GetItem(ATTR_CONDITIONAL)).GetValue() )
            pCondSet = pDocument->GetCondResult( nCol, nRow, nTab );

        //  Zeilenumbruch?

        const SfxPoolItem* pCondItem;
        SvxCellHorJustify eHorJust;
        if (pCondSet &&
                pCondSet->GetItemState(ATTR_HOR_JUSTIFY, sal_True, &pCondItem) == SFX_ITEM_SET)
            eHorJust = (SvxCellHorJustify)((const SvxHorJustifyItem*)pCondItem)->GetValue();
        else
            eHorJust = (SvxCellHorJustify)((const SvxHorJustifyItem&)
                                            pPattern->GetItem( ATTR_HOR_JUSTIFY )).GetValue();
        bool bBreak;
        if ( eHorJust == SVX_HOR_JUSTIFY_BLOCK )
            bBreak = true;
        else if ( pCondSet &&
                    pCondSet->GetItemState(ATTR_LINEBREAK, sal_True, &pCondItem) == SFX_ITEM_SET)
            bBreak = ((const SfxBoolItem*)pCondItem)->GetValue();
        else
            bBreak = ((const SfxBoolItem&)pPattern->GetItem(ATTR_LINEBREAK)).GetValue();

        if (pCell->HasValueData())
            // Cell has a value.  Disable line break.
            bBreak = false;

        //  get other attributes from pattern and conditional formatting

        SvxCellOrientation eOrient = pPattern->GetCellOrientation( pCondSet );
        sal_Bool bAsianVertical = ( eOrient == SVX_ORIENTATION_STACKED &&
                ((const SfxBoolItem&)pPattern->GetItem( ATTR_VERTICAL_ASIAN, pCondSet )).GetValue() );
        if ( bAsianVertical )
            bBreak = false;

        if ( bWidth && bBreak )     // after determining bAsianVertical (bBreak may be reset)
            return 0;

        long nRotate = 0;
        SvxRotateMode eRotMode = SVX_ROTATE_MODE_STANDARD;
        if ( eOrient == SVX_ORIENTATION_STANDARD )
        {
            if (pCondSet &&
                    pCondSet->GetItemState(ATTR_ROTATE_VALUE, sal_True, &pCondItem) == SFX_ITEM_SET)
                nRotate = ((const SfxInt32Item*)pCondItem)->GetValue();
            else
                nRotate = ((const SfxInt32Item&)pPattern->GetItem(ATTR_ROTATE_VALUE)).GetValue();
            if ( nRotate )
            {
                if (pCondSet &&
                        pCondSet->GetItemState(ATTR_ROTATE_MODE, sal_True, &pCondItem) == SFX_ITEM_SET)
                    eRotMode = (SvxRotateMode)((const SvxRotateModeItem*)pCondItem)->GetValue();
                else
                    eRotMode = (SvxRotateMode)((const SvxRotateModeItem&)
                                                pPattern->GetItem(ATTR_ROTATE_MODE)).GetValue();

                if ( nRotate == 18000 )
                    eRotMode = SVX_ROTATE_MODE_STANDARD;    // keinen Ueberlauf
            }
        }

        if ( eHorJust == SVX_HOR_JUSTIFY_REPEAT )
        {
            // ignore orientation/rotation if "repeat" is active
            eOrient = SVX_ORIENTATION_STANDARD;
            nRotate = 0;
            bAsianVertical = sal_False;
        }

        const SvxMarginItem* pMargin;
        if (pCondSet &&
                pCondSet->GetItemState(ATTR_MARGIN, sal_True, &pCondItem) == SFX_ITEM_SET)
            pMargin = (const SvxMarginItem*) pCondItem;
        else
            pMargin = (const SvxMarginItem*) &pPattern->GetItem(ATTR_MARGIN);
        sal_uInt16 nIndent = 0;
        if ( eHorJust == SVX_HOR_JUSTIFY_LEFT )
        {
            if (pCondSet &&
                    pCondSet->GetItemState(ATTR_INDENT, sal_True, &pCondItem) == SFX_ITEM_SET)
                nIndent = ((const SfxUInt16Item*)pCondItem)->GetValue();
            else
                nIndent = ((const SfxUInt16Item&)pPattern->GetItem(ATTR_INDENT)).GetValue();
        }

        sal_uInt8 nScript = pDocument->GetScriptType( nCol, nRow, nTab, pCell );
        if (nScript == 0) nScript = ScGlobal::GetDefaultScriptType();

        //  also call SetFont for edit cells, because bGetFont may be set only once
        //  bGetFont is set also if script type changes
        if (rOptions.bGetFont)
        {
            Fraction aFontZoom = ( eOrient == SVX_ORIENTATION_STANDARD ) ? rZoomX : rZoomY;
            Font aFont;
            // font color doesn't matter here
            pPattern->GetFont( aFont, SC_AUTOCOL_BLACK, pDev, &aFontZoom, pCondSet, nScript );
            pDev->SetFont(aFont);
        }

        sal_Bool bAddMargin = sal_True;
        CellType eCellType = pCell->GetCellType();

        sal_Bool bEditEngine = ( eCellType == CELLTYPE_EDIT ||
                                eOrient == SVX_ORIENTATION_STACKED ||
                                IsAmbiguousScript( nScript ) ||
                                ((eCellType == CELLTYPE_FORMULA) && ((ScFormulaCell*)pCell)->IsMultilineResult()) );

        if (!bEditEngine)                                   // direkte Ausgabe
        {
            String aValStr;
            Color* pColor;
            SvNumberFormatter* pFormatter = pDocument->GetFormatTable();
            sal_uLong nFormat = pPattern->GetNumberFormat( pFormatter, pCondSet );
            ScCellFormat::GetString( pCell, nFormat, aValStr, &pColor,
                                        *pFormatter,
                                        sal_True, rOptions.bFormula, ftCheck );
            if (aValStr.Len())
            {
                //  SetFont ist nach oben verschoben

                Size aSize( pDev->GetTextWidth( aValStr ), pDev->GetTextHeight() );
                if ( eOrient != SVX_ORIENTATION_STANDARD )
                {
                    long nTemp = aSize.Width();
                    aSize.Width() = aSize.Height();
                    aSize.Height() = nTemp;
                }
                else if ( nRotate )
                {
                    //! unterschiedliche Skalierung X/Y beruecksichtigen

                    double nRealOrient = nRotate * F_PI18000;   // nRotate sind 1/100 Grad
                    double nCosAbs = fabs( cos( nRealOrient ) );
                    double nSinAbs = fabs( sin( nRealOrient ) );
                    long nHeight = (long)( aSize.Height() * nCosAbs + aSize.Width() * nSinAbs );
                    long nWidth;
                    if ( eRotMode == SVX_ROTATE_MODE_STANDARD )
                        nWidth  = (long)( aSize.Width() * nCosAbs + aSize.Height() * nSinAbs );
                    else if ( rOptions.bTotalSize )
                    {
                        nWidth = (long) ( pDocument->GetColWidth( nCol,nTab ) * nPPT );
                        bAddMargin = sal_False;
                        //  nur nach rechts:
                        //! unterscheiden nach Ausrichtung oben/unten (nur Text/ganze Hoehe)
                        if ( pPattern->GetRotateDir( pCondSet ) == SC_ROTDIR_RIGHT )
                            nWidth += (long)( pDocument->GetRowHeight( nRow,nTab ) *
                                                nPPT * nCosAbs / nSinAbs );
                    }
                    else
                        nWidth  = (long)( aSize.Height() / nSinAbs );   //! begrenzen?

                    if ( bBreak && !rOptions.bTotalSize )
                    {
                        //  #47744# limit size for line break
                        long nCmp = pDev->GetFont().GetSize().Height() * SC_ROT_BREAK_FACTOR;
                        if ( nHeight > nCmp )
                            nHeight = nCmp;
                    }

                    aSize = Size( nWidth, nHeight );
                }
                nValue = bWidth ? aSize.Width() : aSize.Height();

                if ( bAddMargin )
                {
                    if (bWidth)
                    {
                        nValue += (long) ( pMargin->GetLeftMargin() * nPPT ) +
                                  (long) ( pMargin->GetRightMargin() * nPPT );
                        if ( nIndent )
                            nValue += (long) ( nIndent * nPPT );
                    }
                    else
                        nValue += (long) ( pMargin->GetTopMargin() * nPPT ) +
                                  (long) ( pMargin->GetBottomMargin() * nPPT );
                }

                                                //  Zeilenumbruch ausgefuehrt ?

                if ( bBreak && !bWidth )
                {
                    //  Test mit EditEngine zur Sicherheit schon bei 90%
                    //  (wegen Rundungsfehlern und weil EditEngine teilweise anders formatiert)

                    long nDocPixel = (long) ( ( pDocument->GetColWidth( nCol,nTab ) -
                                        pMargin->GetLeftMargin() - pMargin->GetRightMargin() -
                                        nIndent )
                                        * nPPT );
                    nDocPixel = (nDocPixel * 9) / 10;           // zur Sicherheit
                    if ( aSize.Width() > nDocPixel )
                        bEditEngine = sal_True;
                }
            }
        }

        if (bEditEngine)
        {
            //  der Font wird bei !bEditEngine nicht jedesmal neu gesetzt
            Font aOldFont = pDev->GetFont();

            MapMode aHMMMode( MAP_100TH_MM, Point(), rZoomX, rZoomY );

            // am Dokument speichern ?
            ScFieldEditEngine* pEngine = pDocument->CreateFieldEditEngine();

<<<<<<< HEAD
            pEngine->SetUpdateMode( FALSE );
            BOOL bTextWysiwyg = ( pDev->GetOutDevType() == OUTDEV_PRINTER );
            ULONG nCtrl = pEngine->GetControlWord();
            if ( bTextWysiwyg )
                nCtrl |= EE_CNTRL_FORMAT100;
            else
                nCtrl &= ~EE_CNTRL_FORMAT100;
            pEngine->SetControlWord( nCtrl );
=======
            pEngine->SetUpdateMode( sal_False );
>>>>>>> ce6308e4
            MapMode aOld = pDev->GetMapMode();
            pDev->SetMapMode( aHMMMode );
            pEngine->SetRefDevice( pDev );
            pDocument->ApplyAsianEditSettings( *pEngine );
            SfxItemSet* pSet = new SfxItemSet( pEngine->GetEmptyItemSet() );
            pPattern->FillEditItemSet( pSet, pCondSet );

//          no longer needed, are setted with the text (is faster)
//          pEngine->SetDefaults( pSet );

            if ( ((const SfxBoolItem&)pSet->Get(EE_PARA_HYPHENATE)).GetValue() ) {

                com::sun::star::uno::Reference<com::sun::star::linguistic2::XHyphenator> xXHyphenator( LinguMgr::GetHyphenator() );
                pEngine->SetHyphenator( xXHyphenator );
            }

            Size aPaper = Size( 1000000, 1000000 );
            if ( eOrient==SVX_ORIENTATION_STACKED && !bAsianVertical )
                aPaper.Width() = 1;
            else if (bBreak)
            {
                double fWidthFactor = nPPTX;
<<<<<<< HEAD
=======
                sal_Bool bTextWysiwyg = ( pDev->GetOutDevType() == OUTDEV_PRINTER );
>>>>>>> ce6308e4
                if ( bTextWysiwyg )
                {
                    //  #95593# if text is formatted for printer, don't use PixelToLogic,
                    //  to ensure the exact same paper width (and same line breaks) as in
                    //  ScEditUtil::GetEditArea, used for output.

                    fWidthFactor = HMM_PER_TWIPS;
                }

                // use original width for hidden columns:
                long nDocWidth = (long) ( pDocument->GetOriginalWidth(nCol,nTab) * fWidthFactor );
                SCCOL nColMerge = pMerge->GetColMerge();
                if (nColMerge > 1)
                    for (SCCOL nColAdd=1; nColAdd<nColMerge; nColAdd++)
                        nDocWidth += (long) ( pDocument->GetColWidth(nCol+nColAdd,nTab) * fWidthFactor );
                nDocWidth -= (long) ( pMargin->GetLeftMargin() * fWidthFactor )
                           + (long) ( pMargin->GetRightMargin() * fWidthFactor )
                           + 1;     // Ausgabebereich ist Breite-1 Pixel (wegen Gitterlinien)
                if ( nIndent )
                    nDocWidth -= (long) ( nIndent * fWidthFactor );

                // space for AutoFilter button:  20 * nZoom/100
                if ( pFlag->HasAutoFilter() && !bTextWysiwyg )
                    nDocWidth -= (rZoomX.GetNumerator()*20)/rZoomX.GetDenominator();

                aPaper.Width() = nDocWidth;

                if ( !bTextWysiwyg )
                    aPaper = pDev->PixelToLogic( aPaper, aHMMMode );
            }
            pEngine->SetPaperSize(aPaper);

            if ( pCell->GetCellType() == CELLTYPE_EDIT )
            {
                const EditTextObject* pData;
                ((ScEditCell*)pCell)->GetData(pData);
                pEngine->SetTextNewDefaults(*pData, pSet);
            }
            else
            {
                Color* pColor;
                SvNumberFormatter* pFormatter = pDocument->GetFormatTable();
                sal_uLong nFormat = pPattern->GetNumberFormat( pFormatter, pCondSet );
                String aString;
                ScCellFormat::GetString( pCell, nFormat, aString, &pColor,
                                            *pFormatter,
                                            sal_True, rOptions.bFormula, ftCheck );
                if (aString.Len())
                    pEngine->SetTextNewDefaults(aString, pSet);
                else
                    pEngine->SetDefaults(pSet);
            }

            sal_Bool bEngineVertical = pEngine->IsVertical();
            pEngine->SetVertical( bAsianVertical );
            pEngine->SetUpdateMode( sal_True );

            sal_Bool bEdWidth = bWidth;
            if ( eOrient != SVX_ORIENTATION_STANDARD && eOrient != SVX_ORIENTATION_STACKED )
                bEdWidth = !bEdWidth;
            if ( nRotate )
            {
                //! unterschiedliche Skalierung X/Y beruecksichtigen

                Size aSize( pEngine->CalcTextWidth(), pEngine->GetTextHeight() );
                double nRealOrient = nRotate * F_PI18000;   // nRotate sind 1/100 Grad
                double nCosAbs = fabs( cos( nRealOrient ) );
                double nSinAbs = fabs( sin( nRealOrient ) );
                long nHeight = (long)( aSize.Height() * nCosAbs + aSize.Width() * nSinAbs );
                long nWidth;
                if ( eRotMode == SVX_ROTATE_MODE_STANDARD )
                    nWidth  = (long)( aSize.Width() * nCosAbs + aSize.Height() * nSinAbs );
                else if ( rOptions.bTotalSize )
                {
                    nWidth = (long) ( pDocument->GetColWidth( nCol,nTab ) * nPPT );
                    bAddMargin = sal_False;
                    if ( pPattern->GetRotateDir( pCondSet ) == SC_ROTDIR_RIGHT )
                        nWidth += (long)( pDocument->GetRowHeight( nRow,nTab ) *
                                            nPPT * nCosAbs / nSinAbs );
                }
                else
                    nWidth  = (long)( aSize.Height() / nSinAbs );   //! begrenzen?
                aSize = Size( nWidth, nHeight );

                Size aPixSize = pDev->LogicToPixel( aSize, aHMMMode );
                if ( bEdWidth )
                    nValue = aPixSize.Width();
                else
                {
                    nValue = aPixSize.Height();

                    if ( bBreak && !rOptions.bTotalSize )
                    {
                        //  #47744# limit size for line break
                        long nCmp = aOldFont.GetSize().Height() * SC_ROT_BREAK_FACTOR;
                        if ( nValue > nCmp )
                            nValue = nCmp;
                    }
                }
            }
            else if ( bEdWidth )
            {
                if (bBreak)
                    nValue = 0;
                else
                    nValue = pDev->LogicToPixel(Size( pEngine->CalcTextWidth(), 0 ),
                                        aHMMMode).Width();
            }
            else            // Hoehe
            {
                nValue = pDev->LogicToPixel(Size( 0, pEngine->GetTextHeight() ),
                                    aHMMMode).Height();

                // With non-100% zoom and several lines or paragraphs, don't shrink below the result with FORMAT100 set
                if ( !bTextWysiwyg && ( rZoomY.GetNumerator() != 1 || rZoomY.GetDenominator() != 1 ) &&
                     ( pEngine->GetParagraphCount() > 1 || ( bBreak && pEngine->GetLineCount(0) > 1 ) ) )
                {
                    pEngine->SetControlWord( nCtrl | EE_CNTRL_FORMAT100 );
                    pEngine->QuickFormatDoc( sal_True );
                    long nSecondValue = pDev->LogicToPixel(Size( 0, pEngine->GetTextHeight() ), aHMMMode).Height();
                    if ( nSecondValue > nValue )
                        nValue = nSecondValue;
                }
            }

            if ( nValue && bAddMargin )
            {
                if (bWidth)
                {
                    nValue += (long) ( pMargin->GetLeftMargin() * nPPT ) +
                              (long) ( pMargin->GetRightMargin() * nPPT );
                    if (nIndent)
                        nValue += (long) ( nIndent * nPPT );
                }
                else
                {
                    nValue += (long) ( pMargin->GetTopMargin() * nPPT ) +
                              (long) ( pMargin->GetBottomMargin() * nPPT );

                    if ( bAsianVertical && pDev->GetOutDevType() != OUTDEV_PRINTER )
                    {
                        //  add 1pt extra (default margin value) for line breaks with SetVertical
                        nValue += (long) ( 20 * nPPT );
                    }
                }
            }

            //  EditEngine is cached and re-used, so the old vertical flag must be restored
            pEngine->SetVertical( bEngineVertical );

            pDocument->DisposeFieldEditEngine(pEngine);

            pDev->SetMapMode( aOld );
            pDev->SetFont( aOldFont );
        }

        if (bWidth)
        {
            //      Platz fuer Autofilter-Button
            //      20 * nZoom/100
            //      bedingte Formatierung hier nicht interessant

            sal_Int16 nFlags = ((const ScMergeFlagAttr&)pPattern->GetItem(ATTR_MERGE_FLAG)).GetValue();
            if (nFlags & SC_MF_AUTO)
                nValue += (rZoomX.GetNumerator()*20)/rZoomX.GetDenominator();
        }
    }
    return nValue;
}

long ScColumn::GetSimpleTextNeededSize( SCSIZE nIndex, OutputDevice* pDev,
        sal_Bool bWidth )
{
    long nValue=0;
    if ( nIndex < nCount )
    {
        SCROW nRow = pItems[nIndex].nRow;
        const ScPatternAttr* pPattern = pAttrArray->GetPattern( nRow );
        ScBaseCell* pCell = pItems[nIndex].pCell;
        String aValStr;
        Color* pColor;
        SvNumberFormatter* pFormatter = pDocument->GetFormatTable();
        sal_uLong nFormat = pPattern->GetNumberFormat( pFormatter );
        ScCellFormat::GetString( pCell, nFormat, aValStr, &pColor,
                                    *pFormatter, sal_True, sal_False, ftCheck );
        if ( aValStr.Len() )
        {
            if ( bWidth )
                nValue = pDev->GetTextWidth( aValStr );
            else
                nValue = pDev->GetTextHeight();
        }
    }
    return nValue;
}

sal_uInt16 ScColumn::GetOptimalColWidth( OutputDevice* pDev, double nPPTX, double nPPTY,
                                        const Fraction& rZoomX, const Fraction& rZoomY,
                                        sal_Bool bFormula, sal_uInt16 nOldWidth,
                                        const ScMarkData* pMarkData,
                                        sal_Bool bSimpleTextImport )
{
    if (nCount == 0)
        return nOldWidth;

    sal_uInt16  nWidth = (sal_uInt16) (nOldWidth * nPPTX);
    sal_Bool    bFound = sal_False;

    SCSIZE nIndex;
    ScMarkedDataIter aDataIter(this, pMarkData, sal_True);
    if ( bSimpleTextImport )
    {   // alles eins bis auf NumberFormate
        const ScPatternAttr* pPattern = GetPattern( 0 );
        Font aFont;
        // font color doesn't matter here
        pPattern->GetFont( aFont, SC_AUTOCOL_BLACK, pDev, &rZoomX, NULL );
        pDev->SetFont( aFont );
        const SvxMarginItem* pMargin = (const SvxMarginItem*) &pPattern->GetItem(ATTR_MARGIN);
        long nMargin = (long) ( pMargin->GetLeftMargin() * nPPTX ) +
                        (long) ( pMargin->GetRightMargin() * nPPTX );

        while (aDataIter.Next( nIndex ))
        {
            sal_uInt16 nThis = (sal_uInt16) (GetSimpleTextNeededSize( nIndex, pDev,
                sal_True ) + nMargin);
            if (nThis)
            {
                if (nThis>nWidth || !bFound)
                {
                    nWidth = nThis;
                    bFound = sal_True;
                }
            }
        }
    }
    else
    {
        ScNeededSizeOptions aOptions;
        aOptions.bFormula = bFormula;
        const ScPatternAttr* pOldPattern = NULL;
        sal_uInt8 nOldScript = 0;

        while (aDataIter.Next( nIndex ))
        {
            SCROW nRow = pItems[nIndex].nRow;

            sal_uInt8 nScript = pDocument->GetScriptType( nCol, nRow, nTab, pItems[nIndex].pCell );
            if (nScript == 0) nScript = ScGlobal::GetDefaultScriptType();

            const ScPatternAttr* pPattern = GetPattern( nRow );
            aOptions.pPattern = pPattern;
            aOptions.bGetFont = (pPattern != pOldPattern || nScript != nOldScript);
            sal_uInt16 nThis = (sal_uInt16) GetNeededSize( nRow, pDev, nPPTX, nPPTY,
                rZoomX, rZoomY, sal_True, aOptions );
            pOldPattern = pPattern;
            if (nThis)
            {
                if (nThis>nWidth || !bFound)
                {
                    nWidth = nThis;
                    bFound = sal_True;
                }
            }
        }
    }

    if (bFound)
    {
        nWidth += 2;
        sal_uInt16 nTwips = (sal_uInt16) (nWidth / nPPTX);
        return nTwips;
    }
    else
        return nOldWidth;
}

sal_uInt16 lcl_GetAttribHeight( const ScPatternAttr& rPattern, sal_uInt16 nFontHeightId )
{
    sal_uInt16 nHeight = (sal_uInt16) ((const SvxFontHeightItem&) rPattern.GetItem(nFontHeightId)).GetHeight();
    const SvxMarginItem* pMargin = (const SvxMarginItem*) &rPattern.GetItem(ATTR_MARGIN);
    nHeight += nHeight / 5;
    //  gibt bei 10pt 240

    if ( ((const SvxEmphasisMarkItem&)rPattern.
            GetItem(ATTR_FONT_EMPHASISMARK)).GetEmphasisMark() != EMPHASISMARK_NONE )
    {
        //  add height for emphasis marks
        //! font metrics should be used instead
        nHeight += nHeight / 4;
    }

    if ( nHeight + 240 > ScGlobal::nDefFontHeight )
    {
        nHeight = sal::static_int_cast<sal_uInt16>( nHeight + ScGlobal::nDefFontHeight );
        nHeight -= 240;
    }

    //  Standard-Hoehe: TextHeight + Raender - 23
    //  -> 257 unter Windows

    if (nHeight > STD_ROWHEIGHT_DIFF)
        nHeight -= STD_ROWHEIGHT_DIFF;

    nHeight += pMargin->GetTopMargin() + pMargin->GetBottomMargin();

    return nHeight;
}

//  pHeight in Twips
//  nMinHeight, nMinStart zur Optimierung: ab nRow >= nMinStart ist mindestens nMinHeight
//  (wird nur bei bStdAllowed ausgewertet)

void ScColumn::GetOptimalHeight( SCROW nStartRow, SCROW nEndRow, sal_uInt16* pHeight,
                                OutputDevice* pDev,
                                double nPPTX, double nPPTY,
                                const Fraction& rZoomX, const Fraction& rZoomY,
                                sal_Bool bShrink, sal_uInt16 nMinHeight, SCROW nMinStart )
{
    ScAttrIterator aIter( pAttrArray, nStartRow, nEndRow );

    SCROW nStart = -1;
    SCROW nEnd = -1;
    SCROW nEditPos = 0;
    SCROW nNextEnd = 0;

    //  bei bedingter Formatierung werden immer die einzelnen Zellen angesehen

    const ScPatternAttr* pPattern = aIter.Next(nStart,nEnd);
    while ( pPattern )
    {
        const ScMergeAttr*      pMerge = (const ScMergeAttr*)&pPattern->GetItem(ATTR_MERGE);
        const ScMergeFlagAttr*  pFlag = (const ScMergeFlagAttr*)&pPattern->GetItem(ATTR_MERGE_FLAG);
        if ( pMerge->GetRowMerge() > 1 || pFlag->IsOverlapped() )
        {
            //  nix - vertikal bei der zusammengefassten und den ueberdeckten,
            //        horizontal nur bei den ueberdeckten (unsichtbaren) -
            //        eine nur horizontal zusammengefasste wird aber beruecksichtigt
        }
        else
        {
            SCROW nRow = 0;
            sal_Bool bStdAllowed = (pPattern->GetCellOrientation() == SVX_ORIENTATION_STANDARD);
            sal_Bool bStdOnly = sal_False;
            if (bStdAllowed)
            {
                sal_Bool bBreak = ((SfxBoolItem&)pPattern->GetItem(ATTR_LINEBREAK)).GetValue() ||
                                ((SvxCellHorJustify)((const SvxHorJustifyItem&)pPattern->
                                    GetItem( ATTR_HOR_JUSTIFY )).GetValue() ==
                                    SVX_HOR_JUSTIFY_BLOCK);
                bStdOnly = !bBreak;

                // bedingte Formatierung: Zellen durchgehen
                if ( bStdOnly && ((const SfxUInt32Item&)pPattern->
                                    GetItem(ATTR_CONDITIONAL)).GetValue() )
                    bStdOnly = sal_False;

                // gedrehter Text: Zellen durchgehen
                if ( bStdOnly && ((const SfxInt32Item&)pPattern->
                                    GetItem(ATTR_ROTATE_VALUE)).GetValue() )
                    bStdOnly = sal_False;
            }

            if (bStdOnly)
                if (HasEditCells(nStart,nEnd,nEditPos))     // includes mixed script types
                {
                    if (nEditPos == nStart)
                    {
                        bStdOnly = sal_False;
                        if (nEnd > nEditPos)
                            nNextEnd = nEnd;
                        nEnd = nEditPos;                // einzeln ausrechnen
                        bStdAllowed = sal_False;            // wird auf jeden Fall per Zelle berechnet
                    }
                    else
                    {
                        nNextEnd = nEnd;
                        nEnd = nEditPos - 1;            // Standard - Teil
                    }
                }

            if (bStdAllowed)
            {
                sal_uInt16 nLatHeight = 0;
                sal_uInt16 nCjkHeight = 0;
                sal_uInt16 nCtlHeight = 0;
                sal_uInt16 nDefHeight;
                sal_uInt8 nDefScript = ScGlobal::GetDefaultScriptType();
                if ( nDefScript == SCRIPTTYPE_ASIAN )
                    nDefHeight = nCjkHeight = lcl_GetAttribHeight( *pPattern, ATTR_CJK_FONT_HEIGHT );
                else if ( nDefScript == SCRIPTTYPE_COMPLEX )
                    nDefHeight = nCtlHeight = lcl_GetAttribHeight( *pPattern, ATTR_CTL_FONT_HEIGHT );
                else
                    nDefHeight = nLatHeight = lcl_GetAttribHeight( *pPattern, ATTR_FONT_HEIGHT );

                //  if everything below is already larger, the loop doesn't have to
                //  be run again
                SCROW nStdEnd = nEnd;
                if ( nDefHeight <= nMinHeight && nStdEnd >= nMinStart )
                    nStdEnd = (nMinStart>0) ? nMinStart-1 : 0;

                for (nRow=nStart; nRow<=nStdEnd; nRow++)
                    if (nDefHeight > pHeight[nRow-nStartRow])
                        pHeight[nRow-nStartRow] = nDefHeight;

                if ( bStdOnly )
                {
                    //  if cells are not handled individually below,
                    //  check for cells with different script type

                    SCSIZE nIndex;
                    Search(nStart,nIndex);
                    while ( nIndex < nCount && (nRow=pItems[nIndex].nRow) <= nEnd )
                    {
                        sal_uInt8 nScript = pDocument->GetScriptType( nCol, nRow, nTab, pItems[nIndex].pCell );
                        if ( nScript != nDefScript )
                        {
                            if ( nScript == SCRIPTTYPE_ASIAN )
                            {
                                if ( nCjkHeight == 0 )
                                    nCjkHeight = lcl_GetAttribHeight( *pPattern, ATTR_CJK_FONT_HEIGHT );
                                if (nCjkHeight > pHeight[nRow-nStartRow])
                                    pHeight[nRow-nStartRow] = nCjkHeight;
                            }
                            else if ( nScript == SCRIPTTYPE_COMPLEX )
                            {
                                if ( nCtlHeight == 0 )
                                    nCtlHeight = lcl_GetAttribHeight( *pPattern, ATTR_CTL_FONT_HEIGHT );
                                if (nCtlHeight > pHeight[nRow-nStartRow])
                                    pHeight[nRow-nStartRow] = nCtlHeight;
                            }
                            else
                            {
                                if ( nLatHeight == 0 )
                                    nLatHeight = lcl_GetAttribHeight( *pPattern, ATTR_FONT_HEIGHT );
                                if (nLatHeight > pHeight[nRow-nStartRow])
                                    pHeight[nRow-nStartRow] = nLatHeight;
                            }
                        }
                        ++nIndex;
                    }
                }
            }

            if (!bStdOnly)                      // belegte Zellen suchen
            {
                ScNeededSizeOptions aOptions;

                SCSIZE nIndex;
                Search(nStart,nIndex);
                while ( (nIndex < nCount) ? ((nRow=pItems[nIndex].nRow) <= nEnd) : sal_False )
                {
                    //  Zellhoehe nur berechnen, wenn sie spaeter auch gebraucht wird (#37928#)

                    if ( bShrink || !(pDocument->GetRowFlags(nRow, nTab) & CR_MANUALSIZE) )
                    {
                        aOptions.pPattern = pPattern;
                        sal_uInt16 nHeight = (sal_uInt16)
                                ( GetNeededSize( nRow, pDev, nPPTX, nPPTY,
                                                    rZoomX, rZoomY, sal_False, aOptions ) / nPPTY );
                        if (nHeight > pHeight[nRow-nStartRow])
                            pHeight[nRow-nStartRow] = nHeight;
                    }
                    ++nIndex;
                }
            }
        }

        if (nNextEnd > 0)
        {
            nStart = nEnd + 1;
            nEnd = nNextEnd;
            nNextEnd = 0;
        }
        else
            pPattern = aIter.Next(nStart,nEnd);
    }
}

sal_Bool ScColumn::GetNextSpellingCell(SCROW& nRow, sal_Bool bInSel, const ScMarkData& rData) const
{
    sal_Bool bStop = sal_False;
    CellType eCellType;
    SCSIZE nIndex;
    if (!bInSel && Search(nRow, nIndex))
    {
        eCellType = GetCellType(nRow);
        if ( (eCellType == CELLTYPE_STRING || eCellType == CELLTYPE_EDIT) &&
             !(HasAttrib( nRow, nRow, HASATTR_PROTECTED) &&
               pDocument->IsTabProtected(nTab)) )
                return sal_True;
    }
    while (!bStop)
    {
        if (bInSel)
        {
            nRow = rData.GetNextMarked(nCol, nRow, sal_False);
            if (!ValidRow(nRow))
            {
                nRow = MAXROW+1;
                bStop = sal_True;
            }
            else
            {
                eCellType = GetCellType(nRow);
                if ( (eCellType == CELLTYPE_STRING || eCellType == CELLTYPE_EDIT) &&
                     !(HasAttrib( nRow, nRow, HASATTR_PROTECTED) &&
                       pDocument->IsTabProtected(nTab)) )
                        return sal_True;
                else
                    nRow++;
            }
        }
        else if (GetNextDataPos(nRow))
        {
            eCellType = GetCellType(nRow);
            if ( (eCellType == CELLTYPE_STRING || eCellType == CELLTYPE_EDIT) &&
                 !(HasAttrib( nRow, nRow, HASATTR_PROTECTED) &&
                   pDocument->IsTabProtected(nTab)) )
                    return sal_True;
            else
                nRow++;
        }
        else
        {
            nRow = MAXROW+1;
            bStop = sal_True;
        }
    }
    return sal_False;
}

// =========================================================================================

void ScColumn::RemoveAutoSpellObj()
{
    ScTabEditEngine* pEngine = NULL;

    for (SCSIZE i=0; i<nCount; i++)
        if ( pItems[i].pCell->GetCellType() == CELLTYPE_EDIT )
        {
            ScEditCell* pOldCell = (ScEditCell*) pItems[i].pCell;
            const EditTextObject* pData = pOldCell->GetData();
            //  keine Abfrage auf HasOnlineSpellErrors, damit es auch
            //  nach dem Laden funktioniert

            //  Fuer den Test auf harte Formatierung (ScEditAttrTester) sind die Defaults
            //  in der EditEngine unwichtig. Wenn der Tester spaeter einmal gleiche
            //  Attribute in Default und harter Formatierung erkennen und weglassen sollte,
            //  muessten an der EditEngine zu jeder Zelle die richtigen Defaults gesetzt
            //  werden!

            //  auf Attribute testen
            if ( !pEngine )
                pEngine = new ScTabEditEngine(pDocument);
            pEngine->SetText( *pData );
            ScEditAttrTester aTester( pEngine );
            if ( aTester.NeedsObject() )                    // nur Spell-Errors entfernen
            {
                EditTextObject* pNewData = pEngine->CreateTextObject(); // ohne BIGOBJ
                pOldCell->SetData( pNewData, pEngine->GetEditTextObjectPool() );
                delete pNewData;
            }
            else                                            // String erzeugen
            {
                String aText = ScEditUtil::GetSpaceDelimitedString( *pEngine );
                ScBaseCell* pNewCell = new ScStringCell( aText );
                pNewCell->TakeBroadcaster( pOldCell->ReleaseBroadcaster() );
                pNewCell->TakeNote( pOldCell->ReleaseNote() );
                pItems[i].pCell = pNewCell;
                delete pOldCell;
            }
        }

    delete pEngine;
}

void ScColumn::RemoveEditAttribs( SCROW nStartRow, SCROW nEndRow )
{
    ScFieldEditEngine* pEngine = NULL;

    SCSIZE i;
    Search( nStartRow, i );
    for (; i<nCount && pItems[i].nRow <= nEndRow; i++)
        if ( pItems[i].pCell->GetCellType() == CELLTYPE_EDIT )
        {
            ScEditCell* pOldCell = (ScEditCell*) pItems[i].pCell;
            const EditTextObject* pData = pOldCell->GetData();

            //  Fuer den Test auf harte Formatierung (ScEditAttrTester) sind die Defaults
            //  in der EditEngine unwichtig. Wenn der Tester spaeter einmal gleiche
            //  Attribute in Default und harter Formatierung erkennen und weglassen sollte,
            //  muessten an der EditEngine zu jeder Zelle die richtigen Defaults gesetzt
            //  werden!

            //  auf Attribute testen
            if ( !pEngine )
            {
                //pEngine = new ScTabEditEngine(pDocument);
                pEngine = new ScFieldEditEngine( pDocument->GetEditPool() );
                //  EE_CNTRL_ONLINESPELLING falls schon Fehler drin sind
                pEngine->SetControlWord( pEngine->GetControlWord() | EE_CNTRL_ONLINESPELLING );
                pDocument->ApplyAsianEditSettings( *pEngine );
            }
            pEngine->SetText( *pData );
            sal_uInt16 nParCount = pEngine->GetParagraphCount();
            for (sal_uInt16 nPar=0; nPar<nParCount; nPar++)
            {
                pEngine->QuickRemoveCharAttribs( nPar );
                const SfxItemSet& rOld = pEngine->GetParaAttribs( nPar );
                if ( rOld.Count() )
                {
                    SfxItemSet aNew( *rOld.GetPool(), rOld.GetRanges() );   // leer
                    pEngine->SetParaAttribs( nPar, aNew );
                }
            }
            //  URL-Felder in Text wandeln (andere gibt's nicht, darum pType=0)
            pEngine->RemoveFields( sal_True );

            sal_Bool bSpellErrors = pEngine->HasOnlineSpellErrors();
            sal_Bool bNeedObject = bSpellErrors || nParCount>1;         // Errors/Absaetze behalten
            //  ScEditAttrTester nicht mehr noetig, Felder sind raus

            if ( bNeedObject )                                      // bleibt Edit-Zelle
            {
                sal_uLong nCtrl = pEngine->GetControlWord();
                sal_uLong nWantBig = bSpellErrors ? EE_CNTRL_ALLOWBIGOBJS : 0;
                if ( ( nCtrl & EE_CNTRL_ALLOWBIGOBJS ) != nWantBig )
                    pEngine->SetControlWord( (nCtrl & ~EE_CNTRL_ALLOWBIGOBJS) | nWantBig );
                EditTextObject* pNewData = pEngine->CreateTextObject();
                pOldCell->SetData( pNewData, pEngine->GetEditTextObjectPool() );
                delete pNewData;
            }
            else                                            // String erzeugen
            {
                String aText = ScEditUtil::GetSpaceDelimitedString( *pEngine );
                ScBaseCell* pNewCell = new ScStringCell( aText );
                pNewCell->TakeBroadcaster( pOldCell->ReleaseBroadcaster() );
                pNewCell->TakeNote( pOldCell->ReleaseNote() );
                pItems[i].pCell = pNewCell;
                delete pOldCell;
            }
        }

    delete pEngine;
}

// =========================================================================================

sal_Bool ScColumn::TestTabRefAbs(SCTAB nTable)
{
    sal_Bool bRet = sal_False;
    if (pItems)
        for (SCSIZE i = 0; i < nCount; i++)
            if ( pItems[i].pCell->GetCellType() == CELLTYPE_FORMULA )
                if (((ScFormulaCell*)pItems[i].pCell)->TestTabRefAbs(nTable))
                    bRet = sal_True;
    return bRet;
}

// =========================================================================================

ScColumnIterator::ScColumnIterator( const ScColumn* pCol, SCROW nStart, SCROW nEnd ) :
    pColumn( pCol ),
    nTop( nStart ),
    nBottom( nEnd )
{
    pColumn->Search( nTop, nPos );
}

ScColumnIterator::~ScColumnIterator()
{
}

sal_Bool ScColumnIterator::Next( SCROW& rRow, ScBaseCell*& rpCell )
{
    if ( nPos < pColumn->nCount )
    {
        rRow = pColumn->pItems[nPos].nRow;
        if ( rRow <= nBottom )
        {
            rpCell = pColumn->pItems[nPos].pCell;
            ++nPos;
            return sal_True;
        }
    }

    rRow = 0;
    rpCell = NULL;
    return sal_False;
}

SCSIZE ScColumnIterator::GetIndex() const           // Index zur letzen abgefragten Zelle
{
    return nPos - 1;        // bei Next ist Pos hochgezaehlt worden
}

// -----------------------------------------------------------------------------------------

ScMarkedDataIter::ScMarkedDataIter( const ScColumn* pCol, const ScMarkData* pMarkData,
                                    sal_Bool bAllIfNone ) :
    pColumn( pCol ),
    pMarkIter( NULL ),
    bNext( sal_True ),
    bAll( bAllIfNone )
{
    if (pMarkData && pMarkData->IsMultiMarked())
        pMarkIter = new ScMarkArrayIter( pMarkData->GetArray() + pCol->GetCol() );
}

ScMarkedDataIter::~ScMarkedDataIter()
{
    delete pMarkIter;
}

sal_Bool ScMarkedDataIter::Next( SCSIZE& rIndex )
{
    sal_Bool bFound = sal_False;
    do
    {
        if (bNext)
        {
            if (!pMarkIter || !pMarkIter->Next( nTop, nBottom ))
            {
                if (bAll)                   // ganze Spalte
                {
                    nTop    = 0;
                    nBottom = MAXROW;
                }
                else
                    return sal_False;
            }
            pColumn->Search( nTop, nPos );
            bNext = sal_False;
            bAll  = sal_False;                  // nur beim ersten Versuch
        }

        if ( nPos >= pColumn->nCount )
            return sal_False;

        if ( pColumn->pItems[nPos].nRow <= nBottom )
            bFound = sal_True;
        else
            bNext = sal_True;
    }
    while (!bFound);

    rIndex = nPos++;
    return sal_True;
}

//UNUSED2009-05 sal_uInt16 ScColumn::GetErrorData( SCROW nRow ) const
//UNUSED2009-05 {
//UNUSED2009-05     SCSIZE  nIndex;
//UNUSED2009-05     if (Search(nRow, nIndex))
//UNUSED2009-05     {
//UNUSED2009-05         ScBaseCell* pCell = pItems[nIndex].pCell;
//UNUSED2009-05         switch (pCell->GetCellType())
//UNUSED2009-05         {
//UNUSED2009-05             case CELLTYPE_FORMULA :
//UNUSED2009-05                 return ((ScFormulaCell*)pCell)->GetErrCode();
//UNUSED2009-05 //            break;
//UNUSED2009-05             default:
//UNUSED2009-05             return 0;
//UNUSED2009-05         }
//UNUSED2009-05     }
//UNUSED2009-05     return 0;
//UNUSED2009-05 }

//------------

sal_Bool ScColumn::IsEmptyData() const
{
    return (nCount == 0);
}

sal_Bool ScColumn::IsEmptyVisData(sal_Bool bNotes) const
{
    if (!pItems || nCount == 0)
        return sal_True;
    else
    {
        sal_Bool bVisData = sal_False;
        SCSIZE i;
        for (i=0; i<nCount && !bVisData; i++)
        {
            ScBaseCell* pCell = pItems[i].pCell;
            if ( pCell->GetCellType() != CELLTYPE_NOTE || (bNotes && pCell->HasNote()) )
                bVisData = sal_True;
        }
        return !bVisData;
    }
}

SCSIZE ScColumn::VisibleCount( SCROW nStartRow, SCROW nEndRow ) const
{
    //  Notizen werden nicht mitgezaehlt

    SCSIZE nVisCount = 0;
    SCSIZE nIndex;
    Search( nStartRow, nIndex );
    while ( nIndex < nCount && pItems[nIndex].nRow <= nEndRow )
    {
        if ( pItems[nIndex].nRow >= nStartRow &&
             pItems[nIndex].pCell->GetCellType() != CELLTYPE_NOTE )
        {
            ++nVisCount;
        }
        ++nIndex;
    }
    return nVisCount;
}

SCROW ScColumn::GetLastVisDataPos(sal_Bool bNotes) const
{
    SCROW nRet = 0;
    if (pItems)
    {
        SCSIZE i;
        sal_Bool bFound = sal_False;
        for (i=nCount; i>0 && !bFound; )
        {
            --i;
            ScBaseCell* pCell = pItems[i].pCell;
            if ( pCell->GetCellType() != CELLTYPE_NOTE || (bNotes && pCell->HasNote()) )
            {
                bFound = sal_True;
                nRet = pItems[i].nRow;
            }
        }
    }
    return nRet;
}

SCROW ScColumn::GetFirstVisDataPos(sal_Bool bNotes) const
{
    SCROW nRet = 0;
    if (pItems)
    {
        SCSIZE i;
        sal_Bool bFound = sal_False;
        for (i=0; i<nCount && !bFound; i++)
        {
            ScBaseCell* pCell = pItems[i].pCell;
            if ( pCell->GetCellType() != CELLTYPE_NOTE || (bNotes && pCell->HasNote()) )
            {
                bFound = sal_True;
                nRet = pItems[i].nRow;
            }
        }
    }
    return nRet;
}

sal_Bool ScColumn::HasVisibleDataAt(SCROW nRow) const
{
    SCSIZE nIndex;
    if (Search(nRow, nIndex))
        if (!pItems[nIndex].pCell->IsBlank())
            return sal_True;

    return sal_False;
}

sal_Bool ScColumn::IsEmptyAttr() const
{
    if (pAttrArray)
        return pAttrArray->IsEmpty();
    else
        return sal_True;
}

sal_Bool ScColumn::IsEmpty() const
{
    return (IsEmptyData() && IsEmptyAttr());
}

sal_Bool ScColumn::IsEmptyBlock(SCROW nStartRow, SCROW nEndRow, bool bIgnoreNotes) const
{
    if ( nCount == 0 || !pItems )
        return sal_True;

    SCSIZE nIndex;
    Search( nStartRow, nIndex );
    while ( nIndex < nCount && pItems[nIndex].nRow <= nEndRow )
    {
        if ( !pItems[nIndex].pCell->IsBlank( bIgnoreNotes ) )   // found a cell
            return sal_False;                           // not empty
        ++nIndex;
    }
    return sal_True;                                    // no cell found
}

SCSIZE ScColumn::GetEmptyLinesInBlock( SCROW nStartRow, SCROW nEndRow, ScDirection eDir ) const
{
    SCSIZE nLines = 0;
    sal_Bool bFound = sal_False;
    SCSIZE i;
    if (pItems && (nCount > 0))
    {
        if (eDir == DIR_BOTTOM)
        {
            i = nCount;
            while (!bFound && (i > 0))
            {
                i--;
                if ( pItems[i].nRow < nStartRow )
                    break;
                bFound = pItems[i].nRow <= nEndRow && !pItems[i].pCell->IsBlank();
            }
            if (bFound)
                nLines = static_cast<SCSIZE>(nEndRow - pItems[i].nRow);
            else
                nLines = static_cast<SCSIZE>(nEndRow - nStartRow);
        }
        else if (eDir == DIR_TOP)
        {
            i = 0;
            while (!bFound && (i < nCount))
            {
                if ( pItems[i].nRow > nEndRow )
                    break;
                bFound = pItems[i].nRow >= nStartRow && !pItems[i].pCell->IsBlank();
                i++;
            }
            if (bFound)
                nLines = static_cast<SCSIZE>(pItems[i-1].nRow - nStartRow);
            else
                nLines = static_cast<SCSIZE>(nEndRow - nStartRow);
        }
    }
    else
        nLines = static_cast<SCSIZE>(nEndRow - nStartRow);
    return nLines;
}

SCROW ScColumn::GetFirstDataPos() const
{
    if (nCount)
        return pItems[0].nRow;
    else
        return 0;
}

SCROW ScColumn::GetLastDataPos() const
{
    if (nCount)
        return pItems[nCount-1].nRow;
    else
        return 0;
}

sal_Bool ScColumn::GetPrevDataPos(SCROW& rRow) const
{
    sal_Bool bFound = sal_False;
    SCSIZE i = nCount;
    while (!bFound && (i > 0))
    {
        --i;
        bFound = (pItems[i].nRow < rRow);
        if (bFound)
            rRow = pItems[i].nRow;
    }
    return bFound;
}

sal_Bool ScColumn::GetNextDataPos(SCROW& rRow) const        // greater than rRow
{
    SCSIZE nIndex;
    if (Search( rRow, nIndex ))
        ++nIndex;                   // next cell

    sal_Bool bMore = ( nIndex < nCount );
    if ( bMore )
        rRow = pItems[nIndex].nRow;
    return bMore;
}

void ScColumn::FindDataAreaPos(SCROW& rRow, long nMovY) const
{
    if (!nMovY) return;
    sal_Bool bForward = (nMovY>0);

    SCSIZE nIndex;
    sal_Bool bThere = Search(rRow, nIndex);
    if (bThere && pItems[nIndex].pCell->IsBlank())
        bThere = sal_False;

    if (bThere)
    {
        SCROW nLast = rRow;
        SCSIZE nOldIndex = nIndex;
        if (bForward)
        {
            if (nIndex<nCount-1)
            {
                ++nIndex;
                while (nIndex<nCount-1 && pItems[nIndex].nRow==nLast+1
                                        && !pItems[nIndex].pCell->IsBlank())
                {
                    ++nIndex;
                    ++nLast;
                }
                if (nIndex==nCount-1)
                    if (pItems[nIndex].nRow==nLast+1 && !pItems[nIndex].pCell->IsBlank())
                        ++nLast;
            }
        }
        else
        {
            if (nIndex>0)
            {
                --nIndex;
                while (nIndex>0 && pItems[nIndex].nRow+1==nLast
                                        && !pItems[nIndex].pCell->IsBlank())
                {
                    --nIndex;
                    --nLast;
                }
                if (nIndex==0)
                    if (pItems[nIndex].nRow+1==nLast && !pItems[nIndex].pCell->IsBlank())
                        --nLast;
            }
        }
        if (nLast==rRow)
        {
            bThere = sal_False;
            nIndex = bForward ? nOldIndex+1 : nOldIndex;
        }
        else
            rRow = nLast;
    }

    if (!bThere)
    {
        if (bForward)
        {
            while (nIndex<nCount && pItems[nIndex].pCell->IsBlank())
                ++nIndex;
            if (nIndex<nCount)
                rRow = pItems[nIndex].nRow;
            else
                rRow = MAXROW;
        }
        else
        {
            while (nIndex>0 && pItems[nIndex-1].pCell->IsBlank())
                --nIndex;
            if (nIndex>0)
                rRow = pItems[nIndex-1].nRow;
            else
                rRow = 0;
        }
    }
}

sal_Bool ScColumn::HasDataAt(SCROW nRow) const
{
/*  SCSIZE nIndex;
    return Search( nRow, nIndex );
*/
        //  immer nur sichtbare interessant ?
        //! dann HasVisibleDataAt raus

    SCSIZE nIndex;
    if (Search(nRow, nIndex))
        if (!pItems[nIndex].pCell->IsBlank())
            return sal_True;

    return sal_False;

}

sal_Bool ScColumn::IsAllAttrEqual( const ScColumn& rCol, SCROW nStartRow, SCROW nEndRow ) const
{
    if (pAttrArray && rCol.pAttrArray)
        return pAttrArray->IsAllEqual( *rCol.pAttrArray, nStartRow, nEndRow );
    else
        return !pAttrArray && !rCol.pAttrArray;
}

sal_Bool ScColumn::IsVisibleAttrEqual( const ScColumn& rCol, SCROW nStartRow, SCROW nEndRow ) const
{
    if (pAttrArray && rCol.pAttrArray)
        return pAttrArray->IsVisibleEqual( *rCol.pAttrArray, nStartRow, nEndRow );
    else
        return !pAttrArray && !rCol.pAttrArray;
}

sal_Bool ScColumn::GetFirstVisibleAttr( SCROW& rFirstRow ) const
{
    if (pAttrArray)
        return pAttrArray->GetFirstVisibleAttr( rFirstRow );
    else
        return sal_False;
}

sal_Bool ScColumn::GetLastVisibleAttr( SCROW& rLastRow ) const
{
    if (pAttrArray)
    {
        // row of last cell is needed
        SCROW nLastData = GetLastVisDataPos( sal_True );    // always including notes, 0 if none

        return pAttrArray->GetLastVisibleAttr( rLastRow, nLastData );
    }
    else
        return sal_False;
}

sal_Bool ScColumn::HasVisibleAttrIn( SCROW nStartRow, SCROW nEndRow ) const
{
    if (pAttrArray)
        return pAttrArray->HasVisibleAttrIn( nStartRow, nEndRow );
    else
        return sal_False;
}

void ScColumn::FindUsed( SCROW nStartRow, SCROW nEndRow, sal_Bool* pUsed ) const
{
    SCROW nRow = 0;
    SCSIZE nIndex;
    Search( nStartRow, nIndex );
    while ( (nIndex < nCount) ? ((nRow=pItems[nIndex].nRow) <= nEndRow) : sal_False )
    {
        pUsed[nRow-nStartRow] = sal_True;
        ++nIndex;
    }
}

void ScColumn::StartListening( SvtListener& rLst, SCROW nRow )
{
    SvtBroadcaster* pBC = NULL;
    ScBaseCell* pCell;

    SCSIZE nIndex;
    if (Search(nRow,nIndex))
    {
        pCell = pItems[nIndex].pCell;
        pBC = pCell->GetBroadcaster();
    }
    else
    {
        pCell = new ScNoteCell;
        Insert(nRow, pCell);
    }

    if (!pBC)
    {
        pBC = new SvtBroadcaster;
        pCell->TakeBroadcaster(pBC);
    }
    rLst.StartListening(*pBC);
}

void ScColumn::MoveListeners( SvtBroadcaster& rSource, SCROW nDestRow )
{
    SvtBroadcaster* pBC = NULL;
    ScBaseCell* pCell;

    SCSIZE nIndex;
    if (Search(nDestRow,nIndex))
    {
        pCell = pItems[nIndex].pCell;
        pBC = pCell->GetBroadcaster();
    }
    else
    {
        pCell = new ScNoteCell;
        Insert(nDestRow, pCell);
    }

    if (!pBC)
    {
        pBC = new SvtBroadcaster;
        pCell->TakeBroadcaster(pBC);
    }

    if (rSource.HasListeners())
    {
        SvtListenerIter aIter( rSource);
        for (SvtListener* pLst = aIter.GoStart(); pLst; pLst = aIter.GoNext())
        {
            pLst->StartListening( *pBC);
            pLst->EndListening( rSource);
        }
    }
}

void ScColumn::EndListening( SvtListener& rLst, SCROW nRow )
{
    SCSIZE nIndex;
    if (Search(nRow,nIndex))
    {
        ScBaseCell* pCell = pItems[nIndex].pCell;
        SvtBroadcaster* pBC = pCell->GetBroadcaster();
        if (pBC)
        {
            rLst.EndListening(*pBC);

            if (!pBC->HasListeners())
            {
                if (pCell->IsBlank())
                    DeleteAtIndex(nIndex);
                else
                    pCell->DeleteBroadcaster();
            }
        }
//      else
//          DBG_ERROR("ScColumn::EndListening - kein Broadcaster");
    }
//  else
//      DBG_ERROR("ScColumn::EndListening - keine Zelle");
}

void ScColumn::CompileDBFormula()
{
    if (pItems)
        for (SCSIZE i = 0; i < nCount; i++)
        {
            ScBaseCell* pCell = pItems[i].pCell;
            if ( pCell->GetCellType() == CELLTYPE_FORMULA )
                ((ScFormulaCell*) pCell)->CompileDBFormula();
        }
}

void ScColumn::CompileDBFormula( sal_Bool bCreateFormulaString )
{
    if (pItems)
        for (SCSIZE i = 0; i < nCount; i++)
        {
            ScBaseCell* pCell = pItems[i].pCell;
            if ( pCell->GetCellType() == CELLTYPE_FORMULA )
                ((ScFormulaCell*) pCell)->CompileDBFormula( bCreateFormulaString );
        }
}

void ScColumn::CompileNameFormula( sal_Bool bCreateFormulaString )
{
    if (pItems)
        for (SCSIZE i = 0; i < nCount; i++)
        {
            ScBaseCell* pCell = pItems[i].pCell;
            if ( pCell->GetCellType() == CELLTYPE_FORMULA )
                ((ScFormulaCell*) pCell)->CompileNameFormula( bCreateFormulaString );
        }
}

void ScColumn::CompileColRowNameFormula()
{
    if (pItems)
        for (SCSIZE i = 0; i < nCount; i++)
        {
            ScBaseCell* pCell = pItems[i].pCell;
            if ( pCell->GetCellType() == CELLTYPE_FORMULA )
                ((ScFormulaCell*) pCell)->CompileColRowNameFormula();
        }
}

void lcl_UpdateSubTotal( ScFunctionData& rData, ScBaseCell* pCell )
{
    double nValue = 0.0;
    sal_Bool bVal = sal_False;
    sal_Bool bCell = sal_True;
    switch (pCell->GetCellType())
    {
        case CELLTYPE_VALUE:
            nValue = ((ScValueCell*)pCell)->GetValue();
            bVal = sal_True;
            break;
        case CELLTYPE_FORMULA:
            {
                if ( rData.eFunc != SUBTOTAL_FUNC_CNT2 )        // da interessiert's nicht
                {
                    ScFormulaCell* pFC = (ScFormulaCell*)pCell;
                    if ( pFC->GetErrCode() )
                    {
                        if ( rData.eFunc != SUBTOTAL_FUNC_CNT ) // fuer Anzahl einfach weglassen
                            rData.bError = sal_True;
                    }
                    else if (pFC->IsValue())
                    {
                        nValue = pFC->GetValue();
                        bVal = sal_True;
                    }
                    // sonst Text
                }
            }
            break;
        case CELLTYPE_NOTE:
            bCell = sal_False;
            break;
        // bei Strings nichts
        default:
        {
            // added to avoid warnings
        }
    }

    if (!rData.bError)
    {
        switch (rData.eFunc)
        {
            case SUBTOTAL_FUNC_SUM:
            case SUBTOTAL_FUNC_AVE:
                if (bVal)
                {
                    ++rData.nCount;
                    if (!SubTotal::SafePlus( rData.nVal, nValue ))
                        rData.bError = sal_True;
                }
                break;
            case SUBTOTAL_FUNC_CNT:             // nur Werte
                if (bVal)
                    ++rData.nCount;
                break;
            case SUBTOTAL_FUNC_CNT2:            // alle
                if (bCell)
                    ++rData.nCount;
                break;
            case SUBTOTAL_FUNC_MAX:
                if (bVal)
                    if (++rData.nCount == 1 || nValue > rData.nVal )
                        rData.nVal = nValue;
                break;
            case SUBTOTAL_FUNC_MIN:
                if (bVal)
                    if (++rData.nCount == 1 || nValue < rData.nVal )
                        rData.nVal = nValue;
                break;
            default:
            {
                // added to avoid warnings
            }
        }
    }
}

//  Mehrfachselektion:
void ScColumn::UpdateSelectionFunction( const ScMarkData& rMark,
                                        ScFunctionData& rData,
                                        ScFlatBoolRowSegments& rHiddenRows,
                                        sal_Bool bDoExclude, SCROW nExStartRow, SCROW nExEndRow )
{
    SCSIZE nIndex;
    ScMarkedDataIter aDataIter(this, &rMark, sal_False);
    while (aDataIter.Next( nIndex ))
    {
        SCROW nRow = pItems[nIndex].nRow;
        bool bRowHidden = rHiddenRows.getValue(nRow);
        if ( !bRowHidden )
            if ( !bDoExclude || nRow < nExStartRow || nRow > nExEndRow )
                lcl_UpdateSubTotal( rData, pItems[nIndex].pCell );
    }
}

//  bei bNoMarked die Mehrfachselektion weglassen
void ScColumn::UpdateAreaFunction( ScFunctionData& rData,
                                   ScFlatBoolRowSegments& rHiddenRows,
                                    SCROW nStartRow, SCROW nEndRow )
{
    SCSIZE nIndex;
    Search( nStartRow, nIndex );
    while ( nIndex<nCount && pItems[nIndex].nRow<=nEndRow )
    {
        SCROW nRow = pItems[nIndex].nRow;
        bool bRowHidden = rHiddenRows.getValue(nRow);
        if ( !bRowHidden )
            lcl_UpdateSubTotal( rData, pItems[nIndex].pCell );
        ++nIndex;
    }
}

sal_uLong ScColumn::GetWeightedCount() const
{
    sal_uLong nTotal = 0;

    //  Notizen werden nicht gezaehlt

    for (SCSIZE i=0; i<nCount; i++)
    {
        ScBaseCell* pCell = pItems[i].pCell;
        switch ( pCell->GetCellType() )
        {
            case CELLTYPE_VALUE:
            case CELLTYPE_STRING:
                ++nTotal;
                break;
            case CELLTYPE_FORMULA:
                nTotal += 5 + ((ScFormulaCell*)pCell)->GetCode()->GetCodeLen();
                break;
            case CELLTYPE_EDIT:
                nTotal += 50;
                break;
            default:
            {
                // added to avoid warnings
            }
        }
    }

    return nTotal;
}

sal_uLong ScColumn::GetCodeCount() const
{
    sal_uLong nCodeCount = 0;

    for (SCSIZE i=0; i<nCount; i++)
    {
        ScBaseCell* pCell = pItems[i].pCell;
        if ( pCell->GetCellType() == CELLTYPE_FORMULA )
            nCodeCount += ((ScFormulaCell*)pCell)->GetCode()->GetCodeLen();
    }

    return nCodeCount;
}




<|MERGE_RESOLUTION|>--- conflicted
+++ resolved
@@ -426,18 +426,14 @@
             // am Dokument speichern ?
             ScFieldEditEngine* pEngine = pDocument->CreateFieldEditEngine();
 
-<<<<<<< HEAD
-            pEngine->SetUpdateMode( FALSE );
-            BOOL bTextWysiwyg = ( pDev->GetOutDevType() == OUTDEV_PRINTER );
-            ULONG nCtrl = pEngine->GetControlWord();
+            pEngine->SetUpdateMode( sal_False );
+            sal_Bool bTextWysiwyg = ( pDev->GetOutDevType() == OUTDEV_PRINTER );
+            sal_uInt32 nCtrl = pEngine->GetControlWord();
             if ( bTextWysiwyg )
                 nCtrl |= EE_CNTRL_FORMAT100;
             else
                 nCtrl &= ~EE_CNTRL_FORMAT100;
             pEngine->SetControlWord( nCtrl );
-=======
-            pEngine->SetUpdateMode( sal_False );
->>>>>>> ce6308e4
             MapMode aOld = pDev->GetMapMode();
             pDev->SetMapMode( aHMMMode );
             pEngine->SetRefDevice( pDev );
@@ -460,10 +456,6 @@
             else if (bBreak)
             {
                 double fWidthFactor = nPPTX;
-<<<<<<< HEAD
-=======
-                sal_Bool bTextWysiwyg = ( pDev->GetOutDevType() == OUTDEV_PRINTER );
->>>>>>> ce6308e4
                 if ( bTextWysiwyg )
                 {
                     //  #95593# if text is formatted for printer, don't use PixelToLogic,
