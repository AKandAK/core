/* -*- Mode: C++; tab-width: 4; indent-tabs-mode: nil; c-basic-offset: 4 -*- */
/*************************************************************************
 *
 * DO NOT ALTER OR REMOVE COPYRIGHT NOTICES OR THIS FILE HEADER.
 *
 * Copyright 2000, 2010 Oracle and/or its affiliates.
 *
 * OpenOffice.org - a multi-platform office productivity suite
 *
 * This file is part of OpenOffice.org.
 *
 * OpenOffice.org is free software: you can redistribute it and/or modify
 * it under the terms of the GNU Lesser General Public License version 3
 * only, as published by the Free Software Foundation.
 *
 * OpenOffice.org is distributed in the hope that it will be useful,
 * but WITHOUT ANY WARRANTY; without even the implied warranty of
 * MERCHANTABILITY or FITNESS FOR A PARTICULAR PURPOSE.  See the
 * GNU Lesser General Public License version 3 for more details
 * (a copy is included in the LICENSE file that accompanied this code).
 *
 * You should have received a copy of the GNU Lesser General Public License
 * version 3 along with OpenOffice.org.  If not, see
 * <http://www.openoffice.org/license.html>
 * for a copy of the LGPLv3 License.
 *
 ************************************************************************/

// MARKER(update_precomp.py): autogen include statement, do not remove
#include "precompiled_starmath.hxx"
#include <com/sun/star/lang/XServiceInfo.hpp>
#include <com/sun/star/registry/XRegistryKey.hpp>
#include <com/sun/star/uno/Sequence.h>
#include <rtl/ustring.hxx>

#include <sfx2/sfxmodelfactory.hxx>

#include "smdll.hxx"
#include "document.hxx"
#include "unomodel.hxx"

using namespace ::rtl;
using namespace ::com::sun::star;
using namespace ::com::sun::star::uno;
using namespace ::com::sun::star::lang;

//Math document
extern Sequence< OUString > SAL_CALL
        SmDocument_getSupportedServiceNames() throw();
extern OUString SAL_CALL
        SmDocument_getImplementationName() throw();
extern Reference< XInterface >SAL_CALL
        SmDocument_createInstance(const Reference< XMultiServiceFactory > & rSMgr, const sal_uInt64 _nCreationFlags) throw( Exception );

//MathML import
extern Sequence< OUString > SAL_CALL
        SmXMLImport_getSupportedServiceNames() throw();
extern OUString SAL_CALL
        SmXMLImport_getImplementationName() throw();
extern Reference< XInterface > SAL_CALL
        SmXMLImport_createInstance(const Reference< XMultiServiceFactory > & rSMgr) throw( Exception );
extern Sequence< OUString > SAL_CALL
        SmXMLImportMeta_getSupportedServiceNames() throw();
extern OUString SAL_CALL
        SmXMLImportMeta_getImplementationName() throw();
extern Reference< XInterface > SAL_CALL
        SmXMLImportMeta_createInstance(const Reference< XMultiServiceFactory > & rSMgr) throw( Exception );
extern Sequence< OUString > SAL_CALL
        SmXMLImportSettings_getSupportedServiceNames() throw();
extern OUString SAL_CALL SmXMLImportSettings_getImplementationName() throw();
extern Reference< XInterface > SAL_CALL
        SmXMLImportSettings_createInstance(const Reference< XMultiServiceFactory > & rSMgr) throw( Exception );

//MathML export
extern Sequence< OUString > SAL_CALL
        SmXMLExport_getSupportedServiceNames() throw();
extern OUString SAL_CALL
        SmXMLExport_getImplementationName() throw();
extern Reference< XInterface > SAL_CALL
        SmXMLExport_createInstance(const Reference< XMultiServiceFactory > & rSMgr) throw( Exception );
extern Sequence< OUString > SAL_CALL
        SmXMLExportMetaOOO_getSupportedServiceNames() throw();
extern OUString SAL_CALL
        SmXMLExportMetaOOO_getImplementationName() throw();
extern Reference< XInterface > SAL_CALL
        SmXMLExportMetaOOO_createInstance(const Reference< XMultiServiceFactory > & rSMgr) throw( Exception );
extern Sequence< OUString > SAL_CALL
        SmXMLExportMeta_getSupportedServiceNames() throw();
extern OUString SAL_CALL
        SmXMLExportMeta_getImplementationName() throw();
extern Reference< XInterface > SAL_CALL
        SmXMLExportMeta_createInstance(const Reference< XMultiServiceFactory > & rSMgr) throw( Exception );
extern Sequence< OUString > SAL_CALL
        SmXMLExportSettingsOOO_getSupportedServiceNames() throw();
extern OUString SAL_CALL
        SmXMLExportSettingsOOO_getImplementationName() throw();
extern Reference< XInterface > SAL_CALL
        SmXMLExportSettingsOOO_createInstance(const Reference< XMultiServiceFactory > & rSMgr) throw( Exception );
extern Sequence< OUString > SAL_CALL
        SmXMLExportSettings_getSupportedServiceNames() throw();
extern OUString SAL_CALL
        SmXMLExportSettings_getImplementationName() throw();
extern Reference< XInterface > SAL_CALL
        SmXMLExportSettings_createInstance(const Reference< XMultiServiceFactory > & rSMgr) throw( Exception );
extern Sequence< OUString > SAL_CALL
        SmXMLExportContent_getSupportedServiceNames() throw();
extern OUString SAL_CALL
        SmXMLExportContent_getImplementationName() throw();
extern Reference< XInterface > SAL_CALL
        SmXMLExportContent_createInstance(const Reference< XMultiServiceFactory > & rSMgr) throw( Exception );


extern "C" {

<<<<<<< HEAD
SAL_DLLPUBLIC_EXPORT void* SAL_CALL component_getFactory( const sal_Char* pImplementationName,
=======
SAL_DLLPUBLIC_EXPORT void* SAL_CALL sm_component_getFactory( const sal_Char* pImplementationName,
>>>>>>> 9298050e
                                     void* pServiceManager,
                                     void* /*pRegistryKey*/ )
{
    // Set default return value for this operation - if it failed.
    void* pReturn = NULL ;

    if  (
            ( pImplementationName   !=  NULL ) &&
            ( pServiceManager       !=  NULL )
        )
    {
        // Define variables which are used in following macros.
        Reference< XSingleServiceFactory >   xFactory                                                                                                ;
        Reference< XMultiServiceFactory >    xServiceManager( reinterpret_cast< XMultiServiceFactory* >( pServiceManager ) ) ;

        if( SmXMLImport_getImplementationName().equalsAsciiL(
            pImplementationName, strlen(pImplementationName)) )
        {
            xFactory = ::cppu::createSingleFactory( xServiceManager,
            SmXMLImport_getImplementationName(),
            SmXMLImport_createInstance,
            SmXMLImport_getSupportedServiceNames() );
        }
        else if( SmXMLExport_getImplementationName().equalsAsciiL(
            pImplementationName, strlen(pImplementationName)) )
        {
            xFactory = ::cppu::createSingleFactory( xServiceManager,
            SmXMLExport_getImplementationName(),
            SmXMLExport_createInstance,
            SmXMLExport_getSupportedServiceNames() );
        }
        else if( SmXMLImportMeta_getImplementationName().equalsAsciiL(
            pImplementationName, strlen(pImplementationName)) )
        {
            xFactory = ::cppu::createSingleFactory( xServiceManager,
            SmXMLImportMeta_getImplementationName(),
            SmXMLImportMeta_createInstance,
            SmXMLImportMeta_getSupportedServiceNames() );
        }
        else if( SmXMLExportMetaOOO_getImplementationName().equalsAsciiL(
            pImplementationName, strlen(pImplementationName)) )
        {
            xFactory = ::cppu::createSingleFactory( xServiceManager,
            SmXMLExportMetaOOO_getImplementationName(),
            SmXMLExportMetaOOO_createInstance,
            SmXMLExportMetaOOO_getSupportedServiceNames() );
        }
        else if( SmXMLExportMeta_getImplementationName().equalsAsciiL(
            pImplementationName, strlen(pImplementationName)) )
        {
            xFactory = ::cppu::createSingleFactory( xServiceManager,
            SmXMLExportMeta_getImplementationName(),
            SmXMLExportMeta_createInstance,
            SmXMLExportMeta_getSupportedServiceNames() );
        }
        else if( SmXMLImportSettings_getImplementationName().equalsAsciiL(
            pImplementationName, strlen(pImplementationName)) )
        {
            xFactory = ::cppu::createSingleFactory( xServiceManager,
            SmXMLImportSettings_getImplementationName(),
            SmXMLImportSettings_createInstance,
            SmXMLImportSettings_getSupportedServiceNames() );
        }
        else if( SmXMLExportSettingsOOO_getImplementationName().equalsAsciiL(
            pImplementationName, strlen(pImplementationName)) )
        {
            xFactory = ::cppu::createSingleFactory( xServiceManager,
            SmXMLExportSettingsOOO_getImplementationName(),
            SmXMLExportSettingsOOO_createInstance,
            SmXMLExportSettingsOOO_getSupportedServiceNames() );
        }
        else if( SmXMLExportSettings_getImplementationName().equalsAsciiL(
            pImplementationName, strlen(pImplementationName)) )
        {
            xFactory = ::cppu::createSingleFactory( xServiceManager,
            SmXMLExportSettings_getImplementationName(),
            SmXMLExportSettings_createInstance,
            SmXMLExportSettings_getSupportedServiceNames() );
        }
        else if( SmXMLExportContent_getImplementationName().equalsAsciiL(
            pImplementationName, strlen(pImplementationName)) )
        {
            xFactory = ::cppu::createSingleFactory( xServiceManager,
            SmXMLExportContent_getImplementationName(),
            SmXMLExportContent_createInstance,
            SmXMLExportContent_getSupportedServiceNames() );
        }
        else if( SmDocument_getImplementationName().equalsAsciiL(
            pImplementationName, strlen(pImplementationName)) )
        {
            xFactory = ::sfx2::createSfxModelFactory( xServiceManager,
            SmDocument_getImplementationName(),
            SmDocument_createInstance,
            SmDocument_getSupportedServiceNames() );
        }


        // Factory is valid - service was found.
        if ( xFactory.is() )
        {
            xFactory->acquire();
            pReturn = xFactory.get();
        }
    }

    // Return with result of this operation.
    return pReturn ;
}
} // extern "C"



/* vim:set shiftwidth=4 softtabstop=4 expandtab: */<|MERGE_RESOLUTION|>--- conflicted
+++ resolved
@@ -112,11 +112,7 @@
 
 extern "C" {
 
-<<<<<<< HEAD
-SAL_DLLPUBLIC_EXPORT void* SAL_CALL component_getFactory( const sal_Char* pImplementationName,
-=======
 SAL_DLLPUBLIC_EXPORT void* SAL_CALL sm_component_getFactory( const sal_Char* pImplementationName,
->>>>>>> 9298050e
                                      void* pServiceManager,
                                      void* /*pRegistryKey*/ )
 {
