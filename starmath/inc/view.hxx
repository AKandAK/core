--- conflicted
+++ resolved
@@ -244,17 +244,10 @@
                   const String& rText,
                   sal_uInt16        MaxWidth);
 
-<<<<<<< HEAD
-    virtual sal_uInt16 Print(SfxProgress &rProgress, sal_Bool bIsAPI, PrintDialog *pPrintDialog = 0);
+    virtual USHORT Print(SfxProgress &rProgress, sal_Bool bIsAPI);
     virtual SfxPrinter *GetPrinter(sal_Bool bCreate = sal_False);
-    virtual sal_uInt16 SetPrinter(SfxPrinter *pNewPrinter,
+    virtual USHORT SetPrinter(SfxPrinter *pNewPrinter,
                               sal_uInt16     nDiffFlags = SFX_PRINTER_ALL, bool bIsAPI=false);
-=======
-    virtual USHORT Print(SfxProgress &rProgress, BOOL bIsAPI);
-    virtual SfxPrinter *GetPrinter(BOOL bCreate = FALSE);
-    virtual USHORT SetPrinter(SfxPrinter *pNewPrinter,
-                              USHORT     nDiffFlags = SFX_PRINTER_ALL, bool bIsAPI=false);
->>>>>>> 1379283b
 
     sal_Bool        Insert( SfxMedium& rMedium );
     sal_Bool        InsertFrom(SfxMedium &rMedium);
