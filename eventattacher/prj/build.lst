--- conflicted
+++ resolved
@@ -1,8 +1,4 @@
-<<<<<<< HEAD
-ea      eventattacher   :       offapi cppuhelper NULL
-=======
-ea      eventattacher   :       offapi cppuhelper vos LIBXSLT:libxslt NULL
->>>>>>> 4fba42e5
+ea      eventattacher   :       offapi cppuhelper LIBXSLT:libxslt NULL
 ea	eventattacher							usr1	-	all	ea_mkout NULL
 ea	eventattacher\prj						get		-	all	ea_prj NULL
 ea	eventattacher\source					nmake	-	all	ea_source NULL