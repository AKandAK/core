--- conflicted
+++ resolved
@@ -45,11 +45,6 @@
 #include "oox/helper/storagebase.hxx"
 #include "oox/helper/textinputstream.hxx"
 #include "oox/ole/vbahelper.hxx"
-<<<<<<< HEAD
-#include "properties.hxx"
-#include "tokens.hxx"
-=======
->>>>>>> 818573bf
 
 namespace oox {
 namespace ole {
@@ -799,15 +794,9 @@
 
 // ----------------------------------------------------------------------------
 
-<<<<<<< HEAD
-VbaUserForm::VbaUserForm( const Reference< XMultiServiceFactory >& rxGlobalFactory,
-        const Reference< XModel >& rxDocModel, const GraphicHelper& rGraphicHelper, bool bDefaultColorBgr ) :
-    mxGlobalFactory( rxGlobalFactory ),
-=======
 VbaUserForm::VbaUserForm( const Reference< XComponentContext >& rxContext,
         const Reference< XModel >& rxDocModel, const GraphicHelper& rGraphicHelper, bool bDefaultColorBgr ) :
     mxCompContext( rxContext ),
->>>>>>> 818573bf
     mxDocModel( rxDocModel ),
     maConverter( rxDocModel, rGraphicHelper, bDefaultColorBgr )
 {
@@ -815,15 +804,11 @@
     OSL_ENSURE( mxDocModel.is(), "VbaUserForm::VbaUserForm - missing document model" );
 }
 
-void VbaUserForm::importForm( const Reference< XModel >& rxDocModel, const Reference< XNameContainer >& rxDialogLib,
+void VbaUserForm::importForm( const Reference< XNameContainer >& rxDialogLib,
         StorageBase& rVbaFormStrg, const OUString& rModuleName, rtl_TextEncoding eTextEnc )
 {
     OSL_ENSURE( rxDialogLib.is(), "VbaUserForm::importForm - missing dialog library" );
-<<<<<<< HEAD
-    if( !mxGlobalFactory.is() || !mxDocModel.is() || !rxDialogLib.is() )
-=======
     if( !mxCompContext.is() || !mxDocModel.is() || !rxDialogLib.is() )
->>>>>>> 818573bf
         return;
 
     // check that the '03VBFrame' stream exists, this is required for forms
@@ -889,13 +874,7 @@
         if( convertProperties( xDialogModel, maConverter, 0 ) )
         {
             // export the dialog to XML and insert it into the dialog library
-<<<<<<< HEAD
-            PropertySet aFactoryProps( mxGlobalFactory );
-            Reference< XComponentContext > xCompContext( aFactoryProps.getAnyProperty( PROP_DefaultContext ), UNO_QUERY_THROW );
             Reference< XInputStreamProvider > xDialogSource( ::xmlscript::exportDialogModel( xDialogNC, xCompContext, rxDocModel ), UNO_SET_THROW );
-=======
-            Reference< XInputStreamProvider > xDialogSource( ::xmlscript::exportDialogModel( xDialogNC, mxCompContext ), UNO_SET_THROW );
->>>>>>> 818573bf
             OSL_ENSURE( !rxDialogLib->hasByName( aFormName ), "VbaUserForm::importForm - multiple dialogs with equal name" );
             ContainerHelper::insertByName( rxDialogLib, aFormName, Any( xDialogSource ) );
         }
