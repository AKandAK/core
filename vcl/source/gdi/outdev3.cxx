/* -*- Mode: C++; tab-width: 4; indent-tabs-mode: nil; c-basic-offset: 4 -*- */
/*************************************************************************
 *
 * DO NOT ALTER OR REMOVE COPYRIGHT NOTICES OR THIS FILE HEADER.
 *
 * Copyright 2000, 2010 Oracle and/or its affiliates.
 *
 * OpenOffice.org - a multi-platform office productivity suite
 *
 * This file is part of OpenOffice.org.
 *
 * OpenOffice.org is free software: you can redistribute it and/or modify
 * it under the terms of the GNU Lesser General Public License version 3
 * only, as published by the Free Software Foundation.
 *
 * OpenOffice.org is distributed in the hope that it will be useful,
 * but WITHOUT ANY WARRANTY; without even the implied warranty of
 * MERCHANTABILITY or FITNESS FOR A PARTICULAR PURPOSE.  See the
 * GNU Lesser General Public License version 3 for more details
 * (a copy is included in the LICENSE file that accompanied this code).
 *
 * You should have received a copy of the GNU Lesser General Public License
 * version 3 along with OpenOffice.org.  If not, see
 * <http://www.openoffice.org/license.html>
 * for a copy of the LGPLv3 License.
 *
 ************************************************************************/

// MARKER(update_precomp.py): autogen include statement, do not remove
#include "precompiled_vcl.hxx"

#include "i18npool/mslangid.hxx"

#include "svsys.h"
#include "vcl/salgdi.hxx"
#include "vcl/sallayout.hxx"
#include "rtl/tencinfo.h"
#include "tools/debug.hxx"
#include "vcl/svdata.hxx"
#include "vcl/metric.hxx"
#include "vcl/impfont.hxx"
#include "vcl/metaact.hxx"
#include "vcl/gdimtf.hxx"
#include "vcl/outdata.hxx"
#include "vcl/outfont.hxx"
#include "basegfx/polygon/b2dpolygon.hxx"
#include "basegfx/polygon/b2dpolypolygon.hxx"
#include "basegfx/matrix/b2dhommatrix.hxx"
#include "tools/poly.hxx"
#include "vcl/outdev.h"
#include "vcl/virdev.hxx"
#include "vcl/print.hxx"
#include "vcl/event.hxx"
#include "vcl/window.h"
#include "vcl/window.hxx"
#include "vcl/svapp.hxx"
#include "vcl/bmpacc.hxx"
#include "unotools/fontcvt.hxx"
#include "vcl/outdev.hxx"
#include "vcl/edit.hxx"
#include "unotools/fontcfg.hxx"
#include "vcl/sysdata.hxx"
#include "vcl/textlayout.hxx"
#include "vcl/svids.hrc"
#include "osl/file.h"
#ifdef ENABLE_GRAPHITE
#include "vcl/graphite_features.hxx"
#endif
#ifdef USE_BUILTIN_RASTERIZER
#include "vcl/glyphcache.hxx"
#endif

#include "vcl/unohelp.hxx"
#include "pdfwriter_impl.hxx"
#include "vcl/controllayout.hxx"
#include "rtl/logfile.hxx"

#include "com/sun/star/beans/PropertyValues.hpp"
#include "com/sun/star/i18n/XBreakIterator.hpp"
#include "com/sun/star/i18n/WordType.hpp"
#include "com/sun/star/linguistic2/XLinguServiceManager.hpp"

#if defined UNX
#define GLYPH_FONT_HEIGHT   128
#elif defined OS2
#define GLYPH_FONT_HEIGHT   176
#else
#define GLYPH_FONT_HEIGHT   256
#endif

#include "sal/alloca.h"

#include <cmath>
#include <cstring>

#include <memory>
#include <algorithm>


// =======================================================================

DBG_NAMEEX( OutputDevice )
DBG_NAMEEX( Font )

// =======================================================================

using namespace ::com::sun::star;
using namespace ::com::sun::star::uno;
using namespace ::rtl;
using namespace ::vcl;
using namespace ::utl;

// =======================================================================

#define TEXT_DRAW_ELLIPSIS  (TEXT_DRAW_ENDELLIPSIS | TEXT_DRAW_PATHELLIPSIS | TEXT_DRAW_NEWSELLIPSIS)

// =======================================================================

#define UNDERLINE_LAST      UNDERLINE_BOLDWAVE
#define STRIKEOUT_LAST      STRIKEOUT_X

// =======================================================================

static void ImplRotatePos( long nOriginX, long nOriginY, long& rX, long& rY,
                           int nOrientation )
{
    if ( (nOrientation >= 0) && !(nOrientation % 900) )
    {
        if ( (nOrientation >= 3600) )
            nOrientation %= 3600;

        if ( nOrientation )
        {
            rX -= nOriginX;
            rY -= nOriginY;

            if ( nOrientation == 900 )
            {
                long nTemp = rX;
                rX = rY;
                rY = -nTemp;
            }
            else if ( nOrientation == 1800 )
            {
                rX = -rX;
                rY = -rY;
            }
            else /* ( nOrientation == 2700 ) */
            {
                long nTemp = rX;
                rX = -rY;
                rY = nTemp;
            }

            rX += nOriginX;
            rY += nOriginY;
        }
    }
    else
    {
        double nRealOrientation = nOrientation*F_PI1800;
        double nCos = cos( nRealOrientation );
        double nSin = sin( nRealOrientation );

        // Translation...
        long nX = rX-nOriginX;
        long nY = rY-nOriginY;

        // Rotation...
        rX = +((long)(nCos*nX + nSin*nY)) + nOriginX;
        rY = -((long)(nSin*nX - nCos*nY)) + nOriginY;
    }
}

// =======================================================================

void OutputDevice::ImplUpdateFontData( bool bNewFontLists )
{
    // the currently selected logical font is no longer needed
    if ( mpFontEntry )
    {
        mpFontCache->Release( mpFontEntry );
        mpFontEntry = NULL;
    }

    mbInitFont = true;
    mbNewFont = true;

    if ( bNewFontLists )
    {
        if ( mpGetDevFontList )
        {
            delete mpGetDevFontList;
            mpGetDevFontList = NULL;
        }
        if ( mpGetDevSizeList )
        {
            delete mpGetDevSizeList;
            mpGetDevSizeList = NULL;
        }

        // release all physically selected fonts on this device
    if( ImplGetGraphics() )
         mpGraphics->ReleaseFonts();
    }

    if ( GetOutDevType() == OUTDEV_PRINTER || mpPDFWriter )
    {
        ImplSVData* pSVData = ImplGetSVData();

        if( mpFontCache && mpFontCache != pSVData->maGDIData.mpScreenFontCache )
            mpFontCache->Invalidate();

        if ( bNewFontLists )
        {
            // we need a graphics
            if ( ImplGetGraphics() )
            {
                if( mpFontList && mpFontList != pSVData->maGDIData.mpScreenFontList )
                    mpFontList->Clear();

                if( mpPDFWriter )
                {
                    if( mpFontList && mpFontList != pSVData->maGDIData.mpScreenFontList )
                        delete mpFontList;
                    if( mpFontCache && mpFontCache != pSVData->maGDIData.mpScreenFontCache )
                        delete mpFontCache;
                    mpFontList = mpPDFWriter->filterDevFontList( pSVData->maGDIData.mpScreenFontList );
                    mpFontCache = new ImplFontCache( sal_False );
                }
                else
                {
                    if( mpOutDevData )
                        mpOutDevData->maDevFontSubst.Clear();
                    mpGraphics->GetDevFontList( mpFontList );
                    mpGraphics->GetDevFontSubstList( this );
                }
            }
        }
    }

    // also update child windows if needed
    if ( GetOutDevType() == OUTDEV_WINDOW )
    {
        Window* pChild = ((Window*)this)->mpWindowImpl->mpFirstChild;
        while ( pChild )
        {
            pChild->ImplUpdateFontData( true );
            pChild = pChild->mpWindowImpl->mpNext;
        }
    }
}

// -----------------------------------------------------------------------

void OutputDevice::ImplUpdateAllFontData( bool bNewFontLists )
{
    ImplSVData* pSVData = ImplGetSVData();

    // update all windows
    Window* pFrame = pSVData->maWinData.mpFirstFrame;
    while ( pFrame )
    {
        pFrame->ImplUpdateFontData( bNewFontLists );

        Window* pSysWin = pFrame->mpWindowImpl->mpFrameData->mpFirstOverlap;
        while ( pSysWin )
        {
            pSysWin->ImplUpdateFontData( bNewFontLists );
            pSysWin = pSysWin->mpWindowImpl->mpNextOverlap;
        }

        pFrame = pFrame->mpWindowImpl->mpFrameData->mpNextFrame;
    }

    // update all virtual devices
    VirtualDevice* pVirDev = pSVData->maGDIData.mpFirstVirDev;
    while ( pVirDev )
    {
        pVirDev->ImplUpdateFontData( bNewFontLists );
        pVirDev = pVirDev->mpNext;
    }

    // update all printers
    Printer* pPrinter = pSVData->maGDIData.mpFirstPrinter;
    while ( pPrinter )
    {
        pPrinter->ImplUpdateFontData( bNewFontLists );
        pPrinter = pPrinter->mpNext;
    }

    // clear global font lists to have them updated
    pSVData->maGDIData.mpScreenFontCache->Invalidate();
    if ( bNewFontLists )
    {
        pSVData->maGDIData.mpScreenFontList->Clear();
        pFrame = pSVData->maWinData.mpFirstFrame;
        if ( pFrame )
        {
            if ( pFrame->ImplGetGraphics() )
                // MT: Stupid typecast here and somewhere ((OutputDevice*)&aVDev)->, because bug in .NET2002 compiler.
                ((OutputDevice*)pFrame)->mpGraphics->GetDevFontList( pFrame->mpWindowImpl->mpFrameData->mpFontList );
        }
    }
}

// =======================================================================


// =======================================================================

// TODO: remove this method when the CWS-gfbfcfg dust has settled
void ImplFreeOutDevFontData()
{}

// =======================================================================

void OutputDevice::BeginFontSubstitution()
{
    ImplSVData* pSVData = ImplGetSVData();
    pSVData->maGDIData.mbFontSubChanged = sal_False;
}

// -----------------------------------------------------------------------

void OutputDevice::EndFontSubstitution()
{
    ImplSVData* pSVData = ImplGetSVData();
    if ( pSVData->maGDIData.mbFontSubChanged )
    {
        ImplUpdateAllFontData( false );

        Application* pApp = GetpApp();
        DataChangedEvent aDCEvt( DATACHANGED_FONTSUBSTITUTION );
        pApp->DataChanged( aDCEvt );
        pApp->NotifyAllWindows( aDCEvt );
        pSVData->maGDIData.mbFontSubChanged = sal_False;
    }
}

// -----------------------------------------------------------------------

void OutputDevice::AddFontSubstitute( const XubString& rFontName,
                                      const XubString& rReplaceFontName,
                                      sal_uInt16 nFlags )
{
    ImplDirectFontSubstitution*& rpSubst = ImplGetSVData()->maGDIData.mpDirectFontSubst;
    if( !rpSubst )
        rpSubst = new ImplDirectFontSubstitution();
    rpSubst->AddFontSubstitute( rFontName, rReplaceFontName, nFlags );
    ImplGetSVData()->maGDIData.mbFontSubChanged = sal_True;
}

// -----------------------------------------------------------------------

void ImplDirectFontSubstitution::AddFontSubstitute( const String& rFontName,
    const String& rSubstFontName, sal_uInt16 nFlags )
{
    maFontSubstList.push_back( ImplFontSubstEntry( rFontName, rSubstFontName, nFlags ) );
}

// -----------------------------------------------------------------------

ImplFontSubstEntry::ImplFontSubstEntry( const String& rFontName,
    const String& rSubstFontName, sal_uInt16 nSubstFlags )
:   maName( rFontName )
,   maReplaceName( rSubstFontName )
,   mnFlags( nSubstFlags )
{
    maSearchName        = rFontName;
    maSearchReplaceName = rSubstFontName;
    GetEnglishSearchFontName( maSearchName );
    GetEnglishSearchFontName( maSearchReplaceName );
}

// -----------------------------------------------------------------------

void OutputDevice::ImplAddDevFontSubstitute( const XubString& rFontName,
                                             const XubString& rReplaceFontName,
                                             sal_uInt16 nFlags )
{
    ImplInitOutDevData();
    mpOutDevData->maDevFontSubst.AddFontSubstitute( rFontName, rReplaceFontName, nFlags );
}

// -----------------------------------------------------------------------

void OutputDevice::RemoveFontSubstitute( sal_uInt16 n )
{
    ImplDirectFontSubstitution* pSubst = ImplGetSVData()->maGDIData.mpDirectFontSubst;
    if( pSubst )
        pSubst->RemoveFontSubstitute( n );
}

// -----------------------------------------------------------------------

void ImplDirectFontSubstitution::RemoveFontSubstitute( int nIndex )
{
    FontSubstList::iterator it = maFontSubstList.begin();
    for( int nCount = 0; (it != maFontSubstList.end()) && (nCount++ != nIndex); ++it ) ;
    if( it != maFontSubstList.end() )
        maFontSubstList.erase( it );
}

// -----------------------------------------------------------------------

sal_uInt16 OutputDevice::GetFontSubstituteCount()
{
    const ImplDirectFontSubstitution* pSubst = ImplGetSVData()->maGDIData.mpDirectFontSubst;
    if( !pSubst )
    return 0;
    int nCount =  pSubst->GetFontSubstituteCount();
    return (sal_uInt16)nCount;
}

// -----------------------------------------------------------------------

void OutputDevice::GetFontSubstitute( sal_uInt16 n,
                                      XubString& rFontName,
                                      XubString& rReplaceFontName,
                                      sal_uInt16& rFlags )
{
    const ImplDirectFontSubstitution* pSubst = ImplGetSVData()->maGDIData.mpDirectFontSubst;
    if( pSubst )
        pSubst->GetFontSubstitute( n, rFontName, rReplaceFontName, rFlags );
}

// -----------------------------------------------------------------------

bool ImplDirectFontSubstitution::GetFontSubstitute( int nIndex,
    String& rFontName, String& rSubstFontName, sal_uInt16& rFlags ) const
{
    FontSubstList::const_iterator it = maFontSubstList.begin();
    for( int nCount = 0; (it != maFontSubstList.end()) && (nCount++ != nIndex); ++it ) ;
    if( it == maFontSubstList.end() )
        return false;

    const ImplFontSubstEntry* pEntry = &(*it);
    rFontName       = pEntry->maName;
    rSubstFontName  = pEntry->maReplaceName;
    rFlags          = pEntry->mnFlags;
    return true;
}

// -----------------------------------------------------------------------

bool ImplDirectFontSubstitution::FindFontSubstitute( String& rSubstName,
    const String& rSearchName, sal_uInt16 nFlags ) const
{
    // TODO: get rid of O(N) searches
    FontSubstList::const_iterator it = maFontSubstList.begin();
    for(; it != maFontSubstList.end(); ++it )
    {
        const ImplFontSubstEntry& rEntry = *it;
        if( ((rEntry.mnFlags & nFlags) || !nFlags)
        &&   (rEntry.maSearchName == rSearchName) )
        {
            rSubstName = rEntry.maSearchReplaceName;
            return true;
        }
    }

    return false;
}

// -----------------------------------------------------------------------

static void ImplFontSubstitute( String& rFontName,
    sal_uInt16 nFlags, ImplDirectFontSubstitution* pDevSpecific )
{
#ifdef DBG_UTIL
    String aTempName = rFontName;
    GetEnglishSearchFontName( aTempName );
    DBG_ASSERT( aTempName == rFontName, "ImplFontSubstitute() called without a searchname" );
#endif

    String aSubstFontName;

    // apply user-configurable font replacement (eg, from the list in Tools->Options)
    const ImplDirectFontSubstitution* pSubst = ImplGetSVData()->maGDIData.mpDirectFontSubst;
    if( pSubst && pSubst->FindFontSubstitute( aSubstFontName, rFontName, FONT_SUBSTITUTE_ALWAYS ) )
    {
        rFontName = aSubstFontName;
        return;
    }

    // apply device specific font replacement (e.g. to use printer builtin fonts)
    if( !pDevSpecific )
        return;

    if( pDevSpecific->FindFontSubstitute( aSubstFontName, rFontName, nFlags ) )
    {
        rFontName = aSubstFontName;
        return;
    }
}

// -----------------------------------------------------------------------

Font OutputDevice::GetDefaultFont( sal_uInt16 nType, LanguageType eLang,
                                   sal_uLong nFlags, const OutputDevice* pOutDev )
{
    OSL_TRACE( "OutputDevice::GetDefaultFont()" );

    com::sun::star::lang::Locale aLocale;
    if( eLang == LANGUAGE_NONE || eLang == LANGUAGE_SYSTEM || eLang == LANGUAGE_DONTKNOW )
    {
        aLocale = Application::GetSettings().GetUILocale();
    }
    else
    {
        MsLangId::convertLanguageToLocale( eLang, aLocale );
    }

    utl::DefaultFontConfiguration& rDefaults = *utl::DefaultFontConfiguration::get();
    String aSearch = rDefaults.getUserInterfaceFont( aLocale ); // ensure a fallback
    String aDefault = rDefaults.getDefaultFont( aLocale, nType );
    if( aDefault.Len() )
        aSearch = aDefault;

    int nDefaultHeight = 12;

    Font aFont;
    aFont.SetPitch( PITCH_VARIABLE );

    switch ( nType )
    {
        case DEFAULTFONT_SANS_UNICODE:
        case DEFAULTFONT_UI_SANS:
            aFont.SetFamily( FAMILY_SWISS );
            break;

        case DEFAULTFONT_SANS:
        case DEFAULTFONT_LATIN_HEADING:
        case DEFAULTFONT_LATIN_SPREADSHEET:
        case DEFAULTFONT_LATIN_DISPLAY:
            aFont.SetFamily( FAMILY_SWISS );
            break;

        case DEFAULTFONT_SERIF:
        case DEFAULTFONT_LATIN_TEXT:
        case DEFAULTFONT_LATIN_PRESENTATION:
            aFont.SetFamily( FAMILY_ROMAN );
            break;

        case DEFAULTFONT_FIXED:
        case DEFAULTFONT_LATIN_FIXED:
        case DEFAULTFONT_UI_FIXED:
            aFont.SetPitch( PITCH_FIXED );
            aFont.SetFamily( FAMILY_MODERN );
            break;

        case DEFAULTFONT_SYMBOL:
            aFont.SetCharSet( RTL_TEXTENCODING_SYMBOL );
            break;

        case DEFAULTFONT_CJK_TEXT:
        case DEFAULTFONT_CJK_PRESENTATION:
        case DEFAULTFONT_CJK_SPREADSHEET:
        case DEFAULTFONT_CJK_HEADING:
        case DEFAULTFONT_CJK_DISPLAY:
            aFont.SetFamily( FAMILY_SYSTEM );   // don't care, but don't use font subst config later...
            break;

        case DEFAULTFONT_CTL_TEXT:
        case DEFAULTFONT_CTL_PRESENTATION:
        case DEFAULTFONT_CTL_SPREADSHEET:
        case DEFAULTFONT_CTL_HEADING:
        case DEFAULTFONT_CTL_DISPLAY:
            aFont.SetFamily( FAMILY_SYSTEM );   // don't care, but don't use font subst config later...
            break;
    }

    if ( aSearch.Len() )
    {
        aFont.SetHeight( nDefaultHeight );
        aFont.SetWeight( WEIGHT_NORMAL );
        aFont.SetLanguage( eLang );

        if ( aFont.GetCharSet() == RTL_TEXTENCODING_DONTKNOW )
            aFont.SetCharSet( gsl_getSystemTextEncoding() );

        // Should we only return available fonts on the given device
        if ( pOutDev )
        {
            pOutDev->ImplInitFontList();

            // Search Font in the FontList
            String      aName;
            String      aSearchName;
            xub_StrLen  nIndex = 0;
            do
            {
                aSearchName = GetNextFontToken( aSearch, nIndex );
                GetEnglishSearchFontName( aSearchName );
                ImplDevFontListData* pFontFamily = pOutDev->mpFontList->ImplFindBySearchName( aSearchName );
                if( pFontFamily )
                {
                    AddTokenFontName( aName, pFontFamily->GetFamilyName() );
                    if( nFlags & DEFAULTFONT_FLAGS_ONLYONE )
                        break;
                }
            }
            while ( nIndex != STRING_NOTFOUND );
            aFont.SetName( aName );
        }

        // No Name, than set all names
        if ( !aFont.GetName().Len() )
        {
            if ( nFlags & DEFAULTFONT_FLAGS_ONLYONE )
            {
                xub_StrLen nIndex = 0;

                if( !pOutDev )
                    pOutDev = (const OutputDevice *)ImplGetSVData()->mpDefaultWin;
                if( !pOutDev )
                    aFont.SetName( aSearch.GetToken( 0, ';', nIndex ) );
                else
                {
                    pOutDev->ImplInitFontList();

                    aFont.SetName( aSearch );

                    // convert to pixel height
                    Size aSize = pOutDev->ImplLogicToDevicePixel( aFont.GetSize() );
                    if ( !aSize.Height() )
                    {
                        // use default pixel height only when logical height is zero
                        if ( aFont.GetHeight() )
                            aSize.Height() = 1;
                        else
                            aSize.Height() = (12*pOutDev->mnDPIY)/72;
                    }

                    // use default width only when logical width is zero
                    if( (0 == aSize.Width()) && (0 != aFont.GetSize().Width()) )
                        aSize.Width() = 1;

                    // get the name of the first available font
                    float fExactHeight = static_cast<float>(aSize.Height());
                    ImplFontEntry* pEntry = pOutDev->mpFontCache->GetFontEntry( pOutDev->mpFontList, aFont, aSize, fExactHeight, pOutDev->mpOutDevData ? &pOutDev->mpOutDevData->maDevFontSubst : NULL );
                    if( pEntry->maFontSelData.mpFontData )
                        aFont.SetName( pEntry->maFontSelData.mpFontData->maName );
                    else
                        aFont.SetName( pEntry->maFontSelData.maTargetName );
                }
            }
            else
                aFont.SetName( aSearch );
        }
    }

#if OSL_DEBUG_LEVEL > 2
    const char* s = "DEFAULTFONT_SANS_UNKNOWN";
    switch ( nType )
    {
    case DEFAULTFONT_SANS_UNICODE:  s = "DEFAULTFONT_SANS_UNICODE"; break;
    case DEFAULTFONT_UI_SANS:   s = "DEFAULTFONT_UI_SANS"; break;

    case DEFAULTFONT_SANS:  s = "DEFAULTFONT_SANS"; break;
    case DEFAULTFONT_LATIN_HEADING: s = "DEFAULTFONT_LATIN_HEADING"; break;
    case DEFAULTFONT_LATIN_SPREADSHEET: s = "DEFAULTFONT_LATIN_SPREADSHEET"; break;
    case DEFAULTFONT_LATIN_DISPLAY: s = "DEFAULTFONT_LATIN_DISPLAY"; break;

    case DEFAULTFONT_SERIF: s = "DEFAULTFONT_SERIF"; break;
    case DEFAULTFONT_LATIN_TEXT:    s = "DEFAULTFONT_LATIN_TEXT"; break;
    case DEFAULTFONT_LATIN_PRESENTATION:    s = "DEFAULTFONT_LATIN_PRESENTATION"; break;

    case DEFAULTFONT_FIXED: s = "DEFAULTFONT_FIXED"; break;
    case DEFAULTFONT_LATIN_FIXED:   s = "DEFAULTFONT_LATIN_FIXED"; break;
    case DEFAULTFONT_UI_FIXED:  s = "DEFAULTFONT_UI_FIXED"; break;

    case DEFAULTFONT_SYMBOL:    s = "DEFAULTFONT_SYMBOL"; break;

    case DEFAULTFONT_CJK_TEXT:  s = "DEFAULTFONT_CJK_TEXT"; break;
    case DEFAULTFONT_CJK_PRESENTATION:  s = "DEFAULTFONT_CJK_PRESENTATION"; break;
    case DEFAULTFONT_CJK_SPREADSHEET:   s = "DEFAULTFONT_CJK_SPREADSHEET"; break;
    case DEFAULTFONT_CJK_HEADING:   s = "DEFAULTFONT_CJK_HEADING"; break;
    case DEFAULTFONT_CJK_DISPLAY:   s = "DEFAULTFONT_CJK_DISPLAY"; break;

    case DEFAULTFONT_CTL_TEXT:  s = "DEFAULTFONT_CTL_TEXT"; break;
    case DEFAULTFONT_CTL_PRESENTATION:  s = "DEFAULTFONT_CTL_PRESENTATION"; break;
    case DEFAULTFONT_CTL_SPREADSHEET:   s = "DEFAULTFONT_CTL_SPREADSHEET"; break;
    case DEFAULTFONT_CTL_HEADING:   s = "DEFAULTFONT_CTL_HEADING"; break;
    case DEFAULTFONT_CTL_DISPLAY:   s = "DEFAULTFONT_CTL_DISPLAY"; break;
    }
    fprintf( stderr, "   OutputDevice::GetDefaultFont() Type=\"%s\" lang=%d flags=%ld FontName=\"%s\"\n",
         s, eLang, nFlags,
         OUStringToOString( aFont.GetName(), RTL_TEXTENCODING_UTF8 ).getStr()
         );
#endif

    return aFont;
}

// =======================================================================

static unsigned ImplIsCJKFont( const String& rFontName )
{
    // Test, if Fontname includes CJK characters --> In this case we
    // mention that it is a CJK font
    const sal_Unicode* pStr = rFontName.GetBuffer();
    while ( *pStr )
    {
        // japanese
        if ( ((*pStr >= 0x3040) && (*pStr <= 0x30FF)) ||
             ((*pStr >= 0x3190) && (*pStr <= 0x319F)) )
            return IMPL_FONT_ATTR_CJK|IMPL_FONT_ATTR_CJK_JP;

        // korean
        if ( ((*pStr >= 0xAC00) && (*pStr <= 0xD7AF)) ||
             ((*pStr >= 0x3130) && (*pStr <= 0x318F)) ||
             ((*pStr >= 0x1100) && (*pStr <= 0x11FF)) )
            return IMPL_FONT_ATTR_CJK|IMPL_FONT_ATTR_CJK_KR;

        // chinese
        if ( ((*pStr >= 0x3400) && (*pStr <= 0x9FFF)) )
            return IMPL_FONT_ATTR_CJK|IMPL_FONT_ATTR_CJK_TC|IMPL_FONT_ATTR_CJK_SC;

        // cjk
        if ( ((*pStr >= 0x3000) && (*pStr <= 0xD7AF)) ||
             ((*pStr >= 0xFF00) && (*pStr <= 0xFFEE)) )
            return IMPL_FONT_ATTR_CJK;

        pStr++;
    }

    return 0;
}

// -----------------------------------------------------------------------

static void ImplCalcType( sal_uLong& rType, FontWeight& rWeight, FontWidth& rWidth,
                          FontFamily eFamily, const FontNameAttr* pFontAttr )
{
    if ( eFamily != FAMILY_DONTKNOW )
    {
        if ( eFamily == FAMILY_SWISS )
            rType |= IMPL_FONT_ATTR_SANSSERIF;
        else if ( eFamily == FAMILY_ROMAN )
            rType |= IMPL_FONT_ATTR_SERIF;
        else if ( eFamily == FAMILY_SCRIPT )
            rType |= IMPL_FONT_ATTR_SCRIPT;
        else if ( eFamily == FAMILY_MODERN )
            rType |= IMPL_FONT_ATTR_FIXED;
        else if ( eFamily == FAMILY_DECORATIVE )
            rType |= IMPL_FONT_ATTR_DECORATIVE;
    }

    if ( pFontAttr )
    {
        rType |= pFontAttr->Type;

        if ( ((rWeight == WEIGHT_DONTKNOW) || (rWeight == WEIGHT_NORMAL)) &&
             (pFontAttr->Weight != WEIGHT_DONTKNOW) )
            rWeight = pFontAttr->Weight;
        if ( ((rWidth == WIDTH_DONTKNOW) || (rWidth == WIDTH_NORMAL)) &&
             (pFontAttr->Width != WIDTH_DONTKNOW) )
            rWidth = pFontAttr->Width;
    }
}

// =======================================================================

ImplFontData::ImplFontData( const ImplDevFontAttributes& rDFA, int nMagic )
:   ImplDevFontAttributes( rDFA ),
    mnWidth(0),
    mnHeight(0),
    mnMagic( nMagic ),
    mpNext( NULL )
{
    // StarSymbol is a unicode font, but it still deserves the symbol flag
    if( !mbSymbolFlag )
        if( 0 == GetFamilyName().CompareIgnoreCaseToAscii( "starsymbol", 10)
        ||  0 == GetFamilyName().CompareIgnoreCaseToAscii( "opensymbol", 10) )
            mbSymbolFlag = true;
}

// -----------------------------------------------------------------------

StringCompare ImplFontData::CompareIgnoreSize( const ImplFontData& rOther ) const
{
    // compare their width, weight, italic and style name
    if( meWidthType < rOther.meWidthType )
        return COMPARE_LESS;
    else if( meWidthType > rOther.meWidthType )
        return COMPARE_GREATER;

    if( meWeight < rOther.meWeight )
        return COMPARE_LESS;
    else if( meWeight > rOther.meWeight )
        return COMPARE_GREATER;

    if( meItalic < rOther.meItalic )
        return COMPARE_LESS;
    else if( meItalic > rOther.meItalic )
        return COMPARE_GREATER;

    StringCompare eCompare = maName.CompareTo( rOther.maName );
    return eCompare;
}

// -----------------------------------------------------------------------

StringCompare ImplFontData::CompareWithSize( const ImplFontData& rOther ) const
{
    StringCompare eCompare = CompareIgnoreSize( rOther );
    if( eCompare != COMPARE_EQUAL )
        return eCompare;

    if( mnHeight < rOther.mnHeight )
        return COMPARE_LESS;
    else if( mnHeight > rOther.mnHeight )
        return COMPARE_GREATER;

    if( mnWidth < rOther.mnWidth )
        return COMPARE_LESS;
    else if( mnWidth > rOther.mnWidth )
        return COMPARE_GREATER;

    return COMPARE_EQUAL;
}

// -----------------------------------------------------------------------

struct FontMatchStatus
{
public:
    int                 mnFaceMatch;
    int                 mnHeightMatch;
    int                 mnWidthMatch;
    const xub_Unicode*  mpTargetStyleName;
};

bool ImplFontData::IsBetterMatch( const ImplFontSelectData& rFSD, FontMatchStatus& rStatus ) const
{
    int nMatch = 0;

    const String& rFontName = rFSD.maTargetName;
    if( (rFontName == maName) || rFontName.EqualsIgnoreCaseAscii( maName ) )
        nMatch += 240000;

    if( rStatus.mpTargetStyleName
    &&  maStyleName.EqualsIgnoreCaseAscii( rStatus.mpTargetStyleName ) )
        nMatch += 120000;

    if( (rFSD.mePitch != PITCH_DONTKNOW) && (rFSD.mePitch == mePitch) )
        nMatch += 20000;

    // prefer NORMAL font width
    // TODO: change when the upper layers can tell their width preference
    if( meWidthType == WIDTH_NORMAL )
        nMatch += 400;
    else if( (meWidthType == WIDTH_SEMI_EXPANDED) || (meWidthType == WIDTH_SEMI_CONDENSED) )
        nMatch += 300;

    if( rFSD.meWeight != WEIGHT_DONTKNOW )
    {
        // if not bold prefer light fonts to bold fonts
        int nReqWeight = (int)rFSD.meWeight;
        if ( rFSD.meWeight > WEIGHT_MEDIUM )
            nReqWeight += 100;

        int nGivenWeight = (int)meWeight;
        if( meWeight > WEIGHT_MEDIUM )
            nGivenWeight += 100;

        int nWeightDiff = nReqWeight - nGivenWeight;

        if ( nWeightDiff == 0 )
            nMatch += 1000;
        else if ( nWeightDiff == +1 || nWeightDiff == -1 )
            nMatch += 700;
        else if ( nWeightDiff < +50 && nWeightDiff > -50)
            nMatch += 200;
    }
    else // requested weight == WEIGHT_DONTKNOW
    {
        // prefer NORMAL font weight
        // TODO: change when the upper layers can tell their weight preference
        if( meWeight == WEIGHT_NORMAL )
            nMatch += 450;
        else if( meWeight == WEIGHT_MEDIUM )
            nMatch += 350;
        else if( (meWeight == WEIGHT_SEMILIGHT) || (meWeight == WEIGHT_SEMIBOLD) )
            nMatch += 200;
        else if( meWeight == WEIGHT_LIGHT )
            nMatch += 150;
    }

    if ( rFSD.meItalic == ITALIC_NONE )
    {
        if( meItalic == ITALIC_NONE )
            nMatch += 900;
    }
    else
    {
        if( rFSD.meItalic == meItalic )
            nMatch += 900;
        else if( meItalic != ITALIC_NONE )
            nMatch += 600;
    }

    if( mbDevice )
        nMatch += 1;

    int nHeightMatch = 0;
    int nWidthMatch = 0;

    if( IsScalable() )
    {
        if( rFSD.mnOrientation != 0 )
            nMatch += 80;
        else if( rFSD.mnWidth != 0 )
            nMatch += 25;
        else
            nMatch += 5;
    }
    else
    {
        if( rFSD.mnHeight == mnHeight )
        {
            nMatch += 20;
            if( rFSD.mnWidth == mnWidth )
                nMatch += 10;
        }
        else
        {
            // for non-scalable fonts the size difference is very important
            // prefer the smaller font face because of clipping/overlapping issues
            int nHeightDiff = (rFSD.mnHeight - mnHeight) * 1000;
            nHeightMatch = (nHeightDiff >= 0) ? -nHeightDiff : 100+nHeightDiff;
            if( rFSD.mnHeight )
                nHeightMatch /= rFSD.mnHeight;

            if( (rFSD.mnWidth != 0) && (mnWidth != 0) && (rFSD.mnWidth != mnWidth) )
            {
                int nWidthDiff = (rFSD.mnWidth - mnWidth) * 100;
                nWidthMatch = (nWidthDiff >= 0) ? -nWidthDiff : +nWidthDiff;
            }
        }
    }

    if( rStatus.mnFaceMatch > nMatch )
        return false;
    else if( rStatus.mnFaceMatch < nMatch )
    {
        rStatus.mnFaceMatch      = nMatch;
        rStatus.mnHeightMatch    = nHeightMatch;
        rStatus.mnWidthMatch     = nWidthMatch;
        return true;
    }

    // when two fonts are still competing prefer the
    // one with the best matching height
    if( rStatus.mnHeightMatch > nHeightMatch )
        return false;
    else if( rStatus.mnHeightMatch < nHeightMatch )
    {
        rStatus.mnHeightMatch    = nHeightMatch;
        rStatus.mnWidthMatch     = nWidthMatch;
        return true;
    }

    if( rStatus.mnWidthMatch > nWidthMatch )
        return false;

    rStatus.mnWidthMatch = nWidthMatch;
    return true;
}

// =======================================================================

ImplFontEntry::ImplFontEntry( const ImplFontSelectData& rFontSelData )
:   maFontSelData( rFontSelData ),
    maMetric( rFontSelData ),
    mpConversion( NULL ),
    mnRefCount( 1 ),
    mnSetFontFlags( 0 ),
    mnOwnOrientation( 0 ),
    mnOrientation( 0 ),
    mbInit( false ),
    mpUnicodeFallbackList( NULL )
{
    maFontSelData.mpFontEntry = this;
}

// -----------------------------------------------------------------------

ImplFontEntry::~ImplFontEntry()
{
    delete mpUnicodeFallbackList;
}

// -----------------------------------------------------------------------

size_t ImplFontEntry::GFBCacheKey_Hash::operator()( const GFBCacheKey& rData ) const
{
    boost::hash<sal_UCS4> a;
    boost::hash<int > b;
    return a(rData.first) ^ b(rData.second);
}

inline void ImplFontEntry::AddFallbackForUnicode( sal_UCS4 cChar, FontWeight eWeight, const String& rFontName )
{
    if( !mpUnicodeFallbackList )
        mpUnicodeFallbackList = new UnicodeFallbackList;
    (*mpUnicodeFallbackList)[ GFBCacheKey(cChar,eWeight) ] = rFontName;
}

// -----------------------------------------------------------------------

inline bool ImplFontEntry::GetFallbackForUnicode( sal_UCS4 cChar, FontWeight eWeight, String* pFontName ) const
{
    if( !mpUnicodeFallbackList )
        return false;

    UnicodeFallbackList::const_iterator it = mpUnicodeFallbackList->find( GFBCacheKey(cChar,eWeight) );
    if( it == mpUnicodeFallbackList->end() )
        return false;

    *pFontName = (*it).second;
    return true;
}

// -----------------------------------------------------------------------

inline void ImplFontEntry::IgnoreFallbackForUnicode( sal_UCS4 cChar, FontWeight eWeight, const String& rFontName )
{
//  DBG_ASSERT( mpUnicodeFallbackList, "ImplFontEntry::IgnoreFallbackForUnicode no list" );
    UnicodeFallbackList::iterator it = mpUnicodeFallbackList->find( GFBCacheKey(cChar,eWeight) );
//  DBG_ASSERT( it != mpUnicodeFallbackList->end(), "ImplFontEntry::IgnoreFallbackForUnicode no match" );
    if( it == mpUnicodeFallbackList->end() )
        return;
    if( (*it).second == rFontName )
        mpUnicodeFallbackList->erase( it );
}

// =======================================================================

ImplDevFontListData::ImplDevFontListData( const String& rSearchName )
:   mpFirst( NULL ),
    maSearchName( rSearchName ),
    mnTypeFaces( 0 ),
    mnMatchType( 0 ),
    meMatchWeight( WEIGHT_DONTKNOW ),
    meMatchWidth( WIDTH_DONTKNOW ),
    meFamily( FAMILY_DONTKNOW ),
    mePitch( PITCH_DONTKNOW ),
    mnMinQuality( -1 )
{}

// -----------------------------------------------------------------------

ImplDevFontListData::~ImplDevFontListData()
{
    // release all physical font faces
    while( mpFirst )
    {
        ImplFontData* pFace = mpFirst;
        mpFirst = pFace->GetNextFace();
        delete pFace;
    }
}

// -----------------------------------------------------------------------

bool ImplDevFontListData::AddFontFace( ImplFontData* pNewData )
{
    pNewData->mpNext = NULL;

    if( !mpFirst )
    {
        maName         = pNewData->maName;
        maMapNames     = pNewData->maMapNames;
        meFamily       = pNewData->meFamily;
        mePitch        = pNewData->mePitch;
        mnMinQuality   = pNewData->mnQuality;
    }
    else
    {
        if( meFamily == FAMILY_DONTKNOW )
            meFamily = pNewData->meFamily;
        if( mePitch == PITCH_DONTKNOW )
            mePitch = pNewData->mePitch;
        if( mnMinQuality > pNewData->mnQuality )
            mnMinQuality = pNewData->mnQuality;
    }

    // set attributes for attribute based font matching
    if( pNewData->IsScalable() )
        mnTypeFaces |= IMPL_DEVFONT_SCALABLE;

    if( pNewData->IsSymbolFont() )
        mnTypeFaces |= IMPL_DEVFONT_SYMBOL;
    else
        mnTypeFaces |= IMPL_DEVFONT_NONESYMBOL;

    if( pNewData->meWeight != WEIGHT_DONTKNOW )
    {
        if( pNewData->meWeight >= WEIGHT_SEMIBOLD )
            mnTypeFaces |= IMPL_DEVFONT_BOLD;
        else if( pNewData->meWeight <= WEIGHT_SEMILIGHT )
            mnTypeFaces |= IMPL_DEVFONT_LIGHT;
        else
            mnTypeFaces |= IMPL_DEVFONT_NORMAL;
    }

    if( pNewData->meItalic == ITALIC_NONE )
        mnTypeFaces |= IMPL_DEVFONT_NONEITALIC;
    else if( (pNewData->meItalic == ITALIC_NORMAL)
         ||  (pNewData->meItalic == ITALIC_OBLIQUE) )
        mnTypeFaces |= IMPL_DEVFONT_ITALIC;

    if( (meMatchWeight == WEIGHT_DONTKNOW)
    ||  (meMatchWidth  == WIDTH_DONTKNOW)
    ||  (mnMatchType   == 0) )
    {
        // TODO: is it cheaper to calc matching attributes now or on demand?
        // calc matching attributes if other entries are already initialized

        // MT: Perform05: Do lazy, quite expensive, not needed in start-up!
        // const FontSubstConfiguration& rFontSubst = *FontSubstConfiguration::get();
        // InitMatchData( rFontSubst, maSearchName );
        // mbMatchData=true; // Somewhere else???
    }

    // reassign name (sharing saves memory)
    if( pNewData->maName == maName )
        pNewData->maName = maName;

    // insert new physical font face into linked list
    // TODO: get rid of linear search?
    ImplFontData* pData;
    ImplFontData** ppHere = &mpFirst;
    for(; (pData=*ppHere) != NULL; ppHere=&pData->mpNext )
    {
        StringCompare eComp = pNewData->CompareWithSize( *pData );
        if( eComp == COMPARE_GREATER )
            continue;
        if( eComp == COMPARE_LESS )
            break;

        // ignore duplicate if its quality is worse
        if( pNewData->mnQuality < pData->mnQuality )
            return false;

        // keep the device font if its quality is good enough
        if( (pNewData->mnQuality == pData->mnQuality)
        &&  (pData->mbDevice || !pNewData->mbDevice) )
            return false;

        // replace existing font face with a better one
        pNewData->mpNext = pData->mpNext;
        *ppHere = pNewData;
        delete pData;
        return true;
    }

    // insert into or append to list of physical font faces
    pNewData->mpNext = pData;
    *ppHere = pNewData;
    return true;
}

// -----------------------------------------------------------------------

// get font attributes using the normalized font family name
void ImplDevFontListData::InitMatchData( const utl::FontSubstConfiguration& rFontSubst,
    const String& rSearchName )
{
    String aShortName;
    // get font attributes from the decorated font name
    rFontSubst.getMapName( rSearchName, aShortName, maMatchFamilyName,
                            meMatchWeight, meMatchWidth, mnMatchType );
    const FontNameAttr* pFontAttr = rFontSubst.getSubstInfo( rSearchName );
    // eventually use the stripped name
    if( !pFontAttr )
        if( aShortName != rSearchName )
            pFontAttr = rFontSubst.getSubstInfo( aShortName );
    ImplCalcType( mnMatchType, meMatchWeight, meMatchWidth, meFamily, pFontAttr );
    mnMatchType |= ImplIsCJKFont( maName );
}

// -----------------------------------------------------------------------

ImplFontData* ImplDevFontListData::FindBestFontFace( const ImplFontSelectData& rFSD ) const
{
    if( !mpFirst )
        return NULL;
    if( !mpFirst->GetNextFace() )
        return mpFirst;

    // FontName+StyleName should map to FamilyName+StyleName
    const String& rSearchName = rFSD.maTargetName;
    const xub_Unicode* pTargetStyleName = NULL;
    if( (rSearchName.Len() > maSearchName.Len())
    &&   rSearchName.Equals( maSearchName, 0, maSearchName.Len() ) )
        pTargetStyleName = rSearchName.GetBuffer() + maSearchName.Len() + 1;

    // linear search, TODO: improve?
    ImplFontData* pFontFace = mpFirst;
    ImplFontData* pBestFontFace = pFontFace;
    FontMatchStatus aFontMatchStatus = {0,0,0, pTargetStyleName};
    for(; pFontFace; pFontFace = pFontFace->GetNextFace() )
        if( pFontFace->IsBetterMatch( rFSD, aFontMatchStatus ) )
            pBestFontFace = pFontFace;

    return pBestFontFace;
}

// -----------------------------------------------------------------------

// update device font list with unique font faces, with uniqueness
// meaning different font attributes, but not different fonts sizes
void ImplDevFontListData::UpdateDevFontList( ImplGetDevFontList& rDevFontList ) const
{
    ImplFontData* pPrevFace = NULL;
    for( ImplFontData* pFace = mpFirst; pFace; pFace = pFace->GetNextFace() )
    {
        if( !pPrevFace || pFace->CompareIgnoreSize( *pPrevFace ) )
            rDevFontList.Add( pFace );
        pPrevFace = pFace;
    }
}

// -----------------------------------------------------------------------

void ImplDevFontListData::GetFontHeights( std::set<int>& rHeights ) const
{
    // add all available font heights
    for( const ImplFontData* pFace = mpFirst; pFace; pFace = pFace->GetNextFace() )
        rHeights.insert( pFace->GetHeight() );
}

// -----------------------------------------------------------------------

void ImplDevFontListData::UpdateCloneFontList( ImplDevFontList& rDevFontList,
    bool bScalable, bool bEmbeddable ) const
{
    for( ImplFontData* pFace = mpFirst; pFace; pFace = pFace->GetNextFace() )
    {
        if( bScalable && !pFace->IsScalable() )
            continue;
        if( bEmbeddable && !pFace->IsEmbeddable() && !pFace->IsSubsettable() )
            continue;

        ImplFontData* pClonedFace = pFace->Clone();
        rDevFontList.Add( pClonedFace );
    }
}

// =======================================================================

ImplDevFontList::ImplDevFontList()
:   mbMatchData( false )
,   mbMapNames( false )
,   mpPreMatchHook( NULL )
,   mpFallbackHook( NULL )
,   mpFallbackList( NULL )
,   mnFallbackCount( -1 )
{}

// -----------------------------------------------------------------------

ImplDevFontList::~ImplDevFontList()
{
    Clear();
}

// -----------------------------------------------------------------------

void ImplDevFontList::SetPreMatchHook( ImplPreMatchFontSubstitution* pHook )
{
    mpPreMatchHook = pHook;
}

// -----------------------------------------------------------------------

void ImplDevFontList::SetFallbackHook( ImplGlyphFallbackFontSubstitution* pHook )
{
    mpFallbackHook = pHook;
}

// -----------------------------------------------------------------------

void ImplDevFontList::Clear()
{
    // remove fallback lists
    delete[] mpFallbackList;
    mpFallbackList = NULL;
    mnFallbackCount = -1;

    // clear all entries in the device font list
    DevFontList::iterator it = maDevFontList.begin();
    for(; it != maDevFontList.end(); ++it )
    {
        ImplDevFontListData* pEntry = (*it).second;
        delete pEntry;
    }

    maDevFontList.clear();

    // match data must be recalculated too
    mbMatchData = false;
}


// -----------------------------------------------------------------------

void ImplDevFontList::InitGenericGlyphFallback( void ) const
{
    // normalized family names of fonts suited for glyph fallback
    // if a font is available related fonts can be ignored
    // TODO: implement dynamic lists
    static const char* aGlyphFallbackList[] = {
        // empty strings separate the names of unrelated fonts
        "eudc", "",
        "arialunicodems", "cyberbit", "code2000", "",
        "andalesansui", "",
        "starsymbol", "opensymbol", "",
        "msmincho", "fzmingti", "fzheiti", "ipamincho", "sazanamimincho", "kochimincho", "",
        "sunbatang", "sundotum", "baekmukdotum", "gulim", "batang", "dotum", "",
        "hgmincholightj", "msunglightsc", "msunglighttc", "hymyeongjolightk", "",
        "tahoma", "dejavusans", "timesnewroman", "liberationsans", "",
        "shree", "mangal", "",
        "raavi", "shruti", "tunga", "",
        "latha", "gautami", "kartika", "vrinda", "",
        "shayyalmt", "naskmt", "scheherazade", "",
        "david", "nachlieli", "lucidagrande", "",
        "norasi", "angsanaupc", "",
        "khmerossystem", "",
        "muktinarrow", "",
        "phetsarathot", "",
        "padauk", "pinlonmyanmar", "",
        "iskoolapota", "lklug", "",
        0
    };

    bool bHasEudc = false;
    int nMaxLevel = 0;
    int nBestQuality = 0;
    ImplDevFontListData** pFallbackList = NULL;
    for( const char** ppNames = &aGlyphFallbackList[0];; ++ppNames )
    {
        // advance to next sub-list when end-of-sublist marker
        if( !**ppNames )    // #i46456# check for empty string, i.e., deref string itself not only ptr to it
        {
            if( nBestQuality > 0 )
                if( ++nMaxLevel >= MAX_FALLBACK )
                    break;
            if( !ppNames[1] )
                break;
            nBestQuality = 0;
            continue;
        }

        // test if the glyph fallback candidate font is available and scalable
        String aTokenName( *ppNames, RTL_TEXTENCODING_UTF8 );
        ImplDevFontListData* pFallbackFont = FindFontFamily( aTokenName );
        if( !pFallbackFont )
            continue;
        if( !pFallbackFont->IsScalable() )
            continue;

        // keep the best font of the glyph fallback sub-list
        if( nBestQuality < pFallbackFont->GetMinQuality() )
        {
            nBestQuality = pFallbackFont->GetMinQuality();
            // store available glyph fallback fonts
            if( !pFallbackList )
                pFallbackList = new ImplDevFontListData*[ MAX_FALLBACK ];
            pFallbackList[ nMaxLevel ] = pFallbackFont;
            if( !bHasEudc && !nMaxLevel )
                bHasEudc = !strncmp( *ppNames, "eudc", 5 );
        }
    }

#ifdef SAL_FONTENUM_STABLE_ON_PLATFORM // #i113472#
    // sort the list of fonts for glyph fallback by quality (highest first)
    // #i33947# keep the EUDC font at the front of the list
    // an insertion sort is good enough for this short list
    const int nSortStart = bHasEudc ? 1 : 0;
    for( int i = nSortStart+1, j; i < nMaxLevel; ++i )
    {
        ImplDevFontListData* pTestFont = pFallbackList[ i ];
        int nTestQuality = pTestFont->GetMinQuality();
        for( j = i; --j >= nSortStart; )
            if( nTestQuality > pFallbackList[j]->GetMinQuality() )
                pFallbackList[ j+1 ] = pFallbackList[ j ];
            else
                break;
        pFallbackList[ j+1 ] = pTestFont;
    }
#endif

    mnFallbackCount = nMaxLevel;
    mpFallbackList  = pFallbackList;
}

// -----------------------------------------------------------------------

ImplDevFontListData* ImplDevFontList::GetGlyphFallbackFont( ImplFontSelectData& rFontSelData,
    rtl::OUString& rMissingCodes, int nFallbackLevel ) const
{
    ImplDevFontListData* pFallbackData = NULL;

    // find a matching font candidate for platform specific glyph fallback
    if( mpFallbackHook )
    {
        // check cache for the first matching entry
        // to avoid calling the expensive fallback hook (#i83491#)
        sal_UCS4 cChar = 0;
        bool bCached = true;
        sal_Int32 nStrIndex = 0;
        while( nStrIndex < rMissingCodes.getLength() )
        {
            cChar = rMissingCodes.iterateCodePoints( &nStrIndex );
            bCached = rFontSelData.mpFontEntry->GetFallbackForUnicode( cChar, rFontSelData.GetWeight(), &rFontSelData.maSearchName );
            // ignore entries which don't have a fallback
            if( !bCached || (rFontSelData.maSearchName.Len() != 0) )
                break;
        }

        if( bCached )
        {
            // there is a matching fallback in the cache
            // so update rMissingCodes with codepoints not yet resolved by this fallback
            int nRemainingLength = 0;
            sal_UCS4* pRemainingCodes = (sal_UCS4*)alloca( rMissingCodes.getLength() * sizeof(sal_UCS4) );
            String aFontName;
            while( nStrIndex < rMissingCodes.getLength() )
            {
                cChar = rMissingCodes.iterateCodePoints( &nStrIndex );
                bCached = rFontSelData.mpFontEntry->GetFallbackForUnicode( cChar, rFontSelData.GetWeight(), &aFontName );
                if( !bCached || (rFontSelData.maSearchName != aFontName) )
                    pRemainingCodes[ nRemainingLength++ ] = cChar;
            }
            rMissingCodes = rtl::OUString( pRemainingCodes, nRemainingLength );
        }
        else
        {
            rtl::OUString aOldMissingCodes = rMissingCodes;
            // call the hook to query the best matching glyph fallback font
            if( mpFallbackHook->FindFontSubstitute( rFontSelData, rMissingCodes ) )
                // apply outdev3.cxx specific fontname normalization
                GetEnglishSearchFontName( rFontSelData.maSearchName );
            else
                rFontSelData.maSearchName = String();

            // cache the result even if there was no match
            for(;;)
            {
                 if( !rFontSelData.mpFontEntry->GetFallbackForUnicode( cChar, rFontSelData.GetWeight(), &rFontSelData.maSearchName ) )
                     rFontSelData.mpFontEntry->AddFallbackForUnicode( cChar, rFontSelData.GetWeight(), rFontSelData.maSearchName );
                 if( nStrIndex >= aOldMissingCodes.getLength() )
                     break;
                 cChar = aOldMissingCodes.iterateCodePoints( &nStrIndex );
            }
            if( rFontSelData.maSearchName.Len() != 0 )
            {
                // remove cache entries that were still not resolved
                for( nStrIndex = 0; nStrIndex < rMissingCodes.getLength(); )
                {
                    cChar = rMissingCodes.iterateCodePoints( &nStrIndex );
                    rFontSelData.mpFontEntry->IgnoreFallbackForUnicode( cChar, rFontSelData.GetWeight(), rFontSelData.maSearchName );
                }
            }
        }

        // find the matching device font
        if( rFontSelData.maSearchName.Len() != 0 )
            pFallbackData = FindFontFamily( rFontSelData.maSearchName );
    }

    // else find a matching font candidate for generic glyph fallback
    if( !pFallbackData )
    {
        // initialize font candidates for generic glyph fallback if needed
        if( mnFallbackCount < 0 )
            InitGenericGlyphFallback();
        // TODO: adjust nFallbackLevel by number of levels resolved by the fallback hook
        if( nFallbackLevel < mnFallbackCount )
            pFallbackData = mpFallbackList[ nFallbackLevel ];
    }

    return pFallbackData;
}

// -----------------------------------------------------------------------

void ImplDevFontList::Add( ImplFontData* pNewData )
{
    int nAliasQuality = pNewData->mnQuality - 100;
    String aMapNames = pNewData->maMapNames;
    pNewData->maMapNames = String();

    bool bKeepNewData = false;
    xub_StrLen nMapNameIndex = 0;
    while( true )
    {
        String aSearchName = pNewData->maName;
        GetEnglishSearchFontName( aSearchName );

        DevFontList::const_iterator it = maDevFontList.find( aSearchName );
        ImplDevFontListData* pFoundData = NULL;
        if( it != maDevFontList.end() )
            pFoundData = (*it).second;

        if( !pFoundData )
        {
            pFoundData = new ImplDevFontListData( aSearchName );
            maDevFontList[ aSearchName ] = pFoundData;
        }

        bKeepNewData = pFoundData->AddFontFace( pNewData );

        // add (another) font alias if available
        // a font alias should never win against an original font with similar quality
        if( aMapNames.Len() <= nMapNameIndex )
            break;
        if( bKeepNewData ) // try to recycle obsoleted object
            pNewData = pNewData->CreateAlias();
        bKeepNewData = false;
        pNewData->mnQuality = nAliasQuality;
        pNewData->maName = GetNextFontToken( aMapNames, nMapNameIndex );
    }

    if( !bKeepNewData )
        delete pNewData;
}

// -----------------------------------------------------------------------

// find the font from the normalized font family name
ImplDevFontListData* ImplDevFontList::ImplFindBySearchName( const String& rSearchName ) const
{
#ifdef DEBUG
    String aTempName = rSearchName;
    GetEnglishSearchFontName( aTempName );
    DBG_ASSERT( aTempName == rSearchName, "ImplDevFontList::ImplFindBySearchName() called with non-normalized name" );
#endif

    DevFontList::const_iterator it = maDevFontList.find( rSearchName );
    if( it == maDevFontList.end() )
        return NULL;

    ImplDevFontListData* pFoundData = (*it).second;
    return pFoundData;
}

// -----------------------------------------------------------------------

ImplDevFontListData* ImplDevFontList::ImplFindByAliasName( const String& rSearchName, const String& rShortName ) const
{
    // short circuit for impossible font name alias
    if( !rSearchName.Len() )
        return NULL;

    // short circuit if no alias names are available
    if( !mbMapNames )
        return NULL;

    // use the font's alias names to find the font
    // TODO: get rid of linear search
    DevFontList::const_iterator it = maDevFontList.begin();
    while( it != maDevFontList.end() )
    {
        ImplDevFontListData* pData = (*it).second;
        if( !pData->maMapNames.Len() )
            continue;

        // if one alias name matches we found a matching font
        String aTempName;
        xub_StrLen nIndex = 0;
        do
        {
           aTempName = GetNextFontToken( pData->maMapNames, nIndex );
           // Test, if the Font name match with one of the mapping names
           if ( (aTempName == rSearchName) || (aTempName == rShortName) )
              return pData;
        }
        while ( nIndex != STRING_NOTFOUND );
     }

     return NULL;
}

// -----------------------------------------------------------------------

ImplDevFontListData* ImplDevFontList::FindFontFamily( const String& rFontName ) const
{
    // normalize the font fomily name and
    String aName = rFontName;
    GetEnglishSearchFontName( aName );
    ImplDevFontListData* pFound = ImplFindBySearchName( aName );
    return pFound;
}

// -----------------------------------------------------------------------

ImplDevFontListData* ImplDevFontList::ImplFindByTokenNames( const String& rTokenStr ) const
{
    ImplDevFontListData* pFoundData = NULL;

    // use normalized font name tokens to find the font
    for( xub_StrLen nTokenPos = 0; nTokenPos != STRING_NOTFOUND; )
    {
        String aSearchName = GetNextFontToken( rTokenStr, nTokenPos );
        if( !aSearchName.Len() )
            continue;
        GetEnglishSearchFontName( aSearchName );
        pFoundData = ImplFindBySearchName( aSearchName );
        if( pFoundData )
            break;
    }

    return pFoundData;
}

// -----------------------------------------------------------------------

ImplDevFontListData* ImplDevFontList::ImplFindBySubstFontAttr( const utl::FontNameAttr& rFontAttr ) const
{
    ImplDevFontListData* pFoundData = NULL;

    // use the font substitutions suggested by the FontNameAttr to find the font
    ::std::vector< String >::const_iterator it = rFontAttr.Substitutions.begin();
    for(; it != rFontAttr.Substitutions.end(); ++it )
    {
        String aSearchName( *it );
        GetEnglishSearchFontName( aSearchName );

        pFoundData = ImplFindBySearchName( aSearchName );
        if( pFoundData )
            return pFoundData;
    }

    // use known attributes from the configuration to find a matching substitute
    const sal_uLong nSearchType = rFontAttr.Type;
    if( nSearchType != 0 )
    {
        const FontWeight eSearchWeight = rFontAttr.Weight;
        const FontWidth  eSearchWidth  = rFontAttr.Width;
        const FontItalic eSearchSlant  = ITALIC_DONTKNOW;
        const FontFamily eSearchFamily = FAMILY_DONTKNOW;
        const String aSearchName;
        pFoundData = ImplFindByAttributes( nSearchType,
            eSearchWeight, eSearchWidth, eSearchFamily, eSearchSlant, aSearchName );
        if( pFoundData )
            return pFoundData;
    }

    return NULL;
}

// -----------------------------------------------------------------------

void ImplDevFontList::InitMatchData() const
{
    // short circuit if already done
    if( mbMatchData )
        return;
    mbMatchData = true;

    // calculate MatchData for all entries
    const FontSubstConfiguration& rFontSubst = *FontSubstConfiguration::get();

    DevFontList::const_iterator it = maDevFontList.begin();
    for(; it != maDevFontList.end(); ++it )
    {
        const String& rSearchName = (*it).first;
        ImplDevFontListData* pEntry = (*it).second;

        pEntry->InitMatchData( rFontSubst, rSearchName );
    }
}

//----------------------------------------------------------------------------
ImplDevFontListData* ImplDevFontList::ImplFindByLocale( com::sun::star::lang::Locale& rLocale ) const
{
    // get the default font for a specified locale
    const DefaultFontConfiguration& rDefaults = *DefaultFontConfiguration::get();
    const String aDefault = rDefaults.getUserInterfaceFont( rLocale );
    ImplDevFontListData* pFontData = ImplFindByTokenNames( aDefault );
    if( pFontData )
        return pFontData;
    return NULL;
}

// -----------------------------------------------------------------------

ImplDevFontListData* ImplDevFontList::ImplFindByAttributes( sal_uLong nSearchType,
    FontWeight eSearchWeight, FontWidth eSearchWidth, FontFamily /*eSearchFamily*/,
    FontItalic eSearchItalic, const String& rSearchFamilyName ) const
{
    if( (eSearchItalic != ITALIC_NONE) && (eSearchItalic != ITALIC_DONTKNOW) )
        nSearchType |= IMPL_FONT_ATTR_ITALIC;

    // don't bother to match attributes if the attributes aren't worth matching
    if( !nSearchType
    && ((eSearchWeight == WEIGHT_DONTKNOW) || (eSearchWeight == WEIGHT_NORMAL))
    && ((eSearchWidth == WIDTH_DONTKNOW) || (eSearchWidth == WIDTH_NORMAL)) )
        return NULL;

    InitMatchData();
    ImplDevFontListData* pFoundData = NULL;

    long    nTestMatch;
    long    nBestMatch = 40000;
    sal_uLong   nBestType = 0;

    DevFontList::const_iterator it = maDevFontList.begin();
    for(; it != maDevFontList.end(); ++it )
    {
        ImplDevFontListData* pData = (*it).second;

        // Get all information about the matching font
        sal_uLong       nMatchType  = pData->mnMatchType;
        FontWeight  eMatchWeight= pData->meMatchWeight;
        FontWidth   eMatchWidth = pData->meMatchWidth;

        // Calculate Match Value
        // 1000000000
        //  100000000
        //   10000000   CJK, CTL, None-Latin, Symbol
        //    1000000   FamilyName, Script, Fixed, -Special, -Decorative,
        //              Titling, Capitals, Outline, Shadow
        //     100000   Match FamilyName, Serif, SansSerif, Italic,
        //              Width, Weight
        //      10000   Scalable, Standard, Default,
        //              full, Normal, Knownfont,
        //              Otherstyle, +Special, +Decorative,
        //       1000   Typewriter, Rounded, Gothic, Schollbook
        //        100
        nTestMatch = 0;

        // test CJK script attributes
        if ( nSearchType & IMPL_FONT_ATTR_CJK )
        {
            // Matching language
            if( 0 == ((nSearchType ^ nMatchType) & IMPL_FONT_ATTR_CJK_ALLLANG) )
                nTestMatch += 10000000*3;
            if( nMatchType & IMPL_FONT_ATTR_CJK )
                nTestMatch += 10000000*2;
            if( nMatchType & IMPL_FONT_ATTR_FULL )
                nTestMatch += 10000000;
        }
        else if ( nMatchType & IMPL_FONT_ATTR_CJK )
            nTestMatch -= 10000000;

        // test CTL script attributes
        if( nSearchType & IMPL_FONT_ATTR_CTL )
        {
            if( nMatchType & IMPL_FONT_ATTR_CTL )
                nTestMatch += 10000000*2;
            if( nMatchType & IMPL_FONT_ATTR_FULL )
                nTestMatch += 10000000;
        }
        else if ( nMatchType & IMPL_FONT_ATTR_CTL )
            nTestMatch -= 10000000;

        // test LATIN script attributes
        if( nSearchType & IMPL_FONT_ATTR_NONELATIN )
        {
            if( nMatchType & IMPL_FONT_ATTR_NONELATIN )
                nTestMatch += 10000000*2;
            if( nMatchType & IMPL_FONT_ATTR_FULL )
                nTestMatch += 10000000;
        }

        // test SYMBOL attributes
        if ( nSearchType & IMPL_FONT_ATTR_SYMBOL )
        {
            const String& rSearchName = it->first;
            // prefer some special known symbol fonts
            if ( rSearchName.EqualsAscii( "starsymbol" ) )
                nTestMatch += 10000000*6+(10000*3);
            else if ( rSearchName.EqualsAscii( "opensymbol" ) )
                nTestMatch += 10000000*6;
            else if ( rSearchName.EqualsAscii( "starbats" )
            ||        rSearchName.EqualsAscii( "wingdings" )
            ||        rSearchName.EqualsAscii( "monotypesorts" )
            ||        rSearchName.EqualsAscii( "dingbats" )
            ||        rSearchName.EqualsAscii( "zapfdingbats" ) )
                nTestMatch += 10000000*5;
            else if ( pData->mnTypeFaces & IMPL_DEVFONT_SYMBOL )
                nTestMatch += 10000000*4;
            else
            {
                if( nMatchType & IMPL_FONT_ATTR_SYMBOL )
                    nTestMatch += 10000000*2;
                if( nMatchType & IMPL_FONT_ATTR_FULL )
                    nTestMatch += 10000000;
            }
        }
        else if ( (pData->mnTypeFaces & (IMPL_DEVFONT_SYMBOL | IMPL_DEVFONT_NONESYMBOL)) == IMPL_DEVFONT_SYMBOL )
            nTestMatch -= 10000000;
        else if ( nMatchType & IMPL_FONT_ATTR_SYMBOL )
            nTestMatch -= 10000;

        // match stripped family name
        if( rSearchFamilyName.Len() && (rSearchFamilyName == pData->maMatchFamilyName) )
            nTestMatch += 1000000*3;

        // match ALLSCRIPT? attribute
        if( nSearchType & IMPL_FONT_ATTR_ALLSCRIPT )
        {
            if( nMatchType & IMPL_FONT_ATTR_ALLSCRIPT )
                nTestMatch += 1000000*2;
            if( nSearchType & IMPL_FONT_ATTR_ALLSUBSCRIPT )
            {
                if( 0 == ((nSearchType ^ nMatchType) & IMPL_FONT_ATTR_ALLSUBSCRIPT) )
                    nTestMatch += 1000000*2;
                if( 0 != ((nSearchType ^ nMatchType) & IMPL_FONT_ATTR_BRUSHSCRIPT) )
                    nTestMatch -= 1000000;
            }
        }
        else if( nMatchType & IMPL_FONT_ATTR_ALLSCRIPT )
            nTestMatch -= 1000000;

        // test MONOSPACE+TYPEWRITER attributes
        if( nSearchType & IMPL_FONT_ATTR_FIXED )
        {
            if( nMatchType & IMPL_FONT_ATTR_FIXED )
                nTestMatch += 1000000*2;
            // a typewriter attribute is even better
            if( 0 == ((nSearchType ^ nMatchType) & IMPL_FONT_ATTR_TYPEWRITER) )
                nTestMatch += 10000*2;
        }
        else if( nMatchType & IMPL_FONT_ATTR_FIXED )
            nTestMatch -= 1000000;

        // test SPECIAL attribute
        if( nSearchType & IMPL_FONT_ATTR_SPECIAL )
        {
            if( nMatchType & IMPL_FONT_ATTR_SPECIAL )
                nTestMatch += 10000;
            else if( !(nSearchType & IMPL_FONT_ATTR_ALLSERIFSTYLE) )
            {
                 if( nMatchType & IMPL_FONT_ATTR_SERIF )
                     nTestMatch += 1000*2;
                 else if( nMatchType & IMPL_FONT_ATTR_SANSSERIF )
                     nTestMatch += 1000;
             }
        }
        else if( (nMatchType & IMPL_FONT_ATTR_SPECIAL) && !(nSearchType & IMPL_FONT_ATTR_SYMBOL) )
            nTestMatch -= 1000000;

        // test DECORATIVE attribute
        if( nSearchType & IMPL_FONT_ATTR_DECORATIVE )
        {
            if( nMatchType & IMPL_FONT_ATTR_DECORATIVE )
                nTestMatch += 10000;
            else if( !(nSearchType & IMPL_FONT_ATTR_ALLSERIFSTYLE) )
            {
                if( nMatchType & IMPL_FONT_ATTR_SERIF )
                    nTestMatch += 1000*2;
                else if ( nMatchType & IMPL_FONT_ATTR_SANSSERIF )
                    nTestMatch += 1000;
            }
        }
        else if( nMatchType & IMPL_FONT_ATTR_DECORATIVE )
            nTestMatch -= 1000000;

        // test TITLE+CAPITALS attributes
        if( nSearchType & (IMPL_FONT_ATTR_TITLING | IMPL_FONT_ATTR_CAPITALS) )
        {
            if( nMatchType & (IMPL_FONT_ATTR_TITLING | IMPL_FONT_ATTR_CAPITALS) )
                nTestMatch += 1000000*2;
            if( 0 == ((nSearchType^nMatchType) & (IMPL_FONT_ATTR_TITLING | IMPL_FONT_ATTR_CAPITALS)))
                nTestMatch += 1000000;
            else if( (nMatchType & (IMPL_FONT_ATTR_TITLING | IMPL_FONT_ATTR_CAPITALS))
            &&       (nMatchType & (IMPL_FONT_ATTR_STANDARD | IMPL_FONT_ATTR_DEFAULT)) )
                nTestMatch += 1000000;
        }
        else if( nMatchType & (IMPL_FONT_ATTR_TITLING | IMPL_FONT_ATTR_CAPITALS) )
            nTestMatch -= 1000000;

        // test OUTLINE+SHADOW attributes
        if( nSearchType & (IMPL_FONT_ATTR_OUTLINE | IMPL_FONT_ATTR_SHADOW) )
        {
            if( nMatchType & (IMPL_FONT_ATTR_OUTLINE | IMPL_FONT_ATTR_SHADOW) )
                nTestMatch += 1000000*2;
            if( 0 == ((nSearchType ^ nMatchType) & (IMPL_FONT_ATTR_OUTLINE | IMPL_FONT_ATTR_SHADOW)) )
                nTestMatch += 1000000;
            else if( (nMatchType & (IMPL_FONT_ATTR_OUTLINE | IMPL_FONT_ATTR_SHADOW))
            &&       (nMatchType & (IMPL_FONT_ATTR_STANDARD | IMPL_FONT_ATTR_DEFAULT)) )
                nTestMatch += 1000000;
        }
        else if ( nMatchType & (IMPL_FONT_ATTR_OUTLINE | IMPL_FONT_ATTR_SHADOW) )
            nTestMatch -= 1000000;

        // test font name substrings
    // TODO: calculate name matching score using e.g. Levenstein distance
        if( (rSearchFamilyName.Len() >= 4) && (pData->maMatchFamilyName.Len() >= 4)
        &&    ((rSearchFamilyName.Search( pData->maMatchFamilyName ) != STRING_NOTFOUND)
            || (pData->maMatchFamilyName.Search( rSearchFamilyName ) != STRING_NOTFOUND)) )
                    nTestMatch += 5000;

        // test SERIF attribute
        if( nSearchType & IMPL_FONT_ATTR_SERIF )
        {
            if( nMatchType & IMPL_FONT_ATTR_SERIF )
                nTestMatch += 1000000*2;
            else if( nMatchType & IMPL_FONT_ATTR_SANSSERIF )
                nTestMatch -= 1000000;
        }

        // test SANSERIF attribute
        if( nSearchType & IMPL_FONT_ATTR_SANSSERIF )
        {
            if( nMatchType & IMPL_FONT_ATTR_SANSSERIF )
                nTestMatch += 1000000;
            else if ( nMatchType & IMPL_FONT_ATTR_SERIF )
                nTestMatch -= 1000000;
        }

        // test ITALIC attribute
        if( nSearchType & IMPL_FONT_ATTR_ITALIC )
        {
            if( pData->mnTypeFaces & IMPL_DEVFONT_ITALIC )
                nTestMatch += 1000000*3;
            if( nMatchType & IMPL_FONT_ATTR_ITALIC )
                nTestMatch += 1000000;
        }
        else if( !(nSearchType & IMPL_FONT_ATTR_ALLSCRIPT)
            &&  ((nMatchType & IMPL_FONT_ATTR_ITALIC)
                || !(pData->mnTypeFaces & IMPL_DEVFONT_NONEITALIC)) )
            nTestMatch -= 1000000*2;

        // test WIDTH attribute
        if( (eSearchWidth != WIDTH_DONTKNOW) && (eSearchWidth != WIDTH_NORMAL) )
        {
            if( eSearchWidth < WIDTH_NORMAL )
            {
                if( eSearchWidth == eMatchWidth )
                    nTestMatch += 1000000*3;
                else if( (eMatchWidth < WIDTH_NORMAL) && (eMatchWidth != WIDTH_DONTKNOW) )
                    nTestMatch += 1000000;
            }
            else
            {
                if( eSearchWidth == eMatchWidth )
                    nTestMatch += 1000000*3;
                else if( eMatchWidth > WIDTH_NORMAL )
                    nTestMatch += 1000000;
            }
        }
        else if( (eMatchWidth != WIDTH_DONTKNOW) && (eMatchWidth != WIDTH_NORMAL) )
            nTestMatch -= 1000000;

        // test WEIGHT attribute
        if( (eSearchWeight != WEIGHT_DONTKNOW) && (eSearchWeight != WEIGHT_NORMAL) && (eSearchWeight != WEIGHT_MEDIUM) )
        {
            if( eSearchWeight < WEIGHT_NORMAL )
            {
                if( pData->mnTypeFaces & IMPL_DEVFONT_LIGHT )
                    nTestMatch += 1000000;
                if( (eMatchWeight < WEIGHT_NORMAL) && (eMatchWeight != WEIGHT_DONTKNOW) )
                    nTestMatch += 1000000;
            }
            else
            {
                if( pData->mnTypeFaces & IMPL_DEVFONT_BOLD )
                    nTestMatch += 1000000;
                if( eMatchWeight > WEIGHT_BOLD )
                    nTestMatch += 1000000;
            }
        }
        else if( ((eMatchWeight != WEIGHT_DONTKNOW) && (eMatchWeight != WEIGHT_NORMAL) && (eMatchWeight != WEIGHT_MEDIUM))
            || !(pData->mnTypeFaces & IMPL_DEVFONT_NORMAL) )
            nTestMatch -= 1000000;

        // prefer scalable fonts
        if( pData->mnTypeFaces & IMPL_DEVFONT_SCALABLE )
            nTestMatch += 10000*4;
        else
            nTestMatch -= 10000*4;

        // test STANDARD+DEFAULT+FULL+NORMAL attributes
        if( nMatchType & IMPL_FONT_ATTR_STANDARD )
            nTestMatch += 10000*2;
        if( nMatchType & IMPL_FONT_ATTR_DEFAULT )
            nTestMatch += 10000;
        if( nMatchType & IMPL_FONT_ATTR_FULL )
            nTestMatch += 10000;
        if( nMatchType & IMPL_FONT_ATTR_NORMAL )
            nTestMatch += 10000;

        // test OTHERSTYLE attribute
        if( nMatchType & IMPL_FONT_ATTR_OTHERSTYLE )
        {
            if( !(nMatchType & IMPL_FONT_ATTR_OTHERSTYLE) )
                nTestMatch -= 10000;
        }
        else if( nMatchType & IMPL_FONT_ATTR_OTHERSTYLE )
            nTestMatch -= 10000;

        // test ROUNDED attribute
        if( 0 == ((nSearchType ^ nMatchType) & IMPL_FONT_ATTR_ROUNDED) )
            nTestMatch += 1000;

        // test TYPEWRITER attribute
        if( 0 == ((nSearchType ^ nMatchType) & IMPL_FONT_ATTR_TYPEWRITER) )
            nTestMatch += 1000;

        // test GOTHIC attribute
        if( nSearchType & IMPL_FONT_ATTR_GOTHIC )
        {
            if( nMatchType & IMPL_FONT_ATTR_GOTHIC )
                nTestMatch += 1000*3;
            if( nMatchType & IMPL_FONT_ATTR_SANSSERIF )
                nTestMatch += 1000*2;
        }

        // test SCHOOLBOOK attribute
        if( nSearchType & IMPL_FONT_ATTR_SCHOOLBOOK )
        {
            if( nMatchType & IMPL_FONT_ATTR_SCHOOLBOOK )
                nTestMatch += 1000*3;
            if( nMatchType & IMPL_FONT_ATTR_SERIF )
                nTestMatch += 1000*2;
        }

        // compare with best matching font yet
        if ( nTestMatch > nBestMatch )
        {
            pFoundData  = pData;
            nBestMatch  = nTestMatch;
            nBestType   = nMatchType;
        }
        else if( nTestMatch == nBestMatch )
        {
            // some fonts are more suitable defaults
            if( nMatchType & IMPL_FONT_ATTR_DEFAULT )
            {
                pFoundData  = pData;
                nBestType   = nMatchType;
            }
            else if( (nMatchType & IMPL_FONT_ATTR_STANDARD) &&
                    !(nBestType & IMPL_FONT_ATTR_DEFAULT) )
            {
                 pFoundData  = pData;
                 nBestType   = nMatchType;
            }
        }
    }

    return pFoundData;
}

// -----------------------------------------------------------------------

ImplDevFontListData* ImplDevFontList::FindDefaultFont() const
{
    // try to find one of the default fonts of the
    // UNICODE, SANSSERIF, SERIF or FIXED default font lists
    const DefaultFontConfiguration& rDefaults = *DefaultFontConfiguration::get();
    com::sun::star::lang::Locale aLocale( OUString( RTL_CONSTASCII_USTRINGPARAM("en") ), OUString(), OUString() );
    String aFontname = rDefaults.getDefaultFont( aLocale, DEFAULTFONT_SANS_UNICODE );
    ImplDevFontListData* pFoundData = ImplFindByTokenNames( aFontname );
    if( pFoundData )
        return pFoundData;

    aFontname = rDefaults.getDefaultFont( aLocale, DEFAULTFONT_SANS );
    pFoundData = ImplFindByTokenNames( aFontname );
    if( pFoundData )
        return pFoundData;

    aFontname = rDefaults.getDefaultFont( aLocale, DEFAULTFONT_SERIF );
    pFoundData = ImplFindByTokenNames( aFontname );
    if( pFoundData )
        return pFoundData;

    aFontname = rDefaults.getDefaultFont( aLocale, DEFAULTFONT_FIXED );
    pFoundData = ImplFindByTokenNames( aFontname );
    if( pFoundData )
        return pFoundData;

    // now try to find a reasonable non-symbol font

    InitMatchData();

    DevFontList::const_iterator it = maDevFontList.begin();
    for(; it !=  maDevFontList.end(); ++it )
    {
        ImplDevFontListData* pData = (*it).second;
        if( pData->mnMatchType & IMPL_FONT_ATTR_SYMBOL )
            continue;
        pFoundData = pData;
        if( pData->mnMatchType & (IMPL_FONT_ATTR_DEFAULT|IMPL_FONT_ATTR_STANDARD) )
            break;
    }
    if( pFoundData )
        return pFoundData;

    // finding any font is better than finding no font at all
    it = maDevFontList.begin();
    if( it !=  maDevFontList.end() )
        pFoundData = (*it).second;

    return pFoundData;
}

// -----------------------------------------------------------------------

ImplDevFontList* ImplDevFontList::Clone( bool bScalable, bool bEmbeddable ) const
{
    ImplDevFontList* pClonedList = new ImplDevFontList;
//  pClonedList->mbMatchData    = mbMatchData;
    pClonedList->mbMapNames     = mbMapNames;
    pClonedList->mpPreMatchHook = mpPreMatchHook;
    pClonedList->mpFallbackHook = mpFallbackHook;

    // TODO: clone the config-font attributes too?
    pClonedList->mbMatchData    = false;

    DevFontList::const_iterator it = maDevFontList.begin();
    for(; it != maDevFontList.end(); ++it )
    {
        const ImplDevFontListData* pFontFace = (*it).second;
        pFontFace->UpdateCloneFontList( *pClonedList, bScalable, bEmbeddable );
    }

    return pClonedList;
}

// -----------------------------------------------------------------------

ImplGetDevFontList* ImplDevFontList::GetDevFontList() const
{
    ImplGetDevFontList* pGetDevFontList = new ImplGetDevFontList;

    DevFontList::const_iterator it = maDevFontList.begin();
    for(; it != maDevFontList.end(); ++it )
    {
        const ImplDevFontListData* pFontFamily = (*it).second;
        pFontFamily->UpdateDevFontList( *pGetDevFontList );
    }

    return pGetDevFontList;
}

// -----------------------------------------------------------------------

ImplGetDevSizeList* ImplDevFontList::GetDevSizeList( const String& rFontName ) const
{
    ImplGetDevSizeList* pGetDevSizeList = new ImplGetDevSizeList( rFontName );

    ImplDevFontListData* pFontFamily = FindFontFamily( rFontName );
    if( pFontFamily != NULL )
    {
        std::set<int> rHeights;
        pFontFamily->GetFontHeights( rHeights );

        std::set<int>::const_iterator it = rHeights.begin();
        for(; it != rHeights.begin(); ++it )
            pGetDevSizeList->Add( *it );
    }

    return pGetDevSizeList;
}

// =======================================================================

ImplFontSelectData::ImplFontSelectData( const Font& rFont,
    const String& rSearchName, const Size& rSize, float fExactHeight)
:   maSearchName( rSearchName ),
    mnWidth( rSize.Width() ),
    mnHeight( rSize.Height() ),
    mfExactHeight( fExactHeight),
    mnOrientation( rFont.GetOrientation() ),
    meLanguage( rFont.GetLanguage() ),
    mbVertical( rFont.IsVertical() ),
    mbNonAntialiased( false ),
    mpFontData( NULL ),
    mpFontEntry( NULL )
{
    maTargetName = maName;

    rFont.GetFontAttributes( *this );

    // normalize orientation between 0 and 3600
    if( 3600 <= (unsigned)mnOrientation )
    {
        if( mnOrientation >= 0 )
            mnOrientation %= 3600;
        else
            mnOrientation = 3600 - (-mnOrientation % 3600);
    }

    // normalize width and height
    if( mnHeight < 0 )
        mnHeight = -mnHeight;
    if( mnWidth < 0 )
        mnWidth = -mnWidth;
}

// -----------------------------------------------------------------------

ImplFontSelectData::ImplFontSelectData( const ImplFontData& rFontData,
    const Size& rSize, float fExactHeight, int nOrientation, bool bVertical )
:   ImplFontAttributes( rFontData ),
    mnWidth( rSize.Width() ),
    mnHeight( rSize.Height() ),
    mfExactHeight( fExactHeight ),
    mnOrientation( nOrientation ),
    meLanguage( 0 ),
    mbVertical( bVertical ),
    mbNonAntialiased( false ),
    mpFontData( &rFontData ),
    mpFontEntry( NULL )
{
    maTargetName = maSearchName = maName;
    // NOTE: no normalization for width/height/orientation
}

// =======================================================================

size_t ImplFontCache::IFSD_Hash::operator()( const ImplFontSelectData& rFSD ) const
{
    // TODO: does it pay off to improve this hash function?
    static FontNameHash aFontNameHash;
    size_t nHash = aFontNameHash( rFSD.maSearchName );
#ifdef ENABLE_GRAPHITE
    // check for features and generate a unique hash if necessary
    if (rFSD.maTargetName.Search(grutils::GrFeatureParser::FEAT_PREFIX)
        != STRING_NOTFOUND)
    {
        nHash = aFontNameHash( rFSD.maTargetName );
    }
#endif
    nHash += 11 * rFSD.mnHeight;
    nHash += 19 * rFSD.meWeight;
    nHash += 29 * rFSD.meItalic;
    nHash += 37 * rFSD.mnOrientation;
    nHash += 41 * rFSD.meLanguage;
    if( rFSD.mbVertical )
        nHash += 53;
    return nHash;
}

// -----------------------------------------------------------------------

bool ImplFontCache::IFSD_Equal::operator()(const ImplFontSelectData& rA, const ImplFontSelectData& rB) const
{
    // check normalized font family name
    if( rA.maSearchName != rB.maSearchName )
        return false;

    // check font transformation
    if( (rA.mnHeight       != rB.mnHeight)
    ||  (rA.mnWidth        != rB.mnWidth)
    ||  (rA.mnOrientation  != rB.mnOrientation) )
        return false;

    // check mapping relevant attributes
    if( (rA.mbVertical     != rB.mbVertical)
    ||  (rA.meLanguage     != rB.meLanguage) )
        return false;

    // check font face attributes
    if( (rA.meWeight       != rB.meWeight)
    ||  (rA.meItalic       != rB.meItalic)
//    ||  (rA.meFamily       != rB.meFamily) // TODO: remove this mostly obsolete member
    ||  (rA.mePitch        != rB.mePitch) )
        return false;

    // check style name
    if( rA.maStyleName != rB.maStyleName)
        return false;

    // Symbol fonts may recode from one type to another So they are only
    // safely equivalent for equal targets
    if (
        (rA.mpFontData && rA.mpFontData->IsSymbolFont()) ||
        (rB.mpFontData && rB.mpFontData->IsSymbolFont())
       )
    {
        if (rA.maTargetName != rB.maTargetName)
            return false;
    }

#ifdef ENABLE_GRAPHITE
    // check for features
    if ((rA.maTargetName.Search(grutils::GrFeatureParser::FEAT_PREFIX)
         != STRING_NOTFOUND ||
         rB.maTargetName.Search(grutils::GrFeatureParser::FEAT_PREFIX)
         != STRING_NOTFOUND) && rA.maTargetName != rB.maTargetName)
        return false;
#endif

    return true;
}

// -----------------------------------------------------------------------

ImplFontCache::ImplFontCache( bool bPrinter )
:   mpFirstEntry( NULL ),
    mnRef0Count( 0 ),
    mbPrinter( bPrinter )
{}

// -----------------------------------------------------------------------

ImplFontCache::~ImplFontCache()
{
    FontInstanceList::iterator it = maFontInstanceList.begin();
    for(; it != maFontInstanceList.end(); ++it )
    {
        ImplFontEntry* pEntry = (*it).second;
        delete pEntry;
    }
}

// -----------------------------------------------------------------------

ImplFontEntry* ImplFontCache::GetFontEntry( ImplDevFontList* pFontList,
    const Font& rFont, const Size& rSize, float fExactHeight, ImplDirectFontSubstitution* pDevSpecific )
{
    String aSearchName = rFont.GetName();

    // TODO: also add device specific name caching
    if( !pDevSpecific )
    {
        // check if the requested font name is already known
        // if it is already known get its normalized search name
        FontNameList::const_iterator it_name = maFontNameList.find( aSearchName );
        if( it_name != maFontNameList.end() )
            if( !(*it_name).second.EqualsAscii( "hg", 0, 2)
#ifdef ENABLE_GRAPHITE
                && (aSearchName.Search(grutils::GrFeatureParser::FEAT_PREFIX)
                    == STRING_NOTFOUND)
#endif
            )
                aSearchName = (*it_name).second;
    }

    // initialize internal font request object
    ImplFontSelectData aFontSelData( rFont, aSearchName, rSize, fExactHeight );
    return GetFontEntry( pFontList, aFontSelData, pDevSpecific );
}

// -----------------------------------------------------------------------

ImplFontEntry* ImplFontCache::GetFontEntry( ImplDevFontList* pFontList,
    ImplFontSelectData& aFontSelData, ImplDirectFontSubstitution* pDevSpecific )
{
    // check if a directly matching logical font instance is already cached,
    // the most recently used font usually has a hit rate of >50%
    ImplFontEntry *pEntry = NULL;
    ImplDevFontListData* pFontFamily = NULL;
    IFSD_Equal aIFSD_Equal;
    if( mpFirstEntry && aIFSD_Equal( aFontSelData, mpFirstEntry->maFontSelData ) )
        pEntry = mpFirstEntry;
    else
    {
        FontInstanceList::iterator it = maFontInstanceList.find( aFontSelData );
        if( it != maFontInstanceList.end() )
            pEntry = (*it).second;
    }

    if( !pEntry ) // no direct cache hit
    {
        // find the best matching logical font family and update font selector accordingly
        pFontFamily = pFontList->ImplFindByFont( aFontSelData, mbPrinter, pDevSpecific );
        DBG_ASSERT( (pFontFamily != NULL), "ImplFontCache::Get() No logical font found!" );
        if( pFontFamily )
            aFontSelData.maSearchName = pFontFamily->GetSearchName();

        // check if an indirectly matching logical font instance is already cached
        FontInstanceList::iterator it = maFontInstanceList.find( aFontSelData );
        if( it != maFontInstanceList.end() )
        {
            // we have an indirect cache hit
            pEntry = (*it).second;
            // cache the requested and the selected font names
            // => next time there is a good chance for a direct cache hit
            // don't allow the cache to grow too big
            // TODO: implement some fancy LRU caching?
            if( maFontNameList.size() >= 4000 )
                maFontNameList.clear();
            // TODO: also add device specific name caching
            if( !pDevSpecific )
                if( aFontSelData.maName != aFontSelData.maSearchName )
                    maFontNameList[ aFontSelData.maName ] = aFontSelData.maSearchName;
        }
    }

    if( pEntry ) // cache hit => use existing font instance
    {
        // increase the font instance's reference count
        if( !pEntry->mnRefCount++ )
            --mnRef0Count;
    }
    else // no cache hit => create a new font instance
    {
        // find the best matching physical font face
        ImplFontData* pFontData = pFontFamily->FindBestFontFace( aFontSelData );
        aFontSelData.mpFontData = pFontData;

        // create a new logical font instance from this physical font face
        pEntry = pFontData->CreateFontInstance( aFontSelData );

        // if we found a different symbol font we need a symbol conversion table
        if( pFontData->IsSymbolFont() )
            if( aFontSelData.maTargetName != aFontSelData.maSearchName )
                pEntry->mpConversion = ConvertChar::GetRecodeData( aFontSelData.maTargetName, aFontSelData.maSearchName );

        // add the new entry to the cache
        maFontInstanceList[ aFontSelData ] = pEntry;
    }

    mpFirstEntry = pEntry;
    return pEntry;
}

// -----------------------------------------------------------------------

ImplDevFontListData* ImplDevFontList::ImplFindByFont( ImplFontSelectData& rFSD,
    bool bPrinter, ImplDirectFontSubstitution* pDevSpecific ) const
{
    // give up if no fonts are available
    if( !Count() )
        return NULL;

    // test if a font in the token list is available
    // substitute the font if this was requested
    sal_uInt16 nSubstFlags = FONT_SUBSTITUTE_ALWAYS;
    if ( bPrinter )
        nSubstFlags |= FONT_SUBSTITUTE_SCREENONLY;

    bool bMultiToken = false;
    xub_StrLen nTokenPos = 0;
    String& aSearchName = rFSD.maSearchName; // TODO: get rid of reference
    for(;;)
    {
        rFSD.maTargetName = GetNextFontToken( rFSD.maName, nTokenPos );
        aSearchName = rFSD.maTargetName;

#ifdef ENABLE_GRAPHITE
        // Until features are properly supported, they are appended to the
        // font name, so we need to strip them off so the font is found.
        xub_StrLen nFeat = aSearchName.Search(grutils::GrFeatureParser::FEAT_PREFIX);
        String aOrigName = rFSD.maTargetName;
        String aBaseFontName(aSearchName, 0, (nFeat != STRING_NOTFOUND)?nFeat:aSearchName.Len());
        if (nFeat != STRING_NOTFOUND && STRING_NOTFOUND !=
            aSearchName.Search(grutils::GrFeatureParser::FEAT_ID_VALUE_SEPARATOR, nFeat))
        {
            aSearchName = aBaseFontName;
            rFSD.maTargetName = aBaseFontName;
        }

#endif

        GetEnglishSearchFontName( aSearchName );
        ImplFontSubstitute( aSearchName, nSubstFlags, pDevSpecific );
        // #114999# special emboldening for Ricoh fonts
        // TODO: smarter check for special cases by using PreMatch infrastructure?
        if( (rFSD.meWeight > WEIGHT_MEDIUM)
        &&  aSearchName.EqualsAscii( "hg", 0, 2) )
        {
            String aBoldName;
            if( aSearchName.EqualsAscii( "hggothicb", 0, 9) )
                aBoldName = String(RTL_CONSTASCII_USTRINGPARAM("hggothice"));
            else if( aSearchName.EqualsAscii( "hgpgothicb", 0, 10) )
                aBoldName = String(RTL_CONSTASCII_USTRINGPARAM("hgpgothice"));
            else if( aSearchName.EqualsAscii( "hgminchol", 0, 9) )
                aBoldName = String(RTL_CONSTASCII_USTRINGPARAM("hgminchob"));
            else if( aSearchName.EqualsAscii( "hgpminchol", 0, 10) )
                aBoldName = String(RTL_CONSTASCII_USTRINGPARAM("hgpminchob"));
            else if( aSearchName.EqualsAscii( "hgminchob" ) )
                aBoldName = String(RTL_CONSTASCII_USTRINGPARAM("hgminchoe"));
            else if( aSearchName.EqualsAscii( "hgpminchob" ) )
                aBoldName = String(RTL_CONSTASCII_USTRINGPARAM("hgpminchoe"));

            if( aBoldName.Len() && ImplFindBySearchName( aBoldName ) )
            {
                // the other font is available => use it
                aSearchName = aBoldName;
                // prevent synthetic emboldening of bold version
                rFSD.meWeight = WEIGHT_DONTKNOW;
            }
        }

#ifdef ENABLE_GRAPHITE
        // restore the features to make the font selection data unique
        rFSD.maTargetName = aOrigName;
#endif
        // check if the current font name token or its substitute is valid
        ImplDevFontListData* pFoundData = ImplFindBySearchName( aSearchName );
        if( pFoundData )
            return pFoundData;

        // some systems provide special customization
        // e.g. they suggest "serif" as UI-font, but this name cannot be used directly
        //      because the system wants to map it to another font first, e.g. "Helvetica"
#ifdef ENABLE_GRAPHITE
        // use the target name to search in the prematch hook
        rFSD.maTargetName = aBaseFontName;
#endif
        if( mpPreMatchHook )
            if( mpPreMatchHook->FindFontSubstitute( rFSD ) )
                GetEnglishSearchFontName( aSearchName );
#ifdef ENABLE_GRAPHITE
        // the prematch hook uses the target name to search, but we now need
        // to restore the features to make the font selection data unique
        rFSD.maTargetName = aOrigName;
#endif
        pFoundData = ImplFindBySearchName( aSearchName );
        if( pFoundData )
            return pFoundData;

        // break after last font name token was checked unsuccessfully
        if( nTokenPos == STRING_NOTFOUND)
            break;
        bMultiToken = true;
    }

    // if the first font was not available find the next available font in
    // the semicolon separated list of font names. A font is also considered
    // available when there is a matching entry in the Tools->Options->Fonts
    // dialog witho neither ALWAYS nor SCREENONLY flags set and the substitution
    // font is available
    for( nTokenPos = 0; nTokenPos != STRING_NOTFOUND; )
    {
        if( bMultiToken )
        {
            rFSD.maTargetName = GetNextFontToken( rFSD.maName, nTokenPos );
            aSearchName = rFSD.maTargetName;
            GetEnglishSearchFontName( aSearchName );
        }
        else
            nTokenPos = STRING_NOTFOUND;
        if( mpPreMatchHook )
            if( mpPreMatchHook->FindFontSubstitute( rFSD ) )
                GetEnglishSearchFontName( aSearchName );
        ImplFontSubstitute( aSearchName, nSubstFlags, pDevSpecific );
        ImplDevFontListData* pFoundData = ImplFindBySearchName( aSearchName );
        if( pFoundData )
            return pFoundData;
    }

    // if no font with a directly matching name is available use the
    // first font name token and get its attributes to find a replacement
    if ( bMultiToken )
    {
        nTokenPos = 0;
        rFSD.maTargetName = GetNextFontToken( rFSD.maName, nTokenPos );
        aSearchName = rFSD.maTargetName;
        GetEnglishSearchFontName( aSearchName );
    }

    String      aSearchShortName;
    String      aSearchFamilyName;
    FontWeight  eSearchWeight   = rFSD.meWeight;
    FontWidth   eSearchWidth    = rFSD.meWidthType;
    sal_uLong       nSearchType     = 0;
    FontSubstConfiguration::getMapName( aSearchName, aSearchShortName, aSearchFamilyName,
                                        eSearchWeight, eSearchWidth, nSearchType );

    // note: the search name was already translated to english (if possible)

    // use the font's shortened name if needed
    if ( aSearchShortName != aSearchName )
    {
       ImplDevFontListData* pFoundData = ImplFindBySearchName( aSearchShortName );
       if( pFoundData )
       {
#ifdef UNX
            /* #96738# don't use mincho as an replacement for "MS Mincho" on X11: Mincho is
            a korean bitmap font that is not suitable here. Use the font replacement table,
            that automatically leads to the desired "HG Mincho Light J". Same story for
            MS Gothic, there are thai and korean "Gothic" fonts, so we even prefer Andale */
            static String aMS_Mincho( RTL_CONSTASCII_USTRINGPARAM("msmincho") );
            static String aMS_Gothic( RTL_CONSTASCII_USTRINGPARAM("msgothic") );
            if ((aSearchName != aMS_Mincho) && (aSearchName != aMS_Gothic))
                // TODO: add heuristic to only throw out the fake ms* fonts
#endif
            {
                return pFoundData;
            }
        }
    }

    // use font fallback
    const FontNameAttr* pFontAttr = NULL;
    if( aSearchName.Len() )
    {
        // get fallback info using FontSubstConfiguration and
        // the target name, it's shortened name and family name in that order
        const FontSubstConfiguration& rFontSubst = *FontSubstConfiguration::get();
        pFontAttr = rFontSubst.getSubstInfo( aSearchName );
        if ( !pFontAttr && (aSearchShortName != aSearchName) )
            pFontAttr = rFontSubst.getSubstInfo( aSearchShortName );
        if ( !pFontAttr && (aSearchFamilyName != aSearchShortName) )
            pFontAttr = rFontSubst.getSubstInfo( aSearchFamilyName );

        // try the font substitutions suggested by the fallback info
        if( pFontAttr )
        {
            ImplDevFontListData* pFoundData = ImplFindBySubstFontAttr( *pFontAttr );
            if( pFoundData )
                return pFoundData;
        }
    }

    // if a target symbol font is not available use a default symbol font
    if( rFSD.IsSymbolFont() )
    {
        com::sun::star::lang::Locale aDefaultLocale( OUString( RTL_CONSTASCII_USTRINGPARAM("en") ), OUString(), OUString() );
        aSearchName = DefaultFontConfiguration::get()->getDefaultFont( aDefaultLocale, DEFAULTFONT_SYMBOL );
        ImplDevFontListData* pFoundData = ImplFindByTokenNames( aSearchName );
        if( pFoundData )
            return pFoundData;
    }

    // now try the other font name tokens
    while( nTokenPos != STRING_NOTFOUND )
    {
        rFSD.maTargetName = GetNextFontToken( rFSD.maName, nTokenPos );
        if( !rFSD.maTargetName.Len() )
            continue;

        aSearchName = rFSD.maTargetName;
        GetEnglishSearchFontName( aSearchName );

        String      aTempShortName;
        String      aTempFamilyName;
        sal_uLong       nTempType   = 0;
        FontWeight  eTempWeight = rFSD.meWeight;
        FontWidth   eTempWidth  = WIDTH_DONTKNOW;
        FontSubstConfiguration::getMapName( aSearchName, aTempShortName, aTempFamilyName,
                                            eTempWeight, eTempWidth, nTempType );

        // use a shortend token name if available
        if( aTempShortName != aSearchName )
        {
            ImplDevFontListData* pFoundData = ImplFindBySearchName( aTempShortName );
            if( pFoundData )
                return pFoundData;
        }

        // use a font name from font fallback list to determine font attributes

        // get fallback info using FontSubstConfiguration and
        // the target name, it's shortened name and family name in that order
        const FontSubstConfiguration& rFontSubst = *FontSubstConfiguration::get();
        const FontNameAttr* pTempFontAttr = rFontSubst.getSubstInfo( aSearchName );
        if ( !pTempFontAttr && (aTempShortName != aSearchName) )
            pTempFontAttr = rFontSubst.getSubstInfo( aTempShortName );
        if ( !pTempFontAttr && (aTempFamilyName != aTempShortName) )
            pTempFontAttr = rFontSubst.getSubstInfo( aTempFamilyName );

        // try the font substitutions suggested by the fallback info
        if( pTempFontAttr )
        {
            ImplDevFontListData* pFoundData = ImplFindBySubstFontAttr( *pTempFontAttr );
            if( pFoundData )
                return pFoundData;
            if( !pFontAttr )
                pFontAttr = pTempFontAttr;
        }
    }

    // if still needed use the alias names of the installed fonts
    if( mbMapNames )
    {
        ImplDevFontListData* pFoundData = ImplFindByAliasName( rFSD.maTargetName, aSearchShortName );
        if( pFoundData )
            return pFoundData;
    }

    // if still needed use the font request's attributes to find a good match
    switch( rFSD.meLanguage )
    {
        case LANGUAGE_CHINESE:
        case LANGUAGE_CHINESE_SIMPLIFIED:
        case LANGUAGE_CHINESE_SINGAPORE:
            nSearchType |= IMPL_FONT_ATTR_CJK | IMPL_FONT_ATTR_CJK_SC;
            break;
        case LANGUAGE_CHINESE_TRADITIONAL:
        case LANGUAGE_CHINESE_HONGKONG:
        case LANGUAGE_CHINESE_MACAU:
            nSearchType |= IMPL_FONT_ATTR_CJK | IMPL_FONT_ATTR_CJK_TC;
            break;
        case LANGUAGE_KOREAN:
        case LANGUAGE_KOREAN_JOHAB:
            nSearchType |= IMPL_FONT_ATTR_CJK | IMPL_FONT_ATTR_CJK_KR;
            break;
        case LANGUAGE_JAPANESE:
            nSearchType |= IMPL_FONT_ATTR_CJK | IMPL_FONT_ATTR_CJK_JP;
            break;
        default:
            nSearchType |= ImplIsCJKFont( rFSD.maName );
            if( rFSD.IsSymbolFont() )
                nSearchType |= IMPL_FONT_ATTR_SYMBOL;
            break;
    }

    ImplCalcType( nSearchType, eSearchWeight, eSearchWidth, rFSD.meFamily, pFontAttr );
    ImplDevFontListData* pFoundData = ImplFindByAttributes( nSearchType,
        eSearchWeight, eSearchWidth, rFSD.meFamily, rFSD.meItalic, aSearchFamilyName );

    if( pFoundData )
    {
        // overwrite font selection attributes using info from the typeface flags
        if( (eSearchWeight >= WEIGHT_BOLD)
        &&  (eSearchWeight > rFSD.meWeight)
        &&  (pFoundData->mnTypeFaces & IMPL_DEVFONT_BOLD) )
            rFSD.meWeight = eSearchWeight;
        else if( (eSearchWeight < WEIGHT_NORMAL)
        &&  (eSearchWeight < rFSD.meWeight)
        &&  (eSearchWeight != WEIGHT_DONTKNOW)
        &&  (pFoundData->mnTypeFaces & IMPL_DEVFONT_LIGHT) )
            rFSD.meWeight = eSearchWeight;

        if( (nSearchType & IMPL_FONT_ATTR_ITALIC)
        &&  ((rFSD.meItalic == ITALIC_DONTKNOW) || (rFSD.meItalic == ITALIC_NONE))
        &&  (pFoundData->mnTypeFaces & IMPL_DEVFONT_ITALIC) )
            rFSD.meItalic = ITALIC_NORMAL;
    }
    else
    {
        // if still needed fall back to default fonts
        pFoundData = FindDefaultFont();
    }

    return pFoundData;
}

// -----------------------------------------------------------------------

ImplFontEntry* ImplFontCache::GetGlyphFallbackFont( ImplDevFontList* pFontList,
    ImplFontSelectData& rFontSelData, int nFallbackLevel, rtl::OUString& rMissingCodes )
{
    // get a candidate font for glyph fallback
    // unless the previously selected font got a device specific substitution
    // e.g. PsPrint Arial->Helvetica for udiaeresis when Helvetica doesn't support it
    if( nFallbackLevel >= 1)
    {
        ImplDevFontListData* pFallbackData = NULL;

        //fdo#33898 If someone has EUDC installed then they really want that to
        //be used as the first-choice glyph fallback seeing as it's filled with
        //private area codes with don't make any sense in any other font so
        //prioritise it here if it's available. Ideally we would remove from
        //rMissingCodes all the glyphs which it is able to resolve as an
        //optimization, but that's tricky to achieve cross-platform without
        //sufficient heavy-weight code that's likely to undo the value of the
        //optimization
        if (nFallbackLevel == 1)
            pFallbackData = pFontList->FindFontFamily(rtl::OUString(RTL_CONSTASCII_USTRINGPARAM("EUDC")));
        if (!pFallbackData)
            pFallbackData = pFontList->GetGlyphFallbackFont(rFontSelData, rMissingCodes, nFallbackLevel-1);
        // escape when there are no font candidates
        if( !pFallbackData  )
            return NULL;
        // override the font name
        rFontSelData.maName = pFallbackData->GetFamilyName();
        // clear the cached normalized name
        rFontSelData.maSearchName = String();
    }

    // get device font without doing device specific substitutions
    ImplFontEntry* pFallbackFont = GetFontEntry( pFontList, rFontSelData, NULL );
    return pFallbackFont;
}

// -----------------------------------------------------------------------

void ImplFontCache::Release( ImplFontEntry* pEntry )
{
    static const int FONTCACHE_MAX = 50;

    DBG_ASSERT( (pEntry->mnRefCount > 0), "ImplFontCache::Release() - font refcount underflow" );
    if( --pEntry->mnRefCount > 0 )
        return;

    if( ++mnRef0Count < FONTCACHE_MAX )
        return;

    // remove unused entries from font instance cache
    FontInstanceList::iterator it_next = maFontInstanceList.begin();
    while( it_next != maFontInstanceList.end() )
    {
        FontInstanceList::iterator it = it_next++;
        ImplFontEntry* pFontEntry = (*it).second;
        if( pFontEntry->mnRefCount > 0 )
            continue;

        maFontInstanceList.erase( it );
        delete pFontEntry;
        --mnRef0Count;
        DBG_ASSERT( (mnRef0Count>=0), "ImplFontCache::Release() - refcount0 underflow" );

        if( mpFirstEntry == pFontEntry )
            mpFirstEntry = NULL;
    }

    DBG_ASSERT( (mnRef0Count==0), "ImplFontCache::Release() - refcount0 mismatch" );
}

// -----------------------------------------------------------------------

void ImplFontCache::Invalidate()
{
    // delete unreferenced entries
    FontInstanceList::iterator it = maFontInstanceList.begin();
    for(; it != maFontInstanceList.end(); ++it )
    {
        ImplFontEntry* pFontEntry = (*it).second;
        if( pFontEntry->mnRefCount > 0 )
            continue;

        delete pFontEntry;
        --mnRef0Count;
    }

    // #112304# make sure the font cache is really clean
    mpFirstEntry = NULL;
    maFontInstanceList.clear();

    DBG_ASSERT( (mnRef0Count==0), "ImplFontCache::Invalidate() - mnRef0Count non-zero" );

#ifdef USE_BUILTIN_RASTERIZER
    // TODO: eventually move into SalGraphics layer
    GlyphCache::GetInstance().InvalidateAllGlyphs();
#endif
}

// =======================================================================

ImplMultiTextLineInfo::ImplMultiTextLineInfo()
{
    mpLines = new PImplTextLineInfo[MULTITEXTLINEINFO_RESIZE];
    mnLines = 0;
    mnSize  = MULTITEXTLINEINFO_RESIZE;
}


ImplMultiTextLineInfo::~ImplMultiTextLineInfo()
{
    for ( xub_StrLen i = 0; i < mnLines; i++ )
        delete mpLines[i];
    delete [] mpLines;
}

void ImplMultiTextLineInfo::AddLine( ImplTextLineInfo* pLine )
{
    if ( mnSize == mnLines )
    {
        mnSize += MULTITEXTLINEINFO_RESIZE;
        PImplTextLineInfo* pNewLines = new PImplTextLineInfo[mnSize];
        memcpy( pNewLines, mpLines, mnLines*sizeof(PImplTextLineInfo) );
        mpLines = pNewLines;
    }

    mpLines[mnLines] = pLine;
    mnLines++;
}

void ImplMultiTextLineInfo::Clear()
{
    for ( xub_StrLen i = 0; i < mnLines; i++ )
        delete mpLines[i];
    mnLines = 0;
}

// =======================================================================

FontEmphasisMark OutputDevice::ImplGetEmphasisMarkStyle( const Font& rFont )
{
    FontEmphasisMark nEmphasisMark = rFont.GetEmphasisMark();

    // If no Position is set, then calculate the default position, which
    // depends on the language
    if ( !(nEmphasisMark & (EMPHASISMARK_POS_ABOVE | EMPHASISMARK_POS_BELOW)) )
    {
        LanguageType eLang = rFont.GetLanguage();
        // In Chinese Simplified the EmphasisMarks are below/left
        if ( (eLang == LANGUAGE_CHINESE_SIMPLIFIED) ||
             (eLang == LANGUAGE_CHINESE_SINGAPORE) )
            nEmphasisMark |= EMPHASISMARK_POS_BELOW;
        else
        {
            eLang = rFont.GetCJKContextLanguage();
            // In Chinese Simplified the EmphasisMarks are below/left
            if ( (eLang == LANGUAGE_CHINESE_SIMPLIFIED) ||
                 (eLang == LANGUAGE_CHINESE_SINGAPORE) )
                nEmphasisMark |= EMPHASISMARK_POS_BELOW;
            else
                nEmphasisMark |= EMPHASISMARK_POS_ABOVE;
        }
    }

    return nEmphasisMark;
}

// -----------------------------------------------------------------------

sal_Bool OutputDevice::ImplIsUnderlineAbove( const Font& rFont )
{
    if ( !rFont.IsVertical() )
        return sal_False;

    if( (LANGUAGE_JAPANESE == rFont.GetLanguage())
    ||  (LANGUAGE_JAPANESE == rFont.GetCJKContextLanguage()) )
        // the underline is right for Japanese only
        return sal_True;

    return sal_False;
}

// =======================================================================

void OutputDevice::ImplInitFontList() const
{
    if( ! mpFontList->Count() )
    {
        if( mpGraphics || ImplGetGraphics() )
        {
            RTL_LOGFILE_CONTEXT( aLog, "OutputDevice::ImplInitFontList()" );
            mpGraphics->GetDevFontList( mpFontList );
        }
    }
    if( meOutDevType == OUTDEV_WINDOW && ! mpFontList->Count() )
    {
        String aError( RTL_CONSTASCII_USTRINGPARAM( "Application error: no fonts and no vcl resource found on your system" ) );
        ResMgr* pMgr = ImplGetResMgr();
        if( pMgr )
        {
            String aResStr( ResId( SV_ACCESSERROR_NO_FONTS, *pMgr ) );
            if( aResStr.Len() )
                aError = aResStr;
        }
        Application::Abort( aError );
    }
}

// =======================================================================

void OutputDevice::ImplInitFont() const
{
    DBG_TESTSOLARMUTEX();

    if ( mbInitFont )
    {
        if ( meOutDevType != OUTDEV_PRINTER )
        {
            // decide if antialiasing is appropriate
            bool bNonAntialiased = (GetAntialiasing() & ANTIALIASING_DISABLE_TEXT) != 0;
            const StyleSettings& rStyleSettings = GetSettings().GetStyleSettings();
            bNonAntialiased |= ((rStyleSettings.GetDisplayOptions() & DISPLAY_OPTION_AA_DISABLE) != 0);
            bNonAntialiased |= (int(rStyleSettings.GetAntialiasingMinPixelHeight()) > mpFontEntry->maFontSelData.mnHeight);
            mpFontEntry->maFontSelData.mbNonAntialiased = bNonAntialiased;
        }

        if( !mpPDFWriter || !mpPDFWriter->isBuiltinFont( mpFontEntry->maFontSelData.mpFontData ) )
        {
            // select font in the device layers
            mpFontEntry->mnSetFontFlags = mpGraphics->SetFont( &(mpFontEntry->maFontSelData), 0 );
        }
        mbInitFont = false;
    }
}

// -----------------------------------------------------------------------

void OutputDevice::ImplInitTextColor()
{
    DBG_TESTSOLARMUTEX();

    if ( mbInitTextColor )
    {
        mpGraphics->SetTextColor( ImplColorToSal( GetTextColor() ) );
        mbInitTextColor = sal_False;
    }
}

// -----------------------------------------------------------------------

bool OutputDevice::ImplNewFont() const
{
    DBG_TESTSOLARMUTEX();

    // get correct font list on the PDF writer if necessary
    if( mpPDFWriter )
    {
        const ImplSVData* pSVData = ImplGetSVData();
        if( mpFontList == pSVData->maGDIData.mpScreenFontList
        ||  mpFontCache == pSVData->maGDIData.mpScreenFontCache )
            const_cast<OutputDevice&>(*this).ImplUpdateFontData( true );
    }

    if ( !mbNewFont )
        return true;

    // we need a graphics
    if ( !mpGraphics && !ImplGetGraphics() )
        return false;
    SalGraphics* pGraphics = mpGraphics;
    ImplInitFontList();

    // convert to pixel height
    // TODO: replace integer based aSize completely with subpixel accurate type
    float fExactHeight = ImplFloatLogicHeightToDevicePixel( static_cast<float>(maFont.GetHeight()) );
    Size aSize = ImplLogicToDevicePixel( maFont.GetSize() );
    if ( !aSize.Height() )
    {
        // use default pixel height only when logical height is zero
        if ( maFont.GetSize().Height() )
            aSize.Height() = 1;
        else
            aSize.Height() = (12*mnDPIY)/72;
        fExactHeight =  static_cast<float>(aSize.Height());
    }

    // select the default width only when logical width is zero
    if( (0 == aSize.Width()) && (0 != maFont.GetSize().Width()) )
        aSize.Width() = 1;

    // get font entry
    ImplDirectFontSubstitution* pDevSpecificSubst = NULL;
    if( mpOutDevData )
        pDevSpecificSubst = &mpOutDevData->maDevFontSubst;
    ImplFontEntry* pOldEntry = mpFontEntry;
    mpFontEntry = mpFontCache->GetFontEntry( mpFontList, maFont, aSize, fExactHeight, pDevSpecificSubst );
    if( pOldEntry )
        mpFontCache->Release( pOldEntry );

    ImplFontEntry* pFontEntry = mpFontEntry;
    // mark when lower layers need to get involved
    mbNewFont = sal_False;
    if( pFontEntry != pOldEntry )
        mbInitFont = sal_True;

    // select font when it has not been initialized yet
    if ( !pFontEntry->mbInit )
    {
        ImplInitFont();

        // get metric data from device layers
        if ( pGraphics )
        {
            pFontEntry->mbInit = true;

            pFontEntry->maMetric.mnOrientation  = sal::static_int_cast<short>(pFontEntry->maFontSelData.mnOrientation);
            if( mpPDFWriter && mpPDFWriter->isBuiltinFont( pFontEntry->maFontSelData.mpFontData ) )
                mpPDFWriter->getFontMetric( &pFontEntry->maFontSelData, &(pFontEntry->maMetric) );
            else
                pGraphics->GetFontMetric( &(pFontEntry->maMetric) );

            pFontEntry->maMetric.ImplInitTextLineSize( this );
            pFontEntry->maMetric.ImplInitAboveTextLineSize();

            pFontEntry->mnLineHeight = pFontEntry->maMetric.mnAscent + pFontEntry->maMetric.mnDescent;

            if( pFontEntry->maFontSelData.mnOrientation
            && !pFontEntry->maMetric.mnOrientation
            && (meOutDevType != OUTDEV_PRINTER) )
            {
                pFontEntry->mnOwnOrientation = sal::static_int_cast<short>(pFontEntry->maFontSelData.mnOrientation);
                pFontEntry->mnOrientation = pFontEntry->mnOwnOrientation;
            }
            else
                pFontEntry->mnOrientation = pFontEntry->maMetric.mnOrientation;
        }
    }

    // enable kerning array if requested
    if ( maFont.GetKerning() & KERNING_FONTSPECIFIC )
    {
        // TODO: test if physical font supports kerning and disable if not
        if( pFontEntry->maMetric.mbKernableFont )
            mbKerning = true;
    }
    else
        mbKerning = false;
    if ( maFont.GetKerning() & KERNING_ASIAN )
        mbKerning = true;

    // calculate EmphasisArea
    mnEmphasisAscent = 0;
    mnEmphasisDescent = 0;
    if ( maFont.GetEmphasisMark() & EMPHASISMARK_STYLE )
    {
        FontEmphasisMark    nEmphasisMark = ImplGetEmphasisMarkStyle( maFont );
        long                nEmphasisHeight = (pFontEntry->mnLineHeight*250)/1000;
        if ( nEmphasisHeight < 1 )
            nEmphasisHeight = 1;
        if ( nEmphasisMark & EMPHASISMARK_POS_BELOW )
            mnEmphasisDescent = nEmphasisHeight;
        else
            mnEmphasisAscent = nEmphasisHeight;
    }

    // calculate text offset depending on TextAlignment
    TextAlign eAlign = maFont.GetAlign();
    if ( eAlign == ALIGN_BASELINE )
    {
        mnTextOffX = 0;
        mnTextOffY = 0;
    }
    else if ( eAlign == ALIGN_TOP )
    {
        mnTextOffX = 0;
        mnTextOffY = +pFontEntry->maMetric.mnAscent + mnEmphasisAscent;
        if ( pFontEntry->mnOrientation )
            ImplRotatePos( 0, 0, mnTextOffX, mnTextOffY, pFontEntry->mnOrientation );
    }
    else // eAlign == ALIGN_BOTTOM
    {
        mnTextOffX = 0;
        mnTextOffY = -pFontEntry->maMetric.mnDescent + mnEmphasisDescent;
        if ( pFontEntry->mnOrientation )
            ImplRotatePos( 0, 0, mnTextOffX, mnTextOffY, pFontEntry->mnOrientation );
    }

    mbTextLines     = ((maFont.GetUnderline() != UNDERLINE_NONE) && (maFont.GetUnderline() != UNDERLINE_DONTKNOW)) ||
                      ((maFont.GetOverline()  != UNDERLINE_NONE) && (maFont.GetOverline()  != UNDERLINE_DONTKNOW)) ||
                      ((maFont.GetStrikeout() != STRIKEOUT_NONE) && (maFont.GetStrikeout() != STRIKEOUT_DONTKNOW));
    mbTextSpecial   = maFont.IsShadow() || maFont.IsOutline() ||
                      (maFont.GetRelief() != RELIEF_NONE);

    // #95414# fix for OLE objects which use scale factors very creatively
    if( mbMap && !aSize.Width() )
    {
        int nOrigWidth = pFontEntry->maMetric.mnWidth;
        float fStretch = (float)maMapRes.mnMapScNumX * maMapRes.mnMapScDenomY;
        fStretch /= (float)maMapRes.mnMapScNumY * maMapRes.mnMapScDenomX;
        int nNewWidth = (int)(nOrigWidth * fStretch + 0.5);
        if( (nNewWidth != nOrigWidth) && (nNewWidth != 0) )
        {
            Size aOrigSize = maFont.GetSize();
            const_cast<Font&>(maFont).SetSize( Size( nNewWidth, aSize.Height() ) );
            mbMap = sal_False;
            mbNewFont = sal_True;
            ImplNewFont();  // recurse once using stretched width
            mbMap = sal_True;
            const_cast<Font&>(maFont).SetSize( aOrigSize );
        }
    }

    return true;
}

// -----------------------------------------------------------------------

long OutputDevice::ImplGetTextWidth( const SalLayout& rSalLayout ) const
{
    long nWidth = rSalLayout.GetTextWidth();
    nWidth /= rSalLayout.GetUnitsPerPixel();
    return nWidth;
}

// -----------------------------------------------------------------------

void OutputDevice::ImplDrawTextRect( long nBaseX, long nBaseY,
                                     long nDistX, long nDistY, long nWidth, long nHeight )
{
    long nX = nDistX;
    long nY = nDistY;

    short nOrientation = mpFontEntry->mnOrientation;
    if ( nOrientation )
    {
        // Rotate rect without rounding problems for 90 degree rotations
        if ( !(nOrientation % 900) )
        {
            if ( nOrientation == 900 )
            {
                long nTemp = nX;
                nX = nY;
                nY = -nTemp;
                nTemp = nWidth;
                nWidth = nHeight;
                nHeight = nTemp;
                nY -= nHeight;
            }
            else if ( nOrientation == 1800 )
            {
                nX = -nX;
                nY = -nY;
                nX -= nWidth;
                nY -= nHeight;
            }
            else /* ( nOrientation == 2700 ) */
            {
                long nTemp = nX;
                nX = -nY;
                nY = nTemp;
                nTemp = nWidth;
                nWidth = nHeight;
                nHeight = nTemp;
                nX -= nWidth;
            }
        }
        else
        {
            nX += nBaseX;
            nY += nBaseY;
            // inflate because polygons are drawn smaller
            Rectangle aRect( Point( nX, nY ), Size( nWidth+1, nHeight+1 ) );
            Polygon   aPoly( aRect );
            aPoly.Rotate( Point( nBaseX, nBaseY ), mpFontEntry->mnOrientation );
            ImplDrawPolygon( aPoly );
            return;
        }
    }

    nX += nBaseX;
    nY += nBaseY;
    mpGraphics->DrawRect( nX, nY, nWidth, nHeight, this );
}

// -----------------------------------------------------------------------

void OutputDevice::ImplDrawTextBackground( const SalLayout& rSalLayout )
{
    const long nWidth = rSalLayout.GetTextWidth() / rSalLayout.GetUnitsPerPixel();
    const Point aBase = rSalLayout.DrawBase();
    const long nX = aBase.X();
    const long nY = aBase.Y();

    if ( mbLineColor || mbInitLineColor )
    {
        mpGraphics->SetLineColor();
        mbInitLineColor = sal_True;
    }
    mpGraphics->SetFillColor( ImplColorToSal( GetTextFillColor() ) );
    mbInitFillColor = sal_True;

    ImplDrawTextRect( nX, nY, 0, -(mpFontEntry->maMetric.mnAscent + mnEmphasisAscent),
                      nWidth,
                      mpFontEntry->mnLineHeight+mnEmphasisAscent+mnEmphasisDescent );
}

// -----------------------------------------------------------------------

Rectangle OutputDevice::ImplGetTextBoundRect( const SalLayout& rSalLayout )
{
    Point aPoint = rSalLayout.GetDrawPosition();
    long nX = aPoint.X();
    long nY = aPoint.Y();

    long nWidth = rSalLayout.GetTextWidth();
    long nHeight = mpFontEntry->mnLineHeight + mnEmphasisAscent + mnEmphasisDescent;

    nY -= mpFontEntry->maMetric.mnAscent + mnEmphasisAscent;

    if ( mpFontEntry->mnOrientation )
    {
        long nBaseX = nX, nBaseY = nY;
        if ( !(mpFontEntry->mnOrientation % 900) )
        {
            long nX2 = nX+nWidth;
            long nY2 = nY+nHeight;
            ImplRotatePos( nBaseX, nBaseY, nX, nY, mpFontEntry->mnOrientation );
            ImplRotatePos( nBaseX, nBaseY, nX2, nY2, mpFontEntry->mnOrientation );
            nWidth = nX2-nX;
            nHeight = nY2-nY;
        }
        else
        {
            // inflate by +1+1 because polygons are drawn smaller
            Rectangle aRect( Point( nX, nY ), Size( nWidth+1, nHeight+1 ) );
            Polygon   aPoly( aRect );
            aPoly.Rotate( Point( nBaseX, nBaseY ), mpFontEntry->mnOrientation );
            return aPoly.GetBoundRect();
        }
    }

    return Rectangle( Point( nX, nY ), Size( nWidth, nHeight ) );
}

// -----------------------------------------------------------------------

void OutputDevice::ImplInitTextLineSize()
{
    mpFontEntry->maMetric.ImplInitTextLineSize( this );
}

// -----------------------------------------------------------------------

void OutputDevice::ImplInitAboveTextLineSize()
{
    mpFontEntry->maMetric.ImplInitAboveTextLineSize();
}

// -----------------------------------------------------------------------

ImplFontMetricData::ImplFontMetricData( const ImplFontSelectData& rFontSelData )
:   ImplFontAttributes( rFontSelData )
{
    // initialize the members provided by the font request
    mnWidth        = rFontSelData.mnWidth;
    mnOrientation  = sal::static_int_cast<short>(rFontSelData.mnOrientation);

    // intialize the used font name
    if( rFontSelData.mpFontData )
    {
        maName     = rFontSelData.mpFontData->maName;
        maStyleName= rFontSelData.mpFontData->maStyleName;
        mbDevice   = rFontSelData.mpFontData->mbDevice;
        mbKernableFont = true;
    }
    else
    {
        xub_StrLen nTokenPos = 0;
        maName     = GetNextFontToken( rFontSelData.maName, nTokenPos );
        maStyleName= rFontSelData.maStyleName;
        mbDevice   = false;
        mbKernableFont = false;
    }

    // reset metrics that are usually measured for the font instance
    mnAscent       = 0;
    mnDescent      = 0;
    mnIntLeading   = 0;
    mnExtLeading   = 0;
    mnSlant        = 0;
    mnMinKashida   = 0;

    // reset metrics that are usually derived from the measurements
    mnUnderlineSize            = 0;
    mnUnderlineOffset          = 0;
    mnBUnderlineSize           = 0;
    mnBUnderlineOffset         = 0;
    mnDUnderlineSize           = 0;
    mnDUnderlineOffset1        = 0;
    mnDUnderlineOffset2        = 0;
    mnWUnderlineSize           = 0;
    mnWUnderlineOffset         = 0;
    mnAboveUnderlineSize       = 0;
    mnAboveUnderlineOffset     = 0;
    mnAboveBUnderlineSize      = 0;
    mnAboveBUnderlineOffset    = 0;
    mnAboveDUnderlineSize      = 0;
    mnAboveDUnderlineOffset1   = 0;
    mnAboveDUnderlineOffset2   = 0;
    mnAboveWUnderlineSize      = 0;
    mnAboveWUnderlineOffset    = 0;
    mnStrikeoutSize            = 0;
    mnStrikeoutOffset          = 0;
    mnBStrikeoutSize           = 0;
    mnBStrikeoutOffset         = 0;
    mnDStrikeoutSize           = 0;
    mnDStrikeoutOffset1        = 0;
    mnDStrikeoutOffset2        = 0;
}

// -----------------------------------------------------------------------

void ImplFontMetricData::ImplInitTextLineSize( const OutputDevice* pDev )
{
    long nDescent = mnDescent;
    if ( nDescent <= 0 )
    {
        nDescent = mnAscent / 10;
        if ( !nDescent )
            nDescent = 1;
    }

    // #i55341# for some fonts it is not a good idea to calculate
    // their text line metrics from the real font descent
    // => work around this problem just for these fonts
    if( 3*nDescent > mnAscent )
        nDescent = mnAscent / 3;

    long nLineHeight = ((nDescent*25)+50) / 100;
    if ( !nLineHeight )
        nLineHeight = 1;
    long nLineHeight2 = nLineHeight / 2;
    if ( !nLineHeight2 )
        nLineHeight2 = 1;

    long nBLineHeight = ((nDescent*50)+50) / 100;
    if ( nBLineHeight == nLineHeight )
        nBLineHeight++;
    long nBLineHeight2 = nBLineHeight/2;
    if ( !nBLineHeight2 )
        nBLineHeight2 = 1;

    long n2LineHeight = ((nDescent*16)+50) / 100;
    if ( !n2LineHeight )
        n2LineHeight = 1;
    long n2LineDY = n2LineHeight;
     /* #117909#
      * add some pixels to minimum double line distance on higher resolution devices
      */
    long nMin2LineDY = 1 + pDev->ImplGetDPIY()/150;
    if ( n2LineDY < nMin2LineDY )
        n2LineDY = nMin2LineDY;
    long n2LineDY2 = n2LineDY/2;
    if ( !n2LineDY2 )
        n2LineDY2 = 1;

    long nUnderlineOffset = mnDescent/2 + 1;
    long nStrikeoutOffset = -((mnAscent - mnIntLeading) / 3);

    mnUnderlineSize        = nLineHeight;
    mnUnderlineOffset      = nUnderlineOffset - nLineHeight2;

    mnBUnderlineSize       = nBLineHeight;
    mnBUnderlineOffset     = nUnderlineOffset - nBLineHeight2;

    mnDUnderlineSize       = n2LineHeight;
    mnDUnderlineOffset1    = nUnderlineOffset - n2LineDY2 - n2LineHeight;
    mnDUnderlineOffset2    = mnDUnderlineOffset1 + n2LineDY + n2LineHeight;

    long nWCalcSize = mnDescent;
    if ( nWCalcSize < 6 )
    {
        if ( (nWCalcSize == 1) || (nWCalcSize == 2) )
            mnWUnderlineSize = nWCalcSize;
        else
            mnWUnderlineSize = 3;
    }
    else
        mnWUnderlineSize = ((nWCalcSize*50)+50) / 100;

    // #109280# the following line assures that wavelnes are never placed below the descent, however
    // for most fonts the waveline then is drawn into the text, so we better keep the old solution
    // pFontEntry->maMetric.mnWUnderlineOffset     = pFontEntry->maMetric.mnDescent + 1 - pFontEntry->maMetric.mnWUnderlineSize;
    mnWUnderlineOffset     = nUnderlineOffset;

    mnStrikeoutSize        = nLineHeight;
    mnStrikeoutOffset      = nStrikeoutOffset - nLineHeight2;

    mnBStrikeoutSize       = nBLineHeight;
    mnBStrikeoutOffset     = nStrikeoutOffset - nBLineHeight2;

    mnDStrikeoutSize       = n2LineHeight;
    mnDStrikeoutOffset1    = nStrikeoutOffset - n2LineDY2 - n2LineHeight;
    mnDStrikeoutOffset2    = mnDStrikeoutOffset1 + n2LineDY + n2LineHeight;
}

// -----------------------------------------------------------------------

void ImplFontMetricData::ImplInitAboveTextLineSize()
{
    long nIntLeading = mnIntLeading;
    // TODO: assess usage of nLeading below (changed in extleading CWS)
    // if no leading is available, we assume 15% of the ascent
    if ( nIntLeading <= 0 )
    {
        nIntLeading = mnAscent*15/100;
        if ( !nIntLeading )
            nIntLeading = 1;
    }

    long nLineHeight = ((nIntLeading*25)+50) / 100;
    if ( !nLineHeight )
        nLineHeight = 1;

    long nBLineHeight = ((nIntLeading*50)+50) / 100;
    if ( nBLineHeight == nLineHeight )
        nBLineHeight++;

    long n2LineHeight = ((nIntLeading*16)+50) / 100;
    if ( !n2LineHeight )
        n2LineHeight = 1;

    long nCeiling = -mnAscent;

    mnAboveUnderlineSize       = nLineHeight;
    mnAboveUnderlineOffset     = nCeiling + (nIntLeading - nLineHeight + 1) / 2;

    mnAboveBUnderlineSize      = nBLineHeight;
    mnAboveBUnderlineOffset    = nCeiling + (nIntLeading - nBLineHeight + 1) / 2;

    mnAboveDUnderlineSize      = n2LineHeight;
    mnAboveDUnderlineOffset1   = nCeiling + (nIntLeading - 3*n2LineHeight + 1) / 2;
    mnAboveDUnderlineOffset2   = nCeiling + (nIntLeading +   n2LineHeight + 1) / 2;

    long nWCalcSize = nIntLeading;
    if ( nWCalcSize < 6 )
    {
        if ( (nWCalcSize == 1) || (nWCalcSize == 2) )
            mnAboveWUnderlineSize = nWCalcSize;
        else
            mnAboveWUnderlineSize = 3;
    }
    else
        mnAboveWUnderlineSize = ((nWCalcSize*50)+50) / 100;

    mnAboveWUnderlineOffset = nCeiling + (nIntLeading + 1) / 2;
}

// -----------------------------------------------------------------------

static void ImplDrawWavePixel( long nOriginX, long nOriginY,
                               long nCurX, long nCurY,
                               short nOrientation,
                               SalGraphics* pGraphics,
                               OutputDevice* pOutDev,
                               sal_Bool bDrawPixAsRect,

                               long nPixWidth, long nPixHeight )
{
    if ( nOrientation )
        ImplRotatePos( nOriginX, nOriginY, nCurX, nCurY, nOrientation );

    if ( bDrawPixAsRect )
    {

        pGraphics->DrawRect( nCurX, nCurY, nPixWidth, nPixHeight, pOutDev );
    }
    else
    {
        pGraphics->DrawPixel( nCurX, nCurY, pOutDev );
    }
}

// -----------------------------------------------------------------------

void OutputDevice::ImplDrawWaveLine( long nBaseX, long nBaseY,
                                     long nDistX, long nDistY,
                                     long nWidth, long nHeight,
                                     long nLineWidth, short nOrientation,
                                     const Color& rColor )
{
    if ( !nHeight )
        return;

    long nStartX = nBaseX + nDistX;
    long nStartY = nBaseY + nDistY;

    // Bei Hoehe von 1 Pixel reicht es, eine Linie auszugeben
    if ( (nLineWidth == 1) && (nHeight == 1) )
    {
        mpGraphics->SetLineColor( ImplColorToSal( rColor ) );
        mbInitLineColor = sal_True;

        long nEndX = nStartX+nWidth;
        long nEndY = nStartY;
        if ( nOrientation )
        {
            ImplRotatePos( nBaseX, nBaseY, nStartX, nStartY, nOrientation );
            ImplRotatePos( nBaseX, nBaseY, nEndX, nEndY, nOrientation );
        }
        mpGraphics->DrawLine( nStartX, nStartY, nEndX, nEndY, this );
    }
    else
    {
        long    nCurX = nStartX;
        long    nCurY = nStartY;
        long    nDiffX = 2;
        long    nDiffY = nHeight-1;
        long    nCount = nWidth;
        long    nOffY = -1;
        long    nFreq;
        long    i;
        long    nPixWidth;
        long    nPixHeight;
        sal_Bool    bDrawPixAsRect;
        // Auf Druckern die Pixel per DrawRect() ausgeben
        if ( (GetOutDevType() == OUTDEV_PRINTER) || (nLineWidth > 1) )
        {
            if ( mbLineColor || mbInitLineColor )
            {
                mpGraphics->SetLineColor();
                mbInitLineColor = sal_True;
            }
            mpGraphics->SetFillColor( ImplColorToSal( rColor ) );
            mbInitFillColor = sal_True;
            bDrawPixAsRect  = sal_True;
            nPixWidth       = nLineWidth;
            nPixHeight      = ((nLineWidth*mnDPIX)+(mnDPIY/2))/mnDPIY;
        }
        else
        {
            mpGraphics->SetLineColor( ImplColorToSal( rColor ) );
            mbInitLineColor = sal_True;
            nPixWidth       = 1;
            nPixHeight      = 1;
            bDrawPixAsRect  = sal_False;
        }

        if ( !nDiffY )
        {
            while ( nWidth )
            {
                ImplDrawWavePixel( nBaseX, nBaseY, nCurX, nCurY, nOrientation,
                                   mpGraphics, this,
                                   bDrawPixAsRect, nPixWidth, nPixHeight );
                nCurX++;
                nWidth--;
            }
        }
        else
        {
            nCurY += nDiffY;
            nFreq = nCount / (nDiffX+nDiffY);
            while ( nFreq-- )
            {
                for( i = nDiffY; i; --i )
                {
                    ImplDrawWavePixel( nBaseX, nBaseY, nCurX, nCurY, nOrientation,
                                       mpGraphics, this,
                                       bDrawPixAsRect, nPixWidth, nPixHeight );
                    nCurX++;
                    nCurY += nOffY;
                }
                for( i = nDiffX; i; --i )
                {
                    ImplDrawWavePixel( nBaseX, nBaseY, nCurX, nCurY, nOrientation,
                                       mpGraphics, this,
                                       bDrawPixAsRect, nPixWidth, nPixHeight );
                    nCurX++;
                }
                nOffY = -nOffY;
            }
            nFreq = nCount % (nDiffX+nDiffY);
            if ( nFreq )
            {
                for( i = nDiffY; i && nFreq; --i, --nFreq )
                {
                    ImplDrawWavePixel( nBaseX, nBaseY, nCurX, nCurY, nOrientation,
                                       mpGraphics, this,
                                       bDrawPixAsRect, nPixWidth, nPixHeight );
                    nCurX++;
                    nCurY += nOffY;

                }
                for( i = nDiffX; i && nFreq; --i, --nFreq )
                {
                    ImplDrawWavePixel( nBaseX, nBaseY, nCurX, nCurY, nOrientation,
                                       mpGraphics, this,
                                       bDrawPixAsRect, nPixWidth, nPixHeight );
                    nCurX++;
                }
            }
        }

    }
}

// -----------------------------------------------------------------------

void OutputDevice::ImplDrawWaveTextLine( long nBaseX, long nBaseY,
                                         long nDistX, long nDistY, long nWidth,
                                         FontUnderline eTextLine,
                                         Color aColor,
                                         sal_Bool bIsAbove )
{
    ImplFontEntry*  pFontEntry = mpFontEntry;
    long            nLineHeight;
    long            nLinePos;

    if ( bIsAbove )
    {
        nLineHeight = pFontEntry->maMetric.mnAboveWUnderlineSize;
        nLinePos = pFontEntry->maMetric.mnAboveWUnderlineOffset;
    }
    else
    {
        nLineHeight = pFontEntry->maMetric.mnWUnderlineSize;
        nLinePos = pFontEntry->maMetric.mnWUnderlineOffset;
    }
    if ( (eTextLine == UNDERLINE_SMALLWAVE) && (nLineHeight > 3) )
        nLineHeight = 3;
    long nLineWidth = (mnDPIX/300);
    if ( !nLineWidth )
        nLineWidth = 1;
    if ( eTextLine == UNDERLINE_BOLDWAVE )
        nLineWidth *= 2;
    nLinePos += nDistY - (nLineHeight / 2);
    long nLineWidthHeight = ((nLineWidth*mnDPIX)+(mnDPIY/2))/mnDPIY;
    if ( eTextLine == UNDERLINE_DOUBLEWAVE )
    {
        long nOrgLineHeight = nLineHeight;
        nLineHeight /= 3;
        if ( nLineHeight < 2 )
        {
            if ( nOrgLineHeight > 1 )
                nLineHeight = 2;
            else
                nLineHeight = 1;
        }
        long nLineDY = nOrgLineHeight-(nLineHeight*2);
        if ( nLineDY < nLineWidthHeight )
            nLineDY = nLineWidthHeight;
        long nLineDY2 = nLineDY/2;
        if ( !nLineDY2 )
            nLineDY2 = 1;

        nLinePos -= nLineWidthHeight-nLineDY2;
        ImplDrawWaveLine( nBaseX, nBaseY, nDistX, nLinePos, nWidth, nLineHeight,
                          nLineWidth, mpFontEntry->mnOrientation, aColor );
        nLinePos += nLineWidthHeight+nLineDY;
        ImplDrawWaveLine( nBaseX, nBaseY, nDistX, nLinePos, nWidth, nLineHeight,
                          nLineWidth, mpFontEntry->mnOrientation, aColor );
    }
    else
    {
        nLinePos -= nLineWidthHeight/2;
        ImplDrawWaveLine( nBaseX, nBaseY, nDistX, nLinePos, nWidth, nLineHeight,
                          nLineWidth, mpFontEntry->mnOrientation, aColor );
    }
}

// -----------------------------------------------------------------------

void OutputDevice::ImplDrawStraightTextLine( long nBaseX, long nBaseY,
                                             long nDistX, long nDistY, long nWidth,
                                             FontUnderline eTextLine,
                                             Color aColor,
                                             sal_Bool bIsAbove )
{
    ImplFontEntry*  pFontEntry = mpFontEntry;
    long            nLineHeight = 0;
    long            nLinePos  = 0;
    long            nLinePos2 = 0;

    const long nY = nDistY;

    if ( eTextLine > UNDERLINE_LAST )
        eTextLine = UNDERLINE_SINGLE;

    switch ( eTextLine )
    {
        case UNDERLINE_SINGLE:
        case UNDERLINE_DOTTED:
        case UNDERLINE_DASH:
        case UNDERLINE_LONGDASH:
        case UNDERLINE_DASHDOT:
        case UNDERLINE_DASHDOTDOT:
            if ( bIsAbove )
            {
                nLineHeight = pFontEntry->maMetric.mnAboveUnderlineSize;
                nLinePos    = nY + pFontEntry->maMetric.mnAboveUnderlineOffset;
            }
            else
            {
                nLineHeight = pFontEntry->maMetric.mnUnderlineSize;
                nLinePos    = nY + pFontEntry->maMetric.mnUnderlineOffset;
            }
            break;
        case UNDERLINE_BOLD:
        case UNDERLINE_BOLDDOTTED:
        case UNDERLINE_BOLDDASH:
        case UNDERLINE_BOLDLONGDASH:
        case UNDERLINE_BOLDDASHDOT:
        case UNDERLINE_BOLDDASHDOTDOT:
            if ( bIsAbove )
            {
                nLineHeight = pFontEntry->maMetric.mnAboveBUnderlineSize;
                nLinePos    = nY + pFontEntry->maMetric.mnAboveBUnderlineOffset;
            }
            else
            {
                nLineHeight = pFontEntry->maMetric.mnBUnderlineSize;
                nLinePos    = nY + pFontEntry->maMetric.mnBUnderlineOffset;
            }
            break;
        case UNDERLINE_DOUBLE:
            if ( bIsAbove )
            {
                nLineHeight = pFontEntry->maMetric.mnAboveDUnderlineSize;
                nLinePos    = nY + pFontEntry->maMetric.mnAboveDUnderlineOffset1;
                nLinePos2   = nY + pFontEntry->maMetric.mnAboveDUnderlineOffset2;
            }
            else
            {
                nLineHeight = pFontEntry->maMetric.mnDUnderlineSize;
                nLinePos    = nY + pFontEntry->maMetric.mnDUnderlineOffset1;
                nLinePos2   = nY + pFontEntry->maMetric.mnDUnderlineOffset2;
            }
            break;
        default:
            break;
    }

    if ( nLineHeight )
    {
        if ( mbLineColor || mbInitLineColor )
        {
            mpGraphics->SetLineColor();
            mbInitLineColor = sal_True;
        }
        mpGraphics->SetFillColor( ImplColorToSal( aColor ) );
        mbInitFillColor = sal_True;

        long nLeft = nDistX;

        switch ( eTextLine )
        {
            case UNDERLINE_SINGLE:
            case UNDERLINE_BOLD:
                ImplDrawTextRect( nBaseX, nBaseY, nLeft, nLinePos, nWidth, nLineHeight );
                break;
            case UNDERLINE_DOUBLE:
                ImplDrawTextRect( nBaseX, nBaseY, nLeft, nLinePos,  nWidth, nLineHeight );
                ImplDrawTextRect( nBaseX, nBaseY, nLeft, nLinePos2, nWidth, nLineHeight );
                break;
            case UNDERLINE_DOTTED:
            case UNDERLINE_BOLDDOTTED:
                {
                    long nDotWidth = nLineHeight*mnDPIY;
                    nDotWidth += mnDPIY/2;
                    nDotWidth /= mnDPIY;
                    long nTempWidth = nDotWidth;
                    long nEnd = nLeft+nWidth;
                    while ( nLeft < nEnd )
                    {
                        if ( nLeft+nTempWidth > nEnd )
                            nTempWidth = nEnd-nLeft;
                        ImplDrawTextRect( nBaseX, nBaseY, nLeft, nLinePos, nTempWidth, nLineHeight );
                        nLeft += nDotWidth*2;
                    }
                }
                break;
            case UNDERLINE_DASH:
            case UNDERLINE_LONGDASH:
            case UNDERLINE_BOLDDASH:
            case UNDERLINE_BOLDLONGDASH:
                {
                    long nDotWidth = nLineHeight*mnDPIY;
                    nDotWidth += mnDPIY/2;
                    nDotWidth /= mnDPIY;
                    long nMinDashWidth;
                    long nMinSpaceWidth;
                    long nSpaceWidth;
                    long nDashWidth;
                    if ( (eTextLine == UNDERLINE_LONGDASH) ||
                         (eTextLine == UNDERLINE_BOLDLONGDASH) )
                    {
                        nMinDashWidth = nDotWidth*6;
                        nMinSpaceWidth = nDotWidth*2;
                        nDashWidth = 200;
                        nSpaceWidth = 100;
                    }
                    else
                    {
                        nMinDashWidth = nDotWidth*4;
                        nMinSpaceWidth = (nDotWidth*150)/100;
                        nDashWidth = 100;
                        nSpaceWidth = 50;
                    }
                    nDashWidth = ((nDashWidth*mnDPIX)+1270)/2540;
                    nSpaceWidth = ((nSpaceWidth*mnDPIX)+1270)/2540;
                    // DashWidth wird gegebenenfalls verbreitert, wenn
                    // die dicke der Linie im Verhaeltnis zur Laenge
                    // zu dick wird
                    if ( nDashWidth < nMinDashWidth )
                        nDashWidth = nMinDashWidth;
                    if ( nSpaceWidth < nMinSpaceWidth )
                        nSpaceWidth = nMinSpaceWidth;
                    long nTempWidth = nDashWidth;
                    long nEnd = nLeft+nWidth;
                    while ( nLeft < nEnd )
                    {
                        if ( nLeft+nTempWidth > nEnd )
                            nTempWidth = nEnd-nLeft;
                        ImplDrawTextRect( nBaseX, nBaseY, nLeft, nLinePos, nTempWidth, nLineHeight );
                        nLeft += nDashWidth+nSpaceWidth;
                    }
                }
                break;
            case UNDERLINE_DASHDOT:
            case UNDERLINE_BOLDDASHDOT:
                {
                    long nDotWidth = nLineHeight*mnDPIY;
                    nDotWidth += mnDPIY/2;
                    nDotWidth /= mnDPIY;
                    long nDashWidth = ((100*mnDPIX)+1270)/2540;
                    long nMinDashWidth = nDotWidth*4;
                    // DashWidth wird gegebenenfalls verbreitert, wenn
                    // die dicke der Linie im Verhaeltnis zur Laenge
                    // zu dick wird
                    if ( nDashWidth < nMinDashWidth )
                        nDashWidth = nMinDashWidth;
                    long nTempDotWidth = nDotWidth;
                    long nTempDashWidth = nDashWidth;
                    long nEnd = nLeft+nWidth;
                    while ( nLeft < nEnd )
                    {
                        if ( nLeft+nTempDotWidth > nEnd )
                            nTempDotWidth = nEnd-nLeft;
                        ImplDrawTextRect( nBaseX, nBaseY, nLeft, nLinePos, nTempDotWidth, nLineHeight );
                        nLeft += nDotWidth*2;
                        if ( nLeft > nEnd )
                            break;
                        if ( nLeft+nTempDashWidth > nEnd )
                            nTempDashWidth = nEnd-nLeft;
                        ImplDrawTextRect( nBaseX, nBaseY, nLeft, nLinePos, nTempDashWidth, nLineHeight );
                        nLeft += nDashWidth+nDotWidth;
                    }
                }
                break;
            case UNDERLINE_DASHDOTDOT:
            case UNDERLINE_BOLDDASHDOTDOT:
                {
                    long nDotWidth = nLineHeight*mnDPIY;
                    nDotWidth += mnDPIY/2;
                    nDotWidth /= mnDPIY;
                    long nDashWidth = ((100*mnDPIX)+1270)/2540;
                    long nMinDashWidth = nDotWidth*4;
                    // DashWidth wird gegebenenfalls verbreitert, wenn
                    // die dicke der Linie im Verhaeltnis zur Laenge
                    // zu dick wird
                    if ( nDashWidth < nMinDashWidth )
                        nDashWidth = nMinDashWidth;
                    long nTempDotWidth = nDotWidth;
                    long nTempDashWidth = nDashWidth;
                    long nEnd = nLeft+nWidth;
                    while ( nLeft < nEnd )
                    {
                        if ( nLeft+nTempDotWidth > nEnd )
                            nTempDotWidth = nEnd-nLeft;
                        ImplDrawTextRect( nBaseX, nBaseY, nLeft, nLinePos, nTempDotWidth, nLineHeight );
                        nLeft += nDotWidth*2;
                        if ( nLeft > nEnd )
                            break;
                        if ( nLeft+nTempDotWidth > nEnd )
                            nTempDotWidth = nEnd-nLeft;
                        ImplDrawTextRect( nBaseX, nBaseY, nLeft, nLinePos, nTempDotWidth, nLineHeight );
                        nLeft += nDotWidth*2;
                        if ( nLeft > nEnd )
                            break;
                        if ( nLeft+nTempDashWidth > nEnd )
                            nTempDashWidth = nEnd-nLeft;
                        ImplDrawTextRect( nBaseX, nBaseY, nLeft, nLinePos, nTempDashWidth, nLineHeight );
                        nLeft += nDashWidth+nDotWidth;
                    }
                }
                break;
            default:
                break;
        }
    }
}

// -----------------------------------------------------------------------

void OutputDevice::ImplDrawStrikeoutLine( long nBaseX, long nBaseY,
                                          long nDistX, long nDistY, long nWidth,
                                          FontStrikeout eStrikeout,
                                          Color aColor )
{
    ImplFontEntry*  pFontEntry = mpFontEntry;
    long            nLineHeight = 0;
    long            nLinePos  = 0;
    long            nLinePos2 = 0;

    long nY = nDistY;

    if ( eStrikeout > STRIKEOUT_LAST )
        eStrikeout = STRIKEOUT_SINGLE;

    switch ( eStrikeout )
    {
        case STRIKEOUT_SINGLE:
            nLineHeight = pFontEntry->maMetric.mnStrikeoutSize;
            nLinePos    = nY + pFontEntry->maMetric.mnStrikeoutOffset;
            break;
        case STRIKEOUT_BOLD:
            nLineHeight = pFontEntry->maMetric.mnBStrikeoutSize;
            nLinePos    = nY + pFontEntry->maMetric.mnBStrikeoutOffset;
            break;
        case STRIKEOUT_DOUBLE:
            nLineHeight = pFontEntry->maMetric.mnDStrikeoutSize;
            nLinePos    = nY + pFontEntry->maMetric.mnDStrikeoutOffset1;
            nLinePos2   = nY + pFontEntry->maMetric.mnDStrikeoutOffset2;
            break;
        default:
            break;
    }

    if ( nLineHeight )
    {
        if ( mbLineColor || mbInitLineColor )
        {
            mpGraphics->SetLineColor();
            mbInitLineColor = sal_True;
        }
        mpGraphics->SetFillColor( ImplColorToSal( aColor ) );
        mbInitFillColor = sal_True;

        const long& nLeft = nDistX;

        switch ( eStrikeout )
        {
            case STRIKEOUT_SINGLE:
            case STRIKEOUT_BOLD:
                ImplDrawTextRect( nBaseX, nBaseY, nLeft, nLinePos, nWidth, nLineHeight );
                break;
            case STRIKEOUT_DOUBLE:
                ImplDrawTextRect( nBaseX, nBaseY, nLeft, nLinePos, nWidth, nLineHeight );
                ImplDrawTextRect( nBaseX, nBaseY, nLeft, nLinePos2, nWidth, nLineHeight );
                break;
            default:
                break;
        }
    }
}

// -----------------------------------------------------------------------

void OutputDevice::ImplDrawStrikeoutChar( long nBaseX, long nBaseY,
                                          long nDistX, long nDistY, long nWidth,
                                          FontStrikeout eStrikeout,
                                          Color aColor )
{
    // PDF-export does its own strikeout drawing... why again?
    if( mpPDFWriter && mpPDFWriter->isBuiltinFont(mpFontEntry->maFontSelData.mpFontData) )
        return;

    // prepare string for strikeout measurement
    static char cStrikeoutChar;
    if ( eStrikeout == STRIKEOUT_SLASH )
        cStrikeoutChar = '/';
    else // ( eStrikeout == STRIKEOUT_X )
        cStrikeoutChar = 'X';
    static const int nTestStrLen = 4;
    static const int nMaxStrikeStrLen = 2048;
    xub_Unicode aChars[ nMaxStrikeStrLen +1]; // +1 for valgrind...
    for( int i = 0; i < nTestStrLen; ++i)
        aChars[i] = cStrikeoutChar;
    const String aStrikeoutTest( aChars, nTestStrLen );

    // calculate approximation of strikeout atom size
    long nStrikeoutWidth = nWidth;
    SalLayout* pLayout = ImplLayout( aStrikeoutTest, 0, nTestStrLen );
    if( pLayout )
    {
        nStrikeoutWidth = (pLayout->GetTextWidth() +nTestStrLen/2) / (nTestStrLen * pLayout->GetUnitsPerPixel());
        pLayout->Release();
    }
    if( nStrikeoutWidth <= 0 ) // sanity check
        return;

    // calculate acceptable strikeout length
    // allow the strikeout to be one pixel larger than the text it strikes out
    long nMaxWidth = nStrikeoutWidth * 3 / 4;
    if ( nMaxWidth < 2 )
        nMaxWidth = 2;
    nMaxWidth += nWidth + 1;

    int nStrikeStrLen = (nMaxWidth - 1) / nStrikeoutWidth;
    // if the text width is smaller than the strikeout text, then do not
    // strike out at all. This case requires user interaction, e.g. adding
    // a space to the text
    if( nStrikeStrLen <= 0 )
        return;
    if( nStrikeStrLen > nMaxStrikeStrLen )
        nStrikeStrLen = nMaxStrikeStrLen;

    // build the strikeout string
    for( int i = nTestStrLen; i < nStrikeStrLen; ++i)
        aChars[i] = cStrikeoutChar;
    const String aStrikeoutText( aChars, xub_StrLen(nStrikeStrLen) );

    if( mpFontEntry->mnOrientation )
        ImplRotatePos( 0, 0, nDistX, nDistY, mpFontEntry->mnOrientation );
    nBaseX += nDistX;
    nBaseY += nDistY;

    // strikeout text has to be left aligned
    sal_uLong nOrigTLM = mnTextLayoutMode;
    mnTextLayoutMode = TEXT_LAYOUT_BIDI_STRONG | TEXT_LAYOUT_COMPLEX_DISABLED;
    pLayout = ImplLayout( aStrikeoutText, 0, STRING_LEN );
    mnTextLayoutMode = nOrigTLM;

    if( !pLayout )
        return;

    // draw the strikeout text
    const Color aOldColor = GetTextColor();
    SetTextColor( aColor );
    ImplInitTextColor();

    pLayout->DrawBase() = Point( nBaseX+mnTextOffX, nBaseY+mnTextOffY );
    pLayout->DrawText( *mpGraphics );
    pLayout->Release();

    SetTextColor( aOldColor );
    ImplInitTextColor();
}

// -----------------------------------------------------------------------

void OutputDevice::ImplDrawTextLine( long nX, long nY,
                                     long nDistX, long nWidth,
                                     FontStrikeout eStrikeout,
                                     FontUnderline eUnderline,
                                     FontUnderline eOverline,
                                     sal_Bool bUnderlineAbove )
{
    if ( !nWidth )
        return;

    Color           aStrikeoutColor = GetTextColor();
    Color           aUnderlineColor = GetTextLineColor();
    Color           aOverlineColor  = GetOverlineColor();
    sal_Bool            bStrikeoutDone = sal_False;
    sal_Bool            bUnderlineDone = sal_False;
    sal_Bool            bOverlineDone  = sal_False;

    if ( IsRTLEnabled() )
    {
        // --- RTL --- mirror at basex
        long nXAdd = nWidth - nDistX;
        if( mpFontEntry->mnOrientation )
            nXAdd = FRound( nXAdd * cos( mpFontEntry->mnOrientation * F_PI1800 ) );
        nX += nXAdd - 1;
    }

    if ( !IsTextLineColor() )
        aUnderlineColor = GetTextColor();

    if ( !IsOverlineColor() )
        aOverlineColor = GetTextColor();

    if ( (eUnderline == UNDERLINE_SMALLWAVE) ||
         (eUnderline == UNDERLINE_WAVE) ||
         (eUnderline == UNDERLINE_DOUBLEWAVE) ||
         (eUnderline == UNDERLINE_BOLDWAVE) )
    {
        ImplDrawWaveTextLine( nX, nY, nDistX, 0, nWidth, eUnderline, aUnderlineColor, bUnderlineAbove );
        bUnderlineDone = sal_True;
    }
    if ( (eOverline == UNDERLINE_SMALLWAVE) ||
         (eOverline == UNDERLINE_WAVE) ||
         (eOverline == UNDERLINE_DOUBLEWAVE) ||
         (eOverline == UNDERLINE_BOLDWAVE) )
    {
        ImplDrawWaveTextLine( nX, nY, nDistX, 0, nWidth, eOverline, aOverlineColor, sal_True );
        bOverlineDone = sal_True;
    }

    if ( (eStrikeout == STRIKEOUT_SLASH) ||
         (eStrikeout == STRIKEOUT_X) )
    {
        ImplDrawStrikeoutChar( nX, nY, nDistX, 0, nWidth, eStrikeout, aStrikeoutColor );
        bStrikeoutDone = sal_True;
    }

    if ( !bUnderlineDone )
        ImplDrawStraightTextLine( nX, nY, nDistX, 0, nWidth, eUnderline, aUnderlineColor, bUnderlineAbove );

    if ( !bOverlineDone )
        ImplDrawStraightTextLine( nX, nY, nDistX, 0, nWidth, eOverline, aOverlineColor, sal_True );

    if ( !bStrikeoutDone )
        ImplDrawStrikeoutLine( nX, nY, nDistX, 0, nWidth, eStrikeout, aStrikeoutColor );
}

// -----------------------------------------------------------------------

void OutputDevice::ImplDrawTextLines( SalLayout& rSalLayout,
    FontStrikeout eStrikeout, FontUnderline eUnderline, FontUnderline eOverline, sal_Bool bWordLine, sal_Bool bUnderlineAbove )
{
    if( bWordLine )
    {
        // draw everything relative to the layout base point
     const Point aStartPt = rSalLayout.DrawBase();
     // calculate distance of each word from the base point
        Point aPos;
        sal_Int32 nDist = 0, nWidth = 0, nAdvance=0;
        for( int nStart = 0;;)
        {
            // iterate through the layouted glyphs
            sal_GlyphId nGlyphIndex;
            if( !rSalLayout.GetNextGlyphs( 1, &nGlyphIndex, aPos, nStart, &nAdvance ) )
                break;

            // calculate the boundaries of each word
            if( !rSalLayout.IsSpacingGlyph( nGlyphIndex ) )
            {
                if( !nWidth )
                {
                    // get the distance to the base point (as projected to baseline)
                    nDist = aPos.X() - aStartPt.X();
                    if( mpFontEntry->mnOrientation )
                    {
                        const long nDY = aPos.Y() - aStartPt.Y();
                        const double fRad = mpFontEntry->mnOrientation * F_PI1800;
                        nDist = FRound( nDist*cos(fRad) - nDY*sin(fRad) );
                    }
                }

                // update the length of the textline
                nWidth += nAdvance;
            }
            else if( nWidth > 0 )
            {
             // draw the textline for each word
                ImplDrawTextLine( aStartPt.X(), aStartPt.Y(), nDist, nWidth,
                    eStrikeout, eUnderline, eOverline, bUnderlineAbove );
                nWidth = 0;
            }
        }

        // draw textline for the last word
        if( nWidth > 0 )
        {
            ImplDrawTextLine( aStartPt.X(), aStartPt.Y(), nDist, nWidth,
                eStrikeout, eUnderline, eOverline, bUnderlineAbove );
        }
    }
    else
    {
        Point aStartPt = rSalLayout.GetDrawPosition();
        int nWidth = rSalLayout.GetTextWidth() / rSalLayout.GetUnitsPerPixel();
        ImplDrawTextLine( aStartPt.X(), aStartPt.Y(), 0, nWidth,
            eStrikeout, eUnderline, eOverline, bUnderlineAbove );
    }
}

// -----------------------------------------------------------------------

void OutputDevice::ImplDrawMnemonicLine( long nX, long nY, long nWidth )
{
    long nBaseX = nX;
    if( /*ImplHasMirroredGraphics() &&*/ IsRTLEnabled() )
    {
        // --- RTL ---
        // add some strange offset
        nX += 2;
        // revert the hack that will be done later in ImplDrawTextLine
        nX = nBaseX - nWidth - (nX - nBaseX - 1);
    }

    ImplDrawTextLine( nX, nY, 0, nWidth, STRIKEOUT_NONE, UNDERLINE_SINGLE, UNDERLINE_NONE, sal_False );
}

// -----------------------------------------------------------------------

void OutputDevice::ImplGetEmphasisMark( PolyPolygon& rPolyPoly, sal_Bool& rPolyLine,
                                        Rectangle& rRect1, Rectangle& rRect2,
                                        long& rYOff, long& rWidth,
                                        FontEmphasisMark eEmphasis,
                                        long nHeight, short /*nOrient*/ )
{
    static const sal_uInt8 aAccentPolyFlags[24] =
    {
        0, 2, 2, 0, 2, 2, 0, 2, 2, 0, 2, 2, 0, 2, 2, 0, 2, 2, 0, 0, 2, 0, 2, 2
    };

    static const long aAccentPos[48] =
    {
         78,      0,
        348,     79,
        599,    235,
        843,    469,
        938,    574,
        990,    669,
        990,    773,
        990,    843,
        964,    895,
        921,    947,
        886,    982,
        860,    999,
        825,    999,
        764,    999,
        721,    964,
        686,    895,
        625,    791,
        556,    660,
        469,    504,
        400,    400,
        261,    252,
         61,     61,
          0,     27,
          9,      0
    };

    rWidth      = 0;
    rYOff       = 0;
    rPolyLine   = sal_False;

    if ( !nHeight )
        return;

    FontEmphasisMark    nEmphasisStyle = eEmphasis & EMPHASISMARK_STYLE;
    long                nDotSize = 0;
    switch ( nEmphasisStyle )
    {
        case EMPHASISMARK_DOT:
            // Dot has 55% of the height
            nDotSize = (nHeight*550)/1000;
            if ( !nDotSize )
                nDotSize = 1;
            if ( nDotSize <= 2 )
                rRect1 = Rectangle( Point(), Size( nDotSize, nDotSize ) );
            else
            {
                long nRad = nDotSize/2;
                Polygon aPoly( Point( nRad, nRad ), nRad, nRad );
                rPolyPoly.Insert( aPoly );
            }
            rYOff = ((nHeight*250)/1000)/2; // Center to the anthoer EmphasisMarks
            rWidth = nDotSize;
            break;

        case EMPHASISMARK_CIRCLE:
            // Dot has 80% of the height
            nDotSize = (nHeight*800)/1000;
            if ( !nDotSize )
                nDotSize = 1;
            if ( nDotSize <= 2 )
                rRect1 = Rectangle( Point(), Size( nDotSize, nDotSize ) );
            else
            {
                long nRad = nDotSize/2;
                Polygon aPoly( Point( nRad, nRad ), nRad, nRad );
                rPolyPoly.Insert( aPoly );
                // BorderWidth is 15%
                long nBorder = (nDotSize*150)/1000;
                if ( nBorder <= 1 )
                    rPolyLine = sal_True;
                else
                {
                    Polygon aPoly2( Point( nRad, nRad ),
                                    nRad-nBorder, nRad-nBorder );
                    rPolyPoly.Insert( aPoly2 );
                }
            }
            rWidth = nDotSize;
            break;

        case EMPHASISMARK_DISC:
            // Dot has 80% of the height
            nDotSize = (nHeight*800)/1000;
            if ( !nDotSize )
                nDotSize = 1;
            if ( nDotSize <= 2 )
                rRect1 = Rectangle( Point(), Size( nDotSize, nDotSize ) );
            else
            {
                long nRad = nDotSize/2;
                Polygon aPoly( Point( nRad, nRad ), nRad, nRad );
                rPolyPoly.Insert( aPoly );
            }
            rWidth = nDotSize;
            break;

        case EMPHASISMARK_ACCENT:
            // Dot has 80% of the height
            nDotSize = (nHeight*800)/1000;
            if ( !nDotSize )
                nDotSize = 1;
            if ( nDotSize <= 2 )
            {
                if ( nDotSize == 1 )
                {
                    rRect1 = Rectangle( Point(), Size( nDotSize, nDotSize ) );
                    rWidth = nDotSize;
                }
                else
                {
                    rRect1 = Rectangle( Point(), Size( 1, 1 ) );
                    rRect2 = Rectangle( Point( 1, 1 ), Size( 1, 1 ) );
                }
            }
            else
            {
                Polygon aPoly( sizeof( aAccentPos ) / sizeof( long ) / 2,
                               (const Point*)aAccentPos,
                               aAccentPolyFlags );
                double dScale = ((double)nDotSize)/1000.0;
                aPoly.Scale( dScale, dScale );
                Polygon aTemp;
                aPoly.AdaptiveSubdivide( aTemp );
                Rectangle aBoundRect = aTemp.GetBoundRect();
                rWidth = aBoundRect.GetWidth();
                nDotSize = aBoundRect.GetHeight();
                rPolyPoly.Insert( aTemp );
            }
            break;
    }

    // calculate position
    long nOffY = 1+(mnDPIY/300); // one visible pixel space
    long nSpaceY = nHeight-nDotSize;
    if ( nSpaceY >= nOffY*2 )
        rYOff += nOffY;
    if ( !(eEmphasis & EMPHASISMARK_POS_BELOW) )
        rYOff += nDotSize;
}

// -----------------------------------------------------------------------

void OutputDevice::ImplDrawEmphasisMark( long nBaseX, long nX, long nY,
                                         const PolyPolygon& rPolyPoly, sal_Bool bPolyLine,
                                         const Rectangle& rRect1, const Rectangle& rRect2 )
{
    // TODO: pass nWidth as width of this mark
    long nWidth = 0;

    if( IsRTLEnabled() )
        // --- RTL --- mirror at basex
        nX = nBaseX - nWidth - (nX - nBaseX - 1);

    nX -= mnOutOffX;
    nY -= mnOutOffY;

    if ( rPolyPoly.Count() )
    {
        if ( bPolyLine )
        {
            Polygon aPoly = rPolyPoly.GetObject( 0 );
            aPoly.Move( nX, nY );
            DrawPolyLine( aPoly );
        }
        else
        {
            PolyPolygon aPolyPoly = rPolyPoly;
            aPolyPoly.Move( nX, nY );
            DrawPolyPolygon( aPolyPoly );
        }
    }

    if ( !rRect1.IsEmpty() )
    {
        Rectangle aRect( Point( nX+rRect1.Left(),
                                nY+rRect1.Top() ), rRect1.GetSize() );
        DrawRect( aRect );
    }

    if ( !rRect2.IsEmpty() )
    {
        Rectangle aRect( Point( nX+rRect2.Left(),
                                nY+rRect2.Top() ), rRect2.GetSize() );

        DrawRect( aRect );
    }
}

// -----------------------------------------------------------------------

void OutputDevice::ImplDrawEmphasisMarks( SalLayout& rSalLayout )
{
    Color               aOldLineColor   = GetLineColor();
    Color               aOldFillColor   = GetFillColor();
    sal_Bool                bOldMap         = mbMap;
    GDIMetaFile*        pOldMetaFile    = mpMetaFile;
    mpMetaFile = NULL;
    EnableMapMode( sal_False );

    FontEmphasisMark    nEmphasisMark = ImplGetEmphasisMarkStyle( maFont );
    PolyPolygon         aPolyPoly;
    Rectangle           aRect1;
    Rectangle           aRect2;
    long                nEmphasisYOff;
    long                nEmphasisWidth;
    long                nEmphasisHeight;
    sal_Bool                bPolyLine;

    if ( nEmphasisMark & EMPHASISMARK_POS_BELOW )
        nEmphasisHeight = mnEmphasisDescent;
    else
        nEmphasisHeight = mnEmphasisAscent;

    ImplGetEmphasisMark( aPolyPoly, bPolyLine,
                         aRect1, aRect2,
                         nEmphasisYOff, nEmphasisWidth,
                         nEmphasisMark,
                         nEmphasisHeight, mpFontEntry->mnOrientation );

    if ( bPolyLine )
    {
        SetLineColor( GetTextColor() );
        SetFillColor();
    }
    else
    {
        SetLineColor();
        SetFillColor( GetTextColor() );
    }

    Point aOffset = Point(0,0);

    if ( nEmphasisMark & EMPHASISMARK_POS_BELOW )
        aOffset.Y() += mpFontEntry->maMetric.mnDescent + nEmphasisYOff;
    else
        aOffset.Y() -= mpFontEntry->maMetric.mnAscent + nEmphasisYOff;

    long nEmphasisWidth2  = nEmphasisWidth / 2;
    long nEmphasisHeight2 = nEmphasisHeight / 2;
    aOffset += Point( nEmphasisWidth2, nEmphasisHeight2 );

    Point aOutPoint;
    Rectangle aRectangle;
    for( int nStart = 0;;)
    {
        sal_GlyphId nGlyphIndex;
        if( !rSalLayout.GetNextGlyphs( 1, &nGlyphIndex, aOutPoint, nStart ) )
            break;

        if( !mpGraphics->GetGlyphBoundRect( nGlyphIndex, aRectangle ) )
            continue;

        if( !rSalLayout.IsSpacingGlyph( nGlyphIndex ) )
        {
            Point aAdjPoint = aOffset;
            aAdjPoint.X() += aRectangle.Left() + (aRectangle.GetWidth() - nEmphasisWidth) / 2;
            if ( mpFontEntry->mnOrientation )
                ImplRotatePos( 0, 0, aAdjPoint.X(), aAdjPoint.Y(), mpFontEntry->mnOrientation );
            aOutPoint += aAdjPoint;
            aOutPoint -= Point( nEmphasisWidth2, nEmphasisHeight2 );
            ImplDrawEmphasisMark( rSalLayout.DrawBase().X(),
                                  aOutPoint.X(), aOutPoint.Y(),
                                  aPolyPoly, bPolyLine, aRect1, aRect2 );
        }
    }

    SetLineColor( aOldLineColor );
    SetFillColor( aOldFillColor );
    EnableMapMode( bOldMap );
    mpMetaFile = pOldMetaFile;
}

// -----------------------------------------------------------------------

bool OutputDevice::ImplDrawRotateText( SalLayout& rSalLayout )
{
    int nX = rSalLayout.DrawBase().X();
    int nY = rSalLayout.DrawBase().Y();

    Rectangle aBoundRect;
    rSalLayout.DrawBase() = Point( 0, 0 );
    rSalLayout.DrawOffset() = Point( 0, 0 );
    if( !rSalLayout.GetBoundRect( *mpGraphics, aBoundRect ) )
    {
        // guess vertical text extents if GetBoundRect failed
        int nRight = rSalLayout.GetTextWidth();
        int nTop = mpFontEntry->maMetric.mnAscent + mnEmphasisAscent;
        long nHeight = mpFontEntry->mnLineHeight + mnEmphasisAscent + mnEmphasisDescent;
        aBoundRect = Rectangle( 0, -nTop, nRight, nHeight - nTop );
    }

    // cache virtual device for rotation
    if ( !mpOutDevData )
        ImplInitOutDevData();
    if ( !mpOutDevData->mpRotateDev )
        mpOutDevData->mpRotateDev = new VirtualDevice( *this, 1 );
    VirtualDevice* pVDev = mpOutDevData->mpRotateDev;

    // size it accordingly
    if( !pVDev->SetOutputSizePixel( aBoundRect.GetSize() ) )
        return false;

    Font aFont( GetFont() );
    aFont.SetOrientation( 0 );
    aFont.SetSize( Size( mpFontEntry->maFontSelData.mnWidth, mpFontEntry->maFontSelData.mnHeight ) );
    pVDev->SetFont( aFont );
    pVDev->SetTextColor( Color( COL_BLACK ) );
    pVDev->SetTextFillColor();
    pVDev->ImplNewFont();
    pVDev->ImplInitFont();
    pVDev->ImplInitTextColor();

    // draw text into upper left corner
    rSalLayout.DrawBase() -= aBoundRect.TopLeft();
    rSalLayout.DrawText( *((OutputDevice*)pVDev)->mpGraphics );

    Bitmap aBmp = pVDev->GetBitmap( Point(), aBoundRect.GetSize() );
    if ( !aBmp || !aBmp.Rotate( mpFontEntry->mnOwnOrientation, COL_WHITE ) )
        return false;

    // calculate rotation offset
    Polygon aPoly( aBoundRect );
    aPoly.Rotate( Point(), mpFontEntry->mnOwnOrientation );
    Point aPoint = aPoly.GetBoundRect().TopLeft();
    aPoint += Point( nX, nY );

    // mask output with text colored bitmap
    GDIMetaFile* pOldMetaFile = mpMetaFile;
    long nOldOffX = mnOutOffX;
    long nOldOffY = mnOutOffY;
    sal_Bool bOldMap = mbMap;

    mnOutOffX   = 0L;
    mnOutOffY   = 0L;
    mpMetaFile  = NULL;
    EnableMapMode( sal_False );

    DrawMask( aPoint, aBmp, GetTextColor() );

    EnableMapMode( bOldMap );
    mnOutOffX   = nOldOffX;
    mnOutOffY   = nOldOffY;
    mpMetaFile  = pOldMetaFile;

    return true;
}

// -----------------------------------------------------------------------

void OutputDevice::ImplDrawTextDirect( SalLayout& rSalLayout, sal_Bool bTextLines )
{
    if( mpFontEntry->mnOwnOrientation )
        if( ImplDrawRotateText( rSalLayout ) )
            return;

    long nOldX = rSalLayout.DrawBase().X();
    if( ! (mpPDFWriter && mpPDFWriter->isBuiltinFont(mpFontEntry->maFontSelData.mpFontData) ) )
    {
        if( ImplHasMirroredGraphics() )
        {
            long w = meOutDevType == OUTDEV_VIRDEV ? mnOutWidth : mpGraphics->GetGraphicsWidth();
            long x = rSalLayout.DrawBase().X();
               rSalLayout.DrawBase().X() = w - 1 - x;
            if( !IsRTLEnabled() )
            {
                OutputDevice *pOutDevRef = (OutputDevice *)this;
                // mirror this window back
                long devX = w-pOutDevRef->mnOutWidth-pOutDevRef->mnOutOffX;   // re-mirrored mnOutOffX
                rSalLayout.DrawBase().X() = devX + ( pOutDevRef->mnOutWidth - 1 - (rSalLayout.DrawBase().X() - devX) ) ;
            }
        }
        else if( IsRTLEnabled() )
        {
            //long w = meOutDevType == OUTDEV_VIRDEV ? mnOutWidth : mpGraphics->GetGraphicsWidth();
            //long x = rSalLayout.DrawBase().X();
            OutputDevice *pOutDevRef = (OutputDevice *)this;
            // mirror this window back
            long devX = pOutDevRef->mnOutOffX;   // re-mirrored mnOutOffX
            rSalLayout.DrawBase().X() = pOutDevRef->mnOutWidth - 1 - (rSalLayout.DrawBase().X() - devX) + devX;
        }

        rSalLayout.DrawText( *mpGraphics );
    }

    rSalLayout.DrawBase().X() = nOldX;

    if( bTextLines )
        ImplDrawTextLines( rSalLayout,
            maFont.GetStrikeout(), maFont.GetUnderline(), maFont.GetOverline(),
            maFont.IsWordLineMode(), ImplIsUnderlineAbove( maFont ) );

    // emphasis marks
    if( maFont.GetEmphasisMark() & EMPHASISMARK_STYLE )
        ImplDrawEmphasisMarks( rSalLayout );
}

// -----------------------------------------------------------------------

void OutputDevice::ImplDrawSpecialText( SalLayout& rSalLayout )
{
    Color       aOldColor           = GetTextColor();
    Color       aOldTextLineColor   = GetTextLineColor();
    Color       aOldOverlineColor   = GetOverlineColor();
    FontRelief  eRelief             = maFont.GetRelief();

    Point aOrigPos = rSalLayout.DrawBase();
    if ( eRelief != RELIEF_NONE )
    {
        Color   aReliefColor( COL_LIGHTGRAY );
        Color   aTextColor( aOldColor );

        Color   aTextLineColor( aOldTextLineColor );
        Color   aOverlineColor( aOldOverlineColor );

        // we don't have a automatic color, so black is always drawn on white
        if ( aTextColor.GetColor() == COL_BLACK )
            aTextColor = Color( COL_WHITE );
        if ( aTextLineColor.GetColor() == COL_BLACK )
            aTextLineColor = Color( COL_WHITE );
        if ( aOverlineColor.GetColor() == COL_BLACK )
            aOverlineColor = Color( COL_WHITE );

        // relief-color is black for white text, in all other cases
        // we set this to LightGray
        if ( aTextColor.GetColor() == COL_WHITE )
            aReliefColor = Color( COL_BLACK );
        SetTextLineColor( aReliefColor );
        SetOverlineColor( aReliefColor );
        SetTextColor( aReliefColor );
        ImplInitTextColor();

        // calculate offset - for high resolution printers the offset
        // should be greater so that the effect is visible
        long nOff = 1;
        nOff += mnDPIX/300;

        if ( eRelief == RELIEF_ENGRAVED )
            nOff = -nOff;
        rSalLayout.DrawOffset() += Point( nOff, nOff);
        ImplDrawTextDirect( rSalLayout, mbTextLines );
        rSalLayout.DrawOffset() -= Point( nOff, nOff);

        SetTextLineColor( aTextLineColor );
        SetOverlineColor( aOverlineColor );
        SetTextColor( aTextColor );
        ImplInitTextColor();
        ImplDrawTextDirect( rSalLayout, mbTextLines );

        SetTextLineColor( aOldTextLineColor );
        SetOverlineColor( aOldOverlineColor );

        if ( aTextColor != aOldColor )
        {
            SetTextColor( aOldColor );
            ImplInitTextColor();
        }
    }
    else
    {
        if ( maFont.IsShadow() )
        {
            long nOff = 1 + ((mpFontEntry->mnLineHeight-24)/24);
            if ( maFont.IsOutline() )
                nOff++;
            SetTextLineColor();
            SetOverlineColor();
            if ( (GetTextColor().GetColor() == COL_BLACK)
            ||   (GetTextColor().GetLuminance() < 8) )
                SetTextColor( Color( COL_LIGHTGRAY ) );
            else
                SetTextColor( Color( COL_BLACK ) );
            ImplInitTextColor();
            rSalLayout.DrawBase() += Point( nOff, nOff );
            ImplDrawTextDirect( rSalLayout, mbTextLines );
            rSalLayout.DrawBase() -= Point( nOff, nOff );
            SetTextColor( aOldColor );
            SetTextLineColor( aOldTextLineColor );
            SetOverlineColor( aOldOverlineColor );
            ImplInitTextColor();

            if ( !maFont.IsOutline() )
                ImplDrawTextDirect( rSalLayout, mbTextLines );
        }

        if ( maFont.IsOutline() )
        {
            rSalLayout.DrawBase() = aOrigPos + Point(-1,-1);
            ImplDrawTextDirect( rSalLayout, mbTextLines );
            rSalLayout.DrawBase() = aOrigPos + Point(+1,+1);
            ImplDrawTextDirect( rSalLayout, mbTextLines );
            rSalLayout.DrawBase() = aOrigPos + Point(-1,+0);
            ImplDrawTextDirect( rSalLayout, mbTextLines );
            rSalLayout.DrawBase() = aOrigPos + Point(-1,+1);
            ImplDrawTextDirect( rSalLayout, mbTextLines );
            rSalLayout.DrawBase() = aOrigPos + Point(+0,+1);
            ImplDrawTextDirect( rSalLayout, mbTextLines );
            rSalLayout.DrawBase() = aOrigPos + Point(+0,-1);
            ImplDrawTextDirect( rSalLayout, mbTextLines );
            rSalLayout.DrawBase() = aOrigPos + Point(+1,-1);
            ImplDrawTextDirect( rSalLayout, mbTextLines );
            rSalLayout.DrawBase() = aOrigPos + Point(+1,+0);
            ImplDrawTextDirect( rSalLayout, mbTextLines );
            rSalLayout.DrawBase() = aOrigPos;

            SetTextColor( Color( COL_WHITE ) );
            SetTextLineColor( Color( COL_WHITE ) );
            SetOverlineColor( Color( COL_WHITE ) );
            ImplInitTextColor();
            ImplDrawTextDirect( rSalLayout, mbTextLines );
            SetTextColor( aOldColor );
            SetTextLineColor( aOldTextLineColor );
            SetOverlineColor( aOldOverlineColor );
            ImplInitTextColor();
        }
    }
}

// -----------------------------------------------------------------------

void OutputDevice::ImplDrawText( SalLayout& rSalLayout )
{
    if( mbInitClipRegion )
        ImplInitClipRegion();
    if( mbOutputClipped )
        return;
    if( mbInitTextColor )
        ImplInitTextColor();

    rSalLayout.DrawBase() += Point( mnTextOffX, mnTextOffY );

    if( IsTextFillColor() )
        ImplDrawTextBackground( rSalLayout );

    if( mbTextSpecial )
        ImplDrawSpecialText( rSalLayout );
    else
        ImplDrawTextDirect( rSalLayout, mbTextLines );
}

// -----------------------------------------------------------------------

long OutputDevice::ImplGetTextLines( ImplMultiTextLineInfo& rLineInfo,
                                     long nWidth, const XubString& rStr,
                                     sal_uInt16 nStyle, const ::vcl::ITextLayout& _rLayout )
{
    DBG_ASSERTWARNING( nWidth >= 0, "ImplGetTextLines: nWidth <= 0!" );

    if ( nWidth <= 0 )
        nWidth = 1;

    long nMaxLineWidth  = 0;
    rLineInfo.Clear();
    if ( rStr.Len() && (nWidth > 0) )
    {
        ::rtl::OUString aText( rStr );
        uno::Reference < i18n::XBreakIterator > xBI;
        // get service provider
        uno::Reference< lang::XMultiServiceFactory > xSMgr( unohelper::GetMultiServiceFactory() );

        uno::Reference< linguistic2::XHyphenator > xHyph;
        if( xSMgr.is() )
        {
            uno::Reference< linguistic2::XLinguServiceManager> xLinguMgr(xSMgr->createInstance(::rtl::OUString(RTL_CONSTASCII_USTRINGPARAM("com.sun.star.linguistic2.LinguServiceManager"))),uno::UNO_QUERY);
            if ( xLinguMgr.is() )
            {
                xHyph = xLinguMgr->getHyphenator();
            }
        }

        i18n::LineBreakHyphenationOptions aHyphOptions( xHyph, uno::Sequence <beans::PropertyValue>(), 1 );
        i18n::LineBreakUserOptions aUserOptions;

        xub_StrLen nPos = 0;
        xub_StrLen nLen = rStr.Len();
        while ( nPos < nLen )
        {
            xub_StrLen nBreakPos = nPos;

            while ( ( nBreakPos < nLen ) && ( rStr.GetChar( nBreakPos ) != _CR ) && ( rStr.GetChar( nBreakPos ) != _LF ) )
                nBreakPos++;

            long nLineWidth = _rLayout.GetTextWidth( rStr, nPos, nBreakPos-nPos );
            if ( ( nLineWidth > nWidth ) && ( nStyle & TEXT_DRAW_WORDBREAK ) )
            {
                if ( !xBI.is() )
                    xBI = vcl::unohelper::CreateBreakIterator();

                if ( xBI.is() )
                {
                    const com::sun::star::lang::Locale& rDefLocale(Application::GetSettings().GetUILocale());
                    xub_StrLen nSoftBreak = _rLayout.GetTextBreak( rStr, nWidth, nPos, nBreakPos - nPos );
                    DBG_ASSERT( nSoftBreak < nBreakPos, "Break?!" );
                    //aHyphOptions.hyphenIndex = nSoftBreak;
                    i18n::LineBreakResults aLBR = xBI->getLineBreak( aText, nSoftBreak, rDefLocale, nPos, aHyphOptions, aUserOptions );
                    nBreakPos = (xub_StrLen)aLBR.breakIndex;
                    if ( nBreakPos <= nPos )
                        nBreakPos = nSoftBreak;
                    if ( (nStyle & TEXT_DRAW_WORDBREAK_HYPHENATION) == TEXT_DRAW_WORDBREAK_HYPHENATION )
                    {
                        // Egal ob Trenner oder nicht: Das Wort nach dem Trenner durch
                        // die Silbentrennung jagen...
                        // nMaxBreakPos ist das letzte Zeichen was in die Zeile passt,
                        // nBreakPos ist der Wort-Anfang
                        // Ein Problem gibt es, wenn das Dok so schmal ist, dass ein Wort
                        // auf mehr als Zwei Zeilen gebrochen wird...
                        if ( xHyph.is() )
                        {
                            sal_Unicode cAlternateReplChar = 0;
                            i18n::Boundary aBoundary = xBI->getWordBoundary( aText, nBreakPos, rDefLocale, ::com::sun::star::i18n::WordType::DICTIONARY_WORD, sal_True );
                //          sal_uInt16 nWordStart = nBreakPos;
                //          sal_uInt16 nBreakPos_OLD = nBreakPos;
                            sal_uInt16 nWordStart = nPos;
                            sal_uInt16 nWordEnd = (sal_uInt16) aBoundary.endPos;
                            DBG_ASSERT( nWordEnd > nWordStart, "ImpBreakLine: Start >= End?" );

                            sal_uInt16 nWordLen = nWordEnd - nWordStart;
                            if ( ( nWordEnd >= nSoftBreak ) && ( nWordLen > 3 ) )
                            {
                                // #104415# May happen, because getLineBreak may differ from getWordBoudary with DICTIONARY_WORD
                                // DBG_ASSERT( nWordEnd >= nMaxBreakPos, "Hyph: Break?" );
                                String aWord( aText, nWordStart, nWordLen );
                                sal_uInt16 nMinTrail = static_cast<sal_uInt16>(nWordEnd-nSoftBreak+1);  //+1: Vor dem angeknacksten Buchstaben
                                uno::Reference< linguistic2::XHyphenatedWord > xHyphWord;
                                if (xHyph.is())
                                    xHyphWord = xHyph->hyphenate( aWord, rDefLocale, aWord.Len() - nMinTrail, uno::Sequence< beans::PropertyValue >() );
                                if (xHyphWord.is())
                                {
                                    sal_Bool bAlternate = xHyphWord->isAlternativeSpelling();
                                    sal_uInt16 _nWordLen = 1 + xHyphWord->getHyphenPos();

                                    if ( ( _nWordLen >= 2 ) && ( (nWordStart+_nWordLen) >= ( 2 ) ) )
                                    {
                                        if ( !bAlternate )
                                        {
                                            nBreakPos = nWordStart + _nWordLen;
                                        }
                                        else
                                        {
                                            String aAlt( xHyphWord->getHyphenatedWord() );

                                            // Wir gehen von zwei Faellen aus, die nun
                                            // vorliegen koennen:
                                            // 1) packen wird zu pak-ken
                                            // 2) Schiffahrt wird zu Schiff-fahrt
                                            // In Fall 1 muss ein Zeichen ersetzt werden,
                                            // in Fall 2 wird ein Zeichen hinzugefuegt.
                                            // Die Identifikation wird erschwert durch Worte wie
                                            // "Schiffahrtsbrennesseln", da der Hyphenator alle
                                            // Position des Wortes auftrennt und "Schifffahrtsbrennnesseln"
                                            // ermittelt. Wir koennen also eigentlich nicht unmittelbar vom
                                            // Index des AlternativWord auf aWord schliessen.

                                            // Das ganze geraffel wird durch eine Funktion am
                                            // Hyphenator vereinfacht werden, sobald AMA sie einbaut...
                                            sal_uInt16 nAltStart = _nWordLen - 1;
                                            sal_uInt16 nTxtStart = nAltStart - (aAlt.Len() - aWord.Len());
                                            sal_uInt16 nTxtEnd = nTxtStart;
                                            sal_uInt16 nAltEnd = nAltStart;

                                            // Die Bereiche zwischen den nStart und nEnd ist
                                            // die Differenz zwischen Alternativ- und OriginalString.
                                            while( nTxtEnd < aWord.Len() && nAltEnd < aAlt.Len() &&
                                                   aWord.GetChar(nTxtEnd) != aAlt.GetChar(nAltEnd) )
                                            {
                                                ++nTxtEnd;
                                                ++nAltEnd;
                                            }

                                            // Wenn ein Zeichen hinzugekommen ist, dann bemerken wir es jetzt:
                                            if( nAltEnd > nTxtEnd && nAltStart == nAltEnd &&
                                                aWord.GetChar( nTxtEnd ) == aAlt.GetChar(nAltEnd) )
                                            {
                                                ++nAltEnd;
                                                ++nTxtStart;
                                                ++nTxtEnd;
                                            }

                                            DBG_ASSERT( ( nAltEnd - nAltStart ) == 1, "Alternate: Falsche Annahme!" );

                                            if ( nTxtEnd > nTxtStart )
                                                cAlternateReplChar = aAlt.GetChar( nAltStart );

                                            nBreakPos = nWordStart + nTxtStart;
                                            if ( cAlternateReplChar )
                                                nBreakPos++;
                                        }
                                    } // if (xHyphWord.is())
                                } // if ( ( nWordEnd >= nSoftBreak ) && ( nWordLen > 3 ) )
                            } // if ( xHyph.is() )
                        } // if ( (nStyle & TEXT_DRAW_WORDBREAK_HYPHENATION) == TEXT_DRAW_WORDBREAK_HYPHENATION )
                    }
                    nLineWidth = _rLayout.GetTextWidth( rStr, nPos, nBreakPos-nPos );
                }
                else
                {
                    // fallback to something really simple
                    sal_uInt16 nSpacePos = STRING_LEN;
                    long nW = 0;
                    do
                    {
                        nSpacePos = rStr.SearchBackward( sal_Unicode(' '), nSpacePos );
                        if( nSpacePos != STRING_NOTFOUND )
                        {
                            if( nSpacePos > nPos )
                                nSpacePos--;
                            nW = _rLayout.GetTextWidth( rStr, nPos, nSpacePos-nPos );
                        }
                    } while( nW > nWidth );

                    if( nSpacePos != STRING_NOTFOUND )
                    {
                        nBreakPos = nSpacePos;
                        nLineWidth = _rLayout.GetTextWidth( rStr, nPos, nBreakPos-nPos );
                        if( nBreakPos < rStr.Len()-1 )
                            nBreakPos++;
                    }
                }
            }

            if ( nLineWidth > nMaxLineWidth )
                nMaxLineWidth = nLineWidth;

            rLineInfo.AddLine( new ImplTextLineInfo( nLineWidth, nPos, nBreakPos-nPos ) );

            if ( nBreakPos == nPos )
                nBreakPos++;
            nPos = nBreakPos;

            if ( ( rStr.GetChar( nPos ) == _CR ) || ( rStr.GetChar( nPos ) == _LF ) )
            {
                nPos++;
                // CR/LF?
                if ( ( nPos < nLen ) && ( rStr.GetChar( nPos ) == _LF ) && ( rStr.GetChar( nPos-1 ) == _CR ) )
                    nPos++;
            }
        }
    }
#ifdef DBG_UTIL
    for ( sal_uInt16 nL = 0; nL < rLineInfo.Count(); nL++ )
    {
        ImplTextLineInfo* pLine = rLineInfo.GetLine( nL );
        String aLine( rStr, pLine->GetIndex(), pLine->GetLen() );
        DBG_ASSERT( aLine.Search( _CR ) == STRING_NOTFOUND, "ImplGetTextLines - Found CR!" );
        DBG_ASSERT( aLine.Search( _LF ) == STRING_NOTFOUND, "ImplGetTextLines - Found LF!" );
    }
#endif

    return nMaxLineWidth;
}

// =======================================================================

void OutputDevice::SetAntialiasing( sal_uInt16 nMode )
{
    if ( mnAntialiasing != nMode )
    {
        mnAntialiasing = nMode;
        mbInitFont = sal_True;

        if(mpGraphics)
        {
            mpGraphics->setAntiAliasB2DDraw(mnAntialiasing & ANTIALIASING_ENABLE_B2DDRAW);
        }
    }

    if( mpAlphaVDev )
        mpAlphaVDev->SetAntialiasing( nMode );
}

// -----------------------------------------------------------------------

void OutputDevice::SetFont( const Font& rNewFont )
{
    OSL_TRACE( "OutputDevice::SetFont()" );
    DBG_CHKTHIS( OutputDevice, ImplDbgCheckOutputDevice );
    DBG_CHKOBJ( &rNewFont, Font, NULL );

    Font aFont( rNewFont );
    aFont.SetLanguage(rNewFont.GetLanguage());
    if ( mnDrawMode & (DRAWMODE_BLACKTEXT | DRAWMODE_WHITETEXT | DRAWMODE_GRAYTEXT | DRAWMODE_GHOSTEDTEXT | DRAWMODE_SETTINGSTEXT |
                       DRAWMODE_BLACKFILL | DRAWMODE_WHITEFILL | DRAWMODE_GRAYFILL | DRAWMODE_NOFILL |
                       DRAWMODE_GHOSTEDFILL | DRAWMODE_SETTINGSFILL ) )
    {
        Color aTextColor( aFont.GetColor() );

        if ( mnDrawMode & DRAWMODE_BLACKTEXT )
            aTextColor = Color( COL_BLACK );
        else if ( mnDrawMode & DRAWMODE_WHITETEXT )
            aTextColor = Color( COL_WHITE );
        else if ( mnDrawMode & DRAWMODE_GRAYTEXT )
        {
            const sal_uInt8 cLum = aTextColor.GetLuminance();
            aTextColor = Color( cLum, cLum, cLum );
        }
        else if ( mnDrawMode & DRAWMODE_SETTINGSTEXT )
            aTextColor = GetSettings().GetStyleSettings().GetFontColor();

        if ( mnDrawMode & DRAWMODE_GHOSTEDTEXT )
        {
            aTextColor = Color( (aTextColor.GetRed() >> 1 ) | 0x80,
                                (aTextColor.GetGreen() >> 1 ) | 0x80,
                                (aTextColor.GetBlue() >> 1 ) | 0x80 );
        }

        aFont.SetColor( aTextColor );

        sal_Bool bTransFill = aFont.IsTransparent();
        if ( !bTransFill )
        {
            Color aTextFillColor( aFont.GetFillColor() );

            if ( mnDrawMode & DRAWMODE_BLACKFILL )
                aTextFillColor = Color( COL_BLACK );
            else if ( mnDrawMode & DRAWMODE_WHITEFILL )
                aTextFillColor = Color( COL_WHITE );
            else if ( mnDrawMode & DRAWMODE_GRAYFILL )
            {
                const sal_uInt8 cLum = aTextFillColor.GetLuminance();
                aTextFillColor = Color( cLum, cLum, cLum );
            }
            else if( mnDrawMode & DRAWMODE_SETTINGSFILL )
                aTextFillColor = GetSettings().GetStyleSettings().GetWindowColor();
            else if ( mnDrawMode & DRAWMODE_NOFILL )
            {
                aTextFillColor = Color( COL_TRANSPARENT );
                bTransFill = sal_True;
            }

            if ( !bTransFill && (mnDrawMode & DRAWMODE_GHOSTEDFILL) )
            {
                aTextFillColor = Color( (aTextFillColor.GetRed() >> 1) | 0x80,
                                        (aTextFillColor.GetGreen() >> 1) | 0x80,
                                        (aTextFillColor.GetBlue() >> 1) | 0x80 );
            }

            aFont.SetFillColor( aTextFillColor );
        }
    }

    if ( mpMetaFile )
    {
        mpMetaFile->AddAction( new MetaFontAction( aFont ) );
        // the color and alignment actions don't belong here
        // TODO: get rid of them without breaking anything...
        mpMetaFile->AddAction( new MetaTextAlignAction( aFont.GetAlign() ) );
        mpMetaFile->AddAction( new MetaTextFillColorAction( aFont.GetFillColor(), !aFont.IsTransparent() ) );
    }

    if ( !maFont.IsSameInstance( aFont ) )
    {
        // Optimization MT/HDU: COL_TRANSPARENT means SetFont should ignore the font color,
        // because SetTextColor() is used for this.
        // #i28759# maTextColor might have been changed behind our back, commit then, too.
        if( aFont.GetColor() != COL_TRANSPARENT
        && (aFont.GetColor() != maFont.GetColor() || aFont.GetColor() != maTextColor ) )
        {
            maTextColor = aFont.GetColor();
            mbInitTextColor = sal_True;
            if( mpMetaFile )
                mpMetaFile->AddAction( new MetaTextColorAction( aFont.GetColor() ) );
        }
        maFont      = aFont;
        mbNewFont   = sal_True;

        if( mpAlphaVDev )
        {
            // #i30463#
            // Since SetFont might change the text color, apply that only
            // selectively to alpha vdev (which normally paints opaque text
            // with COL_BLACK)
            if( aFont.GetColor() != COL_TRANSPARENT )
            {
                mpAlphaVDev->SetTextColor( COL_BLACK );
                aFont.SetColor( COL_TRANSPARENT );
            }

            mpAlphaVDev->SetFont( aFont );
        }
    }
}

// -----------------------------------------------------------------------

void OutputDevice::SetLayoutMode( sal_uLong nTextLayoutMode )
{
    OSL_TRACE( "OutputDevice::SetTextLayoutMode()" );

    if( mpMetaFile )
        mpMetaFile->AddAction( new MetaLayoutModeAction( nTextLayoutMode ) );

    mnTextLayoutMode = nTextLayoutMode;

    if( mpAlphaVDev )
        mpAlphaVDev->SetLayoutMode( nTextLayoutMode );
}

// -----------------------------------------------------------------------

void OutputDevice::SetDigitLanguage( LanguageType eTextLanguage )
{
    OSL_TRACE( "OutputDevice::SetTextLanguage()" );

    if( mpMetaFile )
        mpMetaFile->AddAction( new MetaTextLanguageAction( eTextLanguage ) );

    meTextLanguage = eTextLanguage;

    if( mpAlphaVDev )
        mpAlphaVDev->SetDigitLanguage( eTextLanguage );
}

// -----------------------------------------------------------------------

void OutputDevice::SetTextColor( const Color& rColor )
{
    OSL_TRACE( "OutputDevice::SetTextColor()" );
    DBG_CHKTHIS( OutputDevice, ImplDbgCheckOutputDevice );

    Color aColor( rColor );

    if ( mnDrawMode & ( DRAWMODE_BLACKTEXT | DRAWMODE_WHITETEXT |
                        DRAWMODE_GRAYTEXT | DRAWMODE_GHOSTEDTEXT |
                        DRAWMODE_SETTINGSTEXT ) )
    {
        if ( mnDrawMode & DRAWMODE_BLACKTEXT )
            aColor = Color( COL_BLACK );
        else if ( mnDrawMode & DRAWMODE_WHITETEXT )
            aColor = Color( COL_WHITE );
        else if ( mnDrawMode & DRAWMODE_GRAYTEXT )
        {
            const sal_uInt8 cLum = aColor.GetLuminance();
            aColor = Color( cLum, cLum, cLum );
        }
        else if ( mnDrawMode & DRAWMODE_SETTINGSTEXT )
            aColor = GetSettings().GetStyleSettings().GetFontColor();

        if ( mnDrawMode & DRAWMODE_GHOSTEDTEXT )
        {
            aColor = Color( (aColor.GetRed() >> 1) | 0x80,
                            (aColor.GetGreen() >> 1) | 0x80,
                            (aColor.GetBlue() >> 1) | 0x80 );
        }
    }

    if ( mpMetaFile )
        mpMetaFile->AddAction( new MetaTextColorAction( aColor ) );

    if ( maTextColor != aColor )
    {
        maTextColor = aColor;
        mbInitTextColor = sal_True;
    }

    if( mpAlphaVDev )
        mpAlphaVDev->SetTextColor( COL_BLACK );
}

// -----------------------------------------------------------------------

void OutputDevice::SetTextFillColor()
{
    OSL_TRACE( "OutputDevice::SetTextFillColor()" );
    DBG_CHKTHIS( OutputDevice, ImplDbgCheckOutputDevice );

    if ( mpMetaFile )
        mpMetaFile->AddAction( new MetaTextFillColorAction( Color(), sal_False ) );

    if ( maFont.GetColor() != Color( COL_TRANSPARENT ) )
        maFont.SetFillColor( Color( COL_TRANSPARENT ) );
    if ( !maFont.IsTransparent() )
        maFont.SetTransparent( sal_True );

    if( mpAlphaVDev )
        mpAlphaVDev->SetTextFillColor();
}

// -----------------------------------------------------------------------

void OutputDevice::SetTextFillColor( const Color& rColor )
{
    OSL_TRACE( "OutputDevice::SetTextFillColor()" );
    DBG_CHKTHIS( OutputDevice, ImplDbgCheckOutputDevice );

    Color aColor( rColor );
    sal_Bool bTransFill = ImplIsColorTransparent( aColor ) ? sal_True : sal_False;

    if ( !bTransFill )
    {
        if ( mnDrawMode & ( DRAWMODE_BLACKFILL | DRAWMODE_WHITEFILL |
                            DRAWMODE_GRAYFILL | DRAWMODE_NOFILL |
                            DRAWMODE_GHOSTEDFILL | DRAWMODE_SETTINGSFILL ) )
        {
            if ( mnDrawMode & DRAWMODE_BLACKFILL )
                aColor = Color( COL_BLACK );
            else if ( mnDrawMode & DRAWMODE_WHITEFILL )
                aColor = Color( COL_WHITE );
            else if ( mnDrawMode & DRAWMODE_GRAYFILL )
            {
                const sal_uInt8 cLum = aColor.GetLuminance();
                aColor = Color( cLum, cLum, cLum );
            }
            else if( mnDrawMode & DRAWMODE_SETTINGSFILL )
                aColor = GetSettings().GetStyleSettings().GetWindowColor();
            else if ( mnDrawMode & DRAWMODE_NOFILL )
            {
                aColor = Color( COL_TRANSPARENT );
                bTransFill = sal_True;
            }

            if ( !bTransFill && (mnDrawMode & DRAWMODE_GHOSTEDFILL) )
            {
                aColor = Color( (aColor.GetRed() >> 1) | 0x80,
                                (aColor.GetGreen() >> 1) | 0x80,
                                (aColor.GetBlue() >> 1) | 0x80 );
            }
        }
    }

    if ( mpMetaFile )
        mpMetaFile->AddAction( new MetaTextFillColorAction( aColor, sal_True ) );

    if ( maFont.GetFillColor() != aColor )
        maFont.SetFillColor( aColor );
    if ( maFont.IsTransparent() != bTransFill )
        maFont.SetTransparent( bTransFill );

    if( mpAlphaVDev )
        mpAlphaVDev->SetTextFillColor( COL_BLACK );
}

// -----------------------------------------------------------------------

Color OutputDevice::GetTextFillColor() const
{
    if ( maFont.IsTransparent() )
        return Color( COL_TRANSPARENT );
    else
        return maFont.GetFillColor();
}

// -----------------------------------------------------------------------

void OutputDevice::SetTextLineColor()
{
    OSL_TRACE( "OutputDevice::SetTextLineColor()" );
    DBG_CHKTHIS( OutputDevice, ImplDbgCheckOutputDevice );

    if ( mpMetaFile )
        mpMetaFile->AddAction( new MetaTextLineColorAction( Color(), sal_False ) );

    maTextLineColor = Color( COL_TRANSPARENT );

    if( mpAlphaVDev )
        mpAlphaVDev->SetTextLineColor();
}

// -----------------------------------------------------------------------

void OutputDevice::SetTextLineColor( const Color& rColor )
{
    OSL_TRACE( "OutputDevice::SetTextLineColor()" );
    DBG_CHKTHIS( OutputDevice, ImplDbgCheckOutputDevice );

    Color aColor( rColor );

    if ( mnDrawMode & ( DRAWMODE_BLACKTEXT | DRAWMODE_WHITETEXT |
                        DRAWMODE_GRAYTEXT | DRAWMODE_GHOSTEDTEXT |
                        DRAWMODE_SETTINGSTEXT ) )
    {
        if ( mnDrawMode & DRAWMODE_BLACKTEXT )
            aColor = Color( COL_BLACK );
        else if ( mnDrawMode & DRAWMODE_WHITETEXT )
            aColor = Color( COL_WHITE );
        else if ( mnDrawMode & DRAWMODE_GRAYTEXT )
        {
            const sal_uInt8 cLum = aColor.GetLuminance();
            aColor = Color( cLum, cLum, cLum );
        }
        else if ( mnDrawMode & DRAWMODE_SETTINGSTEXT )
            aColor = GetSettings().GetStyleSettings().GetFontColor();

        if( (mnDrawMode & DRAWMODE_GHOSTEDTEXT)
        &&  (aColor.GetColor() != COL_TRANSPARENT) )
        {
            aColor = Color( (aColor.GetRed() >> 1) | 0x80,
                            (aColor.GetGreen() >> 1) | 0x80,
                            (aColor.GetBlue() >> 1) | 0x80 );
        }
    }

    if ( mpMetaFile )
        mpMetaFile->AddAction( new MetaTextLineColorAction( aColor, sal_True ) );

    maTextLineColor = aColor;

    if( mpAlphaVDev )
        mpAlphaVDev->SetTextLineColor( COL_BLACK );
}

// -----------------------------------------------------------------------

void OutputDevice::SetOverlineColor()
{
    OSL_TRACE( "OutputDevice::SetOverlineColor()" );
    DBG_CHKTHIS( OutputDevice, ImplDbgCheckOutputDevice );

    if ( mpMetaFile )
        mpMetaFile->AddAction( new MetaOverlineColorAction( Color(), sal_False ) );

    maOverlineColor = Color( COL_TRANSPARENT );

    if( mpAlphaVDev )
        mpAlphaVDev->SetOverlineColor();
}

// -----------------------------------------------------------------------

void OutputDevice::SetOverlineColor( const Color& rColor )
{
    OSL_TRACE( "OutputDevice::SetOverlineColor()" );
    DBG_CHKTHIS( OutputDevice, ImplDbgCheckOutputDevice );

    Color aColor( rColor );

    if ( mnDrawMode & ( DRAWMODE_BLACKTEXT | DRAWMODE_WHITETEXT |
                        DRAWMODE_GRAYTEXT | DRAWMODE_GHOSTEDTEXT |
                        DRAWMODE_SETTINGSTEXT ) )
    {
        if ( mnDrawMode & DRAWMODE_BLACKTEXT )
            aColor = Color( COL_BLACK );
        else if ( mnDrawMode & DRAWMODE_WHITETEXT )
            aColor = Color( COL_WHITE );
        else if ( mnDrawMode & DRAWMODE_GRAYTEXT )
        {
            const sal_uInt8 cLum = aColor.GetLuminance();
            aColor = Color( cLum, cLum, cLum );
        }
        else if ( mnDrawMode & DRAWMODE_SETTINGSTEXT )
            aColor = GetSettings().GetStyleSettings().GetFontColor();

        if( (mnDrawMode & DRAWMODE_GHOSTEDTEXT)
        &&  (aColor.GetColor() != COL_TRANSPARENT) )
        {
            aColor = Color( (aColor.GetRed() >> 1) | 0x80,
                            (aColor.GetGreen() >> 1) | 0x80,
                            (aColor.GetBlue() >> 1) | 0x80 );
        }
    }

    if ( mpMetaFile )
        mpMetaFile->AddAction( new MetaOverlineColorAction( aColor, sal_True ) );

    maOverlineColor = aColor;

    if( mpAlphaVDev )
        mpAlphaVDev->SetOverlineColor( COL_BLACK );
}

// -----------------------------------------------------------------------


void OutputDevice::SetTextAlign( TextAlign eAlign )
{
    OSL_TRACE( "OutputDevice::SetTextAlign()" );
    DBG_CHKTHIS( OutputDevice, ImplDbgCheckOutputDevice );

    if ( mpMetaFile )
        mpMetaFile->AddAction( new MetaTextAlignAction( eAlign ) );

    if ( maFont.GetAlign() != eAlign )
    {
        maFont.SetAlign( eAlign );
        mbNewFont = sal_True;
    }

    if( mpAlphaVDev )
        mpAlphaVDev->SetTextAlign( eAlign );
}

// -----------------------------------------------------------------------

void OutputDevice::DrawTextLine( const Point& rPos, long nWidth,
                                 FontStrikeout eStrikeout,
                                 FontUnderline eUnderline,
                                 FontUnderline eOverline,
                                 sal_Bool bUnderlineAbove )
{
    OSL_TRACE( "OutputDevice::DrawTextLine()" );
    DBG_CHKTHIS( OutputDevice, ImplDbgCheckOutputDevice );

    if ( mpMetaFile )
        mpMetaFile->AddAction( new MetaTextLineAction( rPos, nWidth, eStrikeout, eUnderline, eOverline ) );

    if ( ((eUnderline == UNDERLINE_NONE) || (eUnderline == UNDERLINE_DONTKNOW)) &&
         ((eOverline  == UNDERLINE_NONE) || (eOverline  == UNDERLINE_DONTKNOW)) &&
         ((eStrikeout == STRIKEOUT_NONE) || (eStrikeout == STRIKEOUT_DONTKNOW)) )
        return;

    if ( !IsDeviceOutputNecessary() || ImplIsRecordLayout() )
        return;

    // we need a graphics
    if( !mpGraphics && !ImplGetGraphics() )
        return;
    if( mbInitClipRegion )
        ImplInitClipRegion();
    if( mbOutputClipped )
        return;

    // initialize font if needed to get text offsets
    // TODO: only needed for mnTextOff!=(0,0)
    if( mbNewFont )
        if( !ImplNewFont() )
            return;
    if( mbInitFont )
        ImplInitFont();

    Point aPos = ImplLogicToDevicePixel( rPos );
    nWidth = ImplLogicWidthToDevicePixel( nWidth );
    aPos += Point( mnTextOffX, mnTextOffY );
    ImplDrawTextLine( aPos.X(), aPos.X(), 0, nWidth, eStrikeout, eUnderline, eOverline, bUnderlineAbove );

    if( mpAlphaVDev )
        mpAlphaVDev->DrawTextLine( rPos, nWidth, eStrikeout, eUnderline, eOverline, bUnderlineAbove );
}

// ------------------------------------------------------------------------

sal_Bool OutputDevice::IsTextUnderlineAbove( const Font& rFont )
{
    return ImplIsUnderlineAbove( rFont );
}

// ------------------------------------------------------------------------

void OutputDevice::DrawWaveLine( const Point& rStartPos, const Point& rEndPos,
                                 sal_uInt16 nStyle )
{
    OSL_TRACE( "OutputDevice::DrawWaveLine()" );
    DBG_CHKTHIS( OutputDevice, ImplDbgCheckOutputDevice );

    if ( !IsDeviceOutputNecessary() || ImplIsRecordLayout() )
        return;

    // we need a graphics
    if( !mpGraphics )
        if( !ImplGetGraphics() )
            return;

    if ( mbInitClipRegion )
        ImplInitClipRegion();
    if ( mbOutputClipped )
        return;

    if( mbNewFont )
        if( !ImplNewFont() )
            return;

    Point   aStartPt = ImplLogicToDevicePixel( rStartPos );
    Point   aEndPt = ImplLogicToDevicePixel( rEndPos );
    long    nStartX = aStartPt.X();
    long    nStartY = aStartPt.Y();
    long    nEndX = aEndPt.X();
    long    nEndY = aEndPt.Y();
    short   nOrientation = 0;

    // when rotated
    if ( (nStartY != nEndY) || (nStartX > nEndX) )
    {
        long nDX = nEndX - nStartX;
        double nO = atan2( -nEndY + nStartY, ((nDX == 0L) ? 0.000000001 : nDX) );
        nO /= F_PI1800;
        nOrientation = (short)nO;
        ImplRotatePos( nStartX, nStartY, nEndX, nEndY, -nOrientation );
    }

    long nWaveHeight;
    if ( nStyle == WAVE_NORMAL )
    {
        nWaveHeight = 3;
        nStartY++;
        nEndY++;
    }
    else if( nStyle == WAVE_SMALL )
    {
        nWaveHeight = 2;
        nStartY++;
        nEndY++;
    }
    else // WAVE_FLAT
        nWaveHeight = 1;

     // #109280# make sure the waveline does not exceed the descent to avoid paint problems
     ImplFontEntry* pFontEntry = mpFontEntry;
     if( nWaveHeight > pFontEntry->maMetric.mnWUnderlineSize )
         nWaveHeight = pFontEntry->maMetric.mnWUnderlineSize;

     ImplDrawWaveLine( nStartX, nStartY, 0, 0,
                      nEndX-nStartX, nWaveHeight, 1,
                      nOrientation, GetLineColor() );
    if( mpAlphaVDev )
        mpAlphaVDev->DrawWaveLine( rStartPos, rEndPos, nStyle );
}

// -----------------------------------------------------------------------

void OutputDevice::DrawText( const Point& rStartPt, const String& rStr,
                             xub_StrLen nIndex, xub_StrLen nLen,
                             MetricVector* pVector, String* pDisplayText
                             )
{
    if( mpOutDevData && mpOutDevData->mpRecordLayout )
    {
        pVector = &mpOutDevData->mpRecordLayout->m_aUnicodeBoundRects;
        pDisplayText = &mpOutDevData->mpRecordLayout->m_aDisplayText;
    }

    OSL_TRACE( "OutputDevice::DrawText()" );
    DBG_CHKTHIS( OutputDevice, ImplDbgCheckOutputDevice );

#if OSL_DEBUG_LEVEL > 2
    fprintf( stderr, "   OutputDevice::DrawText(\"%s\")\n",
         OUStringToOString( rStr, RTL_TEXTENCODING_UTF8 ).getStr() );
#endif

    if ( mpMetaFile )
        mpMetaFile->AddAction( new MetaTextAction( rStartPt, rStr, nIndex, nLen ) );
    if( pVector )
    {
        Region aClip( GetClipRegion() );
        if( meOutDevType == OUTDEV_WINDOW )
            aClip.Intersect( Rectangle( Point(), GetOutputSize() ) );
        if( mpOutDevData && mpOutDevData->mpRecordLayout )
        {
            mpOutDevData->mpRecordLayout->m_aLineIndices.push_back( mpOutDevData->mpRecordLayout->m_aDisplayText.Len() );
            aClip.Intersect( mpOutDevData->maRecordRect );
        }
        if( ! aClip.IsNull() )
        {
            MetricVector aTmp;
            GetGlyphBoundRects( rStartPt, rStr, nIndex, nLen, nIndex, aTmp );

            bool bInserted = false;
            for( MetricVector::const_iterator it = aTmp.begin(); it != aTmp.end(); ++it, nIndex++ )
            {
                bool bAppend = false;

                if( aClip.IsOver( *it ) )
                    bAppend = true;
                else if( rStr.GetChar( nIndex ) == ' ' && bInserted )
                {
                    MetricVector::const_iterator next = it;
                    ++next;
                    if( next != aTmp.end() && aClip.IsOver( *next ) )
                        bAppend = true;
                }

                if( bAppend )
                {
                    pVector->push_back( *it );
                    if( pDisplayText )
                        pDisplayText->Append( rStr.GetChar( nIndex ) );
                    bInserted = true;
                }
            }
        }
        else
        {
            GetGlyphBoundRects( rStartPt, rStr, nIndex, nLen, nIndex, *pVector );
            if( pDisplayText )
                pDisplayText->Append( rStr.Copy( nIndex, nLen ) );
        }
    }

    if ( !IsDeviceOutputNecessary() || pVector )
        return;

    SalLayout* pSalLayout = ImplLayout( rStr, nIndex, nLen, rStartPt, 0, NULL, true );
    if( pSalLayout )
    {
        ImplDrawText( *pSalLayout );
        pSalLayout->Release();
    }

    if( mpAlphaVDev )
        mpAlphaVDev->DrawText( rStartPt, rStr, nIndex, nLen, pVector, pDisplayText );
}

// -----------------------------------------------------------------------

long OutputDevice::GetTextWidth( const String& rStr,
                                 xub_StrLen nIndex, xub_StrLen nLen ) const
{
    OSL_TRACE( "OutputDevice::GetTextWidth()" );
    DBG_CHKTHIS( OutputDevice, ImplDbgCheckOutputDevice );

    long nWidth = GetTextArray( rStr, NULL, nIndex, nLen );
    return nWidth;
}

// -----------------------------------------------------------------------

long OutputDevice::GetTextHeight() const
{
    OSL_TRACE( "OutputDevice::GetTextHeight()" );
    DBG_CHKTHIS( OutputDevice, ImplDbgCheckOutputDevice );

    if( mbNewFont )
        if( !ImplNewFont() )
            return 0;
    if( mbInitFont )
        if( !ImplNewFont() )
            return 0;

    long nHeight = mpFontEntry->mnLineHeight + mnEmphasisAscent + mnEmphasisDescent;

    if ( mbMap )
        nHeight = ImplDevicePixelToLogicHeight( nHeight );

    return nHeight;
}

// -----------------------------------------------------------------------

void OutputDevice::DrawTextArray( const Point& rStartPt, const String& rStr,
                                  const sal_Int32* pDXAry,
                                  xub_StrLen nIndex, xub_StrLen nLen )
{
    OSL_TRACE( "OutputDevice::DrawTextArray()" );
    DBG_CHKTHIS( OutputDevice, ImplDbgCheckOutputDevice );

    if ( mpMetaFile )
        mpMetaFile->AddAction( new MetaTextArrayAction( rStartPt, rStr, pDXAry, nIndex, nLen ) );

    if ( !IsDeviceOutputNecessary() )
        return;
    if( !mpGraphics && !ImplGetGraphics() )
        return;
    if( mbInitClipRegion )
        ImplInitClipRegion();
    if( mbOutputClipped )
        return;

    SalLayout* pSalLayout = ImplLayout( rStr, nIndex, nLen, rStartPt, 0, pDXAry, true );
    if( pSalLayout )
    {
        ImplDrawText( *pSalLayout );
        pSalLayout->Release();
    }

    if( mpAlphaVDev )
        mpAlphaVDev->DrawTextArray( rStartPt, rStr, pDXAry, nIndex, nLen );
}

// -----------------------------------------------------------------------

long OutputDevice::GetTextArray( const String& rStr, sal_Int32* pDXAry,
                                 xub_StrLen nIndex, xub_StrLen nLen ) const
{
    OSL_TRACE( "OutputDevice::GetTextArray()" );
    DBG_CHKTHIS( OutputDevice, ImplDbgCheckOutputDevice );

    if( nIndex >= rStr.Len() )
        return 0;
    if( (sal_uLong)nIndex+nLen >= rStr.Len() )
        nLen = rStr.Len() - nIndex;

    // do layout
    SalLayout* pSalLayout = ImplLayout( rStr, nIndex, nLen );
    if( !pSalLayout )
        return 0;

    long nWidth = pSalLayout->FillDXArray( pDXAry );
    int nWidthFactor = pSalLayout->GetUnitsPerPixel();
    pSalLayout->Release();

    // convert virtual char widths to virtual absolute positions
    if( pDXAry )
        for( int i = 1; i < nLen; ++i )
            pDXAry[ i ] += pDXAry[ i-1 ];

    // convert from font units to logical units
    if( mbMap )
    {
        if( pDXAry )
            for( int i = 0; i < nLen; ++i )
                pDXAry[i] = ImplDevicePixelToLogicWidth( pDXAry[i] );
        nWidth = ImplDevicePixelToLogicWidth( nWidth );
    }

    if( nWidthFactor > 1 )
    {
        if( pDXAry )
            for( int i = 0; i < nLen; ++i )
                pDXAry[i] /= nWidthFactor;
        nWidth /= nWidthFactor;
    }

    return nWidth;
}

// -----------------------------------------------------------------------

bool OutputDevice::GetCaretPositions( const XubString& rStr, sal_Int32* pCaretXArray,
    xub_StrLen nIndex, xub_StrLen nLen,
    sal_Int32* pDXAry, long nLayoutWidth,
    sal_Bool bCellBreaking ) const
{
    OSL_TRACE( "OutputDevice::GetCaretPositions()" );
    DBG_CHKTHIS( OutputDevice, ImplDbgCheckOutputDevice );

    if( nIndex >= rStr.Len() )
        return false;
    if( (sal_uLong)nIndex+nLen >= rStr.Len() )
        nLen = rStr.Len() - nIndex;

    // layout complex text
    SalLayout* pSalLayout = ImplLayout( rStr, nIndex, nLen,
        Point(0,0), nLayoutWidth, pDXAry );
    if( !pSalLayout )
        return false;

    int nWidthFactor = pSalLayout->GetUnitsPerPixel();
    pSalLayout->GetCaretPositions( 2*nLen, pCaretXArray );
    long nWidth = pSalLayout->GetTextWidth();
    pSalLayout->Release();

    // fixup unknown caret positions
    int i;
    for( i = 0; i < 2 * nLen; ++i )
        if( pCaretXArray[ i ] >= 0 )
            break;
    long nXPos = pCaretXArray[ i ];
    for( i = 0; i < 2 * nLen; ++i )
    {
        if( pCaretXArray[ i ] >= 0 )
            nXPos = pCaretXArray[ i ];
        else
            pCaretXArray[ i ] = nXPos;
    }

    // handle window mirroring
    if( IsRTLEnabled() )
    {
        for( i = 0; i < 2 * nLen; ++i )
            pCaretXArray[i] = nWidth - pCaretXArray[i] - 1;
    }

    // convert from font units to logical units
    if( mbMap )
    {
        for( i = 0; i < 2*nLen; ++i )
            pCaretXArray[i] = ImplDevicePixelToLogicWidth( pCaretXArray[i] );
    }

    if( nWidthFactor != 1 )
    {
        for( i = 0; i < 2*nLen; ++i )
            pCaretXArray[i] /= nWidthFactor;
    }

    // if requested move caret position to cell limits
    if( bCellBreaking )
    {
        ; // TODO
    }

    return true;
}

// -----------------------------------------------------------------------

void OutputDevice::DrawStretchText( const Point& rStartPt, sal_uLong nWidth,
                                    const String& rStr,
                                    xub_StrLen nIndex, xub_StrLen nLen )
{
    OSL_TRACE( "OutputDevice::DrawStretchText()" );
    DBG_CHKTHIS( OutputDevice, ImplDbgCheckOutputDevice );

    if ( mpMetaFile )
        mpMetaFile->AddAction( new MetaStretchTextAction( rStartPt, nWidth, rStr, nIndex, nLen ) );

    if ( !IsDeviceOutputNecessary() )
        return;

    SalLayout* pSalLayout = ImplLayout( rStr, nIndex, nLen, rStartPt, nWidth, NULL, true );
    if( pSalLayout )
    {
        ImplDrawText( *pSalLayout );
        pSalLayout->Release();
    }

    if( mpAlphaVDev )
        mpAlphaVDev->DrawStretchText( rStartPt, nWidth, rStr, nIndex, nLen );
}

// -----------------------------------------------------------------------

ImplLayoutArgs OutputDevice::ImplPrepareLayoutArgs( String& rStr,
                                       xub_StrLen nMinIndex, xub_StrLen nLen,
                                       long nPixelWidth, const sal_Int32* pDXArray ) const
{
    // get string length for calculating extents
    xub_StrLen nEndIndex = rStr.Len();
    if( (sal_uLong)nMinIndex + nLen < nEndIndex )
        nEndIndex = nMinIndex + nLen;

    // don't bother if there is nothing to do
    if( nEndIndex < nMinIndex )
        nEndIndex = nMinIndex;

    int nLayoutFlags = 0;
    if( mnTextLayoutMode & TEXT_LAYOUT_BIDI_RTL )
        nLayoutFlags |= SAL_LAYOUT_BIDI_RTL;
    if( mnTextLayoutMode & TEXT_LAYOUT_BIDI_STRONG )
        nLayoutFlags |= SAL_LAYOUT_BIDI_STRONG;
    else if( 0 == (mnTextLayoutMode & TEXT_LAYOUT_BIDI_RTL) )
    {
        // disable Bidi if no RTL hint and no RTL codes used
        const xub_Unicode* pStr = rStr.GetBuffer() + nMinIndex;
        const xub_Unicode* pEnd = rStr.GetBuffer() + nEndIndex;
        for( ; pStr < pEnd; ++pStr )
            if( ((*pStr >= 0x0580) && (*pStr < 0x0800))   // middle eastern scripts
            ||  ((*pStr >= 0xFB18) && (*pStr < 0xFE00))   // hebrew + arabic A presentation forms
            ||  ((*pStr >= 0xFE70) && (*pStr < 0xFEFF)) ) // arabic presentation forms B
                break;
        if( pStr >= pEnd )
            nLayoutFlags |= SAL_LAYOUT_BIDI_STRONG;
    }

    if( mbKerning )
        nLayoutFlags |= SAL_LAYOUT_KERNING_PAIRS;
    if( maFont.GetKerning() & KERNING_ASIAN )
        nLayoutFlags |= SAL_LAYOUT_KERNING_ASIAN;
    if( maFont.IsVertical() )
        nLayoutFlags |= SAL_LAYOUT_VERTICAL;

    if( mnTextLayoutMode & TEXT_LAYOUT_ENABLE_LIGATURES )
        nLayoutFlags |= SAL_LAYOUT_ENABLE_LIGATURES;
    else if( mnTextLayoutMode & TEXT_LAYOUT_COMPLEX_DISABLED )
        nLayoutFlags |= SAL_LAYOUT_COMPLEX_DISABLED;
    else
    {
        // disable CTL for non-CTL text
        const sal_Unicode* pStr = rStr.GetBuffer() + nMinIndex;
        const sal_Unicode* pEnd = rStr.GetBuffer() + nEndIndex;
        for( ; pStr < pEnd; ++pStr )
            if( ((*pStr >= 0x0300) && (*pStr < 0x0370))   // diacritical marks
            ||  ((*pStr >= 0x0590) && (*pStr < 0x10A0))   // many CTL scripts
            ||  ((*pStr >= 0x1100) && (*pStr < 0x1200))   // hangul jamo
            ||  ((*pStr >= 0x1700) && (*pStr < 0x1900))   // many CTL scripts
            ||  ((*pStr >= 0xFB1D) && (*pStr < 0xFE00))   // middle east presentation
            ||  ((*pStr >= 0xFE70) && (*pStr < 0xFEFF)) ) // arabic presentation B
                break;
        if( pStr >= pEnd )
            nLayoutFlags |= SAL_LAYOUT_COMPLEX_DISABLED;
    }

    if( meTextLanguage ) //TODO: (mnTextLayoutMode & TEXT_LAYOUT_SUBSTITUTE_DIGITS)
    {
        // disable character localization when no digits used
        const sal_Unicode* pBase = rStr.GetBuffer();
        const sal_Unicode* pStr = pBase + nMinIndex;
        const sal_Unicode* pEnd = pBase + nEndIndex;
        for( ; pStr < pEnd; ++pStr )
        {
            // TODO: are there non-digit localizations?
            if( (*pStr >= '0') && (*pStr <= '9') )
            {
                // translate characters to local preference
                sal_UCS4 cChar = GetLocalizedChar( *pStr, meTextLanguage );
                if( cChar != *pStr )
                    // TODO: are the localized digit surrogates?
                    rStr.SetChar( static_cast<sal_uInt16>(pStr - pBase),
                                 static_cast<sal_Unicode>(cChar) );
            }
        }
    }

    // right align for RTL text, DRAWPOS_REVERSED, RTL window style
    bool bRightAlign = ((mnTextLayoutMode & TEXT_LAYOUT_BIDI_RTL) != 0);
    if( mnTextLayoutMode & TEXT_LAYOUT_TEXTORIGIN_LEFT )
        bRightAlign = false;
    else if ( mnTextLayoutMode & TEXT_LAYOUT_TEXTORIGIN_RIGHT )
        bRightAlign = true;
    // SSA: hack for western office, ie text get right aligned
    //      for debugging purposes of mirrored UI
    //static const char* pEnv = getenv( "SAL_RTL_MIRRORTEXT" );
    bool bRTLWindow = IsRTLEnabled();
    bRightAlign ^= bRTLWindow;
    if( bRightAlign )
        nLayoutFlags |= SAL_LAYOUT_RIGHT_ALIGN;

    // set layout options
    ImplLayoutArgs aLayoutArgs( rStr.GetBuffer(), rStr.Len(), nMinIndex, nEndIndex, nLayoutFlags );

    int nOrientation = mpFontEntry ? mpFontEntry->mnOrientation : 0;
    aLayoutArgs.SetOrientation( nOrientation );

    aLayoutArgs.SetLayoutWidth( nPixelWidth );
    aLayoutArgs.SetDXArray( pDXArray );

    return aLayoutArgs;
}

// -----------------------------------------------------------------------

SalLayout* OutputDevice::ImplLayout( const String& rOrigStr,
                                     xub_StrLen nMinIndex,
                                     xub_StrLen nLen,
                                     const Point& rLogicalPos,
                                     long nLogicalWidth,
                                     const sal_Int32* pDXArray,
                                     bool bFilter ) const
{
    // we need a graphics
    if( !mpGraphics )
        if( !ImplGetGraphics() )
            return NULL;

    // initialize font if needed
    if( mbNewFont )
        if( !ImplNewFont() )
            return NULL;
    if( mbInitFont )
        ImplInitFont();

    // check string index and length
    if( (unsigned)nMinIndex + nLen > rOrigStr.Len() )
    {
        const int nNewLen = (int)rOrigStr.Len() - nMinIndex;
        if( nNewLen <= 0 )
            return NULL;
        nLen = static_cast<xub_StrLen>(nNewLen);
    }

    String aStr = rOrigStr;

    // filter out special markers
    if( bFilter )
    {
        xub_StrLen nCutStart, nCutStop, nOrgLen = nLen;
        bool bFiltered = mpGraphics->filterText( rOrigStr, aStr, nMinIndex, nLen, nCutStart, nCutStop );
        if( !nLen )
            return NULL;

        if( bFiltered && nCutStop != nCutStart && pDXArray )
        {
            if( !nLen )
                pDXArray = NULL;
            else
            {
                sal_Int32* pAry = (sal_Int32*)alloca(sizeof(sal_Int32)*nLen);
                if( nCutStart > nMinIndex )
                    memcpy( pAry, pDXArray, sizeof(sal_Int32)*(nCutStart-nMinIndex) );
                // note: nCutStart will never be smaller than nMinIndex
                memcpy( pAry+nCutStart-nMinIndex,
                        pDXArray + nOrgLen - (nCutStop-nMinIndex),
                        sizeof(sal_Int32)*(nLen - (nCutStart-nMinIndex)) );
                pDXArray = pAry;
            }
        }
    }

    // convert from logical units to physical units
    // recode string if needed
    if( mpFontEntry->mpConversion )
        mpFontEntry->mpConversion->RecodeString( aStr, 0, aStr.Len() );

    long nPixelWidth = nLogicalWidth;
    if( nLogicalWidth && mbMap )
        nPixelWidth = ImplLogicWidthToDevicePixel( nLogicalWidth );
    if( pDXArray && mbMap )
    {
        // convert from logical units to font units using a temporary array
        sal_Int32* pTempDXAry = (sal_Int32*)alloca( nLen * sizeof(sal_Int32) );
        // using base position for better rounding a.k.a. "dancing characters"
        int nPixelXOfs = ImplLogicWidthToDevicePixel( rLogicalPos.X() );
        for( int i = 0; i < nLen; ++i )
            pTempDXAry[i] = ImplLogicWidthToDevicePixel( rLogicalPos.X() + pDXArray[i] ) - nPixelXOfs;

        pDXArray = pTempDXAry;
    }

    ImplLayoutArgs aLayoutArgs = ImplPrepareLayoutArgs( aStr, nMinIndex, nLen, nPixelWidth, pDXArray );

    // get matching layout object for base font
    SalLayout* pSalLayout = NULL;
    if( mpPDFWriter )
        pSalLayout = mpPDFWriter->GetTextLayout( aLayoutArgs, &mpFontEntry->maFontSelData );

    if( !pSalLayout )
        pSalLayout = mpGraphics->GetTextLayout( aLayoutArgs, 0 );

    // layout text
    if( pSalLayout && !pSalLayout->LayoutText( aLayoutArgs ) )
    {
        pSalLayout->Release();
        pSalLayout = NULL;
    }

    if( !pSalLayout )
        return NULL;

    // do glyph fallback if needed
    // #105768# avoid fallback for very small font sizes
    if( aLayoutArgs.NeedFallback() )
        if( mpFontEntry && (mpFontEntry->maFontSelData.mnHeight >= 3) )
            pSalLayout = ImplGlyphFallbackLayout( pSalLayout, aLayoutArgs );

    // position, justify, etc. the layout
    pSalLayout->AdjustLayout( aLayoutArgs );
    pSalLayout->DrawBase() = ImplLogicToDevicePixel( rLogicalPos );
    // adjust to right alignment if necessary
    if( aLayoutArgs.mnFlags & SAL_LAYOUT_RIGHT_ALIGN )
    {
        long nRTLOffset;
        if( pDXArray )
            nRTLOffset = pDXArray[ nLen - 1 ];
        else if( nPixelWidth )
            nRTLOffset = nPixelWidth;
        else
            nRTLOffset = pSalLayout->GetTextWidth() / pSalLayout->GetUnitsPerPixel();
        pSalLayout->DrawOffset().X() = 1 - nRTLOffset;
    }

    return pSalLayout;
}

void OutputDevice::forceFallbackFontToFit(SalLayout &rFallback, ImplFontEntry &rFallbackFont,
    ImplFontSelectData &rFontSelData, int nFallbackLevel,
    ImplLayoutArgs& rLayoutArgs, const ImplFontMetricData& rOrigMetric) const
{
    Rectangle aBoundRect;
    bool bHaveBounding = false;
    Rectangle aRectangle;

    rFallback.AdjustLayout( rLayoutArgs );

    //All we care about here is getting the vertical bounds of this text and
    //make sure it will fit inside the available space
    Point aPos;
    for( int nStart = 0;;)
    {
        sal_GlyphId nLGlyph;
        if( !rFallback.GetNextGlyphs( 1, &nLGlyph, aPos, nStart ) )
            break;

        int nFontTag = nFallbackLevel << GF_FONTSHIFT;
        nLGlyph |= nFontTag;

        // get bounding rectangle of individual glyph
        if( mpGraphics->GetGlyphBoundRect( nLGlyph, aRectangle ) )
        {
            // merge rectangle
            aRectangle += aPos;
            aBoundRect.Union( aRectangle );
            bHaveBounding = true;
        }
    }

    //Shrink it down if it won't fit
    if (bHaveBounding)
    {
        long  nGlyphsAscent = -aBoundRect.Top();
        float fScaleTop = nGlyphsAscent > rOrigMetric.mnAscent ?
            rOrigMetric.mnAscent/(float)nGlyphsAscent : 1;
        long  nGlyphsDescent = aBoundRect.Bottom();
        float fScaleBottom = nGlyphsDescent > rOrigMetric.mnDescent ?
            rOrigMetric.mnDescent/(float)nGlyphsDescent : 1;
        float fScale = fScaleBottom < fScaleTop ? fScaleBottom : fScaleTop;
        if (fScale < 1)
        {
            long nOrigHeight = rFontSelData.mnHeight;
            rFontSelData.mnHeight *= fScale;
            rFallbackFont.mnSetFontFlags = mpGraphics->SetFont( &rFontSelData, nFallbackLevel );
            rFontSelData.mnHeight = nOrigHeight;
        }
    }
}

// -----------------------------------------------------------------------

SalLayout* OutputDevice::ImplGlyphFallbackLayout( SalLayout* pSalLayout, ImplLayoutArgs& rLayoutArgs ) const
{
    // prepare multi level glyph fallback
    MultiSalLayout* pMultiSalLayout = NULL;
    ImplLayoutRuns aLayoutRuns = rLayoutArgs.maRuns;
    rLayoutArgs.PrepareFallback();
    rLayoutArgs.mnFlags |= SAL_LAYOUT_FOR_FALLBACK;

    // get list of unicodes that need glyph fallback
    int nCharPos = -1;
    bool bRTL = false;
    rtl::OUStringBuffer aMissingCodeBuf;
    while( rLayoutArgs.GetNextPos( &nCharPos, &bRTL) )
        aMissingCodeBuf.append( rLayoutArgs.mpStr[ nCharPos ] );
    rLayoutArgs.ResetPos();
    rtl::OUString aMissingCodes = aMissingCodeBuf.makeStringAndClear();

    ImplFontSelectData aFontSelData = mpFontEntry->maFontSelData;

    ImplFontMetricData aOrigMetric( aFontSelData );
    // TODO: use cached metric in fontentry
    mpGraphics->GetFontMetric( &aOrigMetric );

    // when device specific font substitution may have been performed for
    // the originally selected font then make sure that a fallback to that
    // font is performed first
    int nDevSpecificFallback = 0;
    if( mpOutDevData && !mpOutDevData->maDevFontSubst.Empty() )
        nDevSpecificFallback = 1;

    // try if fallback fonts support the missing unicodes
    for( int nFallbackLevel = 1; nFallbackLevel < MAX_FALLBACK; ++nFallbackLevel )
    {
        // find a font family suited for glyph fallback
#ifndef FONTFALLBACK_HOOKS_DISABLED
        // GetGlyphFallbackFont() needs a valid aFontSelData.mpFontEntry
        // if the system-specific glyph fallback is active
        aFontSelData.mpFontEntry = mpFontEntry; // reset the fontentry to base-level
#endif
        ImplFontEntry* pFallbackFont = mpFontCache->GetGlyphFallbackFont( mpFontList,
            aFontSelData, nFallbackLevel-nDevSpecificFallback, aMissingCodes );
        if( !pFallbackFont )
            break;

        aFontSelData.mpFontEntry = pFallbackFont;
        aFontSelData.mpFontData = pFallbackFont->maFontSelData.mpFontData;
        if( mpFontEntry && nFallbackLevel < MAX_FALLBACK-1)
        {
            // ignore fallback font if it is the same as the original font
            if( mpFontEntry->maFontSelData.mpFontData == aFontSelData.mpFontData )
            {
                mpFontCache->Release( pFallbackFont );
                continue;
            }
        }

<<<<<<< HEAD
        pFallbackFont->mnSetFontFlags = mpGraphics->SetFont( &aFontSelData, nFallbackLevel );
=======

        // TODO: try to get the metric data from the GFB's mpFontEntry
        ImplFontMetricData aSubstituteMetric( aFontSelData );
        pFallbackFont->mnSetFontFlags = mpGraphics->SetFont( &aFontSelData, nFallbackLevel );
        mpGraphics->GetFontMetric( &aSubstituteMetric, nFallbackLevel );

        const long nOriginalHeight = aOrigMetric.mnAscent + aOrigMetric.mnDescent;
        const long nSubstituteHeight = aSubstituteMetric.mnAscent + aSubstituteMetric.mnDescent;
        // Too tall, shrink it a bit. Need a better calculation to include extra
        // factors and any extra wriggle room we might have available?
    // TODO: should we scale by max-ascent/max-descent instead of design height?
        if( nSubstituteHeight > nOriginalHeight )
        {
            const float fScale = nOriginalHeight / (float)nSubstituteHeight;
            const float fOrigHeight = aFontSelData.mfExactHeight;
            const int nOrigHeight = aFontSelData.mnHeight;
            aFontSelData.mfExactHeight *= fScale;
            aFontSelData.mnHeight = static_cast<int>(aFontSelData.mfExactHeight);
            pFallbackFont->mnSetFontFlags = mpGraphics->SetFont( &aFontSelData, nFallbackLevel );
            aFontSelData.mnHeight = nOrigHeight;
            aFontSelData.mfExactHeight = fOrigHeight;
        }
>>>>>>> e1028d92

        // create and add glyph fallback layout to multilayout
        rLayoutArgs.ResetPos();
        SalLayout* pFallback = mpGraphics->GetTextLayout( rLayoutArgs, nFallbackLevel );
        if( pFallback )
        {
            if( pFallback->LayoutText( rLayoutArgs ) )
            {
                forceFallbackFontToFit(*pFallback, *pFallbackFont, aFontSelData,
                    nFallbackLevel, rLayoutArgs, aOrigMetric);

                if( !pMultiSalLayout )
                    pMultiSalLayout = new MultiSalLayout( *pSalLayout );
                pMultiSalLayout->AddFallback( *pFallback,
                    rLayoutArgs.maRuns, aFontSelData.mpFontData );
                if (nFallbackLevel == MAX_FALLBACK-1)
                    pMultiSalLayout->SetInComplete();
            }
            else
            {
                // there is no need for a font that couldn't resolve anything
                pFallback->Release();
            }
        }

        mpFontCache->Release( pFallbackFont );

        // break when this fallback was sufficient
        if( !rLayoutArgs.PrepareFallback() )
            break;
    }

    if( pMultiSalLayout && pMultiSalLayout->LayoutText( rLayoutArgs ) )
        pSalLayout = pMultiSalLayout;

    // restore orig font settings
    pSalLayout->InitFont();
    rLayoutArgs.maRuns = aLayoutRuns;

    return pSalLayout;
}

// -----------------------------------------------------------------------

sal_Bool OutputDevice::GetTextIsRTL(
            const String& rString,
            xub_StrLen nIndex, xub_StrLen nLen ) const
{
    String aStr( rString );
    ImplLayoutArgs aArgs = ImplPrepareLayoutArgs( aStr, nIndex, nLen, 0, NULL );
    bool bRTL = false;
    int nCharPos = -1;
    aArgs.GetNextPos( &nCharPos, &bRTL );
    return (nCharPos != nIndex) ? sal_True : sal_False;
}

// -----------------------------------------------------------------------

xub_StrLen OutputDevice::GetTextBreak( const String& rStr, long nTextWidth,
                                       xub_StrLen nIndex, xub_StrLen nLen,
                                       long nCharExtra, sal_Bool /*TODO: bCellBreaking*/ ) const
{
    OSL_TRACE( "OutputDevice::GetTextBreak()" );
    DBG_CHKTHIS( OutputDevice, ImplDbgCheckOutputDevice );

    SalLayout* pSalLayout = ImplLayout( rStr, nIndex, nLen );
    xub_StrLen nRetVal = STRING_LEN;
    if( pSalLayout )
    {
        // convert logical widths into layout units
        // NOTE: be very careful to avoid rounding errors for nCharExtra case
        // problem with rounding errors especially for small nCharExtras
        // TODO: remove when layout units have subpixel granularity
        long nWidthFactor = pSalLayout->GetUnitsPerPixel();
        long nSubPixelFactor = (nWidthFactor < 64 ) ? 64 : 1;
        nTextWidth *= nWidthFactor * nSubPixelFactor;
        long nTextPixelWidth = ImplLogicWidthToDevicePixel( nTextWidth );
        long nExtraPixelWidth = 0;
        if( nCharExtra != 0 )
        {
            nCharExtra *= nWidthFactor * nSubPixelFactor;
            nExtraPixelWidth = ImplLogicWidthToDevicePixel( nCharExtra );
        }
        nRetVal = sal::static_int_cast<xub_StrLen>(pSalLayout->GetTextBreak( nTextPixelWidth, nExtraPixelWidth, nSubPixelFactor ));

        pSalLayout->Release();
    }

    return nRetVal;
}

// -----------------------------------------------------------------------

xub_StrLen OutputDevice::GetTextBreak( const String& rStr, long nTextWidth,
                                       sal_Unicode nHyphenatorChar, xub_StrLen& rHyphenatorPos,
                                       xub_StrLen nIndex, xub_StrLen nLen,
                                       long nCharExtra ) const
{
    OSL_TRACE( "OutputDevice::GetTextBreak()" );
    DBG_CHKTHIS( OutputDevice, ImplDbgCheckOutputDevice );

    rHyphenatorPos = STRING_LEN;

    SalLayout* pSalLayout = ImplLayout( rStr, nIndex, nLen );
    if( !pSalLayout )
        return STRING_LEN;

    // convert logical widths into layout units
    // NOTE: be very careful to avoid rounding errors for nCharExtra case
    // problem with rounding errors especially for small nCharExtras
    // TODO: remove when layout units have subpixel granularity
    long nWidthFactor = pSalLayout->GetUnitsPerPixel();
    long nSubPixelFactor = (nWidthFactor < 64 ) ? 64 : 1;

    nTextWidth *= nWidthFactor * nSubPixelFactor;
    long nTextPixelWidth = ImplLogicWidthToDevicePixel( nTextWidth );
    long nExtraPixelWidth = 0;
    if( nCharExtra != 0 )
    {
        nCharExtra *= nWidthFactor * nSubPixelFactor;
        nExtraPixelWidth = ImplLogicWidthToDevicePixel( nCharExtra );
    }

    // calculate un-hyphenated break position
    xub_StrLen nRetVal = sal::static_int_cast<xub_StrLen>(pSalLayout->GetTextBreak( nTextPixelWidth, nExtraPixelWidth, nSubPixelFactor ));

    // calculate hyphenated break position
    String aHyphenatorStr( &nHyphenatorChar, 1 );
    xub_StrLen nTempLen = 1;
    SalLayout* pHyphenatorLayout = ImplLayout( aHyphenatorStr, 0, nTempLen );
    if( pHyphenatorLayout )
    {
        // calculate subpixel width of hyphenation character
        long nHyphenatorPixelWidth = pHyphenatorLayout->GetTextWidth() * nSubPixelFactor;
        pHyphenatorLayout->Release();

        // calculate hyphenated break position
        nTextPixelWidth -= nHyphenatorPixelWidth;
        if( nExtraPixelWidth > 0 )
            nTextPixelWidth -= nExtraPixelWidth;

        rHyphenatorPos = sal::static_int_cast<xub_StrLen>(pSalLayout->GetTextBreak( nTextPixelWidth, nExtraPixelWidth, nSubPixelFactor ));

        if( rHyphenatorPos > nRetVal )
            rHyphenatorPos = nRetVal;
    }

    pSalLayout->Release();
    return nRetVal;
}

// -----------------------------------------------------------------------

void OutputDevice::ImplDrawText( OutputDevice& rTargetDevice, const Rectangle& rRect,
                                 const String& rOrigStr, sal_uInt16 nStyle,
                                 MetricVector* pVector, String* pDisplayText,
                                 ::vcl::ITextLayout& _rLayout )
{
    Color aOldTextColor;
    Color aOldTextFillColor;
    sal_Bool  bRestoreFillColor = false;
    if ( (nStyle & TEXT_DRAW_DISABLE) && ! pVector )
    {
        sal_Bool  bHighContrastBlack = sal_False;
        sal_Bool  bHighContrastWhite = sal_False;
        const StyleSettings& rStyleSettings( rTargetDevice.GetSettings().GetStyleSettings() );
        if( rStyleSettings.GetHighContrastMode() )
        {
            Color aCol;
            if( rTargetDevice.IsBackground() )
                aCol = rTargetDevice.GetBackground().GetColor();
            else
                // best guess is the face color here
                // but it may be totally wrong. the background color
                // was typically already reset
                aCol = rStyleSettings.GetFaceColor();

            bHighContrastBlack = aCol.IsDark();
            bHighContrastWhite = aCol.IsBright();
        }

        aOldTextColor = rTargetDevice.GetTextColor();
        if ( rTargetDevice.IsTextFillColor() )
        {
            bRestoreFillColor = sal_True;
            aOldTextFillColor = rTargetDevice.GetTextFillColor();
        }
        if( bHighContrastBlack )
            rTargetDevice.SetTextColor( COL_GREEN );
        else if( bHighContrastWhite )
            rTargetDevice.SetTextColor( COL_LIGHTGREEN );
        else
        {
            // draw disabled text always without shadow
            // as it fits better with native look
            /*
            SetTextColor( GetSettings().GetStyleSettings().GetLightColor() );
            Rectangle aRect = rRect;
            aRect.Move( 1, 1 );
            DrawText( aRect, rOrigStr, nStyle & ~TEXT_DRAW_DISABLE );
            */
            rTargetDevice.SetTextColor( rTargetDevice.GetSettings().GetStyleSettings().GetDisableColor() );
        }
    }

    long        nWidth          = rRect.GetWidth();
    long        nHeight         = rRect.GetHeight();

    if ( ((nWidth <= 0) || (nHeight <= 0)) && (nStyle & TEXT_DRAW_CLIP) )
        return;

    Point       aPos            = rRect.TopLeft();

    long        nTextHeight     = rTargetDevice.GetTextHeight();
    TextAlign   eAlign          = rTargetDevice.GetTextAlign();
    xub_StrLen  nMnemonicPos    = STRING_NOTFOUND;

    String aStr = rOrigStr;
    if ( nStyle & TEXT_DRAW_MNEMONIC )
        aStr = GetNonMnemonicString( aStr, nMnemonicPos );

    const bool bDrawMnemonics = !(rTargetDevice.GetSettings().GetStyleSettings().GetOptions() & STYLE_OPTION_NOMNEMONICS) && !pVector;

    // Mehrzeiligen Text behandeln wir anders
    if ( nStyle & TEXT_DRAW_MULTILINE )
    {

        XubString               aLastLine;
        ImplMultiTextLineInfo   aMultiLineInfo;
        ImplTextLineInfo*       pLineInfo;
        long                    nMaxTextWidth;
        xub_StrLen              i;
        xub_StrLen              nLines;
        xub_StrLen              nFormatLines;

        if ( nTextHeight )
        {
            nMaxTextWidth = ImplGetTextLines( aMultiLineInfo, nWidth, aStr, nStyle, _rLayout );
            nLines = (xub_StrLen)(nHeight/nTextHeight);
            nFormatLines = aMultiLineInfo.Count();
            if ( !nLines )
                nLines = 1;
            if ( nFormatLines > nLines )
            {
                if ( nStyle & TEXT_DRAW_ENDELLIPSIS )
                {
                    // Letzte Zeile zusammenbauen und kuerzen
                    nFormatLines = nLines-1;

                    pLineInfo = aMultiLineInfo.GetLine( nFormatLines );
                    aLastLine = aStr.Copy( pLineInfo->GetIndex() );
                    aLastLine.ConvertLineEnd( LINEEND_LF );
                    // Alle LineFeed's durch Spaces ersetzen
                    xub_StrLen nLastLineLen = aLastLine.Len();
                    for ( i = 0; i < nLastLineLen; i++ )
                    {
                        if ( aLastLine.GetChar( i ) == _LF )
                            aLastLine.SetChar( i, ' ' );
                    }
                    aLastLine = ImplGetEllipsisString( rTargetDevice, aLastLine, nWidth, nStyle, _rLayout );
                    nStyle &= ~(TEXT_DRAW_VCENTER | TEXT_DRAW_BOTTOM);
                    nStyle |= TEXT_DRAW_TOP;
                }
            }
            else
            {
                if ( nMaxTextWidth <= nWidth )
                    nStyle &= ~TEXT_DRAW_CLIP;
            }

            // Muss in der Hoehe geclippt werden?
            if ( nFormatLines*nTextHeight > nHeight )
                nStyle |= TEXT_DRAW_CLIP;

            // Clipping setzen
            if ( nStyle & TEXT_DRAW_CLIP )
            {
                rTargetDevice.Push( PUSH_CLIPREGION );
                rTargetDevice.IntersectClipRegion( rRect );
            }

            // Vertikales Alignment
            if ( nStyle & TEXT_DRAW_BOTTOM )
                aPos.Y() += nHeight-(nFormatLines*nTextHeight);
            else if ( nStyle & TEXT_DRAW_VCENTER )
                aPos.Y() += (nHeight-(nFormatLines*nTextHeight))/2;

            // Font Alignment
            if ( eAlign == ALIGN_BOTTOM )
                aPos.Y() += nTextHeight;
            else if ( eAlign == ALIGN_BASELINE )
                aPos.Y() += rTargetDevice.GetFontMetric().GetAscent();

            // Alle Zeilen ausgeben, bis auf die letzte
            for ( i = 0; i < nFormatLines; i++ )
            {
                pLineInfo = aMultiLineInfo.GetLine( i );
                if ( nStyle & TEXT_DRAW_RIGHT )
                    aPos.X() += nWidth-pLineInfo->GetWidth();
                else if ( nStyle & TEXT_DRAW_CENTER )
                    aPos.X() += (nWidth-pLineInfo->GetWidth())/2;
                xub_StrLen nIndex   = pLineInfo->GetIndex();
                xub_StrLen nLineLen = pLineInfo->GetLen();
                _rLayout.DrawText( aPos, aStr, nIndex, nLineLen, pVector, pDisplayText );
                if ( bDrawMnemonics )
                {
                    if ( (nMnemonicPos >= nIndex) && (nMnemonicPos < nIndex+nLineLen) )
                    {
                        long        nMnemonicX;
                        long        nMnemonicY;
                        long        nMnemonicWidth;

                        sal_Int32* pCaretXArray = (sal_Int32*) alloca( 2 * sizeof(sal_Int32) * nLineLen );
                        /*sal_Bool bRet =*/ _rLayout.GetCaretPositions( aStr, pCaretXArray,
                                                nIndex, nLineLen );
                        long lc_x1 = pCaretXArray[2*(nMnemonicPos - nIndex)];
                        long lc_x2 = pCaretXArray[2*(nMnemonicPos - nIndex)+1];
                        nMnemonicWidth = rTargetDevice.ImplLogicWidthToDevicePixel( ::abs((int)(lc_x1 - lc_x2)) );

                        Point       aTempPos = rTargetDevice.LogicToPixel( aPos );
                        nMnemonicX = rTargetDevice.GetOutOffXPixel() + aTempPos.X() + rTargetDevice.ImplLogicWidthToDevicePixel( Min( lc_x1, lc_x2 ) );
                        nMnemonicY = rTargetDevice.GetOutOffYPixel() + aTempPos.Y() + rTargetDevice.ImplLogicWidthToDevicePixel( rTargetDevice.GetFontMetric().GetAscent() );
                        rTargetDevice.ImplDrawMnemonicLine( nMnemonicX, nMnemonicY, nMnemonicWidth );
                    }
                }
                aPos.Y() += nTextHeight;
                aPos.X() = rRect.Left();
            }


            // Gibt es noch eine letzte Zeile, dann diese linksbuendig ausgeben,
            // da die Zeile gekuerzt wurde
            if ( aLastLine.Len() )
                _rLayout.DrawText( aPos, aLastLine, 0, STRING_LEN, pVector, pDisplayText );

            // Clipping zuruecksetzen
            if ( nStyle & TEXT_DRAW_CLIP )
                rTargetDevice.Pop();
        }
    }
    else
    {
        long nTextWidth = _rLayout.GetTextWidth( aStr, 0, STRING_LEN );

        // Evt. Text kuerzen
        if ( nTextWidth > nWidth )
        {
            if ( nStyle & TEXT_DRAW_ELLIPSIS )
            {
                aStr = ImplGetEllipsisString( rTargetDevice, aStr, nWidth, nStyle, _rLayout );
                nStyle &= ~(TEXT_DRAW_CENTER | TEXT_DRAW_RIGHT);
                nStyle |= TEXT_DRAW_LEFT;
                nTextWidth = _rLayout.GetTextWidth( aStr, 0, aStr.Len() );
            }
        }
        else
        {
            if ( nTextHeight <= nHeight )
                nStyle &= ~TEXT_DRAW_CLIP;
        }

        // horizontal text alignment
        if ( nStyle & TEXT_DRAW_RIGHT )
            aPos.X() += nWidth-nTextWidth;
        else if ( nStyle & TEXT_DRAW_CENTER )
            aPos.X() += (nWidth-nTextWidth)/2;

        // vertical font alignment
        if ( eAlign == ALIGN_BOTTOM )
            aPos.Y() += nTextHeight;
        else if ( eAlign == ALIGN_BASELINE )
            aPos.Y() += rTargetDevice.GetFontMetric().GetAscent();

        if ( nStyle & TEXT_DRAW_BOTTOM )
            aPos.Y() += nHeight-nTextHeight;
        else if ( nStyle & TEXT_DRAW_VCENTER )
            aPos.Y() += (nHeight-nTextHeight)/2;

        long        nMnemonicX = 0;
        long        nMnemonicY = 0;
        long        nMnemonicWidth = 0;
        if ( nMnemonicPos != STRING_NOTFOUND )
        {
            sal_Int32* pCaretXArray = (sal_Int32*) alloca( 2 * sizeof(sal_Int32) * aStr.Len() );
            /*sal_Bool bRet =*/ _rLayout.GetCaretPositions( aStr, pCaretXArray, 0, aStr.Len() );
            long lc_x1 = pCaretXArray[2*(nMnemonicPos)];
            long lc_x2 = pCaretXArray[2*(nMnemonicPos)+1];
            nMnemonicWidth = rTargetDevice.ImplLogicWidthToDevicePixel( ::abs((int)(lc_x1 - lc_x2)) );

            Point aTempPos = rTargetDevice.LogicToPixel( aPos );
            nMnemonicX = rTargetDevice.GetOutOffXPixel() + aTempPos.X() + rTargetDevice.ImplLogicWidthToDevicePixel( Min(lc_x1, lc_x2) );
            nMnemonicY = rTargetDevice.GetOutOffYPixel() + aTempPos.Y() + rTargetDevice.ImplLogicWidthToDevicePixel( rTargetDevice.GetFontMetric().GetAscent() );
        }

        if ( nStyle & TEXT_DRAW_CLIP )
        {
            rTargetDevice.Push( PUSH_CLIPREGION );
            rTargetDevice.IntersectClipRegion( rRect );
            _rLayout.DrawText( aPos, aStr, 0, STRING_LEN, pVector, pDisplayText );
            if ( bDrawMnemonics )
            {
                if ( nMnemonicPos != STRING_NOTFOUND )
                    rTargetDevice.ImplDrawMnemonicLine( nMnemonicX, nMnemonicY, nMnemonicWidth );
            }
            rTargetDevice.Pop();
        }
        else
        {
            _rLayout.DrawText( aPos, aStr, 0, STRING_LEN, pVector, pDisplayText );
            if ( bDrawMnemonics )
            {
                if ( nMnemonicPos != STRING_NOTFOUND )
                    rTargetDevice.ImplDrawMnemonicLine( nMnemonicX, nMnemonicY, nMnemonicWidth );
            }
        }
    }

    if ( nStyle & TEXT_DRAW_DISABLE && !pVector )
    {
        rTargetDevice.SetTextColor( aOldTextColor );
        if ( bRestoreFillColor )
            rTargetDevice.SetTextFillColor( aOldTextFillColor );
    }
}

// -----------------------------------------------------------------------

void OutputDevice::AddTextRectActions( const Rectangle& rRect,
                                       const String&    rOrigStr,
                                       sal_uInt16           nStyle,
                                       GDIMetaFile&     rMtf )
{
    OSL_TRACE( "OutputDevice::AddTextRectActions( const Rectangle& )" );
    DBG_CHKTHIS( OutputDevice, ImplDbgCheckOutputDevice );

    if ( !rOrigStr.Len() || rRect.IsEmpty() )
        return;

    // we need a graphics
    if( !mpGraphics && !ImplGetGraphics() )
        return;
    if( mbInitClipRegion )
        ImplInitClipRegion();

    // temporarily swap in passed mtf for action generation, and
    // disable output generation.
    const sal_Bool bOutputEnabled( IsOutputEnabled() );
    GDIMetaFile* pMtf = mpMetaFile;

    mpMetaFile = &rMtf;
    EnableOutput( sal_False );

    // #i47157# Factored out to ImplDrawTextRect(), to be shared
    // between us and DrawText()
    DefaultTextLayout aLayout( *this );
    ImplDrawText( *this, rRect, rOrigStr, nStyle, NULL, NULL, aLayout );

    // and restore again
    EnableOutput( bOutputEnabled );
    mpMetaFile = pMtf;
}

// -----------------------------------------------------------------------

void OutputDevice::DrawText( const Rectangle& rRect, const String& rOrigStr, sal_uInt16 nStyle,
                             MetricVector* pVector, String* pDisplayText,
                             ::vcl::ITextLayout* _pTextLayout )
{
    if( mpOutDevData && mpOutDevData->mpRecordLayout )
    {
        pVector = &mpOutDevData->mpRecordLayout->m_aUnicodeBoundRects;
        pDisplayText = &mpOutDevData->mpRecordLayout->m_aDisplayText;
    }

    OSL_TRACE( "OutputDevice::DrawText( const Rectangle& )" );
    DBG_CHKTHIS( OutputDevice, ImplDbgCheckOutputDevice );

    bool bDecomposeTextRectAction = ( _pTextLayout != NULL ) && _pTextLayout->DecomposeTextRectAction();
    if ( mpMetaFile && !bDecomposeTextRectAction )
        mpMetaFile->AddAction( new MetaTextRectAction( rRect, rOrigStr, nStyle ) );

    if ( ( !IsDeviceOutputNecessary() && !pVector && !bDecomposeTextRectAction ) || !rOrigStr.Len() || rRect.IsEmpty() )
        return;

    // we need a graphics
    if( !mpGraphics && !ImplGetGraphics() )
        return;
    if( mbInitClipRegion )
        ImplInitClipRegion();
    if( mbOutputClipped && !bDecomposeTextRectAction )
        return;

    // temporarily disable mtf action generation (ImplDrawText _does_
    // create META_TEXT_ACTIONs otherwise)
    GDIMetaFile* pMtf = mpMetaFile;
    if ( !bDecomposeTextRectAction )
        mpMetaFile = NULL;

    // #i47157# Factored out to ImplDrawText(), to be used also
    // from AddTextRectActions()
    DefaultTextLayout aDefaultLayout( *this );
    ImplDrawText( *this, rRect, rOrigStr, nStyle, pVector, pDisplayText, _pTextLayout ? *_pTextLayout : aDefaultLayout );

    // and enable again
    mpMetaFile = pMtf;

    if( mpAlphaVDev )
        mpAlphaVDev->DrawText( rRect, rOrigStr, nStyle, pVector, pDisplayText );
}

// -----------------------------------------------------------------------

Rectangle OutputDevice::GetTextRect( const Rectangle& rRect,
                                     const XubString& rStr, sal_uInt16 nStyle,
                                     TextRectInfo* pInfo,
                                     const ::vcl::ITextLayout* _pTextLayout ) const
{
    OSL_TRACE( "OutputDevice::GetTextRect()" );
    DBG_CHKTHIS( OutputDevice, ImplDbgCheckOutputDevice );

    Rectangle           aRect = rRect;
    xub_StrLen          nLines;
    long                nWidth = rRect.GetWidth();
    long                nMaxWidth;
    long                nTextHeight = GetTextHeight();

    String aStr = rStr;
    if ( nStyle & TEXT_DRAW_MNEMONIC )
        aStr = GetNonMnemonicString( aStr );

    if ( nStyle & TEXT_DRAW_MULTILINE )
    {
        ImplMultiTextLineInfo   aMultiLineInfo;
        ImplTextLineInfo*       pLineInfo;
        xub_StrLen              nFormatLines;
        xub_StrLen              i;

        nMaxWidth = 0;
        DefaultTextLayout aDefaultLayout( *const_cast< OutputDevice* >( this ) );
        ImplGetTextLines( aMultiLineInfo, nWidth, aStr, nStyle, _pTextLayout ? *_pTextLayout : aDefaultLayout );
        nFormatLines = aMultiLineInfo.Count();
        if ( !nTextHeight )
            nTextHeight = 1;
        nLines = (sal_uInt16)(aRect.GetHeight()/nTextHeight);
        if ( pInfo )
            pInfo->mnLineCount = nFormatLines;
        if ( !nLines )
            nLines = 1;
        if ( nFormatLines <= nLines )
            nLines = nFormatLines;
        else
        {
            if ( !(nStyle & TEXT_DRAW_ENDELLIPSIS) )
                nLines = nFormatLines;
            else
            {
                if ( pInfo )
                    pInfo->mbEllipsis = sal_True;
                nMaxWidth = nWidth;
            }
        }
        if ( pInfo )
        {
            sal_Bool bMaxWidth = nMaxWidth == 0;
            pInfo->mnMaxWidth = 0;
            for ( i = 0; i < nLines; i++ )
            {
                pLineInfo = aMultiLineInfo.GetLine( i );
                if ( bMaxWidth && (pLineInfo->GetWidth() > nMaxWidth) )
                    nMaxWidth = pLineInfo->GetWidth();
                if ( pLineInfo->GetWidth() > pInfo->mnMaxWidth )
                    pInfo->mnMaxWidth = pLineInfo->GetWidth();
            }
        }
        else if ( !nMaxWidth )
        {
            for ( i = 0; i < nLines; i++ )
            {
                pLineInfo = aMultiLineInfo.GetLine( i );
                if ( pLineInfo->GetWidth() > nMaxWidth )
                    nMaxWidth = pLineInfo->GetWidth();
            }
        }
    }
    else
    {
        nLines      = 1;
        nMaxWidth   = _pTextLayout ? _pTextLayout->GetTextWidth( aStr, 0, aStr.Len() ) : GetTextWidth( aStr );

        if ( pInfo )
        {
            pInfo->mnLineCount  = 1;
            pInfo->mnMaxWidth   = nMaxWidth;
        }

        if ( (nMaxWidth > nWidth) && (nStyle & TEXT_DRAW_ELLIPSIS) )
        {
            if ( pInfo )
                pInfo->mbEllipsis = sal_True;
            nMaxWidth = nWidth;
        }
    }

    if ( nStyle & TEXT_DRAW_RIGHT )
        aRect.Left() = aRect.Right()-nMaxWidth+1;
    else if ( nStyle & TEXT_DRAW_CENTER )
    {
        aRect.Left() += (nWidth-nMaxWidth)/2;
        aRect.Right() = aRect.Left()+nMaxWidth-1;
    }
    else
        aRect.Right() = aRect.Left()+nMaxWidth-1;

    if ( nStyle & TEXT_DRAW_BOTTOM )
        aRect.Top() = aRect.Bottom()-(nTextHeight*nLines)+1;
    else if ( nStyle & TEXT_DRAW_VCENTER )
    {
        aRect.Top()   += (aRect.GetHeight()-(nTextHeight*nLines))/2;
        aRect.Bottom() = aRect.Top()+(nTextHeight*nLines)-1;
    }
    else
        aRect.Bottom() = aRect.Top()+(nTextHeight*nLines)-1;

    aRect.Right()++; // #99188# get rid of rounding problems when using this rect later
    return aRect;
}

// -----------------------------------------------------------------------

static sal_Bool ImplIsCharIn( xub_Unicode c, const sal_Char* pStr )
{
    while ( *pStr )
    {
        if ( *pStr == c )
            return sal_True;
        pStr++;
    }

    return sal_False;
}

// -----------------------------------------------------------------------

String OutputDevice::GetEllipsisString( const String& rOrigStr, long nMaxWidth,
                                        sal_uInt16 nStyle ) const
{
    DBG_CHKTHIS( OutputDevice, ImplDbgCheckOutputDevice );
    DefaultTextLayout aTextLayout( *const_cast< OutputDevice* >( this ) );
    return ImplGetEllipsisString( *this, rOrigStr, nMaxWidth, nStyle, aTextLayout );
}

// -----------------------------------------------------------------------

String OutputDevice::ImplGetEllipsisString( const OutputDevice& rTargetDevice, const XubString& rOrigStr, long nMaxWidth,
                                               sal_uInt16 nStyle, const ::vcl::ITextLayout& _rLayout )
{
    OSL_TRACE( "OutputDevice::ImplGetEllipsisString()" );

    String aStr = rOrigStr;
    xub_StrLen nIndex = _rLayout.GetTextBreak( aStr, nMaxWidth, 0, aStr.Len() );


    if ( nIndex != STRING_LEN )
    {
        if( (nStyle & TEXT_DRAW_CENTERELLIPSIS) == TEXT_DRAW_CENTERELLIPSIS )
        {
            String aTmpStr( aStr );
            xub_StrLen nEraseChars = 4;
            while( nEraseChars < aStr.Len() && _rLayout.GetTextWidth( aTmpStr, 0, aTmpStr.Len() ) > nMaxWidth )
            {
                aTmpStr = aStr;
                xub_StrLen i = (aTmpStr.Len() - nEraseChars)/2;
                aTmpStr.Erase( i, nEraseChars++ );
                aTmpStr.InsertAscii( "...", i );
            }
            aStr = aTmpStr;
        }
        else if ( nStyle & TEXT_DRAW_ENDELLIPSIS )
        {
            aStr.Erase( nIndex );
            if ( nIndex > 1 )
            {
                aStr.AppendAscii( "..." );
                while ( aStr.Len() && (_rLayout.GetTextWidth( aStr, 0, aStr.Len() ) > nMaxWidth) )
                {
                    if ( (nIndex > 1) || (nIndex == aStr.Len()) )
                        nIndex--;
                    aStr.Erase( nIndex, 1 );
                }
            }

            if ( !aStr.Len() && (nStyle & TEXT_DRAW_CLIP) )
                aStr += rOrigStr.GetChar( 0 );
        }
        else if ( nStyle & TEXT_DRAW_PATHELLIPSIS )
        {
            rtl::OUString aPath( rOrigStr );
            rtl::OUString aAbbreviatedPath;
            osl_abbreviateSystemPath( aPath.pData, &aAbbreviatedPath.pData, nIndex, NULL );
            aStr = aAbbreviatedPath;
        }
        else if ( nStyle & TEXT_DRAW_NEWSELLIPSIS )
        {
            static sal_Char const   pSepChars[] = ".";
            // Letztes Teilstueck ermitteln
            xub_StrLen nLastContent = aStr.Len();
            while ( nLastContent )
            {
                nLastContent--;
                if ( ImplIsCharIn( aStr.GetChar( nLastContent ), pSepChars ) )
                    break;
            }
            while ( nLastContent &&
                    ImplIsCharIn( aStr.GetChar( nLastContent-1 ), pSepChars ) )
                nLastContent--;

            XubString aLastStr( aStr, nLastContent, aStr.Len() );
            XubString aTempLastStr1( RTL_CONSTASCII_USTRINGPARAM( "..." ) );
            aTempLastStr1 += aLastStr;
            if ( _rLayout.GetTextWidth( aTempLastStr1, 0, aTempLastStr1.Len() ) > nMaxWidth )
                aStr = OutputDevice::ImplGetEllipsisString( rTargetDevice, aStr, nMaxWidth, nStyle | TEXT_DRAW_ENDELLIPSIS, _rLayout );
            else
            {
                sal_uInt16 nFirstContent = 0;
                while ( nFirstContent < nLastContent )
                {
                    nFirstContent++;
                    if ( ImplIsCharIn( aStr.GetChar( nFirstContent ), pSepChars ) )
                        break;
                }
                while ( (nFirstContent < nLastContent) &&
                        ImplIsCharIn( aStr.GetChar( nFirstContent ), pSepChars ) )
                    nFirstContent++;

                if ( nFirstContent >= nLastContent )
                    aStr = OutputDevice::ImplGetEllipsisString( rTargetDevice, aStr, nMaxWidth, nStyle | TEXT_DRAW_ENDELLIPSIS, _rLayout );
                else
                {
                    if ( nFirstContent > 4 )
                        nFirstContent = 4;
                    XubString aFirstStr( aStr, 0, nFirstContent );
                    aFirstStr.AppendAscii( "..." );
                    XubString aTempStr = aFirstStr;
                    aTempStr += aLastStr;
                    if ( _rLayout.GetTextWidth( aTempStr, 0, aTempStr.Len() ) > nMaxWidth )
                        aStr = OutputDevice::ImplGetEllipsisString( rTargetDevice, aStr, nMaxWidth, nStyle | TEXT_DRAW_ENDELLIPSIS, _rLayout );
                    else
                    {
                        do
                        {
                            aStr = aTempStr;
                            if( nLastContent > aStr.Len() )
                                nLastContent = aStr.Len();
                            while ( nFirstContent < nLastContent )
                            {
                                nLastContent--;
                                if ( ImplIsCharIn( aStr.GetChar( nLastContent ), pSepChars ) )
                                    break;

                            }
                            while ( (nFirstContent < nLastContent) &&
                                    ImplIsCharIn( aStr.GetChar( nLastContent-1 ), pSepChars ) )
                                nLastContent--;

                            if ( nFirstContent < nLastContent )
                            {
                                XubString aTempLastStr( aStr, nLastContent, aStr.Len() );
                                aTempStr = aFirstStr;
                                aTempStr += aTempLastStr;
                                if ( _rLayout.GetTextWidth( aTempStr, 0, aTempStr.Len() ) > nMaxWidth )
                                    break;
                            }
                        }
                        while ( nFirstContent < nLastContent );
                    }
                }
            }
        }
    }

    return aStr;
}

// -----------------------------------------------------------------------

void OutputDevice::DrawCtrlText( const Point& rPos, const XubString& rStr,
                                 xub_StrLen nIndex, xub_StrLen nLen,
                                 sal_uInt16 nStyle, MetricVector* pVector, String* pDisplayText )
{
    OSL_TRACE( "OutputDevice::DrawCtrlText()" );
    DBG_CHKTHIS( OutputDevice, ImplDbgCheckOutputDevice );

    if ( !IsDeviceOutputNecessary() || (nIndex >= rStr.Len()) )
        return;

    // better get graphics here because ImplDrawMnemonicLine() will not
    // we need a graphics
    if( !mpGraphics && !ImplGetGraphics() )
        return;
    if( mbInitClipRegion )
        ImplInitClipRegion();
    if ( mbOutputClipped )
        return;

    if( nIndex >= rStr.Len() )
        return;
    if( (sal_uLong)nIndex+nLen >= rStr.Len() )
        nLen = rStr.Len() - nIndex;

    XubString   aStr = rStr;
    xub_StrLen  nMnemonicPos = STRING_NOTFOUND;

    long        nMnemonicX = 0;
    long        nMnemonicY = 0;
    long        nMnemonicWidth = 0;
    if ( (nStyle & TEXT_DRAW_MNEMONIC) && nLen > 1 )
    {
        aStr = GetNonMnemonicString( aStr, nMnemonicPos );
        if ( nMnemonicPos != STRING_NOTFOUND )
        {
            if( nMnemonicPos < nIndex )
                --nIndex;
            else if( nLen < STRING_LEN )
            {
                if( nMnemonicPos < (nIndex+nLen) )
                    --nLen;
                DBG_ASSERT( nMnemonicPos < (nIndex+nLen), "Mnemonic underline marker after last character" );
            }
            sal_Bool bInvalidPos = sal_False;

            if( nMnemonicPos >= nLen )
            {
                // #106952#
                // may occur in BiDi-Strings: the '~' is sometimes found behind the last char
                // due to some strange BiDi text editors
                // ->place the underline behind the string to indicate a failure
                bInvalidPos = sal_True;
                nMnemonicPos = nLen-1;
            }

            sal_Int32* pCaretXArray = (sal_Int32*)alloca( 2 * sizeof(sal_Int32) * nLen );
            /*sal_Bool bRet =*/ GetCaretPositions( aStr, pCaretXArray, nIndex, nLen );
            long lc_x1 = pCaretXArray[ 2*(nMnemonicPos - nIndex) ];
            long lc_x2 = pCaretXArray[ 2*(nMnemonicPos - nIndex)+1 ];
            nMnemonicWidth = ::abs((int)(lc_x1 - lc_x2));

            Point aTempPos( Min(lc_x1,lc_x2), GetFontMetric().GetAscent() );
            if( bInvalidPos )  // #106952#, place behind the (last) character
                aTempPos = Point( Max(lc_x1,lc_x2), GetFontMetric().GetAscent() );

            aTempPos += rPos;
            aTempPos = LogicToPixel( aTempPos );
            nMnemonicX = mnOutOffX + aTempPos.X();
            nMnemonicY = mnOutOffY + aTempPos.Y();
        }
    }

    if ( nStyle & TEXT_DRAW_DISABLE && ! pVector )
    {
        Color aOldTextColor;
        Color aOldTextFillColor;
        sal_Bool  bRestoreFillColor;
        sal_Bool  bHighContrastBlack = sal_False;
        sal_Bool  bHighContrastWhite = sal_False;
        const StyleSettings& rStyleSettings( GetSettings().GetStyleSettings() );
        if( rStyleSettings.GetHighContrastMode() )
        {
            if( IsBackground() )
            {
                Wallpaper aWall = GetBackground();
                Color aCol = aWall.GetColor();
                bHighContrastBlack = aCol.IsDark();
                bHighContrastWhite = aCol.IsBright();
            }
        }

        aOldTextColor = GetTextColor();
        if ( IsTextFillColor() )
        {
            bRestoreFillColor = sal_True;
            aOldTextFillColor = GetTextFillColor();
        }
        else
            bRestoreFillColor = sal_False;

        if( bHighContrastBlack )
            SetTextColor( COL_GREEN );
        else if( bHighContrastWhite )
            SetTextColor( COL_LIGHTGREEN );
        else
            SetTextColor( GetSettings().GetStyleSettings().GetDisableColor() );

        DrawText( rPos, aStr, nIndex, nLen, pVector, pDisplayText );
        if ( !(GetSettings().GetStyleSettings().GetOptions() & STYLE_OPTION_NOMNEMONICS) && !pVector )
        {
            if ( nMnemonicPos != STRING_NOTFOUND )
                ImplDrawMnemonicLine( nMnemonicX, nMnemonicY, nMnemonicWidth );
        }
        SetTextColor( aOldTextColor );
        if ( bRestoreFillColor )
            SetTextFillColor( aOldTextFillColor );
    }
    else
    {
        DrawText( rPos, aStr, nIndex, nLen, pVector, pDisplayText );
        if ( !(GetSettings().GetStyleSettings().GetOptions() & STYLE_OPTION_NOMNEMONICS) && !pVector )
        {
            if ( nMnemonicPos != STRING_NOTFOUND )
                ImplDrawMnemonicLine( nMnemonicX, nMnemonicY, nMnemonicWidth );
        }
    }

    if( mpAlphaVDev )
        mpAlphaVDev->DrawCtrlText( rPos, rStr, nIndex, nLen, nStyle, pVector, pDisplayText );
}

// -----------------------------------------------------------------------

long OutputDevice::GetCtrlTextWidth( const String& rStr,
                                     xub_StrLen nIndex, xub_StrLen nLen,
                                     sal_uInt16 nStyle ) const
{
    OSL_TRACE( "OutputDevice::GetCtrlTextSize()" );
    DBG_CHKTHIS( OutputDevice, ImplDbgCheckOutputDevice );

    if ( nStyle & TEXT_DRAW_MNEMONIC )
    {
        xub_StrLen  nMnemonicPos;
        XubString   aStr = GetNonMnemonicString( rStr, nMnemonicPos );
        if ( nMnemonicPos != STRING_NOTFOUND )
        {
            if ( nMnemonicPos < nIndex )
                nIndex--;
            else if ( (nLen < STRING_LEN) &&
                      (nMnemonicPos >= nIndex) && (nMnemonicPos < (sal_uLong)(nIndex+nLen)) )
                nLen--;
        }
        return GetTextWidth( aStr, nIndex, nLen );
    }
    else
        return GetTextWidth( rStr, nIndex, nLen );
}

// -----------------------------------------------------------------------

String OutputDevice::GetNonMnemonicString( const String& rStr, xub_StrLen& rMnemonicPos )
{
    String   aStr    = rStr;
    xub_StrLen  nLen    = aStr.Len();
    xub_StrLen  i       = 0;

    rMnemonicPos = STRING_NOTFOUND;
    while ( i < nLen )
    {
        if ( aStr.GetChar( i ) == '~' )
        {
            if ( aStr.GetChar( i+1 ) != '~' )
            {
                if ( rMnemonicPos == STRING_NOTFOUND )
                    rMnemonicPos = i;
                aStr.Erase( i, 1 );
                nLen--;
            }
            else
            {
                aStr.Erase( i, 1 );
                nLen--;
                i++;
            }
        }
        else
            i++;
    }

    return aStr;
}

// -----------------------------------------------------------------------

int OutputDevice::GetDevFontCount() const
{
    OSL_TRACE( "OutputDevice::GetDevFontCount()" );
    DBG_CHKTHIS( OutputDevice, ImplDbgCheckOutputDevice );

    if( !mpGetDevFontList )
        mpGetDevFontList = mpFontList->GetDevFontList();
    return mpGetDevFontList->Count();
}

// -----------------------------------------------------------------------

FontInfo OutputDevice::GetDevFont( int nDevFontIndex ) const
{
    OSL_TRACE( "OutputDevice::GetDevFont()" );
    DBG_CHKTHIS( OutputDevice, ImplDbgCheckOutputDevice );

    FontInfo aFontInfo;

    ImplInitFontList();

    int nCount = GetDevFontCount();
    if( nDevFontIndex < nCount )
    {
        const ImplFontData& rData = *mpGetDevFontList->Get( nDevFontIndex );
        aFontInfo.SetName( rData.maName );
        aFontInfo.SetStyleName( rData.maStyleName );
        aFontInfo.SetCharSet( rData.mbSymbolFlag ? RTL_TEXTENCODING_SYMBOL : RTL_TEXTENCODING_UNICODE );
        aFontInfo.SetFamily( rData.meFamily );
        aFontInfo.SetPitch( rData.mePitch );
        aFontInfo.SetWeight( rData.meWeight );
        aFontInfo.SetItalic( rData.meItalic );
        aFontInfo.SetWidthType( rData.meWidthType );
        if( rData.IsScalable() )
            aFontInfo.mpImplMetric->mnMiscFlags |= ImplFontMetric::SCALABLE_FLAG;
        if( rData.mbDevice )
            aFontInfo.mpImplMetric->mnMiscFlags |= ImplFontMetric::DEVICE_FLAG;
    }

    return aFontInfo;
}

// -----------------------------------------------------------------------

sal_Bool OutputDevice::AddTempDevFont( const String& rFileURL, const String& rFontName )
{
    OSL_TRACE( "OutputDevice::AddTempDevFont()" );
    DBG_CHKTHIS( OutputDevice, ImplDbgCheckOutputDevice );

    ImplInitFontList();

    if( !mpGraphics && !ImplGetGraphics() )
        return sal_False;

    bool bRC = mpGraphics->AddTempDevFont( mpFontList, rFileURL, rFontName );
    if( !bRC )
        return sal_False;

    if( mpAlphaVDev )
        mpAlphaVDev->AddTempDevFont( rFileURL, rFontName );

    mpFontCache->Invalidate();
    return sal_True;
}

// -----------------------------------------------------------------------

int OutputDevice::GetDevFontSizeCount( const Font& rFont ) const
{
    OSL_TRACE( "OutputDevice::GetDevFontSizeCount()" );
    DBG_CHKTHIS( OutputDevice, ImplDbgCheckOutputDevice );

    delete mpGetDevSizeList;

    ImplInitFontList();
    mpGetDevSizeList = mpFontList->GetDevSizeList( rFont.GetName() );
    return mpGetDevSizeList->Count();
}

// -----------------------------------------------------------------------

Size OutputDevice::GetDevFontSize( const Font& rFont, int nSizeIndex ) const
{
    OSL_TRACE( "OutputDevice::GetDevFontSize()" );
    DBG_CHKTHIS( OutputDevice, ImplDbgCheckOutputDevice );

    // check range
    int nCount = GetDevFontSizeCount( rFont );
    if ( nSizeIndex >= nCount )
        return Size();

    // when mapping is enabled round to .5 points
    Size aSize( 0, mpGetDevSizeList->Get( nSizeIndex ) );
    if ( mbMap )
    {
        aSize.Height() *= 10;
        MapMode aMap( MAP_10TH_INCH, Point(), Fraction( 1, 72 ), Fraction( 1, 72 ) );
        aSize = PixelToLogic( aSize, aMap );
        aSize.Height() += 5;
        aSize.Height() /= 10;
        long nRound = aSize.Height() % 5;
        if ( nRound >= 3 )
            aSize.Height() += (5-nRound);
        else
            aSize.Height() -= nRound;
        aSize.Height() *= 10;
        aSize = LogicToPixel( aSize, aMap );
        aSize = PixelToLogic( aSize );
        aSize.Height() += 5;
        aSize.Height() /= 10;
    }
    return aSize;
}

// -----------------------------------------------------------------------

sal_Bool OutputDevice::IsFontAvailable( const String& rFontName ) const
{
    OSL_TRACE( "OutputDevice::IsFontAvailable()" );
    DBG_CHKTHIS( OutputDevice, ImplDbgCheckOutputDevice );

    ImplDevFontListData* pFound = mpFontList->FindFontFamily( rFontName );
    return (pFound != NULL);
}

// -----------------------------------------------------------------------

FontMetric OutputDevice::GetFontMetric() const
{
    OSL_TRACE( "OutputDevice::GetFontMetric()" );
    DBG_CHKTHIS( OutputDevice, ImplDbgCheckOutputDevice );

    FontMetric aMetric;
    if( mbNewFont && !ImplNewFont() )
        return aMetric;

    ImplFontEntry*      pEntry = mpFontEntry;
    ImplFontMetricData* pMetric = &(pEntry->maMetric);

    // prepare metric
    aMetric.Font::operator=( maFont );

    // set aMetric with info from font
    aMetric.SetName( maFont.GetName() );
    aMetric.SetStyleName( pMetric->maStyleName );
    aMetric.SetSize( PixelToLogic( Size( pMetric->mnWidth, pMetric->mnAscent+pMetric->mnDescent-pMetric->mnIntLeading ) ) );
    aMetric.SetCharSet( pMetric->mbSymbolFlag ? RTL_TEXTENCODING_SYMBOL : RTL_TEXTENCODING_UNICODE );
    aMetric.SetFamily( pMetric->meFamily );
    aMetric.SetPitch( pMetric->mePitch );
    aMetric.SetWeight( pMetric->meWeight );
    aMetric.SetItalic( pMetric->meItalic );
    aMetric.SetWidthType( pMetric->meWidthType );
    if ( pEntry->mnOwnOrientation )
        aMetric.SetOrientation( pEntry->mnOwnOrientation );
    else
        aMetric.SetOrientation( pMetric->mnOrientation );
    if( !pEntry->maMetric.mbKernableFont )
         aMetric.SetKerning( maFont.GetKerning() & ~KERNING_FONTSPECIFIC );

    // set remaining metric fields
    aMetric.mpImplMetric->mnMiscFlags   = 0;
    if( pMetric->mbDevice )
            aMetric.mpImplMetric->mnMiscFlags |= ImplFontMetric::DEVICE_FLAG;
    if( pMetric->mbScalableFont )
            aMetric.mpImplMetric->mnMiscFlags |= ImplFontMetric::SCALABLE_FLAG;
    aMetric.mpImplMetric->mnAscent      = ImplDevicePixelToLogicHeight( pMetric->mnAscent+mnEmphasisAscent );
    aMetric.mpImplMetric->mnDescent     = ImplDevicePixelToLogicHeight( pMetric->mnDescent+mnEmphasisDescent );
    aMetric.mpImplMetric->mnIntLeading  = ImplDevicePixelToLogicHeight( pMetric->mnIntLeading+mnEmphasisAscent );
    aMetric.mpImplMetric->mnExtLeading  = ImplDevicePixelToLogicHeight( pMetric->mnExtLeading );
    aMetric.mpImplMetric->mnLineHeight  = ImplDevicePixelToLogicHeight( pMetric->mnAscent+pMetric->mnDescent+mnEmphasisAscent+mnEmphasisDescent );
    aMetric.mpImplMetric->mnSlant       = ImplDevicePixelToLogicHeight( pMetric->mnSlant );

#ifdef UNX
    // backwards compatible line metrics after fixing #i60945#
    if( (meOutDevType == OUTDEV_VIRDEV)
    &&  static_cast<const VirtualDevice*>(this)->ForceZeroExtleadBug() )
        aMetric.mpImplMetric->mnExtLeading = 0;
#endif

    return aMetric;
}

// -----------------------------------------------------------------------

FontMetric OutputDevice::GetFontMetric( const Font& rFont ) const
{
    // select font, query metrics, select original font again
    Font aOldFont = GetFont();
    const_cast<OutputDevice*>(this)->SetFont( rFont );
    FontMetric aMetric( GetFontMetric() );
    const_cast<OutputDevice*>(this)->SetFont( aOldFont );
    return aMetric;
}

// -----------------------------------------------------------------------

/** OutputDevice::GetSysFontData
 *
 * @param nFallbacklevel Fallback font level (0 = best matching font)
 *
 * Retrieve detailed font information in platform independent structure
 *
 * @return SystemFontData
 **/
SystemFontData OutputDevice::GetSysFontData(int nFallbacklevel) const
{
    SystemFontData aSysFontData;
    aSysFontData.nSize = sizeof(aSysFontData);

    if (!mpGraphics) ImplGetGraphics();
    if (mpGraphics) aSysFontData = mpGraphics->GetSysFontData(nFallbacklevel);

    return aSysFontData;
}


// -----------------------------------------------------------------------

/** OutputDevice::GetSysTextLayoutData
 *
 * @param rStartPt Start point of the text
 * @param rStr Text string that will be transformed into layout of glyphs
 * @param nIndex Position in the string from where layout will be done
 * @param nLen Length of the string
 * @param pDXAry Custom layout adjustment data
 *
 * Export finalized glyph layout data as platform independent SystemTextLayoutData
 * (see vcl/inc/vcl/sysdata.hxx)
 *
 * Only parameters rStartPt and rStr are mandatory, the rest is optional
 * (default values will be used)
 *
 * @return SystemTextLayoutData
 **/
SystemTextLayoutData OutputDevice::GetSysTextLayoutData(const Point& rStartPt, const XubString& rStr, xub_StrLen nIndex, xub_StrLen nLen,
                                                        const sal_Int32* pDXAry) const
{
    OSL_TRACE( "OutputDevice::GetSysTextLayoutData()" );
    DBG_CHKTHIS( OutputDevice, ImplDbgCheckOutputDevice );

    SystemTextLayoutData aSysLayoutData;
    aSysLayoutData.nSize = sizeof(aSysLayoutData);
    aSysLayoutData.rGlyphData.reserve( 256 );

    if ( mpMetaFile ) {
        if (pDXAry)
            mpMetaFile->AddAction( new MetaTextArrayAction( rStartPt, rStr, pDXAry, nIndex, nLen ) );
        else
            mpMetaFile->AddAction( new MetaTextAction( rStartPt, rStr, nIndex, nLen ) );
    }

    if ( !IsDeviceOutputNecessary() ) return aSysLayoutData;

    SalLayout* rLayout = ImplLayout( rStr, nIndex, nLen, rStartPt, 0, pDXAry, true );

    // setup glyphs
    Point aPos;
    sal_GlyphId aGlyphId;
    for( int nStart = 0; rLayout->GetNextGlyphs( 1, &aGlyphId, aPos, nStart ); )
    {
        // NOTE: Windows backend is producing unicode chars (ucs4), so on windows,
        //       ETO_GLYPH_INDEX is unusable, unless extra glyph conversion is made.

        SystemGlyphData aGlyph;
        aGlyph.index = static_cast<unsigned long> (aGlyphId & GF_IDXMASK);
        aGlyph.x = aPos.X();
        aGlyph.y = aPos.Y();
        int nLevel = (aGlyphId & GF_FONTMASK) >> GF_FONTSHIFT;
        aGlyph.fallbacklevel = nLevel < MAX_FALLBACK ? nLevel : 0;
        aSysLayoutData.rGlyphData.push_back(aGlyph);
    }

    // Get font data
    aSysLayoutData.orientation = rLayout->GetOrientation();

    rLayout->Release();

    return aSysLayoutData;
}

// -----------------------------------------------------------------------


long OutputDevice::GetMinKashida() const
{
    OSL_TRACE( "OutputDevice::GetMinKashida()" );
    DBG_CHKTHIS( OutputDevice, ImplDbgCheckOutputDevice );
    if( mbNewFont && !ImplNewFont() )
        return 0;

    ImplFontEntry*      pEntry = mpFontEntry;
    ImplFontMetricData* pMetric = &(pEntry->maMetric);
    return ImplDevicePixelToLogicWidth( pMetric->mnMinKashida );
}
// -----------------------------------------------------------------------

long OutputDevice::GetMinKashida( const Font& rFont ) const
{
    // select font, query Kashida, select original font again
    Font aOldFont = GetFont();
    const_cast<OutputDevice*>(this)->SetFont( rFont );
    long aKashida = GetMinKashida();
    const_cast<OutputDevice*>(this)->SetFont( aOldFont );
    return aKashida;
}

// -----------------------------------------------------------------------
xub_StrLen OutputDevice::ValidateKashidas ( const String& rTxt,
                                            xub_StrLen nIdx, xub_StrLen nLen,
                                            xub_StrLen nKashCount,
                                            const xub_StrLen* pKashidaPos,
                                            xub_StrLen* pKashidaPosDropped ) const
{
   // do layout
    SalLayout* pSalLayout = ImplLayout( rTxt, nIdx, nLen );
    if( !pSalLayout )
        return 0;
    xub_StrLen nDropped = 0;
    for( int i = 0; i < nKashCount; ++i )
    {
        if( !pSalLayout->IsKashidaPosValid( pKashidaPos[ i ] ))
        {
            pKashidaPosDropped[ nDropped ] = pKashidaPos [ i ];
            ++nDropped;
        }
    }
    pSalLayout->Release();
    return nDropped;
}



// -----------------------------------------------------------------------


// TODO: best is to get rid of this method completely
sal_uLong OutputDevice::GetKerningPairCount() const
{
    OSL_TRACE( "OutputDevice::GetKerningPairCount()" );
    DBG_CHKTHIS( OutputDevice, ImplDbgCheckOutputDevice );

    if( mbNewFont && !ImplNewFont() )
        return 0;
    if( mbInitFont )
        ImplInitFont();

    if( mpPDFWriter && mpPDFWriter->isBuiltinFont( mpFontEntry->maFontSelData.mpFontData ) )
        return 0;

    // get the kerning pair count from the device layer
    int nKernPairs = mpGraphics->GetKernPairs( 0, NULL );
    return nKernPairs;
}

// -----------------------------------------------------------------------

inline bool CmpKernData( const KerningPair& a, const KerningPair& b )
{
    return (a.nChar1 < b.nChar1) || ((a.nChar1 == a.nChar2) && (a.nChar2 < a.nChar2));
}

// TODO: best is to get rid of this method completely
void OutputDevice::GetKerningPairs( sal_uLong nRequestedPairs, KerningPair* pKernPairs ) const
{
    OSL_TRACE( "OutputDevice::GetKerningPairs()" );
    DBG_CHKTHIS( OutputDevice, ImplDbgCheckOutputDevice );

    if( mbNewFont && !ImplNewFont() )
        return;
    if( mbInitFont )
        ImplInitFont();

    if( mpPDFWriter && mpPDFWriter->isBuiltinFont( mpFontEntry->maFontSelData.mpFontData ) )
        return;

    // get the kerning pairs directly from the device layer
    int nKernPairs = mpGraphics->GetKernPairs( nRequestedPairs, (ImplKernPairData*)pKernPairs );

    // sort kerning pairs
    std::sort( pKernPairs, pKernPairs+nKernPairs, CmpKernData );
}

// -----------------------------------------------------------------------

sal_Bool OutputDevice::GetGlyphBoundRects( const Point& rOrigin, const String& rStr,
    int nIndex, int nLen, int nBase, MetricVector& rVector )
{
    OSL_TRACE( "OutputDevice::GetGlyphBoundRect_CTL()" );
    DBG_CHKTHIS( OutputDevice, ImplDbgCheckOutputDevice );

    rVector.clear();

    if( nLen == STRING_LEN )
        nLen = rStr.Len() - nIndex;

    Rectangle aRect;
    for( int i = 0; i < nLen; i++ )
    {
        if( !GetTextBoundRect( aRect, rStr, sal::static_int_cast<xub_StrLen>(nBase), sal::static_int_cast<xub_StrLen>(nIndex+i), 1 ) )
            break;
        aRect.Move( rOrigin.X(), rOrigin.Y() );
        rVector.push_back( aRect );
    }

    return (nLen == (int)rVector.size());
}

// -----------------------------------------------------------------------

sal_Bool OutputDevice::GetTextBoundRect( Rectangle& rRect,
    const String& rStr, xub_StrLen nBase, xub_StrLen nIndex, xub_StrLen nLen,
    sal_uLong nLayoutWidth, const sal_Int32* pDXAry ) const
{
    OSL_TRACE( "OutputDevice::GetTextBoundRect()" );
    DBG_CHKTHIS( OutputDevice, ImplDbgCheckOutputDevice );

    sal_Bool bRet = sal_False;
    rRect.SetEmpty();

    SalLayout* pSalLayout = NULL;
    const Point aPoint;
    // calculate offset when nBase!=nIndex
    long nXOffset = 0;
    if( nBase != nIndex )
    {
        xub_StrLen nStart = Min( nBase, nIndex );
        xub_StrLen nOfsLen = Max( nBase, nIndex ) - nStart;
        pSalLayout = ImplLayout( rStr, nStart, nOfsLen, aPoint, nLayoutWidth, pDXAry );
        if( pSalLayout )
        {
            nXOffset = pSalLayout->GetTextWidth();
            nXOffset /= pSalLayout->GetUnitsPerPixel();
            pSalLayout->Release();
            // TODO: fix offset calculation for Bidi case
            if( nBase < nIndex)
                nXOffset = -nXOffset;
        }
    }

    pSalLayout = ImplLayout( rStr, nIndex, nLen, aPoint, nLayoutWidth, pDXAry );
    Rectangle aPixelRect;
    if( pSalLayout )
    {
        bRet = pSalLayout->GetBoundRect( *mpGraphics, aPixelRect );

        if( bRet )
        {
            int nWidthFactor = pSalLayout->GetUnitsPerPixel();

            if( nWidthFactor > 1 )
            {
                double fFactor = 1.0 / nWidthFactor;
                aPixelRect.Left()
                    = static_cast< long >(aPixelRect.Left() * fFactor);
                aPixelRect.Right()
                    = static_cast< long >(aPixelRect.Right() * fFactor);
                aPixelRect.Top()
                    = static_cast< long >(aPixelRect.Top() * fFactor);
                aPixelRect.Bottom()
                    = static_cast< long >(aPixelRect.Bottom() * fFactor);
            }

            Point aRotatedOfs( mnTextOffX, mnTextOffY );
            aRotatedOfs -= pSalLayout->GetDrawPosition( Point( nXOffset, 0 ) );
            aPixelRect += aRotatedOfs;
            rRect = PixelToLogic( aPixelRect );
            if( mbMap )
                rRect += Point( maMapRes.mnMapOfsX, maMapRes.mnMapOfsY );
        }

        pSalLayout->Release();
    }

    if( bRet || (OUTDEV_PRINTER == meOutDevType) || !mpFontEntry )
        return bRet;

    // fall back to bitmap method to get the bounding rectangle,
    // so we need a monochrome virtual device with matching font
    VirtualDevice aVDev( 1 );
    Font aFont( GetFont() );
    aFont.SetShadow( sal_False );
    aFont.SetOutline( sal_False );
    aFont.SetRelief( RELIEF_NONE );
    aFont.SetOrientation( 0 );
    aFont.SetSize( Size( mpFontEntry->maFontSelData.mnWidth, mpFontEntry->maFontSelData.mnHeight ) );
    aVDev.SetFont( aFont );
    aVDev.SetTextAlign( ALIGN_TOP );

    // layout the text on the virtual device
    pSalLayout = aVDev.ImplLayout( rStr, nIndex, nLen, aPoint, nLayoutWidth, pDXAry );
    if( !pSalLayout )
        return false;

    // make the bitmap big enough
    // TODO: use factors when it would get too big
    long nWidth = pSalLayout->GetTextWidth();
    long nHeight = mpFontEntry->mnLineHeight + mnEmphasisAscent + mnEmphasisDescent;
    Point aOffset( nWidth/2, 8 );
    Size aOutSize( nWidth + 2*aOffset.X(), nHeight + 2*aOffset.Y() );
    if( !nWidth || !aVDev.SetOutputSizePixel( aOutSize ) )
        return false;

    // draw text in black
    pSalLayout->DrawBase() = aOffset;
    aVDev.SetTextColor( Color( COL_BLACK ) );
    aVDev.SetTextFillColor();
    aVDev.ImplInitTextColor();
    aVDev.ImplDrawText( *pSalLayout );
    pSalLayout->Release();

    // find extents using the bitmap
    Bitmap aBmp = aVDev.GetBitmap( Point(), aOutSize );
    BitmapReadAccess* pAcc = aBmp.AcquireReadAccess();
    if( !pAcc )
        return sal_False;
    const BitmapColor aBlack( pAcc->GetBestMatchingColor( Color( COL_BLACK ) ) );
    const long nW = pAcc->Width();
    const long nH = pAcc->Height();
    long nLeft = 0;
    long nRight = 0;

    // find top left point
    long nTop = 0;
    for(; nTop < nH; ++nTop )
    {
        for( nLeft = 0; nLeft < nW; ++nLeft )
            if( pAcc->GetPixel( nTop, nLeft ) == aBlack )
                break;
        if( nLeft < nW )
            break;
    }

    // find bottom right point
    long nBottom = nH;
    while( --nBottom >= nTop )
    {
        for( nRight = nW; --nRight >= 0; )
            if( pAcc->GetPixel( nBottom, nRight ) == aBlack )
                break;
        if( nRight >= 0 )
            break;
    }
    if( nRight < nLeft )
    {
        long nX = nRight;
        nRight = nLeft;
        nLeft  = nX;
    }

    for( long nY = nTop; nY <= nBottom; ++nY )
    {
        // find leftmost point
        long nX;
        for( nX = 0; nX < nLeft; ++nX )
            if( pAcc->GetPixel( nY, nX ) == aBlack )
                break;
        nLeft = nX;

        // find rightmost point
        for( nX = nW; --nX > nRight; )
            if( pAcc->GetPixel( nY, nX ) == aBlack )
                break;
        nRight = nX;
    }

    aBmp.ReleaseAccess( pAcc );

    if( nTop <= nBottom )
    {
        Size aSize( nRight - nLeft + 1, nBottom - nTop + 1 );
        Point aTopLeft( nLeft, nTop );
        aTopLeft -= aOffset;
        // adjust to text alignment
        aTopLeft.Y()+= mnTextOffY - (mpFontEntry->maMetric.mnAscent + mnEmphasisAscent);
        // convert to logical coordinates
        aSize = PixelToLogic( aSize );
        aTopLeft.X() = ImplDevicePixelToLogicWidth( aTopLeft.X() );
        aTopLeft.Y() = ImplDevicePixelToLogicHeight( aTopLeft.Y() );
        rRect = Rectangle( aTopLeft, aSize );
        return sal_True;
    }

    return sal_False;
}

// -----------------------------------------------------------------------

sal_Bool OutputDevice::GetTextOutlines( ::basegfx::B2DPolyPolygonVector& rVector,
    const String& rStr, xub_StrLen nBase, xub_StrLen nIndex, xub_StrLen nLen,
    sal_Bool bOptimize, sal_uLong nTWidth, const sal_Int32* pDXArray ) const
{
    // the fonts need to be initialized
    if( mbNewFont )
        ImplNewFont();
    if( mbInitFont )
        ImplInitFont();
    if( !mpFontEntry )
        return sal_False;

    sal_Bool bRet = sal_False;
    rVector.clear();
    if( nLen == STRING_LEN )
        nLen = rStr.Len() - nIndex;
    rVector.reserve( nLen );

    // we want to get the Rectangle in logical units, so to
    // avoid rounding errors we just size the font in logical units
    sal_Bool bOldMap = mbMap;
    if( bOldMap )
    {
        const_cast<OutputDevice&>(*this).mbMap = sal_False;
        const_cast<OutputDevice&>(*this).mbNewFont = sal_True;
    }

    SalLayout* pSalLayout = NULL;

    // calculate offset when nBase!=nIndex
    long nXOffset = 0;
    if( nBase != nIndex )
    {
        xub_StrLen nStart = Min( nBase, nIndex );
        xub_StrLen nOfsLen = Max( nBase, nIndex ) - nStart;
        pSalLayout = ImplLayout( rStr, nStart, nOfsLen, Point(0,0), nTWidth, pDXArray );
        if( pSalLayout )
        {
            nXOffset = pSalLayout->GetTextWidth();
            pSalLayout->Release();
            // TODO: fix offset calculation for Bidi case
            if( nBase > nIndex)
                nXOffset = -nXOffset;
        }
    }

    pSalLayout = ImplLayout( rStr, nIndex, nLen, Point(0,0), nTWidth, pDXArray );
    if( pSalLayout )
    {
        bRet = pSalLayout->GetOutline( *mpGraphics, rVector );
        if( bRet )
        {
            // transform polygon to pixel units
            ::basegfx::B2DHomMatrix aMatrix;

            int nWidthFactor = pSalLayout->GetUnitsPerPixel();
            if( nXOffset | mnTextOffX | mnTextOffY )
            {
                Point aRotatedOfs( mnTextOffX*nWidthFactor, mnTextOffY*nWidthFactor );
                aRotatedOfs -= pSalLayout->GetDrawPosition( Point( nXOffset, 0 ) );
                aMatrix.translate( aRotatedOfs.X(), aRotatedOfs.Y() );
            }

            if( nWidthFactor > 1 )
            {
                double fFactor = 1.0 / nWidthFactor;
                aMatrix.scale( fFactor, fFactor );
            }

            if( !aMatrix.isIdentity() )
            {
                ::basegfx::B2DPolyPolygonVector::iterator aIt = rVector.begin();
                for(; aIt != rVector.end(); ++aIt )
                    (*aIt).transform( aMatrix );
            }
        }

        pSalLayout->Release();
    }

    if( bOldMap )
    {
        // restore original font size and map mode
        const_cast<OutputDevice&>(*this).mbMap = bOldMap;
        const_cast<OutputDevice&>(*this).mbNewFont = sal_True;
    }

    if( bRet || (OUTDEV_PRINTER == meOutDevType) || !mpFontEntry )
        return bRet;

    // fall back to bitmap conversion ------------------------------------------

    // Here, we can savely assume that the mapping between characters and glyphs
    // is one-to-one. This is most probably valid for the old bitmap fonts.

    // fall back to bitmap method to get the bounding rectangle,
    // so we need a monochrome virtual device with matching font
    pSalLayout = ImplLayout( rStr, nIndex, nLen, Point(0,0), nTWidth, pDXArray );
    if (pSalLayout == 0)
        return false;
    long nOrgWidth = pSalLayout->GetTextWidth();
    long nOrgHeight = mpFontEntry->mnLineHeight + mnEmphasisAscent
        + mnEmphasisDescent;
    pSalLayout->Release();

    VirtualDevice aVDev(1);

    Font aFont(GetFont());
    aFont.SetShadow(false);
    aFont.SetOutline(false);
    aFont.SetRelief(RELIEF_NONE);
    aFont.SetOrientation(0);
    if( bOptimize )
    {
        aFont.SetSize( Size( 0, GLYPH_FONT_HEIGHT ) );
        aVDev.SetMapMode( MAP_PIXEL );
    }
    aVDev.SetFont( aFont );
    aVDev.SetTextAlign( ALIGN_TOP );
    aVDev.SetTextColor( Color(COL_BLACK) );
    aVDev.SetTextFillColor();

    pSalLayout = aVDev.ImplLayout( rStr, nIndex, nLen, Point(0,0), nTWidth, pDXArray );
    if (pSalLayout == 0)
        return false;
    long nWidth = pSalLayout->GetTextWidth();
    long nHeight = ((OutputDevice*)&aVDev)->mpFontEntry->mnLineHeight + ((OutputDevice*)&aVDev)->mnEmphasisAscent
        + ((OutputDevice*)&aVDev)->mnEmphasisDescent;
    pSalLayout->Release();

    if( !nWidth || !nHeight )
        return sal_True;
    double fScaleX = static_cast< double >(nOrgWidth) / nWidth;
    double fScaleY = static_cast< double >(nOrgHeight) / nHeight;

    // calculate offset when nBase!=nIndex
    // TODO: fix offset calculation for Bidi case
    nXOffset = 0;
    if( nBase != nIndex )
    {
        xub_StrLen nStart  = ((nBase < nIndex) ? nBase : nIndex);
        xub_StrLen nLength = ((nBase > nIndex) ? nBase : nIndex) - nStart;
        pSalLayout = aVDev.ImplLayout( rStr, nStart, nLength, Point(0,0), nTWidth, pDXArray );
        if( pSalLayout )
        {
            nXOffset = pSalLayout->GetTextWidth();
            pSalLayout->Release();
            if( nBase > nIndex)
                nXOffset = -nXOffset;
        }
    }

    bRet = true;
    bool bRTL = false;
    String aStr( rStr ); // prepare for e.g. localized digits
    ImplLayoutArgs aLayoutArgs = ImplPrepareLayoutArgs( aStr, nIndex, nLen, 0, NULL );
    for( int nCharPos = -1; aLayoutArgs.GetNextPos( &nCharPos, &bRTL);)
    {
        bool bSuccess = false;

        // draw character into virtual device
        pSalLayout = aVDev.ImplLayout( rStr, static_cast< xub_StrLen >(nCharPos), 1, Point(0,0), nTWidth, pDXArray );
        if (pSalLayout == 0)
            return false;
        long nCharWidth = pSalLayout->GetTextWidth();

        Point aOffset(nCharWidth / 2, 8);
        Size aSize(nCharWidth + 2 * aOffset.X(), nHeight + 2 * aOffset.Y());
        bSuccess = (bool)aVDev.SetOutputSizePixel(aSize);
        if( bSuccess )
        {
            // draw glyph into virtual device
            aVDev.Erase();
            pSalLayout->DrawBase() += aOffset;
            pSalLayout->DrawBase() += Point( ((OutputDevice*)&aVDev)->mnTextOffX, ((OutputDevice*)&aVDev)->mnTextOffY );
            pSalLayout->DrawText( *((OutputDevice*)&aVDev)->mpGraphics );
            pSalLayout->Release();

            // convert character image into outline
            Bitmap aBmp( aVDev.GetBitmap(Point(0, 0), aSize));

            PolyPolygon aPolyPoly;
            bool bVectorized = aBmp.Vectorize(aPolyPoly, BMP_VECTORIZE_OUTER | BMP_VECTORIZE_REDUCE_EDGES);
            if( !bVectorized )
                bSuccess = false;
            else
            {
                // convert units to logical width
                for (sal_uInt16 j = 0; j < aPolyPoly.Count(); ++j)
                {
                    Polygon& rPoly = aPolyPoly[j];
                    for (sal_uInt16 k = 0; k < rPoly.GetSize(); ++k)
                    {
                        Point& rPt = rPoly[k];
                        rPt -= aOffset;
                        int nPixelX = rPt.X() - ((OutputDevice&)aVDev).mnTextOffX + nXOffset;
                        int nPixelY = rPt.Y() - ((OutputDevice&)aVDev).mnTextOffY;
                        rPt.X() = ImplDevicePixelToLogicWidth( nPixelX );
                        rPt.Y() = ImplDevicePixelToLogicHeight( nPixelY );
                    }
                }


                // ignore "empty" glyphs:
                if( aPolyPoly.Count() > 0 )
                {
                    // convert  to B2DPolyPolygon
                    // TODO: get rid of intermediate tool's PolyPolygon
                    ::basegfx::B2DPolyPolygon aB2DPolyPoly = aPolyPoly.getB2DPolyPolygon();
                    ::basegfx::B2DHomMatrix aMatrix;
                    aMatrix.scale( fScaleX, fScaleY );
                    int nAngle = GetFont().GetOrientation();
                    if( nAngle )
                        aMatrix.rotate( nAngle * F_PI1800 );
                    aB2DPolyPoly.transform( aMatrix );
                    rVector.push_back( aB2DPolyPoly );
                }
            }
        }

        nXOffset += nCharWidth;
        bRet = bRet && bSuccess;
    }

    return bRet;
}

// -----------------------------------------------------------------------

sal_Bool OutputDevice::GetTextOutlines( PolyPolyVector& rResultVector,
    const String& rStr, xub_StrLen nBase, xub_StrLen nIndex,
    xub_StrLen nLen, sal_Bool bOptimize, sal_uLong nTWidth, const sal_Int32* pDXArray ) const
{
    rResultVector.clear();

    // get the basegfx polypolygon vector
    ::basegfx::B2DPolyPolygonVector aB2DPolyPolyVector;
    if( !GetTextOutlines( aB2DPolyPolyVector, rStr, nBase, nIndex, nLen,
                         bOptimize, nTWidth, pDXArray ) )
    return sal_False;

    // convert to a tool polypolygon vector
    rResultVector.reserve( aB2DPolyPolyVector.size() );
    ::basegfx::B2DPolyPolygonVector::const_iterator aIt = aB2DPolyPolyVector.begin();
    for(; aIt != aB2DPolyPolyVector.end(); ++aIt )
        rResultVector.push_back(PolyPolygon(*aIt)); // #i76339#

    return sal_True;
}

// -----------------------------------------------------------------------

sal_Bool OutputDevice::GetTextOutline( PolyPolygon& rPolyPoly,
    const String& rStr, xub_StrLen nBase, xub_StrLen nIndex, xub_StrLen nLen,
    sal_Bool bOptimize, sal_uLong nTWidth, const sal_Int32* pDXArray ) const
{
    rPolyPoly.Clear();

    // get the basegfx polypolygon vector
    ::basegfx::B2DPolyPolygonVector aB2DPolyPolyVector;
    if( !GetTextOutlines( aB2DPolyPolyVector, rStr, nBase, nIndex, nLen,
                         bOptimize, nTWidth, pDXArray ) )
    return sal_False;

    // convert and merge into a tool polypolygon
    ::basegfx::B2DPolyPolygonVector::const_iterator aIt = aB2DPolyPolyVector.begin();
    for(; aIt != aB2DPolyPolyVector.end(); ++aIt )
        for( unsigned int i = 0; i < aIt->count(); ++i )
            rPolyPoly.Insert(Polygon((*aIt).getB2DPolygon( i ))); // #i76339#

    return sal_True;
}

bool OutputDevice::GetFontCapabilities( FontCapabilities& rFontCapabilities ) const
{
    // we need a graphics
    if( !mpGraphics && !ImplGetGraphics() )
        return false;

    if( mbNewFont )
        ImplNewFont();
    if( mbInitFont )
        ImplInitFont();
    if( !mpFontEntry )
        return false;

    return mpGraphics->GetImplFontCapabilities(rFontCapabilities);
}

// -----------------------------------------------------------------------

sal_Bool OutputDevice::GetFontCharMap( FontCharMap& rFontCharMap ) const
{
    rFontCharMap.Reset();

    // we need a graphics
    if( !mpGraphics && !ImplGetGraphics() )
        return sal_False;

    if( mbNewFont )
        ImplNewFont();
    if( mbInitFont )
        ImplInitFont();
    if( !mpFontEntry )
        return sal_False;

#ifdef ENABLE_IFC_CACHE    // a little font charmap cache helps considerably
    static const int NMAXITEMS = 16;
    static int nUsedItems = 0, nCurItem = 0;

    struct CharMapCacheItem { const ImplFontData* mpFontData; FontCharMap maCharMap; };
    static CharMapCacheItem aCache[ NMAXITEMS ];

    const ImplFontData* pFontData = mpFontEntry->maFontSelData.mpFontData;

    int i;
    for( i = nUsedItems; --i >= 0; )
        if( pFontData == aCache[i].mpFontData )
            break;
    if( i >= 0 )    // found in cache
    {
        rFontCharMap.Reset( aCache[i].maCharMap.mpImpl );
    }
    else            // need to cache
#endif // ENABLE_IFC_CACHE
    {
        const ImplFontCharMap* pNewMap = mpGraphics->GetImplFontCharMap();
        rFontCharMap.Reset( pNewMap );

#ifdef ENABLE_IFC_CACHE
        // manage cache round-robin and insert data
        CharMapCacheItem& rItem = aCache[ nCurItem ];
        rItem.mpFontData = pFontData;
        rItem.maCharMap.Reset( pNewMap );

        if( ++nCurItem >= NMAXITEMS )
            nCurItem = 0;

        if( ++nUsedItems >= NMAXITEMS )
            nUsedItems = NMAXITEMS;
#endif // ENABLE_IFC_CACHE
    }

    if( rFontCharMap.IsDefaultMap() )
        return sal_False;
    return sal_True;
}

// -----------------------------------------------------------------------

xub_StrLen OutputDevice::HasGlyphs( const Font& rTempFont, const String& rStr,
    xub_StrLen nIndex, xub_StrLen nLen ) const
{
    if( nIndex >= rStr.Len() )
        return nIndex;
    xub_StrLen nEnd = nIndex + nLen;
    if( (sal_uLong)nIndex+nLen > rStr.Len() )
        nEnd = rStr.Len();

    DBG_ASSERT( nIndex < nEnd, "StartPos >= EndPos?" );
    DBG_ASSERT( nEnd <= rStr.Len(), "String too short" );

    // to get the map temporarily set font
    const Font aOrigFont = GetFont();
    const_cast<OutputDevice&>(*this).SetFont( rTempFont );
    FontCharMap aFontCharMap;
    sal_Bool bRet = GetFontCharMap( aFontCharMap );
    const_cast<OutputDevice&>(*this).SetFont( aOrigFont );

    // if fontmap is unknown assume it doesn't have the glyphs
    if( bRet == sal_False )
        return nIndex;

    const sal_Unicode* pStr = rStr.GetBuffer();
    for( pStr += nIndex; nIndex < nEnd; ++pStr, ++nIndex )
        if( ! aFontCharMap.HasChar( *pStr ) )
            return nIndex;

    return STRING_LEN;
}

// -----------------------------------------------------------------------

/* vim:set shiftwidth=4 softtabstop=4 expandtab: */<|MERGE_RESOLUTION|>--- conflicted
+++ resolved
@@ -6183,32 +6183,7 @@
             }
         }
 
-<<<<<<< HEAD
         pFallbackFont->mnSetFontFlags = mpGraphics->SetFont( &aFontSelData, nFallbackLevel );
-=======
-
-        // TODO: try to get the metric data from the GFB's mpFontEntry
-        ImplFontMetricData aSubstituteMetric( aFontSelData );
-        pFallbackFont->mnSetFontFlags = mpGraphics->SetFont( &aFontSelData, nFallbackLevel );
-        mpGraphics->GetFontMetric( &aSubstituteMetric, nFallbackLevel );
-
-        const long nOriginalHeight = aOrigMetric.mnAscent + aOrigMetric.mnDescent;
-        const long nSubstituteHeight = aSubstituteMetric.mnAscent + aSubstituteMetric.mnDescent;
-        // Too tall, shrink it a bit. Need a better calculation to include extra
-        // factors and any extra wriggle room we might have available?
-    // TODO: should we scale by max-ascent/max-descent instead of design height?
-        if( nSubstituteHeight > nOriginalHeight )
-        {
-            const float fScale = nOriginalHeight / (float)nSubstituteHeight;
-            const float fOrigHeight = aFontSelData.mfExactHeight;
-            const int nOrigHeight = aFontSelData.mnHeight;
-            aFontSelData.mfExactHeight *= fScale;
-            aFontSelData.mnHeight = static_cast<int>(aFontSelData.mfExactHeight);
-            pFallbackFont->mnSetFontFlags = mpGraphics->SetFont( &aFontSelData, nFallbackLevel );
-            aFontSelData.mnHeight = nOrigHeight;
-            aFontSelData.mfExactHeight = fOrigHeight;
-        }
->>>>>>> e1028d92
 
         // create and add glyph fallback layout to multilayout
         rLayoutArgs.ResetPos();
