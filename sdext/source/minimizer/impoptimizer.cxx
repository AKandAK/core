/* -*- Mode: C++; tab-width: 4; indent-tabs-mode: nil; c-basic-offset: 4 -*- */
/*************************************************************************
 *
 * DO NOT ALTER OR REMOVE COPYRIGHT NOTICES OR THIS FILE HEADER.
 *
 * Copyright 2000, 2010 Oracle and/or its affiliates.
 *
 * OpenOffice.org - a multi-platform office productivity suite
 *
 * This file is part of OpenOffice.org.
 *
 * OpenOffice.org is free software: you can redistribute it and/or modify
 * it under the terms of the GNU Lesser General Public License version 3
 * only, as published by the Free Software Foundation.
 *
 * OpenOffice.org is distributed in the hope that it will be useful,
 * but WITHOUT ANY WARRANTY; without even the implied warranty of
 * MERCHANTABILITY or FITNESS FOR A PARTICULAR PURPOSE.  See the
 * GNU Lesser General Public License version 3 for more details
 * (a copy is included in the LICENSE file that accompanied this code).
 *
 * You should have received a copy of the GNU Lesser General Public License
 * version 3 along with OpenOffice.org.  If not, see
 * <http://www.openoffice.org/license.html>
 * for a copy of the LGPLv3 License.
 *
 ************************************************************************/

// MARKER(update_precomp.py): autogen include statement, do not remove
#include "precompiled_sdext.hxx"

#include "impoptimizer.hxx"
#include "pppoptimizer.hxx"
#include "graphiccollector.hxx"
#include "pagecollector.hxx"
#include "informationdialog.hxx"

#include <unotools/localfilehelper.hxx>
#include <unotools/processfactory.hxx>
#include <vector>
#include "com/sun/star/util/URL.hpp"
#include "com/sun/star/util/XURLTransformer.hpp"
#include <com/sun/star/beans/XPropertySet.hpp>
#include <com/sun/star/awt/Rectangle.hpp>
#include <com/sun/star/awt/Size.hpp>
#include <com/sun/star/util/MeasureUnit.hpp>
#include <com/sun/star/frame/XModel.hpp>
#include <com/sun/star/frame/XDesktop.hpp>
#include <com/sun/star/awt/XWindow.hpp>
#include <com/sun/star/frame/XStorable.hpp>
#include <com/sun/star/frame/FrameSearchFlag.hpp>
#include <com/sun/star/frame/XDispatchProvider.hpp>
#include <com/sun/star/graphic/XGraphicProvider.hpp>
#include <unotools/configmgr.hxx>
#include <com/sun/star/lang/XServiceInfo.hpp>
#include <com/sun/star/container/XNamed.hpp>
#include <com/sun/star/drawing/XShapes.hpp>
#include <com/sun/star/drawing/XMasterPageTarget.hpp>
#include <com/sun/star/drawing/XDrawPagesSupplier.hpp>
#include <com/sun/star/drawing/XMasterPagesSupplier.hpp>
#include <com/sun/star/presentation/XPresentationSupplier.hpp>
#include <com/sun/star/container/XNameAccess.hpp>
#include <com/sun/star/presentation/XPresentation.hpp>
#include <com/sun/star/presentation/XPresentationPage.hpp>
#include <com/sun/star/document/XFilter.hpp>
#include <com/sun/star/document/XExporter.hpp>
#include <com/sun/star/uno/RuntimeException.hpp>
#include <com/sun/star/lang/XMultiServiceFactory.hpp>
#include <com/sun/star/graphic/XGraphicProvider.hpp>
#include <com/sun/star/graphic/GraphicType.hpp>
#include <com/sun/star/io/XStream.hpp>
#include <com/sun/star/io/XSeekable.hpp>
#include <com/sun/star/frame/XComponentLoader.hpp>
#include <com/sun/star/util/URL.hpp>

using namespace ::std;
using namespace ::rtl;
using namespace ::com::sun::star;
using namespace ::com::sun::star::io;
using namespace ::com::sun::star::awt;
using namespace ::com::sun::star::uno;
using namespace ::com::sun::star::lang;
using namespace ::com::sun::star::util;
using namespace ::com::sun::star::frame;
using namespace ::com::sun::star::beans;
using namespace ::com::sun::star::drawing;
using namespace ::com::sun::star::graphic;
using namespace ::com::sun::star::document;
using namespace ::com::sun::star::container;
using namespace ::com::sun::star::presentation;

void ImpExtractCustomShow( const Reference< XModel >& rxModel, const OUString& rCustomShowName )
{
    vector< Reference< XDrawPage > > vNonUsedPageList;
    try
    {
        PageCollector::CollectNonCustomShowPages( rxModel, rCustomShowName, vNonUsedPageList );
        Reference< XDrawPagesSupplier > xDrawPagesSupplier( rxModel, UNO_QUERY_THROW );
        Reference< XDrawPages > xDrawPages( xDrawPagesSupplier->getDrawPages(), UNO_QUERY_THROW );
        vector< Reference< XDrawPage > >::iterator aIter( vNonUsedPageList.begin() );
        while( aIter != vNonUsedPageList.end() )
            xDrawPages->remove( *aIter++ );
    }
    catch( Exception& )
    {

    }
}

void ImpDeleteUnusedMasterPages( const Reference< XModel >& rxModel )
{
    vector< PageCollector::MasterPageEntity > aMasterPageList;
    PageCollector::CollectMasterPages( rxModel, aMasterPageList );

    // now master pages that are not marked can be deleted
    Reference< XMasterPagesSupplier > xMasterPagesSupplier( rxModel, UNO_QUERY_THROW );
    Reference< XDrawPages > xMasterPages( xMasterPagesSupplier->getMasterPages(), UNO_QUERY_THROW );
    vector< PageCollector::MasterPageEntity >::iterator aIter( aMasterPageList.begin() );
    while( aIter != aMasterPageList.end() )
    {
        if ( !aIter->bUsed )
            xMasterPages->remove( aIter->xMasterPage );
        ++aIter;
    }
}

void ImpDeleteHiddenSlides(  const Reference< XModel >& rxModel )
{
    try
    {
        Reference< XDrawPagesSupplier > xDrawPagesSupplier( rxModel, UNO_QUERY_THROW );
        Reference< XDrawPages > xDrawPages( xDrawPagesSupplier->getDrawPages(), UNO_QUERY_THROW );
        for( sal_Int32 i = 0; i < xDrawPages->getCount(); i++ )
        {
            Reference< XDrawPage > xDrawPage( xDrawPages->getByIndex( i ), UNO_QUERY_THROW );
            Reference< XPropertySet > xPropSet( xDrawPage, UNO_QUERY_THROW );

            sal_Bool bVisible = sal_True;
            const OUString sVisible( RTL_CONSTASCII_USTRINGPARAM( "Visible" ) );
            if ( xPropSet->getPropertyValue( sVisible ) >>= bVisible )
            {
                if (!bVisible )
                {
                    xDrawPages->remove( xDrawPage );
                    i--;
                }
            }
        }
    }
    catch( Exception& )
    {
    }
}

void ImpDeleteNotesPages( const Reference< XModel >& rxModel )
{
    try
    {
        Reference< XDrawPagesSupplier > xDrawPagesSupplier( rxModel, UNO_QUERY_THROW );
        Reference< XDrawPages > xDrawPages( xDrawPagesSupplier->getDrawPages(), UNO_QUERY_THROW );
        sal_Int32 i, nPages = xDrawPages->getCount();
        for( i = 0; i < nPages; i++ )
        {
            Reference< XPresentationPage > xPresentationPage( xDrawPages->getByIndex( i ), UNO_QUERY_THROW );
            Reference< XPropertySet > xPropSet( xPresentationPage->getNotesPage(), UNO_QUERY_THROW );
            Reference< XShapes > xShapes( xPropSet, UNO_QUERY_THROW );
            while( xShapes->getCount() )
                xShapes->remove( Reference< XShape >( xShapes->getByIndex( xShapes->getCount() - 1 ), UNO_QUERY_THROW ) );

            const OUString sLayout( RTL_CONSTASCII_USTRINGPARAM( "Layout" ) );
            xPropSet->setPropertyValue( sLayout, Any( (sal_Int16)21 ) );
        }
    }
    catch( Exception& )
    {
    }
}

void ImpConvertOLE( const Reference< XModel >& rxModel, sal_Int32 nOLEOptimizationType )
{
    try
    {
        Reference< XDrawPagesSupplier > xDrawPagesSupplier( rxModel, UNO_QUERY_THROW );
        Reference< XDrawPages > xDrawPages( xDrawPagesSupplier->getDrawPages(), UNO_QUERY_THROW );
        for ( sal_Int32 i = 0; i < xDrawPages->getCount(); i++ )
        {
            Reference< XShapes > xShapes( xDrawPages->getByIndex( i ), UNO_QUERY_THROW );
            for ( sal_Int32 j = 0; j < xShapes->getCount(); j++ )
            {
                const OUString sOLE2Shape( RTL_CONSTASCII_USTRINGPARAM( "com.sun.star.drawing.OLE2Shape" ) );
                Reference< XShape > xShape( xShapes->getByIndex( j ), UNO_QUERY_THROW );
                if ( xShape->getShapeType() == sOLE2Shape )
                {
                    Reference< XPropertySet > xPropSet( xShape, UNO_QUERY_THROW );

                    sal_Bool bConvertOLE = nOLEOptimizationType == 0;
                    if ( nOLEOptimizationType == 1 )
                    {
                        sal_Bool bIsInternal = sal_True;
                        xPropSet->getPropertyValue( TKGet( TK_IsInternal ) ) >>= bIsInternal;
                        bConvertOLE = !bIsInternal;
                    }
                    if ( bConvertOLE )
                    {
                        Reference< XGraphic > xGraphic;
                        if ( xPropSet->getPropertyValue( TKGet( TK_Graphic ) ) >>= xGraphic )
                        {
                            const OUString sGraphicShape( RTL_CONSTASCII_USTRINGPARAM( "com.sun.star.drawing.GraphicObjectShape" ) );
                            Reference< XMultiServiceFactory > xFact( rxModel, UNO_QUERY_THROW );
                            Reference< XShape > xShape2( xFact->createInstance( sGraphicShape ), UNO_QUERY_THROW );
                            xShapes->add( xShape2 );
                            xShape2->setPosition( xShape->getPosition() );
                            xShape2->setSize( xShape->getSize() );
                            Reference< XPropertySet > xPropSet2( xShape2, UNO_QUERY_THROW );
                            xPropSet2->setPropertyValue( TKGet( TK_Graphic ), Any( xGraphic ) );
                            xShapes->remove( xShape );
                            xPropSet2->setPropertyValue( TKGet( TK_ZOrder ), Any( j ) );
                        }
                    }
                }
            }
        }
    }
    catch( Exception& )
    {
    }
}

void ImpCompressGraphic( Reference< XGraphicProvider >& rxGraphicProvider, const Reference< XGraphic >& rxGraphic, Reference< XOutputStream >& rxOutputStream,
    const OUString& rDestMimeType, const awt::Size& rLogicalSize, sal_Int32 nJPEGQuality, sal_Int32 nImageResolution, sal_Bool bRemoveCropping, const text::GraphicCrop& rGraphicCropLogic )
{
    try
    {
        if ( rxGraphicProvider.is() && rxOutputStream.is() )
        {
            Sequence< PropertyValue > aFilterData( 8 );
            aFilterData[ 0 ].Name = TKGet( TK_ImageResolution );
            aFilterData[ 0 ].Value <<= nImageResolution;
            aFilterData[ 1 ].Name = TKGet( TK_ColorMode );      // todo: jpeg color mode (0->true color, 1->greyscale)
            aFilterData[ 1 ].Value <<= (sal_Int32)0;
            aFilterData[ 2 ].Name = TKGet( TK_Quality );        // quality that is used if we export to jpeg
            aFilterData[ 2 ].Value <<= nJPEGQuality;
            aFilterData[ 3 ].Name = TKGet( TK_Compression );    // compression that is used if we export to png
            aFilterData[ 3 ].Value <<= (sal_Int32)6;
            aFilterData[ 4 ].Name = TKGet( TK_Interlaced );     // interlaced is turned off if we export to png
            aFilterData[ 4 ].Value <<= (sal_Int32)0;
            aFilterData[ 5 ].Name = TKGet( TK_LogicalSize );
            aFilterData[ 5 ].Value <<= rLogicalSize;
            aFilterData[ 6 ].Name = TKGet( TK_RemoveCropArea );
            aFilterData[ 6 ].Value <<= bRemoveCropping;
            aFilterData[ 7 ].Name = TKGet( TK_GraphicCropLogic );
            aFilterData[ 7 ].Value <<= rGraphicCropLogic;

            Sequence< PropertyValue > aArgs( 3 );
            aArgs[ 0 ].Name = TKGet( TK_MimeType );             // the GraphicProvider is using "MimeType", the GraphicExporter "MediaType"...
            aArgs[ 0 ].Value <<= rDestMimeType;
            aArgs[ 1 ].Name = TKGet( TK_OutputStream );
            aArgs[ 1 ].Value <<= rxOutputStream;
            aArgs[ 2 ].Name = TKGet( TK_FilterData );
            aArgs[ 2 ].Value <<= aFilterData;

            rxGraphicProvider->storeGraphic( rxGraphic, aArgs );
        }
    }
    catch( Exception& )
    {
    }
}

Reference< XGraphic > ImpCompressGraphic( const Reference< XComponentContext >& rxMSF,
    const Reference< XGraphic >& xGraphic, const awt::Size& aLogicalSize, const text::GraphicCrop& aGraphicCropLogic,
        const GraphicSettings& rGraphicSettings )
{
    Reference< XGraphic > xNewGraphic;
    try
    {
        OUString aSourceMimeType;
        Reference< XPropertySet > xGraphicPropertySet( xGraphic, UNO_QUERY_THROW );
        if ( xGraphicPropertySet->getPropertyValue( TKGet( TK_MimeType ) ) >>= aSourceMimeType )
        {
            sal_Int8 nGraphicType( xGraphic->getType() );
            if ( nGraphicType == com::sun::star::graphic::GraphicType::PIXEL )
            {
                sal_Bool bTransparent = sal_False;
                sal_Bool bAlpha       = sal_False;
                sal_Bool bAnimated    = sal_False;

                awt::Size aSourceSizePixel( 0, 0 );
                text::GraphicCrop aGraphicCropPixel( 0, 0, 0, 0 );

                if ( ( xGraphicPropertySet->getPropertyValue( TKGet( TK_SizePixel ) ) >>= aSourceSizePixel ) &&
                    ( xGraphicPropertySet->getPropertyValue( TKGet( TK_Transparent ) ) >>= bTransparent ) &&
                    ( xGraphicPropertySet->getPropertyValue( TKGet( TK_Alpha ) ) >>= bAlpha ) &&
                    ( xGraphicPropertySet->getPropertyValue( TKGet( TK_Animated ) ) >>= bAnimated ) )
                {
                    awt::Size aDestSizePixel( aSourceSizePixel );
                    if ( !bAnimated )
                    {
                        sal_Bool bNeedsOptimizing = sal_False;
                        sal_Bool bRemoveCropArea( rGraphicSettings.mbRemoveCropArea );

                        // cropping has to be removed from SourceSizePixel
                        if ( aGraphicCropLogic.Left || aGraphicCropLogic.Top || aGraphicCropLogic.Right || aGraphicCropLogic.Bottom )
                        {
                            const awt::Size aSize100thMM( GraphicCollector::GetOriginalSize( rxMSF, xGraphic ) );

                            if ( bRemoveCropArea )
                                bNeedsOptimizing = sal_True;

                            if ( aSize100thMM.Width && aSize100thMM.Height )
                            {
                                aGraphicCropPixel.Left = static_cast< sal_Int32 >( ( (double)aSourceSizePixel.Width * aGraphicCropLogic.Left ) / aSize100thMM.Width );
                                aGraphicCropPixel.Top = static_cast< sal_Int32 >( ( (double)aSourceSizePixel.Height* aGraphicCropLogic.Top ) / aSize100thMM.Height );
                                aGraphicCropPixel.Right = static_cast< sal_Int32 >( ( (double)aSourceSizePixel.Width * ( aSize100thMM.Width - aGraphicCropLogic.Right ) ) / aSize100thMM.Width );
                                aGraphicCropPixel.Bottom = static_cast< sal_Int32 >( ( (double)aSourceSizePixel.Height* ( aSize100thMM.Height - aGraphicCropLogic.Bottom ) ) / aSize100thMM.Height );

                                // first calculating new SourceSizePixel by removing the cropped area
                                aSourceSizePixel.Width = aGraphicCropPixel.Right - aGraphicCropPixel.Left;
                                aSourceSizePixel.Height= aGraphicCropPixel.Bottom - aGraphicCropPixel.Top;
                            }
                            else
                            {
                                bRemoveCropArea = sal_False;
                            }
                        }
                        if ( ( aSourceSizePixel.Width > 0 ) && ( aSourceSizePixel.Height > 0 ) )
                        {
                            OUString aDestMimeType( RTL_CONSTASCII_USTRINGPARAM( "image/png" ) );
                            if ( rGraphicSettings.mbJPEGCompression && !bTransparent && !bAlpha && !bAnimated )
                            {
                                aDestMimeType = OUString( RTL_CONSTASCII_USTRINGPARAM( "image/jpeg" ) );
//                                      if( aSourceMimeType != aDestMimeType )
                                bNeedsOptimizing = sal_True;
                            }
                            if ( bRemoveCropArea )
                                aDestSizePixel = aSourceSizePixel;
                            if ( rGraphicSettings.mnImageResolution && aLogicalSize.Width && aLogicalSize.Height )
                            {
                                const double fSourceDPIX = ((double)aSourceSizePixel.Width / ((double)aLogicalSize.Width / 2540.0 ));
                                const double fSourceDPIY = ((double)aSourceSizePixel.Height/ ((double)aLogicalSize.Height/ 2540.0 ));

                                // check, if the bitmap DPI exceeds the maximum DPI
                                if( ( fSourceDPIX > rGraphicSettings.mnImageResolution ) || ( fSourceDPIY > rGraphicSettings.mnImageResolution ) )
                                {
                                    const double fNewSizePixelX = ((double)aDestSizePixel.Width * rGraphicSettings.mnImageResolution ) / fSourceDPIX;
                                    const double fNewSizePixelY = ((double)aDestSizePixel.Height* rGraphicSettings.mnImageResolution ) / fSourceDPIY;

                                    aDestSizePixel = awt::Size( (sal_Int32)fNewSizePixelX, (sal_Int32)fNewSizePixelY );
                                    bNeedsOptimizing = sal_True;
                                }
                            }
                            if ( bNeedsOptimizing && aDestSizePixel.Width && aDestSizePixel.Height )
                            {
                                Reference< XStream > xTempFile( rxMSF->getServiceManager()->createInstanceWithContext( OUString(RTL_CONSTASCII_USTRINGPARAM("com.sun.star.io.TempFile")), rxMSF ), UNO_QUERY_THROW );
                                Reference< XOutputStream > xOutputStream( xTempFile->getOutputStream() );
                                Reference< XGraphicProvider > xGraphicProvider( rxMSF->getServiceManager()->createInstanceWithContext( OUString(RTL_CONSTASCII_USTRINGPARAM("com.sun.star.graphic.GraphicProvider")), rxMSF ), UNO_QUERY_THROW );

                                ImpCompressGraphic( xGraphicProvider, xGraphic, xOutputStream, aDestMimeType, aLogicalSize, rGraphicSettings.mnJPEGQuality, rGraphicSettings.mnImageResolution, bRemoveCropArea, aGraphicCropLogic );
                                Reference< XInputStream > xInputStream( xTempFile->getInputStream() );
                                Reference< XSeekable > xSeekable( xInputStream, UNO_QUERY_THROW );
                                xSeekable->seek( 0 );
                                Sequence< PropertyValue > aArgs( 1 );
                                aArgs[ 0 ].Name = TKGet( TK_InputStream );
                                aArgs[ 0 ].Value <<= xInputStream;
                                xNewGraphic = xGraphicProvider->queryGraphic( aArgs );
                            }
                        }
                    }
                }
            }
            else // this is a metafile
            {
                rtl::OUString aDestMimeType( aSourceMimeType );
                Reference< XStream > xTempFile( rxMSF->getServiceManager()->createInstanceWithContext( OUString(RTL_CONSTASCII_USTRINGPARAM("com.sun.star.io.TempFile")), rxMSF ), UNO_QUERY_THROW );
                Reference< XOutputStream > xOutputStream( xTempFile->getOutputStream() );
                Reference< XGraphicProvider > xGraphicProvider( rxMSF->getServiceManager()->createInstanceWithContext( OUString(RTL_CONSTASCII_USTRINGPARAM("com.sun.star.graphic.GraphicProvider")), rxMSF ), UNO_QUERY_THROW );
                ImpCompressGraphic( xGraphicProvider, xGraphic, xOutputStream, aDestMimeType, aLogicalSize, rGraphicSettings.mnJPEGQuality, rGraphicSettings.mnImageResolution, sal_False, aGraphicCropLogic );
                Reference< XInputStream > xInputStream( xTempFile->getInputStream() );
                Reference< XSeekable > xSeekable( xInputStream, UNO_QUERY_THROW );
                xSeekable->seek( 0 );
                Sequence< PropertyValue > aArgs( 1 );
                aArgs[ 0 ].Name = TKGet( TK_InputStream );
                aArgs[ 0 ].Value <<= xInputStream;
                xNewGraphic = xGraphicProvider->queryGraphic( aArgs );
            }
        }
    }
    catch( Exception& )
    {
    }
    return xNewGraphic;
}

void CompressGraphics( ImpOptimizer& rOptimizer, const Reference< XComponentContext >& rxMSF, const GraphicSettings& rGraphicSettings,
    std::vector< GraphicCollector::GraphicEntity >& rGraphicList )
{
    try
    {
        std::vector< GraphicCollector::GraphicEntity >::iterator aGraphicIter( rGraphicList.begin() );
        std::vector< GraphicCollector::GraphicEntity >::iterator aGraphicIEnd( rGraphicList.end() );
        double i = 0;
        while( aGraphicIter != aGraphicIEnd )
        {
            i++;
            sal_Int32 nProgress = static_cast< sal_Int32 >( 40.0 * ( i / static_cast< double >( rGraphicList.size() ) ) ) + 50;
            rOptimizer.SetStatusValue( TK_Progress, Any( static_cast< sal_Int32 >( nProgress ) ) );
            rOptimizer.DispatchStatus();

            if ( aGraphicIter->maUser.size() )
            {
                GraphicSettings aGraphicSettings( rGraphicSettings );
                aGraphicSettings.mbRemoveCropArea = aGraphicIter->mbRemoveCropArea;

                Reference< XGraphic > xGraphic;
                if ( aGraphicIter->maUser[ 0 ].mbFillBitmap && aGraphicIter->maUser[ 0 ].mxPropertySet.is() )
                {
                    Reference< XBitmap > xFillBitmap;
                    if ( aGraphicIter->maUser[ 0 ].mxPropertySet->getPropertyValue( TKGet( TK_FillBitmap ) ) >>= xFillBitmap )
                        xGraphic = Reference< XGraphic >( xFillBitmap, UNO_QUERY_THROW );
                }
                else if ( aGraphicIter->maUser[ 0 ].mxShape.is() )
                {
                    Reference< XPropertySet > xShapePropertySet( aGraphicIter->maUser[ 0 ].mxShape, UNO_QUERY_THROW );
                    xShapePropertySet->getPropertyValue( TKGet( TK_Graphic ) ) >>= xGraphic;
                }
                if ( xGraphic.is() )
                {
                    Reference< XPropertySet > xNewGraphicPropertySet( xGraphic, UNO_QUERY_THROW );
                    awt::Size aSize100thMM( GraphicCollector::GetOriginalSize( rxMSF, xGraphic ) );
                    Reference< XGraphic > xNewGraphic( ImpCompressGraphic( rxMSF, xGraphic, aGraphicIter->maLogicalSize, aGraphicIter->maGraphicCropLogic, aGraphicSettings ) );
                    if ( xNewGraphic.is() )
                    {
                        // applying graphic to each user
                        std::vector< GraphicCollector::GraphicUser >::iterator aGraphicUserIter( aGraphicIter->maUser.begin() );
                        while( aGraphicUserIter != aGraphicIter->maUser.end() )
                        {
                            if ( aGraphicUserIter->mxShape.is() )
                            {
                                rtl::OUString sEmptyGraphicURL;
                                Reference< XPropertySet > xShapePropertySet( aGraphicUserIter->mxShape, UNO_QUERY_THROW );
                                xShapePropertySet->setPropertyValue( TKGet( TK_GraphicURL ), Any( sEmptyGraphicURL ) );
                                xShapePropertySet->setPropertyValue( TKGet( TK_Graphic ), Any( xNewGraphic ) );

                                if ( aGraphicUserIter->maGraphicCropLogic.Left || aGraphicUserIter->maGraphicCropLogic.Top
                                || aGraphicUserIter->maGraphicCropLogic.Right || aGraphicUserIter->maGraphicCropLogic.Bottom )
                                {   // removing crop area was not possible or should't been applied
                                    text::GraphicCrop aGraphicCropLogic( 0, 0, 0, 0 );
                                    if ( !aGraphicSettings.mbRemoveCropArea )
                                    {
                                        awt::Size aNewSize( GraphicCollector::GetOriginalSize( rxMSF, xNewGraphic ) );
                                        aGraphicCropLogic.Left = (sal_Int32)((double)aGraphicUserIter->maGraphicCropLogic.Left * ((double)aNewSize.Width / (double)aSize100thMM.Width));
                                        aGraphicCropLogic.Top = (sal_Int32)((double)aGraphicUserIter->maGraphicCropLogic.Top * ((double)aNewSize.Height / (double)aSize100thMM.Height));
                                        aGraphicCropLogic.Right = (sal_Int32)((double)aGraphicUserIter->maGraphicCropLogic.Right * ((double)aNewSize.Width / (double)aSize100thMM.Width));
                                        aGraphicCropLogic.Bottom = (sal_Int32)((double)aGraphicUserIter->maGraphicCropLogic.Bottom * ((double)aNewSize.Height / (double)aSize100thMM.Height));
                                    }
                                    xShapePropertySet->setPropertyValue( TKGet( TK_GraphicCrop ), Any( aGraphicCropLogic ) );
                                }
                            }
                            else if ( aGraphicUserIter->mxPropertySet.is() )
                            {
                                Reference< XBitmap > xFillBitmap( xNewGraphic, UNO_QUERY );
                                if ( xFillBitmap.is() )
                                {
                                    awt::Size aSize;
                                    sal_Bool bLogicalSize;

                                    Reference< XPropertySet >& rxPropertySet( aGraphicUserIter->mxPropertySet );
                                    rxPropertySet->setPropertyValue( TKGet( TK_FillBitmap ), Any( xFillBitmap ) );
                                    if ( ( rxPropertySet->getPropertyValue( TKGet( TK_FillBitmapLogicalSize ) ) >>= bLogicalSize )
                                        && ( rxPropertySet->getPropertyValue( TKGet( TK_FillBitmapSizeX ) ) >>= aSize.Width )
                                        && ( rxPropertySet->getPropertyValue( TKGet( TK_FillBitmapSizeY ) ) >>= aSize.Height ) )
                                    {
                                        if ( !aSize.Width || !aSize.Height )
                                        {
                                            rxPropertySet->setPropertyValue( TKGet( TK_FillBitmapLogicalSize ), Any( sal_True ) );
                                            rxPropertySet->setPropertyValue( TKGet( TK_FillBitmapSizeX ), Any( aGraphicUserIter->maLogicalSize.Width ) );
                                            rxPropertySet->setPropertyValue( TKGet( TK_FillBitmapSizeY ), Any( aGraphicUserIter->maLogicalSize.Height ) );
                                        }
                                    }
                                    if ( aGraphicUserIter->mxPagePropertySet.is() )
                                        aGraphicUserIter->mxPagePropertySet->setPropertyValue( TKGet( TK_Background ), Any( rxPropertySet ) );
                                }
                            }
                            aGraphicUserIter++;
                        }
                    }
<<<<<<< HEAD
                    ++aGraphicUserIter;
=======
>>>>>>> 39250f08
                }
            }
            ++aGraphicIter;
        }
    }
    catch ( Exception& )
    {
    }
}

// ----------------
// - ImpOptimizer -
// ----------------

ImpOptimizer::ImpOptimizer( const Reference< XComponentContext >& rxMSF, const Reference< XModel >& rxModel ) :
    mxMSF                       ( rxMSF ),
    mxModel                     ( rxModel ),
    mbJPEGCompression           ( sal_False ),
    mnJPEGQuality               ( 90 ),
    mbRemoveCropArea            ( sal_False ),
    mnImageResolution           ( 0 ),
    mbEmbedLinkedGraphics       ( sal_True ),
    mbOLEOptimization           ( sal_False ),
    mnOLEOptimizationType       ( 0 ),
    mbDeleteUnusedMasterPages   ( sal_False ),
    mbDeleteHiddenSlides        ( sal_False ),
    mbDeleteNotesPages          ( sal_False ),
    mbOpenNewDocument           ( sal_True )
{
}

// -----------------------------------------------------------------------------

ImpOptimizer::~ImpOptimizer()
{
}

// -----------------------------------------------------------------------------

void ImpOptimizer::DispatchStatus()
{
    if ( mxStatusDispatcher.is() )
    {
        URL aURL;
        aURL.Protocol = OUString( RTL_CONSTASCII_USTRINGPARAM( "vnd.com.sun.star.comp.SunPresentationMinimizer:" ) );
        aURL.Path = OUString( RTL_CONSTASCII_USTRINGPARAM( "statusupdate" ) );
        mxStatusDispatcher->dispatch( aURL, GetStatusSequence() );
    }
}

// -----------------------------------------------------------------------------

sal_Bool ImpOptimizer::Optimize()
{

    if ( maCustomShowName.getLength() )
        ImpExtractCustomShow( mxModel, maCustomShowName );

    if ( mbDeleteUnusedMasterPages )
    {
        SetStatusValue( TK_Progress, Any( static_cast< sal_Int32 >( 40 ) ) );
        SetStatusValue( TK_Status, Any( TKGet( STR_DELETING_SLIDES ) ) );
        DispatchStatus();
        ImpDeleteUnusedMasterPages( mxModel );
    }

    if ( mbDeleteHiddenSlides )
    {
        SetStatusValue( TK_Progress, Any( static_cast< sal_Int32 >( 40 ) ) );
        SetStatusValue( TK_Status, Any( TKGet( STR_DELETING_SLIDES ) ) );
        DispatchStatus();
        ImpDeleteHiddenSlides( mxModel );
    }

    if ( mbDeleteNotesPages )
    {
        SetStatusValue( TK_Status, Any( TKGet( STR_DELETING_SLIDES ) ) );
        DispatchStatus();
        ImpDeleteNotesPages( mxModel );
    }

    if ( mbOLEOptimization )
    {
        SetStatusValue( TK_Progress, Any( static_cast< sal_Int32 >( 45 ) ) );
        SetStatusValue( TK_Status, Any( TKGet( STR_CREATING_OLE_REPLACEMENTS ) ) );
        DispatchStatus();
        ImpConvertOLE( mxModel, mnOLEOptimizationType );
    }

    if ( mbJPEGCompression || mbRemoveCropArea || mnImageResolution )
    {
        SetStatusValue( TK_Progress, Any( static_cast< sal_Int32 >( 50 ) ) );
        SetStatusValue( TK_Status, Any( TKGet( STR_OPTIMIZING_GRAPHICS ) ) );
        DispatchStatus();

        std::vector< GraphicCollector::GraphicEntity > aGraphicList;
        GraphicSettings aGraphicSettings( mbJPEGCompression, mnJPEGQuality, mbRemoveCropArea, mnImageResolution, mbEmbedLinkedGraphics );
        GraphicCollector::CollectGraphics( mxMSF, mxModel, aGraphicSettings, aGraphicList );
        CompressGraphics( *this, mxMSF, aGraphicSettings, aGraphicList );
    }
    SetStatusValue( TK_Progress, Any( static_cast< sal_Int32 >( 100 ) ) );
    DispatchStatus();
    return sal_True;
}

static void DispatchURL( Reference< XComponentContext > xMSF, OUString sURL, Reference< XFrame > xFrame )
{
    try
    {
        Reference< XURLTransformer > xURLTransformer( xMSF->getServiceManager()->createInstanceWithContext(
                OUString( RTL_CONSTASCII_USTRINGPARAM( "com.sun.star.util.URLTransformer" ) ), xMSF ), UNO_QUERY_THROW );
        util::URL aUrl;
        aUrl.Complete = sURL;
        xURLTransformer->parseStrict( aUrl );
        Sequence< PropertyValue > aArgs;
        Reference< XDispatchProvider > xDispatchProvider( xFrame, UNO_QUERY_THROW );
        Reference< XDispatch > xDispatch = xDispatchProvider->queryDispatch( aUrl, OUString(), 0 );  // "_self"
        if ( xDispatch.is() )
            xDispatch->dispatch( aUrl, aArgs );
    }
    catch( Exception& )
    {
    }
}

// -----------------------------------------------------------------------------

sal_Bool ImpOptimizer::Optimize( const Sequence< PropertyValue >& rArguments )
{
    sal_Bool bRet = sal_True;

    if ( mxModel.is() )
    {
        sal_Int64 nEstimatedFileSize = 0;
        SetStatusValue( TK_Progress, Any( static_cast< sal_Int32 >( 0 ) ) );
        DispatchStatus();

        int i, nICount;
        for ( i = 0, nICount = rArguments.getLength(); i < nICount; i++ )
        {
            switch( TKGet( rArguments[ i ].Name ) )
            {
                case TK_StatusDispatcher : rArguments[ i ].Value >>= mxStatusDispatcher; break;
                case TK_InformationDialog: rArguments[ i ].Value >>= mxInformationDialog; break;
                case TK_Settings :
                {
                    com::sun::star::uno::Sequence< com::sun::star::beans::PropertyValue > aSettings;
                    int j, nJCount;
                    rArguments[ i ].Value >>= aSettings;
                    for ( j = 0, nJCount = aSettings.getLength(); j < nJCount; j++ )
                    {
                        switch( TKGet( aSettings[ j ].Name ) )
                        {
                            case TK_JPEGCompression         : aSettings[ j ].Value >>= mbJPEGCompression; break;
                            case TK_JPEGQuality             : aSettings[ j ].Value >>= mnJPEGQuality; break;
                            case TK_RemoveCropArea          : aSettings[ j ].Value >>= mbRemoveCropArea; break;
                            case TK_ImageResolution         : aSettings[ j ].Value >>= mnImageResolution; break;
                            case TK_EmbedLinkedGraphics     : aSettings[ j ].Value >>= mbEmbedLinkedGraphics; break;
                            case TK_OLEOptimization         : aSettings[ j ].Value >>= mbOLEOptimization; break;
                            case TK_OLEOptimizationType     : aSettings[ j ].Value >>= mnOLEOptimizationType; break;
                            case TK_CustomShowName          : aSettings[ j ].Value >>= maCustomShowName; break;
                            case TK_DeleteUnusedMasterPages : aSettings[ j ].Value >>= mbDeleteUnusedMasterPages; break;
                            case TK_DeleteHiddenSlides      : aSettings[ j ].Value >>= mbDeleteHiddenSlides; break;
                            case TK_DeleteNotesPages        : aSettings[ j ].Value >>= mbDeleteNotesPages; break;
                            case TK_SaveAsURL               : aSettings[ j ].Value >>= maSaveAsURL; break;
                            case TK_FilterName              : aSettings[ j ].Value >>= maFilterName; break;
                            case TK_OpenNewDocument         : aSettings[ j ].Value >>= mbOpenNewDocument; break;
                            case TK_EstimatedFileSize       : aSettings[ j ].Value >>= nEstimatedFileSize; break;
                            default: break;
                        }
                    }
                }
                break;
                default: break;
            }
        }

        sal_Int64 nSourceSize = 0;
        sal_Int64 nDestSize = 0;

        Reference< XFrame > xSelf;
        if ( maSaveAsURL.getLength() )
        {

            SetStatusValue( TK_Progress, Any( static_cast< sal_Int32 >( 10 ) ) );
            SetStatusValue( TK_Status, Any( TKGet( STR_DUPLICATING_PRESENTATION ) ) );
            DispatchStatus();

            Reference< XStorable >xStorable( mxModel, UNO_QUERY );
            if ( xStorable.is() )
            {
                if ( xStorable->hasLocation() )
                    nSourceSize = PPPOptimizer::GetFileSize( xStorable->getLocation() );

                Sequence< PropertyValue > aArguments;
                if ( maFilterName.getLength() )
                {
                    int nLength = aArguments.getLength();
                    aArguments.realloc( nLength + 1 );
                    aArguments[ nLength ].Name = TKGet( TK_FilterName );
                    aArguments[ nLength ].Value <<= maFilterName;
                }
                xStorable->storeToURL( maSaveAsURL, aArguments );
                if ( !nSourceSize )
                    nSourceSize = PPPOptimizer::GetFileSize( maSaveAsURL );

                SetStatusValue( TK_Progress, Any( static_cast< sal_Int32 >( 30 ) ) );
                SetStatusValue( TK_Status, Any( TKGet( STR_DUPLICATING_PRESENTATION ) ) );
                DispatchStatus();

                Reference< XDesktop > xDesktop( mxMSF->getServiceManager()->createInstanceWithContext(
                        OUString( RTL_CONSTASCII_USTRINGPARAM( "com.sun.star.frame.Desktop" ) ), mxMSF ), UNO_QUERY );
                Reference< XFrame > xFrame( xDesktop, UNO_QUERY );
                xSelf = xFrame->findFrame( TKGet( TK__blank ), FrameSearchFlag::CREATE );
                Reference< XComponentLoader > xComponentLoader( xSelf, UNO_QUERY );

                Sequence< PropertyValue > aLoadProps( 1 );
                aLoadProps[ 0 ].Name = TKGet( TK_Hidden );
                aLoadProps[ 0 ].Value <<= (sal_Bool)( sal_True );
                mxModel = Reference< XModel >( xComponentLoader->loadComponentFromURL(
                    maSaveAsURL, TKGet( TK__self ), 0, aLoadProps ), UNO_QUERY );
            }
        }

        // check if the document is ReadOnly -> error
        Reference< XStorable > xStorable( mxModel, UNO_QUERY );
        if ( xStorable.is() && !xStorable->isReadonly() )
        {
            mxModel->lockControllers();
            bRet = Optimize();
            mxModel->unlockControllers();

            // clearing undo stack:
            Reference< XFrame > xFrame( xSelf.is() ? xSelf : mxInformationDialog );
            if ( xFrame.is() )
            {
                const OUString sSlot( RTL_CONSTASCII_USTRINGPARAM( "slot:27115" ) );
                DispatchURL( mxMSF, sSlot, xFrame );
            }
        }

        if ( maSaveAsURL.getLength() )
        {
            if ( xStorable.is() )
            {
                xStorable->store();
                nDestSize = PPPOptimizer::GetFileSize( maSaveAsURL );
            }
        }

        if ( mxInformationDialog.is() )
        {
            InformationDialog aInformationDialog( mxMSF, mxInformationDialog, maSaveAsURL, mbOpenNewDocument, nSourceSize, nDestSize, nEstimatedFileSize );
            aInformationDialog.execute();
            SetStatusValue( TK_OpenNewDocument, Any( mbOpenNewDocument ) );
            DispatchStatus();
        }

        if ( maSaveAsURL.getLength() )
        {
            if ( mbOpenNewDocument && xSelf.is() )
            {
                Reference< awt::XWindow > xContainerWindow( xSelf->getContainerWindow() );
                xContainerWindow->setVisible( sal_True );
            }
            else
            {
                Reference< XComponent > xComponent( mxModel, UNO_QUERY );
                xComponent->dispose();
            }
        }
        if ( nSourceSize && nDestSize )
        {
            SetStatusValue( TK_FileSizeSource, Any( nSourceSize ) );
            SetStatusValue( TK_FileSizeDestination, Any( nDestSize ) );
            DispatchStatus();
        }
    }
    else
        bRet = sal_False;
    return bRet;
}

/* vim:set shiftwidth=4 softtabstop=4 expandtab: */<|MERGE_RESOLUTION|>--- conflicted
+++ resolved
@@ -481,13 +481,9 @@
                                         aGraphicUserIter->mxPagePropertySet->setPropertyValue( TKGet( TK_Background ), Any( rxPropertySet ) );
                                 }
                             }
-                            aGraphicUserIter++;
+                            ++aGraphicUserIter;
                         }
                     }
-<<<<<<< HEAD
-                    ++aGraphicUserIter;
-=======
->>>>>>> 39250f08
                 }
             }
             ++aGraphicIter;
