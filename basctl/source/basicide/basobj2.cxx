--- conflicted
+++ resolved
@@ -275,22 +275,13 @@
 
     BasicIDEDLL::Init();
 
-<<<<<<< HEAD
     IDE_DLL()->GetExtraData()->ChoosingMacro() = sal_True;
-    SFX_APP()->EnterBasicCall();
-=======
-    IDE_DLL()->GetExtraData()->ChoosingMacro() = TRUE;
->>>>>>> c395e560
 
     String aScriptURL;
     sal_Bool bError = sal_False;
     SbMethod* pMethod = NULL;
 
-<<<<<<< HEAD
-    MacroChooser* pChooser = new MacroChooser( NULL, sal_True );
-=======
-    ::std::auto_ptr< MacroChooser > pChooser( new MacroChooser( NULL, TRUE ) );
->>>>>>> c395e560
+    ::std::auto_ptr< MacroChooser > pChooser( new MacroChooser( NULL, sal_True ) );
     if ( bChooseOnly || !SvtModuleOptions().IsBasicIDE() )
         pChooser->SetMode( MACROCHOOSER_CHOOSEONLY );
 
@@ -338,76 +329,8 @@
             ScriptDocument aDocument( ScriptDocument::getDocumentForBasicManager( pBasMgr ) );
             if ( aDocument.isDocument() )
             {
-<<<<<<< HEAD
-                SbModule* pModule = pMethod->GetModule();
-                DBG_ASSERT(pModule, "BasicIDE::ChooseMacro: No Module found!");
-                if ( pModule )
-                {
-                    StarBASIC* pBasic = (StarBASIC*)pModule->GetParent();
-                    DBG_ASSERT(pBasic, "BasicIDE::ChooseMacro: No Basic found!");
-                    if ( pBasic )
-                    {
-                        BasicManager* pBasMgr = BasicIDE::FindBasicManager( pBasic );
-                        DBG_ASSERT(pBasMgr, "BasicIDE::ChooseMacro: No BasicManager found!");
-                        if ( pBasMgr )
-                        {
-                            // name
-                            String aName;
-                            aName += pBasic->GetName();
-                            aName += '.';
-                            aName += pModule->GetName();
-                            aName += '.';
-                            aName += pMethod->GetName();
-
-                            // language
-                            String aLanguage = String::CreateFromAscii("Basic");
-
-                            // location
-                            String aLocation;
-                            ScriptDocument aDocument( ScriptDocument::getDocumentForBasicManager( pBasMgr ) );
-                            if ( aDocument.isDocument() )
-                            {
-                                // document basic
-                                aLocation = String::CreateFromAscii("document");
-
-                                if ( rxLimitToDocument.is() )
-                                {
-                                    uno::Reference< frame::XModel > xLimitToDocument( rxLimitToDocument );
-
-                                    uno::Reference< document::XEmbeddedScripts > xScripts( rxLimitToDocument, UNO_QUERY );
-                                    if ( !xScripts.is() )
-                                    {   // the document itself does not support embedding scripts
-                                        uno::Reference< document::XScriptInvocationContext > xContext( rxLimitToDocument, UNO_QUERY );
-                                        if ( xContext.is() )
-                                            xScripts = xContext->getScriptContainer();
-                                        if ( xScripts.is() )
-                                        {   // but it is able to refer to a document which actually does support this
-                                            xLimitToDocument.set( xScripts, UNO_QUERY );
-                                            if ( !xLimitToDocument.is() )
-                                            {
-                                                OSL_ENSURE( false, "BasicIDE::ChooseMacro: a script container which is no document!?" );
-                                                xLimitToDocument = rxLimitToDocument;
-                                            }
-                                        }
-                                    }
-
-                                    if ( xLimitToDocument != aDocument.getDocument() )
-                                    {
-                                        // error
-                                        bError = sal_True;
-                                        ErrorBox( NULL, WB_OK | WB_DEF_OK, String( IDEResId( RID_STR_ERRORCHOOSEMACRO ) ) ).Execute();
-                                    }
-                                }
-                            }
-                            else
-                            {
-                                // application basic
-                                aLocation = String::CreateFromAscii("application");
-                            }
-=======
                 // document basic
                 aLocation = String::CreateFromAscii("document");
->>>>>>> c395e560
 
                 if ( rxLimitToDocument.is() )
                 {
