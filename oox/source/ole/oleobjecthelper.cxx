--- conflicted
+++ resolved
@@ -136,10 +136,6 @@
 // ============================================================================
 
 } // namespace ole
-<<<<<<< HEAD
 } // namespace oox
 
-/* vim:set shiftwidth=4 softtabstop=4 expandtab: */
-=======
-} // namespace oox
->>>>>>> 818573bf
+/* vim:set shiftwidth=4 softtabstop=4 expandtab: */