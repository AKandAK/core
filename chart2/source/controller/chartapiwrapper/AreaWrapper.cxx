--- conflicted
+++ resolved
@@ -66,21 +66,12 @@
         return &aPropSeq;
     }
 
-<<<<<<< HEAD
-    MutexGuard aGuard( ::osl::Mutex::getGlobalMutex() );
-    if( 0 == aPropSeq.getLength() )
-=======
 private:
     Sequence< Property > lcl_GetPropertySequence()
->>>>>>> ce6308e4
     {
         ::std::vector< ::com::sun::star::beans::Property > aProperties;
         ::chart::LineProperties::AddPropertiesToVector( aProperties );
         ::chart::FillProperties::AddPropertiesToVector( aProperties );
-<<<<<<< HEAD
-=======
-        //::chart::NamedProperties::AddPropertiesToVector( aProperties );
->>>>>>> ce6308e4
         ::chart::UserDefinedProperties::AddPropertiesToVector( aProperties );
 
         ::std::sort( aProperties.begin(), aProperties.end(),
