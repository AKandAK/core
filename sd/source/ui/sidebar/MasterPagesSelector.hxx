--- conflicted
+++ resolved
@@ -62,12 +62,8 @@
         ViewShellBase& rBase,
         const ::boost::shared_ptr<MasterPageContainer>& rpContainer,
         const css::uno::Reference<css::ui::XSidebar>& rxSidebar);
-<<<<<<< HEAD
     virtual ~MasterPagesSelector();
-=======
-    virtual ~MasterPagesSelector (void);
     virtual void dispose() SAL_OVERRIDE;
->>>>>>> 0cde74f7
 
     virtual void LateInit();
 
