/* -*- Mode: C++; tab-width: 4; indent-tabs-mode: nil; c-basic-offset: 4 -*- */
/*************************************************************************
 *
 * DO NOT ALTER OR REMOVE COPYRIGHT NOTICES OR THIS FILE HEADER.
 *
 * Copyright 2000, 2010 Oracle and/or its affiliates.
 *
 * OpenOffice.org - a multi-platform office productivity suite
 *
 * This file is part of OpenOffice.org.
 *
 * OpenOffice.org is free software: you can redistribute it and/or modify
 * it under the terms of the GNU Lesser General Public License version 3
 * only, as published by the Free Software Foundation.
 *
 * OpenOffice.org is distributed in the hope that it will be useful,
 * but WITHOUT ANY WARRANTY; without even the implied warranty of
 * MERCHANTABILITY or FITNESS FOR A PARTICULAR PURPOSE.  See the
 * GNU Lesser General Public License version 3 for more details
 * (a copy is included in the LICENSE file that accompanied this code).
 *
 * You should have received a copy of the GNU Lesser General Public License
 * version 3 along with OpenOffice.org.  If not, see
 * <http://www.openoffice.org/license.html>
 * for a copy of the LGPLv3 License.
 *
 ************************************************************************/

// MARKER(update_precomp.py): autogen include statement, do not remove
#include "precompiled_sc.hxx"

#include <rtl/math.hxx>
#include <unotools/textsearch.hxx>
#include <svl/zforlist.hxx>
#include <svl/zformat.hxx>
#include <unotools/charclass.hxx>
#include <unotools/collatorwrapper.hxx>
#include <com/sun/star/i18n/CollatorOptions.hpp>
#include <stdlib.h>
#include <unotools/transliterationwrapper.hxx>

#include "table.hxx"
#include "scitems.hxx"
#include "collect.hxx"
#include "attrib.hxx"
#include "cell.hxx"
#include "document.hxx"
#include "globstr.hrc"
#include "global.hxx"
#include "stlpool.hxx"
#include "compiler.hxx"
#include "patattr.hxx"
#include "subtotal.hxx"
#include "docoptio.hxx"
#include "markdata.hxx"
#include "rangelst.hxx"
#include "attarray.hxx"
#include "userlist.hxx"
#include "progress.hxx"
#include "cellform.hxx"
#include "postit.hxx"
#include "queryparam.hxx"
#include "segmenttree.hxx"
#include "drwlayer.hxx"

#include <vector>

using namespace ::com::sun::star;

namespace naturalsort {

using namespace ::com::sun::star::i18n;

/** Splits a given string into three parts: the prefix, number string, and
    the suffix.

    @param sWhole
    Original string to be split into pieces

    @param sPrefix
    Prefix string that consists of the part before the first number token

    @param sSuffix
    String after the last number token.  This may still contain number strings.

    @param fNum
    Number converted from the middle number string

    @return Returns TRUE if a numeral element is found in a given string, or
    FALSE if no numeral element is found.
*/
bool SplitString( const rtl::OUString &sWhole,
    rtl::OUString &sPrefix, rtl::OUString &sSuffix, double &fNum )
{
    i18n::LocaleDataItem aLocaleItem = ScGlobal::pLocaleData->getLocaleItem();

    // Get prefix element
    rtl::OUString sEmpty, sUser = rtl::OUString::createFromAscii( "-" );
    ParseResult aPRPre = ScGlobal::pCharClass->parsePredefinedToken(
        KParseType::IDENTNAME, sWhole, 0,
        KParseTokens::ANY_LETTER, sUser, KParseTokens::ANY_LETTER, sUser );
    sPrefix = sWhole.copy( 0, aPRPre.EndPos );

    // Return FALSE if no numeral element is found
    if ( aPRPre.EndPos == sWhole.getLength() )
        return false;

    // Get numeral element
    sUser = aLocaleItem.decimalSeparator;
    ParseResult aPRNum = ScGlobal::pCharClass->parsePredefinedToken(
        KParseType::ANY_NUMBER, sWhole, aPRPre.EndPos,
        KParseTokens::ANY_NUMBER, sEmpty, KParseTokens::ANY_NUMBER, sUser );

    if ( aPRNum.EndPos == aPRPre.EndPos )
        return false;

    fNum = aPRNum.Value;
    sSuffix = sWhole.copy( aPRNum.EndPos );

    return true;
}

/** Naturally compares two given strings.

    This is the main function that should be called externally.  It returns
    either 1, 0, or -1 depending on the comparison result of given two strings.

    @param sInput1
    Input string 1

    @param sInput2
    Input string 2

    @param bCaseSens
    Boolean value for case sensitivity

    @param pData
    Pointer to user defined sort list

    @param pCW
    Pointer to collator wrapper for normal string comparison

    @return Returnes 1 if sInput1 is greater, 0 if sInput1 == sInput2, and -1 if
    sInput2 is greater.
*/
short Compare( const String &sInput1, const String &sInput2,
               const BOOL bCaseSens, const ScUserListData* pData, const CollatorWrapper *pCW )
{
    rtl::OUString sStr1( sInput1 ), sStr2( sInput2 ), sPre1, sSuf1, sPre2, sSuf2;

    do
    {
        double nNum1, nNum2;
        BOOL bNumFound1 = SplitString( sStr1, sPre1, sSuf1, nNum1 );
        BOOL bNumFound2 = SplitString( sStr2, sPre2, sSuf2, nNum2 );

        short nPreRes; // Prefix comparison result
        if ( pData )
        {
            if ( bCaseSens )
            {
                if ( !bNumFound1 || !bNumFound2 )
                    return static_cast<short>(pData->Compare( sStr1, sStr2 ));
                else
                    nPreRes = pData->Compare( sPre1, sPre2 );
            }
            else
            {
                if ( !bNumFound1 || !bNumFound2 )
                    return static_cast<short>(pData->ICompare( sStr1, sStr2 ));
                else
                    nPreRes = pData->ICompare( sPre1, sPre2 );
            }
        }
        else
        {
            if ( !bNumFound1 || !bNumFound2 )
                return static_cast<short>(pCW->compareString( sStr1, sStr2 ));
            else
                nPreRes = static_cast<short>(pCW->compareString( sPre1, sPre2 ));
        }

        // Prefix strings differ.  Return immediately.
        if ( nPreRes != 0 ) return nPreRes;

        if ( nNum1 != nNum2 )
        {
            if ( nNum1 < nNum2 ) return -1;
            return static_cast<short>( nNum1 > nNum2 );
        }

        // The prefix and the first numerical elements are equal, but the suffix
        // strings may still differ.  Stay in the loop.

        sStr1 = sSuf1;
        sStr2 = sSuf2;

    } while (true);

    return 0;
}

}

// STATIC DATA -----------------------------------------------------------

const USHORT nMaxSorts = 3;     // maximale Anzahl Sortierkriterien in aSortParam

struct ScSortInfo
{
    ScBaseCell*     pCell;
    SCCOLROW        nOrg;
    DECL_FIXEDMEMPOOL_NEWDEL( ScSortInfo );
};
const USHORT nMemPoolSortInfo = (0x8000 - 64) / sizeof(ScSortInfo);
IMPL_FIXEDMEMPOOL_NEWDEL( ScSortInfo, nMemPoolSortInfo, nMemPoolSortInfo )

// END OF STATIC DATA -----------------------------------------------------


class ScSortInfoArray
{
private:
    ScSortInfo**    pppInfo[nMaxSorts];
    SCSIZE          nCount;
    SCCOLROW        nStart;
    USHORT          nUsedSorts;

public:
                ScSortInfoArray( USHORT nSorts, SCCOLROW nInd1, SCCOLROW nInd2 ) :
                        nCount( nInd2 - nInd1 + 1 ), nStart( nInd1 ),
                        nUsedSorts( Min( nSorts, nMaxSorts ) )
                    {
                        for ( USHORT nSort = 0; nSort < nUsedSorts; nSort++ )
                        {
                            ScSortInfo** ppInfo = new ScSortInfo* [nCount];
                            for ( SCSIZE j = 0; j < nCount; j++ )
                                ppInfo[j] = new ScSortInfo;
                            pppInfo[nSort] = ppInfo;
                        }
                    }
                ~ScSortInfoArray()
                    {
                        for ( USHORT nSort = 0; nSort < nUsedSorts; nSort++ )
                        {
                            ScSortInfo** ppInfo = pppInfo[nSort];
                            for ( SCSIZE j = 0; j < nCount; j++ )
                                delete ppInfo[j];
                            delete [] ppInfo;
                        }
                    }
    ScSortInfo* Get( USHORT nSort, SCCOLROW nInd )
                    { return (pppInfo[nSort])[ nInd - nStart ]; }
    void        Swap( SCCOLROW nInd1, SCCOLROW nInd2 )
                    {
                        SCSIZE n1 = static_cast<SCSIZE>(nInd1 - nStart);
                        SCSIZE n2 = static_cast<SCSIZE>(nInd2 - nStart);
                        for ( USHORT nSort = 0; nSort < nUsedSorts; nSort++ )
                        {
                            ScSortInfo** ppInfo = pppInfo[nSort];
                            ScSortInfo* pTmp = ppInfo[n1];
                            ppInfo[n1] = ppInfo[n2];
                            ppInfo[n2] = pTmp;
                        }
                    }
    USHORT      GetUsedSorts() { return nUsedSorts; }
    ScSortInfo**    GetFirstArray() { return pppInfo[0]; }
    SCCOLROW    GetStart() { return nStart; }
    SCSIZE      GetCount() { return nCount; }
};

ScSortInfoArray* ScTable::CreateSortInfoArray( SCCOLROW nInd1, SCCOLROW nInd2 )
{
    USHORT nUsedSorts = 1;
    while ( nUsedSorts < nMaxSorts && aSortParam.bDoSort[nUsedSorts] )
        nUsedSorts++;
    ScSortInfoArray* pArray = new ScSortInfoArray( nUsedSorts, nInd1, nInd2 );
    if ( aSortParam.bByRow )
    {
        for ( USHORT nSort = 0; nSort < nUsedSorts; nSort++ )
        {
            SCCOL nCol = static_cast<SCCOL>(aSortParam.nField[nSort]);
            ScColumn* pCol = &aCol[nCol];
            for ( SCROW nRow = nInd1; nRow <= nInd2; nRow++ )
            {
//2do: FillSortInfo an ScColumn und Array abklappern statt Search in GetCell
                ScSortInfo* pInfo = pArray->Get( nSort, nRow );
                pInfo->pCell = pCol->GetCell( nRow );
                pInfo->nOrg = nRow;
            }
        }
    }
    else
    {
        for ( USHORT nSort = 0; nSort < nUsedSorts; nSort++ )
        {
            SCROW nRow = aSortParam.nField[nSort];
            for ( SCCOL nCol = static_cast<SCCOL>(nInd1);
                    nCol <= static_cast<SCCOL>(nInd2); nCol++ )
            {
                ScSortInfo* pInfo = pArray->Get( nSort, nCol );
                pInfo->pCell = GetCell( nCol, nRow );
                pInfo->nOrg = nCol;
            }
        }
    }
    return pArray;
}


BOOL ScTable::IsSortCollatorGlobal() const
{
    return  pSortCollator == ScGlobal::GetCollator() ||
            pSortCollator == ScGlobal::GetCaseCollator();
}


void ScTable::InitSortCollator( const ScSortParam& rPar )
{
    if ( rPar.aCollatorLocale.Language.getLength() )
    {
        if ( !pSortCollator || IsSortCollatorGlobal() )
            pSortCollator = new CollatorWrapper( pDocument->GetServiceManager() );
        pSortCollator->loadCollatorAlgorithm( rPar.aCollatorAlgorithm,
            rPar.aCollatorLocale, (rPar.bCaseSens ? 0 : SC_COLLATOR_IGNORES) );
    }
    else
    {   // SYSTEM
        DestroySortCollator();
        pSortCollator = (rPar.bCaseSens ? ScGlobal::GetCaseCollator() :
            ScGlobal::GetCollator());
    }
}


void ScTable::DestroySortCollator()
{
    if ( pSortCollator )
    {
        if ( !IsSortCollatorGlobal() )
            delete pSortCollator;
        pSortCollator = NULL;
    }
}


void ScTable::SortReorder( ScSortInfoArray* pArray, ScProgress& rProgress )
{
    BOOL bByRow = aSortParam.bByRow;
    SCSIZE nCount = pArray->GetCount();
    SCCOLROW nStart = pArray->GetStart();
    ScSortInfo** ppInfo = pArray->GetFirstArray();
    ::std::vector<ScSortInfo*> aTable(nCount);
    SCSIZE nPos;
    for ( nPos = 0; nPos < nCount; nPos++ )
        aTable[ppInfo[nPos]->nOrg - nStart] = ppInfo[nPos];

    SCCOLROW nDest = nStart;
    for ( nPos = 0; nPos < nCount; nPos++, nDest++ )
    {
        SCCOLROW nOrg = ppInfo[nPos]->nOrg;
        if ( nDest != nOrg )
        {
            if ( bByRow )
                SwapRow( nDest, nOrg );
            else
                SwapCol( static_cast<SCCOL>(nDest), static_cast<SCCOL>(nOrg) );
            // neue Position des weggeswapten eintragen
            ScSortInfo* p = ppInfo[nPos];
            p->nOrg = nDest;
            ::std::swap(p, aTable[nDest-nStart]);
            p->nOrg = nOrg;
            ::std::swap(p, aTable[nOrg-nStart]);
            DBG_ASSERT( p == ppInfo[nPos], "SortReorder: nOrg MisMatch" );
        }
        rProgress.SetStateOnPercent( nPos );
    }
}

short ScTable::CompareCell( USHORT nSort,
            ScBaseCell* pCell1, SCCOL nCell1Col, SCROW nCell1Row,
            ScBaseCell* pCell2, SCCOL nCell2Col, SCROW nCell2Row )
{
    short nRes = 0;

    CellType eType1 = CELLTYPE_NONE, eType2 = CELLTYPE_NONE;
    if (pCell1)
    {
        eType1 = pCell1->GetCellType();
        if (eType1 == CELLTYPE_NOTE)
            pCell1 = NULL;
    }
    if (pCell2)
    {
        eType2 = pCell2->GetCellType();
        if (eType2 == CELLTYPE_NOTE)
            pCell2 = NULL;
    }

    if (pCell1)
    {
        if (pCell2)
        {
            BOOL bStr1 = ( eType1 != CELLTYPE_VALUE );
            if ( eType1 == CELLTYPE_FORMULA && ((ScFormulaCell*)pCell1)->IsValue() )
                bStr1 = FALSE;
            BOOL bStr2 = ( eType2 != CELLTYPE_VALUE );
            if ( eType2 == CELLTYPE_FORMULA && ((ScFormulaCell*)pCell2)->IsValue() )
                bStr2 = FALSE;

            if ( bStr1 && bStr2 )           // nur Strings untereinander als String vergleichen!
            {
                String aStr1;
                String aStr2;
                if (eType1 == CELLTYPE_STRING)
                    ((ScStringCell*)pCell1)->GetString(aStr1);
                else
                    GetString(nCell1Col, nCell1Row, aStr1);
                if (eType2 == CELLTYPE_STRING)
                    ((ScStringCell*)pCell2)->GetString(aStr2);
                else
                    GetString(nCell2Col, nCell2Row, aStr2);

                BOOL bUserDef     = aSortParam.bUserDef;        // custom sort order
                BOOL bNaturalSort = aSortParam.bNaturalSort;    // natural sort
                BOOL bCaseSens    = aSortParam.bCaseSens;       // case sensitivity

                if (bUserDef)
                {
                    ScUserListData* pData =
                        static_cast<ScUserListData*>( (ScGlobal::GetUserList()->At(
                        aSortParam.nUserIndex)) );

                    if (pData)
                    {
                        if ( bNaturalSort )
                            nRes = naturalsort::Compare( aStr1, aStr2, bCaseSens, pData, pSortCollator );
                        else
                        {
                            if ( bCaseSens )
                                nRes = sal::static_int_cast<short>( pData->Compare(aStr1, aStr2) );
                            else
                                nRes = sal::static_int_cast<short>( pData->ICompare(aStr1, aStr2) );
                        }
                    }
                    else
                        bUserDef = FALSE;

                }
                if (!bUserDef)
                {
                    if ( bNaturalSort )
                        nRes = naturalsort::Compare( aStr1, aStr2, bCaseSens, NULL, pSortCollator );
                    else
                        nRes = static_cast<short>( pSortCollator->compareString( aStr1, aStr2 ) );
                }
            }
            else if ( bStr1 )               // String <-> Zahl
                nRes = 1;                   // Zahl vorne
            else if ( bStr2 )               // Zahl <-> String
                nRes = -1;                  // Zahl vorne
            else                            // Zahlen untereinander
            {
                double nVal1;
                double nVal2;
                if (eType1 == CELLTYPE_VALUE)
                    nVal1 = ((ScValueCell*)pCell1)->GetValue();
                else if (eType1 == CELLTYPE_FORMULA)
                    nVal1 = ((ScFormulaCell*)pCell1)->GetValue();
                else
                    nVal1 = 0;
                if (eType2 == CELLTYPE_VALUE)
                    nVal2 = ((ScValueCell*)pCell2)->GetValue();
                else if (eType2 == CELLTYPE_FORMULA)
                    nVal2 = ((ScFormulaCell*)pCell2)->GetValue();
                else
                    nVal2 = 0;
                if (nVal1 < nVal2)
                    nRes = -1;
                else if (nVal1 > nVal2)
                    nRes = 1;
            }
            if ( !aSortParam.bAscending[nSort] )
                nRes = -nRes;
        }
        else
            nRes = -1;
    }
    else
    {
        if ( pCell2 )
            nRes = 1;
        else
            nRes = 0;                   // beide leer
    }
    return nRes;
}

short ScTable::Compare( ScSortInfoArray* pArray, SCCOLROW nIndex1, SCCOLROW nIndex2 )
{
    short nRes;
    USHORT nSort = 0;
    do
    {
        ScSortInfo* pInfo1 = pArray->Get( nSort, nIndex1 );
        ScSortInfo* pInfo2 = pArray->Get( nSort, nIndex2 );
        if ( aSortParam.bByRow )
            nRes = CompareCell( nSort,
                pInfo1->pCell, static_cast<SCCOL>(aSortParam.nField[nSort]), pInfo1->nOrg,
                pInfo2->pCell, static_cast<SCCOL>(aSortParam.nField[nSort]), pInfo2->nOrg );
        else
            nRes = CompareCell( nSort,
                pInfo1->pCell, static_cast<SCCOL>(pInfo1->nOrg), aSortParam.nField[nSort],
                pInfo2->pCell, static_cast<SCCOL>(pInfo2->nOrg), aSortParam.nField[nSort] );
    } while ( nRes == 0 && ++nSort < pArray->GetUsedSorts() );
    if( nRes == 0 )
    {
        ScSortInfo* pInfo1 = pArray->Get( 0, nIndex1 );
        ScSortInfo* pInfo2 = pArray->Get( 0, nIndex2 );
        if( pInfo1->nOrg < pInfo2->nOrg )
            nRes = -1;
        else if( pInfo1->nOrg > pInfo2->nOrg )
            nRes = 1;
    }
    return nRes;
}

void ScTable::QuickSort( ScSortInfoArray* pArray, SCsCOLROW nLo, SCsCOLROW nHi )
{
    if ((nHi - nLo) == 1)
    {
        if (Compare(pArray, nLo, nHi) > 0)
            pArray->Swap( nLo, nHi );
    }
    else
    {
        SCsCOLROW ni = nLo;
        SCsCOLROW nj = nHi;
        do
        {
            while ((ni <= nHi) && (Compare(pArray, ni, nLo)) < 0)
                ni++;
            while ((nj >= nLo) && (Compare(pArray, nLo, nj)) < 0)
                nj--;
            if (ni <= nj)
            {
                if (ni != nj)
                    pArray->Swap( ni, nj );
                ni++;
                nj--;
            }
        } while (ni < nj);
        if ((nj - nLo) < (nHi - ni))
        {
            if (nLo < nj)
                QuickSort(pArray, nLo, nj);
            if (ni < nHi)
                QuickSort(pArray, ni, nHi);
        }
        else
        {
            if (ni < nHi)
                QuickSort(pArray, ni, nHi);
            if (nLo < nj)
                QuickSort(pArray, nLo, nj);
        }
    }
}

void ScTable::SwapCol(SCCOL nCol1, SCCOL nCol2)
{
    for (SCROW nRow = aSortParam.nRow1; nRow <= aSortParam.nRow2; nRow++)
    {
        aCol[nCol1].SwapCell(nRow, aCol[nCol2]);
        if (aSortParam.bIncludePattern)
        {
            const ScPatternAttr* pPat1 = GetPattern(nCol1, nRow);
            const ScPatternAttr* pPat2 = GetPattern(nCol2, nRow);
            if (pPat1 != pPat2)
            {
                SetPattern(nCol1, nRow, *pPat2, TRUE);
                SetPattern(nCol2, nRow, *pPat1, TRUE);
            }
        }
    }
}

void ScTable::SwapRow(SCROW nRow1, SCROW nRow2)
{
    for (SCCOL nCol = aSortParam.nCol1; nCol <= aSortParam.nCol2; nCol++)
    {
        aCol[nCol].SwapRow(nRow1, nRow2);
        if (aSortParam.bIncludePattern)
        {
            const ScPatternAttr* pPat1 = GetPattern(nCol, nRow1);
            const ScPatternAttr* pPat2 = GetPattern(nCol, nRow2);
            if (pPat1 != pPat2)
            {
                SetPattern(nCol, nRow1, *pPat2, TRUE);
                SetPattern(nCol, nRow2, *pPat1, TRUE);
            }
        }
    }
    if (bGlobalKeepQuery)
    {
        bool bRow1Hidden = RowHidden(nRow1);
        bool bRow2Hidden = RowHidden(nRow2);
        SetRowHidden(nRow1, nRow1, bRow2Hidden);
        SetRowHidden(nRow2, nRow2, bRow1Hidden);

        bool bRow1Filtered = RowFiltered(nRow1);
        bool bRow2Filtered = RowFiltered(nRow2);
        SetRowFiltered(nRow1, nRow1, bRow2Filtered);
        SetRowFiltered(nRow2, nRow2, bRow1Filtered);
    }
}

short ScTable::Compare(SCCOLROW nIndex1, SCCOLROW nIndex2)
{
    short nRes;
    USHORT nSort = 0;
    if (aSortParam.bByRow)
    {
        do
        {
            SCCOL nCol = static_cast<SCCOL>(aSortParam.nField[nSort]);
            ScBaseCell* pCell1 = aCol[nCol].GetCell( nIndex1 );
            ScBaseCell* pCell2 = aCol[nCol].GetCell( nIndex2 );
            nRes = CompareCell( nSort, pCell1, nCol, nIndex1, pCell2, nCol, nIndex2 );
        } while ( nRes == 0 && ++nSort < nMaxSorts && aSortParam.bDoSort[nSort] );
    }
    else
    {
        do
        {
            SCROW nRow = aSortParam.nField[nSort];
            ScBaseCell* pCell1 = aCol[nIndex1].GetCell( nRow );
            ScBaseCell* pCell2 = aCol[nIndex2].GetCell( nRow );
            nRes = CompareCell( nSort, pCell1, static_cast<SCCOL>(nIndex1),
                    nRow, pCell2, static_cast<SCCOL>(nIndex2), nRow );
        } while ( nRes == 0 && ++nSort < nMaxSorts && aSortParam.bDoSort[nSort] );
    }
    return nRes;
}

BOOL ScTable::IsSorted( SCCOLROW nStart, SCCOLROW nEnd )    // ueber aSortParam
{
    for (SCCOLROW i=nStart; i<nEnd; i++)
    {
        if (Compare( i, i+1 ) > 0)
            return FALSE;
    }
    return TRUE;
}

void ScTable::DecoladeRow( ScSortInfoArray* pArray, SCROW nRow1, SCROW nRow2 )
{
    SCROW nRow;
    SCROW nMax = nRow2 - nRow1;
    for (SCROW i = nRow1; (i + 4) <= nRow2; i += 4)
    {
        nRow = rand() % nMax;
        pArray->Swap(i, nRow1 + nRow);
    }
}

void ScTable::Sort(const ScSortParam& rSortParam, BOOL bKeepQuery)
{
    aSortParam = rSortParam;
    InitSortCollator( rSortParam );
    bGlobalKeepQuery = bKeepQuery;
    if (rSortParam.bByRow)
    {
        SCROW nLastRow = 0;
        for (SCCOL nCol = aSortParam.nCol1; nCol <= aSortParam.nCol2; nCol++)
            nLastRow = Max(nLastRow, aCol[nCol].GetLastDataPos());
        nLastRow = Min(nLastRow, aSortParam.nRow2);
        SCROW nRow1 = (rSortParam.bHasHeader ?
            aSortParam.nRow1 + 1 : aSortParam.nRow1);
        if (!IsSorted(nRow1, nLastRow))
        {
            ScProgress aProgress( pDocument->GetDocumentShell(),
                                    ScGlobal::GetRscString(STR_PROGRESS_SORTING), nLastRow - nRow1 );
            ScSortInfoArray* pArray = CreateSortInfoArray( nRow1, nLastRow );
            if ( nLastRow - nRow1 > 255 )
                DecoladeRow( pArray, nRow1, nLastRow );
            QuickSort( pArray, nRow1, nLastRow );
            SortReorder( pArray, aProgress );
            delete pArray;
            // #158377# #i59745# update position of caption objects of cell notes
            ScNoteUtil::UpdateCaptionPositions( *pDocument, ScRange( aSortParam.nCol1, nRow1, nTab, aSortParam.nCol2, nLastRow, nTab ) );
        }
    }
    else
    {
        SCCOL nLastCol;
        for (nLastCol = aSortParam.nCol2;
             (nLastCol > aSortParam.nCol1) && aCol[nLastCol].IsEmptyBlock(aSortParam.nRow1, aSortParam.nRow2); nLastCol--)
        {
        }
        SCCOL nCol1 = (rSortParam.bHasHeader ?
            aSortParam.nCol1 + 1 : aSortParam.nCol1);
        if (!IsSorted(nCol1, nLastCol))
        {
            ScProgress aProgress( pDocument->GetDocumentShell(),
                                    ScGlobal::GetRscString(STR_PROGRESS_SORTING), nLastCol - nCol1 );
            ScSortInfoArray* pArray = CreateSortInfoArray( nCol1, nLastCol );
            QuickSort( pArray, nCol1, nLastCol );
            SortReorder( pArray, aProgress );
            delete pArray;
            // #158377# #i59745# update position of caption objects of cell notes
            ScNoteUtil::UpdateCaptionPositions( *pDocument, ScRange( nCol1, aSortParam.nRow1, nTab, nLastCol, aSortParam.nRow2, nTab ) );
        }
    }
    DestroySortCollator();
}


//      Testen, ob beim Loeschen von Zwischenergebnissen andere Daten mit geloescht werden
//      (fuer Hinweis-Box)

BOOL ScTable::TestRemoveSubTotals( const ScSubTotalParam& rParam )
{
    SCCOL nStartCol = rParam.nCol1;
    SCROW nStartRow = rParam.nRow1 + 1;     // Header
    SCCOL nEndCol   = rParam.nCol2;
    SCROW nEndRow    = rParam.nRow2;

    SCCOL nCol;
    SCROW nRow;
    ScBaseCell* pCell;

    BOOL bWillDelete = FALSE;
    for ( nCol=nStartCol; nCol<=nEndCol && !bWillDelete; nCol++ )
    {
        ScColumnIterator aIter( &aCol[nCol],nStartRow,nEndRow );
        while ( aIter.Next( nRow, pCell ) && !bWillDelete )
        {
            if ( pCell->GetCellType() == CELLTYPE_FORMULA )
                if (((ScFormulaCell*)pCell)->IsSubTotal())
                {
                    for (SCCOL nTestCol=0; nTestCol<=MAXCOL; nTestCol++)
                        if (nTestCol<nStartCol || nTestCol>nEndCol)
                            if (aCol[nTestCol].HasDataAt(nRow))
                                bWillDelete = TRUE;
                }
        }
    }
    return bWillDelete;
}

//      alte Ergebnisse loeschen
//      rParam.nRow2 wird veraendert !

void ScTable::RemoveSubTotals( ScSubTotalParam& rParam )
{
    SCCOL nStartCol = rParam.nCol1;
    SCROW nStartRow = rParam.nRow1 + 1;     // Header
    SCCOL nEndCol   = rParam.nCol2;
    SCROW nEndRow    = rParam.nRow2;            // wird veraendert

    SCCOL nCol;
    SCROW nRow;
    ScBaseCell* pCell;

    for ( nCol=nStartCol; nCol<=nEndCol; nCol++ )
    {
        ScColumnIterator aIter( &aCol[nCol],nStartRow,nEndRow );
        while ( aIter.Next( nRow, pCell ) )
        {
            if ( pCell->GetCellType() == CELLTYPE_FORMULA )
                if (((ScFormulaCell*)pCell)->IsSubTotal())
                {
                    RemoveRowBreak(nRow+1, false, true);
                    pDocument->DeleteRow( 0,nTab, MAXCOL,nTab, nRow, 1 );
                    --nEndRow;
                    aIter = ScColumnIterator( &aCol[nCol],nRow,nEndRow );
                }
        }
    }

    rParam.nRow2 = nEndRow;                 // neues Ende
}

//  harte Zahlenformate loeschen (fuer Ergebnisformeln)

void lcl_RemoveNumberFormat( ScTable* pTab, SCCOL nCol, SCROW nRow )
{
    const ScPatternAttr* pPattern = pTab->GetPattern( nCol, nRow );
    if ( pPattern->GetItemSet().GetItemState( ATTR_VALUE_FORMAT, FALSE )
            == SFX_ITEM_SET )
    {
        ScPatternAttr aNewPattern( *pPattern );
        SfxItemSet& rSet = aNewPattern.GetItemSet();
        rSet.ClearItem( ATTR_VALUE_FORMAT );
        rSet.ClearItem( ATTR_LANGUAGE_FORMAT );
        pTab->SetPattern( nCol, nRow, aNewPattern, TRUE );
    }
}


// at least MSC needs this at linkage level to be able to use it in a template
typedef struct lcl_ScTable_DoSubTotals_RowEntry
{
    USHORT  nGroupNo;
    SCROW   nSubStartRow;
    SCROW   nDestRow;
    SCROW   nFuncStart;
    SCROW   nFuncEnd;
} RowEntry;

//      neue Zwischenergebnisse
//      rParam.nRow2 wird veraendert !

BOOL ScTable::DoSubTotals( ScSubTotalParam& rParam )
{
    SCCOL nStartCol = rParam.nCol1;
    SCROW nStartRow = rParam.nRow1 + 1;     // Header
    SCCOL nEndCol   = rParam.nCol2;
    SCROW nEndRow    = rParam.nRow2;            // wird veraendert
    USHORT i;

    //  Leerzeilen am Ende weglassen,
    //  damit alle Ueberlaeufe (MAXROW) bei InsertRow gefunden werden (#35180#)
    //  Wenn sortiert wurde, sind alle Leerzeilen am Ende.
    SCSIZE nEmpty = GetEmptyLinesInBlock( nStartCol, nStartRow, nEndCol, nEndRow, DIR_BOTTOM );
    nEndRow -= nEmpty;

    USHORT nLevelCount = 0;             // Anzahl Gruppierungen
    BOOL bDoThis = TRUE;
    for (i=0; i<MAXSUBTOTAL && bDoThis; i++)
        if (rParam.bGroupActive[i])
            nLevelCount = i+1;
        else
            bDoThis = FALSE;

    if (nLevelCount==0)                 // nichts tun
        return TRUE;

    SCCOL*          nGroupCol = rParam.nField;  // Spalten nach denen
                                                // gruppiert wird

    //  #44444# Durch (leer) als eigene Kategorie muss immer auf
    //  Teilergebniszeilen aus den anderen Spalten getestet werden
    //  (frueher nur, wenn eine Spalte mehrfach vorkam)
    BOOL bTestPrevSub = ( nLevelCount > 1 );

    String  aSubString;
    String  aOutString;

    BOOL bIgnoreCase = !rParam.bCaseSens;

    String *pCompString[MAXSUBTOTAL];               // Pointer wegen Compiler-Problemen
    for (i=0; i<MAXSUBTOTAL; i++)
        pCompString[i] = new String;

                                //! sortieren?

    ScStyleSheet* pStyle = (ScStyleSheet*) pDocument->GetStyleSheetPool()->Find(
                                ScGlobal::GetRscString(STR_STYLENAME_RESULT), SFX_STYLE_FAMILY_PARA );

    BOOL bSpaceLeft = TRUE;                                         // Erfolg beim Einfuegen?

    // #90279# For performance reasons collect formula entries so their
    // references don't have to be tested for updates each time a new row is
    // inserted
    RowEntry aRowEntry;
    ::std::vector< RowEntry > aRowVector;

    for (USHORT nLevel=0; nLevel<=nLevelCount && bSpaceLeft; nLevel++)      // incl. Gesamtergebnis
    {
        BOOL bTotal = ( nLevel == nLevelCount );
        aRowEntry.nGroupNo = bTotal ? 0 : (nLevelCount-nLevel-1);

        // how many results per level
        SCCOL nResCount         = rParam.nSubTotals[aRowEntry.nGroupNo];
        // result functions
        ScSubTotalFunc* eResFunc = rParam.pFunctions[aRowEntry.nGroupNo];

        if (nResCount > 0)                                      // sonst nur sortieren
        {
            for (i=0; i<=aRowEntry.nGroupNo; i++)
            {
                GetString( nGroupCol[i], nStartRow, aSubString );
                if ( bIgnoreCase )
                    *pCompString[i] = ScGlobal::pCharClass->upper( aSubString );
                else
                    *pCompString[i] = aSubString;
            }                                                   // aSubString bleibt auf dem letzten stehen

            BOOL bBlockVis = FALSE;             // Gruppe eingeblendet?
            aRowEntry.nSubStartRow = nStartRow;
            for (SCROW nRow=nStartRow; nRow<=nEndRow+1 && bSpaceLeft; nRow++)
            {
                BOOL bChanged;
                if (nRow>nEndRow)
                    bChanged = TRUE;
                else
                {
                    bChanged = FALSE;
                    if (!bTotal)
                    {
                        String aString;
                        for (i=0; i<=aRowEntry.nGroupNo && !bChanged; i++)
                        {
                            GetString( nGroupCol[i], nRow, aString );
                            if (bIgnoreCase)
                                ScGlobal::pCharClass->toUpper( aString );
                            //  #41427# wenn sortiert, ist "leer" eine eigene Gruppe
                            //  sonst sind leere Zellen unten erlaubt
                            bChanged = ( ( aString.Len() || rParam.bDoSort ) &&
                                            aString != *pCompString[i] );
                        }
                        if ( bChanged && bTestPrevSub )
                        {
                            // No group change on rows that will contain subtotal formulas
                            for ( ::std::vector< RowEntry >::const_iterator
                                    iEntry( aRowVector.begin());
                                    iEntry != aRowVector.end(); ++iEntry)
                            {
                                if ( iEntry->nDestRow == nRow )
                                {
                                    bChanged = FALSE;
                                    break;
                                }
                            }
                        }
                    }
                }
                if ( bChanged )
                {
                    aRowEntry.nDestRow   = nRow;
                    aRowEntry.nFuncStart = aRowEntry.nSubStartRow;
                    aRowEntry.nFuncEnd   = nRow-1;

                    bSpaceLeft = pDocument->InsertRow( 0, nTab, MAXCOL, nTab,
                            aRowEntry.nDestRow, 1 );
                    DBShowRow( aRowEntry.nDestRow, bBlockVis );
                    bBlockVis = FALSE;
                    if ( rParam.bPagebreak && nRow < MAXROW &&
                            aRowEntry.nSubStartRow != nStartRow && nLevel == 0)
                        SetRowBreak(aRowEntry.nSubStartRow, false, true);

                    if (bSpaceLeft)
                    {
                        for ( ::std::vector< RowEntry >::iterator iMove(
                                    aRowVector.begin() );
                                iMove != aRowVector.end(); ++iMove)
                        {
                            if ( aRowEntry.nDestRow <= iMove->nSubStartRow )
                                ++iMove->nSubStartRow;
                            if ( aRowEntry.nDestRow <= iMove->nDestRow )
                                ++iMove->nDestRow;
                            if ( aRowEntry.nDestRow <= iMove->nFuncStart )
                                ++iMove->nFuncStart;
                            if ( aRowEntry.nDestRow <= iMove->nFuncEnd )
                                ++iMove->nFuncEnd;
                        }
                        // collect formula positions
                        aRowVector.push_back( aRowEntry );

                        if (bTotal)     // "Gesamtergebnis"
                            aOutString = ScGlobal::GetRscString( STR_TABLE_GESAMTERGEBNIS );
                        else
                        {               // " Ergebnis"
                            aOutString = aSubString;
                            if (!aOutString.Len())
                                aOutString = ScGlobal::GetRscString( STR_EMPTYDATA );
                            aOutString += ' ';
                            USHORT nStrId = STR_TABLE_ERGEBNIS;
                            if ( nResCount == 1 )
                                switch ( eResFunc[0] )
                                {
                                    case SUBTOTAL_FUNC_AVE:     nStrId = STR_FUN_TEXT_AVG;      break;
                                    case SUBTOTAL_FUNC_CNT:
                                    case SUBTOTAL_FUNC_CNT2:    nStrId = STR_FUN_TEXT_COUNT;    break;
                                    case SUBTOTAL_FUNC_MAX:     nStrId = STR_FUN_TEXT_MAX;      break;
                                    case SUBTOTAL_FUNC_MIN:     nStrId = STR_FUN_TEXT_MIN;      break;
                                    case SUBTOTAL_FUNC_PROD:    nStrId = STR_FUN_TEXT_PRODUCT;  break;
                                    case SUBTOTAL_FUNC_STD:
                                    case SUBTOTAL_FUNC_STDP:    nStrId = STR_FUN_TEXT_STDDEV;   break;
                                    case SUBTOTAL_FUNC_SUM:     nStrId = STR_FUN_TEXT_SUM;      break;
                                    case SUBTOTAL_FUNC_VAR:
                                    case SUBTOTAL_FUNC_VARP:    nStrId = STR_FUN_TEXT_VAR;      break;
                                    default:
                                    {
                                        // added to avoid warnings
                                    }
                                }
                            aOutString += ScGlobal::GetRscString( nStrId );
                        }
                        SetString( nGroupCol[aRowEntry.nGroupNo], aRowEntry.nDestRow, nTab, aOutString );
                        ApplyStyle( nGroupCol[aRowEntry.nGroupNo], aRowEntry.nDestRow, *pStyle );

                        ++nRow;
                        ++nEndRow;
                        aRowEntry.nSubStartRow = nRow;
                        for (i=0; i<=aRowEntry.nGroupNo; i++)
                        {
                            GetString( nGroupCol[i], nRow, aSubString );
                            if ( bIgnoreCase )
                                *pCompString[i] = ScGlobal::pCharClass->upper( aSubString );
                            else
                                *pCompString[i] = aSubString;
                        }
                    }
                }
                bBlockVis = !RowFiltered(nRow);
            }
        }
        else
        {
//          DBG_ERROR( "nSubTotals==0 bei DoSubTotals" );
        }
    }

    // now insert the formulas
    ScComplexRefData aRef;
    aRef.InitFlags();
    aRef.Ref1.nTab = nTab;
    aRef.Ref2.nTab = nTab;
    for ( ::std::vector< RowEntry >::const_iterator iEntry( aRowVector.begin());
            iEntry != aRowVector.end(); ++iEntry)
    {
        SCCOL nResCount         = rParam.nSubTotals[iEntry->nGroupNo];
        SCCOL* nResCols         = rParam.pSubTotals[iEntry->nGroupNo];
        ScSubTotalFunc* eResFunc = rParam.pFunctions[iEntry->nGroupNo];
        for ( SCCOL nResult=0; nResult < nResCount; ++nResult )
        {
            aRef.Ref1.nCol = nResCols[nResult];
            aRef.Ref1.nRow = iEntry->nFuncStart;
            aRef.Ref2.nCol = nResCols[nResult];
            aRef.Ref2.nRow = iEntry->nFuncEnd;

            ScTokenArray aArr;
            aArr.AddOpCode( ocSubTotal );
            aArr.AddOpCode( ocOpen );
            aArr.AddDouble( (double) eResFunc[nResult] );
            aArr.AddOpCode( ocSep );
            aArr.AddDoubleReference( aRef );
            aArr.AddOpCode( ocClose );
            aArr.AddOpCode( ocStop );
            ScBaseCell* pCell = new ScFormulaCell( pDocument, ScAddress(
                        nResCols[nResult], iEntry->nDestRow, nTab), &aArr );
            PutCell( nResCols[nResult], iEntry->nDestRow, pCell );

            if ( nResCols[nResult] != nGroupCol[iEntry->nGroupNo] )
            {
                ApplyStyle( nResCols[nResult], iEntry->nDestRow, *pStyle );

                //  Zahlformat loeschen
                lcl_RemoveNumberFormat( this, nResCols[nResult], iEntry->nDestRow );
            }
        }

    }

    //!     je nach Einstellung Zwischensummen-Zeilen nach oben verschieben ?

    //!     Outlines direkt erzeugen?

    if (bSpaceLeft)
        DoAutoOutline( nStartCol, nStartRow, nEndCol, nEndRow );

    for (i=0; i<MAXSUBTOTAL; i++)
        delete pCompString[i];

    rParam.nRow2 = nEndRow;                 // neues Ende
    return bSpaceLeft;
}


BOOL ScTable::ValidQuery(SCROW nRow, const ScQueryParam& rParam,
        BOOL* pSpecial /* =NULL */ , ScBaseCell* pCell /* =NULL */ ,
        BOOL* pbTestEqualCondition /* = NULL */ )
{
    if (!rParam.GetEntry(0).bDoQuery)
        return TRUE;

    //---------------------------------------------------------------

    const SCSIZE nFixedBools = 32;
    BOOL aBool[nFixedBools];
    BOOL aTest[nFixedBools];
    SCSIZE nEntryCount = rParam.GetEntryCount();
    BOOL* pPasst = ( nEntryCount <= nFixedBools ? &aBool[0] : new BOOL[nEntryCount] );
    BOOL* pTest = ( nEntryCount <= nFixedBools ? &aTest[0] : new BOOL[nEntryCount] );

    long    nPos = -1;
    SCSIZE  i    = 0;
    BOOL    bMatchWholeCell = pDocument->GetDocOptions().IsMatchWholeCell();
    CollatorWrapper* pCollator = (rParam.bCaseSens ? ScGlobal::GetCaseCollator() :
        ScGlobal::GetCollator());
    ::utl::TransliterationWrapper* pTransliteration = (rParam.bCaseSens ?
        ScGlobal::GetCaseTransliteration() : ScGlobal::GetpTransliteration());

    while ( (i < nEntryCount) && rParam.GetEntry(i).bDoQuery )
    {
        ScQueryEntry& rEntry = rParam.GetEntry(i);
        // we can only handle one single direct query
        if ( !pCell || i > 0 )
            pCell = GetCell( static_cast<SCCOL>(rEntry.nField), nRow );

        BOOL bOk = FALSE;
        BOOL bTestEqual = FALSE;

        if ( pSpecial && pSpecial[i] )
        {
            if (rEntry.nVal == SC_EMPTYFIELDS)
                bOk = !( aCol[rEntry.nField].HasDataAt( nRow ) );
            else // if (rEntry.nVal == SC_NONEMPTYFIELDS)
                bOk = aCol[rEntry.nField].HasDataAt( nRow );
        }
        else if ( !rEntry.bQueryByString && (pCell ? pCell->HasValueData() :
                    HasValueData( static_cast<SCCOL>(rEntry.nField), nRow)))
        {   // by Value
            double nCellVal;
            if ( pCell )
            {
                switch ( pCell->GetCellType() )
                {
                    case CELLTYPE_VALUE :
                        nCellVal = ((ScValueCell*)pCell)->GetValue();
                    break;
                    case CELLTYPE_FORMULA :
                        nCellVal = ((ScFormulaCell*)pCell)->GetValue();
                    break;
                    default:
                        nCellVal = 0.0;
                }

            }
            else
                nCellVal = GetValue( static_cast<SCCOL>(rEntry.nField), nRow );

            /* NOTE: lcl_PrepareQuery() prepares a filter query such that if a
             * date+time format was queried rEntry.bQueryByDate is not set. In
             * case other queries wanted to use this mechanism they should do
             * the same, in other words only if rEntry.nVal is an integer value
             * rEntry.bQueryByDate should be true and the time fraction be
             * stripped here. */
            if (rEntry.bQueryByDate)
            {
                sal_uInt32 nNumFmt = GetNumberFormat(static_cast<SCCOL>(rEntry.nField), nRow);
                const SvNumberformat* pEntry = pDocument->GetFormatTable()->GetEntry(nNumFmt);
                if (pEntry)
                {
                    short nNumFmtType = pEntry->GetType();
                    /* NOTE: Omitting the check for absence of
                     * NUMBERFORMAT_TIME would include also date+time formatted
                     * values of the same day. That may be desired in some
                     * cases, querying all time values of a day, but confusing
                     * in other cases. A user can always setup a standard
                     * filter query for x >= date AND x < date+1 */
                    if ((nNumFmtType & NUMBERFORMAT_DATE) && !(nNumFmtType & NUMBERFORMAT_TIME))
                    {
                        // The format is of date type.  Strip off the time
                        // element.
                        nCellVal = ::rtl::math::approxFloor(nCellVal);
                    }
                }
            }

            switch (rEntry.eOp)
            {
                case SC_EQUAL :
                    bOk = ::rtl::math::approxEqual( nCellVal, rEntry.nVal );
                    break;
                case SC_LESS :
                    bOk = (nCellVal < rEntry.nVal) && !::rtl::math::approxEqual( nCellVal, rEntry.nVal );
                    break;
                case SC_GREATER :
                    bOk = (nCellVal > rEntry.nVal) && !::rtl::math::approxEqual( nCellVal, rEntry.nVal );
                    break;
                case SC_LESS_EQUAL :
                    bOk = (nCellVal < rEntry.nVal) || ::rtl::math::approxEqual( nCellVal, rEntry.nVal );
                    if ( bOk && pbTestEqualCondition )
                        bTestEqual = ::rtl::math::approxEqual( nCellVal, rEntry.nVal );
                    break;
                case SC_GREATER_EQUAL :
                    bOk = (nCellVal > rEntry.nVal) || ::rtl::math::approxEqual( nCellVal, rEntry.nVal );
                    if ( bOk && pbTestEqualCondition )
                        bTestEqual = ::rtl::math::approxEqual( nCellVal, rEntry.nVal );
                    break;
                case SC_NOT_EQUAL :
                    bOk = !::rtl::math::approxEqual( nCellVal, rEntry.nVal );
                    break;
                default:
                {
                    // added to avoid warnings
                }
            }
        }
        else if ( (rEntry.eOp == SC_EQUAL || rEntry.eOp == SC_NOT_EQUAL) ||
                  (rEntry.eOp == SC_CONTAINS || rEntry.eOp == SC_DOES_NOT_CONTAIN ||
                   rEntry.eOp == SC_BEGINS_WITH || rEntry.eOp == SC_ENDS_WITH ||
                   rEntry.eOp == SC_DOES_NOT_BEGIN_WITH || rEntry.eOp == SC_DOES_NOT_END_WITH) ||
                (rEntry.bQueryByString && (pCell ? pCell->HasStringData() :
                                           HasStringData(
                                               static_cast<SCCOL>(rEntry.nField),
                                               nRow))))
        {   // by String
            String  aCellStr;
            if( rEntry.eOp == SC_CONTAINS || rEntry.eOp == SC_DOES_NOT_CONTAIN
                || rEntry.eOp == SC_BEGINS_WITH || rEntry.eOp == SC_ENDS_WITH
                || rEntry.eOp == SC_DOES_NOT_BEGIN_WITH || rEntry.eOp == SC_DOES_NOT_END_WITH )
                bMatchWholeCell = FALSE;
            if ( pCell )
            {
                if (pCell->GetCellType() != CELLTYPE_NOTE)
                {
                    ULONG nFormat = GetNumberFormat( static_cast<SCCOL>(rEntry.nField), nRow );
                    ScCellFormat::GetInputString( pCell, nFormat, aCellStr, *(pDocument->GetFormatTable()) );
                }
            }
            else
                GetInputString( static_cast<SCCOL>(rEntry.nField), nRow, aCellStr );

            BOOL bRealRegExp = (rParam.bRegExp && ((rEntry.eOp == SC_EQUAL)
                || (rEntry.eOp == SC_NOT_EQUAL) || (rEntry.eOp == SC_CONTAINS)
                || (rEntry.eOp == SC_DOES_NOT_CONTAIN) || (rEntry.eOp == SC_BEGINS_WITH)
                || (rEntry.eOp == SC_ENDS_WITH) || (rEntry.eOp == SC_DOES_NOT_BEGIN_WITH)
                || (rEntry.eOp == SC_DOES_NOT_END_WITH)));
            BOOL bTestRegExp = (pbTestEqualCondition && rParam.bRegExp
                && ((rEntry.eOp == SC_LESS_EQUAL)
                    || (rEntry.eOp == SC_GREATER_EQUAL)));
            if ( bRealRegExp || bTestRegExp )
            {
                xub_StrLen nStart = 0;
                xub_StrLen nEnd   = aCellStr.Len();

                // from 614 on, nEnd is behind the found text
                BOOL bMatch = FALSE;
                if ( rEntry.eOp == SC_ENDS_WITH || rEntry.eOp == SC_DOES_NOT_END_WITH )
                {
                    nEnd = 0;
                    nStart = aCellStr.Len();
                    bMatch = (BOOL) rEntry.GetSearchTextPtr( rParam.bCaseSens )
                        ->SearchBkwrd( aCellStr, &nStart, &nEnd );
                }
                else
                {
                    bMatch = (BOOL) rEntry.GetSearchTextPtr( rParam.bCaseSens )
                        ->SearchFrwrd( aCellStr, &nStart, &nEnd );
                }
                if ( bMatch && bMatchWholeCell
                        && (nStart != 0 || nEnd != aCellStr.Len()) )
                    bMatch = FALSE;    // RegExp must match entire cell string
                if ( bRealRegExp )
                    switch (rEntry.eOp)
                {
                    case SC_EQUAL:
                    case SC_CONTAINS:
                        bOk = bMatch;
                        break;
                    case SC_NOT_EQUAL:
                    case SC_DOES_NOT_CONTAIN:
                        bOk = !bMatch;
                        break;
                    case SC_BEGINS_WITH:
                        bOk = ( bMatch && (nStart == 0) );
                        break;
                    case SC_DOES_NOT_BEGIN_WITH:
                        bOk = !( bMatch && (nStart == 0) );
                        break;
                    case SC_ENDS_WITH:
                        bOk = ( bMatch && (nEnd == aCellStr.Len()) );
                        break;
                    case SC_DOES_NOT_END_WITH:
                        bOk = !( bMatch && (nEnd == aCellStr.Len()) );
                        break;
                    default:
                        {
                            // added to avoid warnings
                        }
                }
                else
                    bTestEqual = bMatch;
            }
            if ( !bRealRegExp )
            {
                if ( rEntry.eOp == SC_EQUAL || rEntry.eOp == SC_NOT_EQUAL
                    || rEntry.eOp == SC_CONTAINS || rEntry.eOp == SC_DOES_NOT_CONTAIN
                    || rEntry.eOp == SC_BEGINS_WITH || rEntry.eOp == SC_ENDS_WITH
                    || rEntry.eOp == SC_DOES_NOT_BEGIN_WITH || rEntry.eOp == SC_DOES_NOT_END_WITH )
                {
                    if ( !rEntry.bQueryByString && rEntry.pStr->Len() == 0 )
                    {
                        // #i18374# When used from functions (match, countif, sumif, vlookup, hlookup, lookup),
                        // the query value is assigned directly, and the string is empty. In that case,
                        // don't find any string (isEqual would find empty string results in formula cells).
                        bOk = FALSE;
                        if ( rEntry.eOp == SC_NOT_EQUAL )
                            bOk = !bOk;
                    }
                    else if ( bMatchWholeCell )
                    {
                        bOk = pTransliteration->isEqual( aCellStr, *rEntry.pStr );
                        if ( rEntry.eOp == SC_NOT_EQUAL )
                            bOk = !bOk;
                    }
                    else
                    {
                        String aCell( pTransliteration->transliterate(
                            aCellStr, ScGlobal::eLnge, 0, aCellStr.Len(),
                            NULL ) );
                        String aQuer( pTransliteration->transliterate(
                            *rEntry.pStr, ScGlobal::eLnge, 0, rEntry.pStr->Len(),
                            NULL ) );
                        xub_StrLen nIndex = (rEntry.eOp == SC_ENDS_WITH
                            || rEntry.eOp == SC_DOES_NOT_END_WITH)? (aCell.Len()-aQuer.Len()):0;
                        xub_StrLen nStrPos = aCell.Search( aQuer, nIndex );
                        switch (rEntry.eOp)
                        {
                        case SC_EQUAL:
                        case SC_CONTAINS:
                            bOk = ( nStrPos != STRING_NOTFOUND );
                            break;
                        case SC_NOT_EQUAL:
                        case SC_DOES_NOT_CONTAIN:
                            bOk = ( nStrPos == STRING_NOTFOUND );
                            break;
                        case SC_BEGINS_WITH:
                            bOk = ( nStrPos == 0 );
                            break;
                        case SC_DOES_NOT_BEGIN_WITH:
                            bOk = ( nStrPos != 0 );
                            break;
                        case SC_ENDS_WITH:
                            bOk = ( nStrPos + aQuer.Len() == aCell.Len() );
                            break;
                        case SC_DOES_NOT_END_WITH:
                            bOk = ( nStrPos + aQuer.Len() != aCell.Len() );
                            break;
                        default:
                            {
                                // added to avoid warnings
                            }
                        }
                    }
                }
                else
                {   // use collator here because data was probably sorted
                    sal_Int32 nCompare = pCollator->compareString(
                        aCellStr, *rEntry.pStr );
                    switch (rEntry.eOp)
                    {
                        case SC_LESS :
                            bOk = (nCompare < 0);
                            break;
                        case SC_GREATER :
                            bOk = (nCompare > 0);
                            break;
                        case SC_LESS_EQUAL :
                            bOk = (nCompare <= 0);
                            if ( bOk && pbTestEqualCondition && !bTestEqual )
                                bTestEqual = (nCompare == 0);
                            break;
                        case SC_GREATER_EQUAL :
                            bOk = (nCompare >= 0);
                            if ( bOk && pbTestEqualCondition && !bTestEqual )
                                bTestEqual = (nCompare == 0);
                            break;
                        default:
                        {
                            // added to avoid warnings
                        }
                    }
                }
            }
        }
        else if (rParam.bMixedComparison)
        {
            if (rEntry.bQueryByString &&
                    (rEntry.eOp == SC_LESS || rEntry.eOp == SC_LESS_EQUAL) &&
                    (pCell ? pCell->HasValueData() :
                     HasValueData( static_cast<SCCOL>(rEntry.nField), nRow)))
            {
                bOk = TRUE;
            }
            else if (!rEntry.bQueryByString &&
                    (rEntry.eOp == SC_GREATER || rEntry.eOp == SC_GREATER_EQUAL) &&
                    (pCell ? pCell->HasStringData() :
                     HasStringData( static_cast<SCCOL>(rEntry.nField), nRow)))
            {
                bOk = TRUE;
            }
        }

        if (nPos == -1)
        {
            nPos++;
            pPasst[nPos] = bOk;
            pTest[nPos] = bTestEqual;
        }
        else
        {
            if (rEntry.eConnect == SC_AND)
            {
                pPasst[nPos] = pPasst[nPos] && bOk;
                pTest[nPos] = pTest[nPos] && bTestEqual;
            }
            else
            {
                nPos++;
                pPasst[nPos] = bOk;
                pTest[nPos] = bTestEqual;
            }
        }
        i++;
    }

    for ( long j=1; j <= nPos; j++ )
    {
        pPasst[0] = pPasst[0] || pPasst[j];
        pTest[0] = pTest[0] || pTest[j];
    }

    BOOL bRet = pPasst[0];
    if ( pPasst != &aBool[0] )
        delete [] pPasst;
    if ( pbTestEqualCondition )
        *pbTestEqualCondition = pTest[0];
    if ( pTest != &aTest[0] )
        delete [] pTest;

    return bRet;
}

void ScTable::TopTenQuery( ScQueryParam& rParam )
{
    BOOL bSortCollatorInitialized = FALSE;
    SCSIZE nEntryCount = rParam.GetEntryCount();
    SCROW nRow1 = (rParam.bHasHeader ? rParam.nRow1 + 1 : rParam.nRow1);
    SCSIZE nCount = static_cast<SCSIZE>(rParam.nRow2 - nRow1 + 1);
    for ( SCSIZE i=0; (i<nEntryCount) && (rParam.GetEntry(i).bDoQuery); i++ )
    {
        ScQueryEntry& rEntry = rParam.GetEntry(i);
        switch ( rEntry.eOp )
        {
            case SC_TOPVAL:
            case SC_BOTVAL:
            case SC_TOPPERC:
            case SC_BOTPERC:
            {
                ScSortParam aLocalSortParam( rParam, static_cast<SCCOL>(rEntry.nField) );
                aSortParam = aLocalSortParam;       // used in CreateSortInfoArray, Compare
                if ( !bSortCollatorInitialized )
                {
                    bSortCollatorInitialized = TRUE;
                    InitSortCollator( aLocalSortParam );
                }
                ScSortInfoArray* pArray = CreateSortInfoArray( nRow1, rParam.nRow2 );
                DecoladeRow( pArray, nRow1, rParam.nRow2 );
                QuickSort( pArray, nRow1, rParam.nRow2 );
                ScSortInfo** ppInfo = pArray->GetFirstArray();
                SCSIZE nValidCount = nCount;
                // keine Note-/Leerzellen zaehlen, sind ans Ende sortiert
                while ( nValidCount > 0 && ( ppInfo[nValidCount-1]->pCell == NULL ||
                                             ppInfo[nValidCount-1]->pCell->GetCellType() == CELLTYPE_NOTE ) )
                    nValidCount--;
                // keine Strings zaehlen, sind zwischen Value und Leer
                while ( nValidCount > 0
                  && ppInfo[nValidCount-1]->pCell->HasStringData() )
                    nValidCount--;
                if ( nValidCount > 0 )
                {
                    if ( rEntry.bQueryByString )
                    {   // dat wird nix
                        rEntry.bQueryByString = FALSE;
                        rEntry.nVal = 10;   // 10 bzw. 10%
                    }
                    SCSIZE nVal = (rEntry.nVal >= 1 ? static_cast<SCSIZE>(rEntry.nVal) : 1);
                    SCSIZE nOffset = 0;
                    switch ( rEntry.eOp )
                    {
                        case SC_TOPVAL:
                        {
                            rEntry.eOp = SC_GREATER_EQUAL;
                            if ( nVal > nValidCount )
                                nVal = nValidCount;
                            nOffset = nValidCount - nVal;   // 1 <= nVal <= nValidCount
                        }
                        break;
                        case SC_BOTVAL:
                        {
                            rEntry.eOp = SC_LESS_EQUAL;
                            if ( nVal > nValidCount )
                                nVal = nValidCount;
                            nOffset = nVal - 1;     // 1 <= nVal <= nValidCount
                        }
                        break;
                        case SC_TOPPERC:
                        {
                            rEntry.eOp = SC_GREATER_EQUAL;
                            if ( nVal > 100 )
                                nVal = 100;
                            nOffset = nValidCount - (nValidCount * nVal / 100);
                            if ( nOffset >= nValidCount )
                                nOffset = nValidCount - 1;
                        }
                        break;
                        case SC_BOTPERC:
                        {
                            rEntry.eOp = SC_LESS_EQUAL;
                            if ( nVal > 100 )
                                nVal = 100;
                            nOffset = (nValidCount * nVal / 100);
                            if ( nOffset >= nValidCount )
                                nOffset = nValidCount - 1;
                        }
                        break;
                        default:
                        {
                            // added to avoid warnings
                        }
                    }
                    ScBaseCell* pCell = ppInfo[nOffset]->pCell;
                    if ( pCell->HasValueData() )
                    {
                        if ( pCell->GetCellType() == CELLTYPE_VALUE )
                            rEntry.nVal = ((ScValueCell*)pCell)->GetValue();
                        else
                            rEntry.nVal = ((ScFormulaCell*)pCell)->GetValue();
                    }
                    else
                    {
                        DBG_ERRORFILE( "TopTenQuery: pCell kein ValueData" );
                        rEntry.eOp = SC_GREATER_EQUAL;
                        rEntry.nVal = 0;
                    }
                }
                else
                {
                    rEntry.eOp = SC_GREATER_EQUAL;
                    rEntry.bQueryByString = FALSE;
                    rEntry.nVal = 0;
                }
                delete pArray;
            }
            break;
            default:
            {
                // added to avoid warnings
            }
        }
    }
    if ( bSortCollatorInitialized )
        DestroySortCollator();
}

static void lcl_PrepareQuery( ScDocument* pDoc, ScTable* pTab, ScQueryParam& rParam, BOOL* pSpecial )
{
    bool bTopTen = false;
    SCSIZE nEntryCount = rParam.GetEntryCount();

    for ( SCSIZE i = 0; i < nEntryCount; ++i )
    {
        pSpecial[i] = FALSE;
        ScQueryEntry& rEntry = rParam.GetEntry(i);
        if ( rEntry.bDoQuery )
        {
            if ( rEntry.bQueryByString )
            {
                sal_uInt32 nIndex = 0;
                rEntry.bQueryByString = !( pDoc->GetFormatTable()->
                    IsNumberFormat( *rEntry.pStr, nIndex, rEntry.nVal ) );
                if (rEntry.bQueryByDate)
                {
                    if (!rEntry.bQueryByString && ((nIndex % SV_COUNTRY_LANGUAGE_OFFSET) != 0))
                    {
                        const SvNumberformat* pEntry = pDoc->GetFormatTable()->GetEntry(nIndex);
                        if (pEntry)
                        {
                            short nNumFmtType = pEntry->GetType();
                            if (!((nNumFmtType & NUMBERFORMAT_DATE) && !(nNumFmtType & NUMBERFORMAT_TIME)))
                                rEntry.bQueryByDate = false;    // not a date only
                        }
                        else
                            rEntry.bQueryByDate = false;    // what the ... not a date
                    }
                    else
                        rEntry.bQueryByDate = false;    // not a date
                }
            }
            else
            {
                // #58736# call from UNO or second call from autofilter
                if ( rEntry.nVal == SC_EMPTYFIELDS || rEntry.nVal == SC_NONEMPTYFIELDS )
                {
                    pSpecial[i] = TRUE;
                }
            }
            if ( !bTopTen )
            {
                switch ( rEntry.eOp )
                {
                    case SC_TOPVAL:
                    case SC_BOTVAL:
                    case SC_TOPPERC:
                    case SC_BOTPERC:
                    {
                        bTopTen = true;
                    }
                    break;
                    default:
                    {
                    }
                }
            }
        }
    }

    if ( bTopTen )
    {
        pTab->TopTenQuery( rParam );
    }
}

SCSIZE ScTable::Query(ScQueryParam& rParamOrg, BOOL bKeepSub)
{
    ScQueryParam    aParam( rParamOrg );
    ScStrCollection aScStrCollection;
    StrData*        pStrData = NULL;

    BOOL    bStarted = FALSE;
    BOOL    bOldResult = TRUE;
    SCROW   nOldStart = 0;
    SCROW   nOldEnd = 0;

    SCSIZE nCount   = 0;
    SCROW nOutRow   = 0;
    SCROW nHeader   = aParam.bHasHeader ? 1 : 0;

    SCSIZE nEntryCount = aParam.GetEntryCount();
    BOOL* pSpecial = new BOOL[nEntryCount];
    lcl_PrepareQuery( pDocument, this, aParam, pSpecial );

    SCROW nEndRow = aParam.bUseDynamicRange ? aParam.nDynamicEndRow : aParam.nRow2;
    if (!aParam.bInplace)
    {
        nOutRow = aParam.nDestRow + nHeader;
        if (nHeader > 0)
            CopyData( aParam.nCol1, aParam.nRow1, aParam.nCol2, aParam.nRow1,
                            aParam.nDestCol, aParam.nDestRow, aParam.nDestTab );
    }

<<<<<<< HEAD
    InitializeNoteCaptions();
    for (SCROW j=aParam.nRow1 + nHeader; j<=nEndRow; j++)
=======
    if (aParam.bInplace)
        IncRecalcLevel();       // #i116164# once for all entries

    // #i116164# If there are no drawing objects within the area, call SetRowHidden/SetRowFiltered for all rows at the end
    std::vector<ScShowRowsEntry> aEntries;
    ScDrawLayer* pDrawLayer = pDocument->GetDrawLayer();
    bool bHasObjects = pDrawLayer && pDrawLayer->HasObjectsInRows( nTab, aParam.nRow1 + nHeader, aParam.nRow2, false );

    for (SCROW j=aParam.nRow1 + nHeader; j<=aParam.nRow2; j++)
>>>>>>> 62cfba8e
    {
        BOOL bResult;                                   // Filterergebnis
        BOOL bValid = ValidQuery(j, aParam, pSpecial);
        if (!bValid && bKeepSub)                        // Subtotals stehenlassen
        {
            for (SCCOL nCol=aParam.nCol1; nCol<=aParam.nCol2 && !bValid; nCol++)
            {
                ScBaseCell* pCell;
                pCell = GetCell( nCol, j );
                if ( pCell )
                    if ( pCell->GetCellType() == CELLTYPE_FORMULA )
                        if (((ScFormulaCell*)pCell)->IsSubTotal())
                            if (RefVisible((ScFormulaCell*)pCell))
                                bValid = TRUE;
            }
        }
        if (bValid)
        {
            if (aParam.bDuplicate)
                bResult = TRUE;
            else
            {
                String aStr;
                for (SCCOL k=aParam.nCol1; k <= aParam.nCol2; k++)
                {
                    String aCellStr;
                    GetString(k, j, aCellStr);
                    aStr += aCellStr;
                    aStr += (sal_Unicode)1;
                }
                pStrData = new StrData(aStr);

                BOOL bIsUnique = TRUE;
                if (pStrData)
                    bIsUnique = aScStrCollection.Insert(pStrData);
                if (bIsUnique)
                    bResult = TRUE;
                else
                {
                    delete pStrData;
                    bResult = FALSE;
                }
            }
        }
        else
            bResult = FALSE;

        if (aParam.bInplace)
        {
            if (bResult == bOldResult && bStarted)
                nOldEnd = j;
            else
            {
                if (bStarted)
                {
                    DBShowRows(nOldStart,nOldEnd, bOldResult, bHasObjects);
                    if (!bHasObjects)
                        aEntries.push_back(ScShowRowsEntry(nOldStart, nOldEnd, bOldResult));
                }
                nOldStart = nOldEnd = j;
                bOldResult = bResult;
            }
            bStarted = TRUE;
        }
        else
        {
            if (bResult)
            {
                CopyData( aParam.nCol1,j, aParam.nCol2,j, aParam.nDestCol,nOutRow,aParam.nDestTab );
                ++nOutRow;
            }
        }
        if (bResult)
            ++nCount;
    }

    if (aParam.bInplace && bStarted)
    {
        DBShowRows(nOldStart,nOldEnd, bOldResult, bHasObjects);
        if (!bHasObjects)
            aEntries.push_back(ScShowRowsEntry(nOldStart, nOldEnd, bOldResult));
    }

    // #i116164# execute the collected SetRowHidden/SetRowFiltered calls
    if (!bHasObjects)
    {
        std::vector<ScShowRowsEntry>::const_iterator aEnd = aEntries.end();
        std::vector<ScShowRowsEntry>::const_iterator aIter = aEntries.begin();
        if ( aIter != aEnd )
        {
            // do only one HeightChanged call with the final difference in heights
            long nOldHeight = 0;
            if ( pDrawLayer )
                nOldHeight = static_cast<long>(GetRowHeight(aParam.nRow1 + nHeader, aParam.nRow2));

            // clear the range first instead of many changes in the middle of the filled array
            SetRowHidden(aParam.nRow1 + nHeader, aParam.nRow2, false);
            SetRowFiltered(aParam.nRow1 + nHeader, aParam.nRow2, false);

            // insert from back, in case the filter range is large
            mpHiddenRows->setInsertFromBack(true);
            mpFilteredRows->setInsertFromBack(true);

            while (aIter != aEnd)
            {
                if (!aIter->mbShow)
                {
                    SCROW nStartRow = aIter->mnRow1;
                    SCROW nEndRow = aIter->mnRow2;
                    SetRowHidden(nStartRow, nEndRow, true);
                    SetRowFiltered(nStartRow, nEndRow, true);
                }
                ++aIter;
            }

            mpHiddenRows->setInsertFromBack(false);
            mpFilteredRows->setInsertFromBack(false);

            if ( pDrawLayer )
            {
                // if there are no objects in the filtered range, a single HeightChanged call is enough
                long nNewHeight = static_cast<long>(GetRowHeight(aParam.nRow1 + nHeader, aParam.nRow2));
                pDrawLayer->HeightChanged( nTab, aParam.nRow1 + nHeader, nNewHeight - nOldHeight );
            }
        }
    }

    if (aParam.bInplace)
        DecRecalcLevel();

    delete[] pSpecial;
    SetDrawPageSize();
    return nCount;
}

BOOL ScTable::CreateExcelQuery(SCCOL nCol1, SCROW nRow1, SCCOL nCol2, SCROW nRow2, ScQueryParam& rQueryParam)
{
    BOOL    bValid = TRUE;
    SCCOL* pFields = new SCCOL[nCol2-nCol1+1];
    String  aCellStr;
    SCCOL   nCol = nCol1;
    DBG_ASSERT( rQueryParam.nTab != SCTAB_MAX, "rQueryParam.nTab no value, not bad but no good" );
    SCTAB   nDBTab = (rQueryParam.nTab == SCTAB_MAX ? nTab : rQueryParam.nTab);
    SCROW   nDBRow1 = rQueryParam.nRow1;
    SCCOL   nDBCol2 = rQueryParam.nCol2;
    // Erste Zeile muessen Spaltenkoepfe sein
    while (bValid && (nCol <= nCol2))
    {
        String aQueryStr;
        GetUpperCellString(nCol, nRow1, aQueryStr);
        BOOL bFound = FALSE;
        SCCOL i = rQueryParam.nCol1;
        while (!bFound && (i <= nDBCol2))
        {
            if ( nTab == nDBTab )
                GetUpperCellString(i, nDBRow1, aCellStr);
            else
                pDocument->GetUpperCellString(i, nDBRow1, nDBTab, aCellStr);
            bFound = (aCellStr == aQueryStr);
            if (!bFound) i++;
        }
        if (bFound)
            pFields[nCol - nCol1] = i;
        else
            bValid = FALSE;
        nCol++;
    }
    if (bValid)
    {
        ULONG nVisible = 0;
        for ( nCol=nCol1; nCol<=nCol2; nCol++ )
            nVisible += aCol[nCol].VisibleCount( nRow1+1, nRow2 );

        if ( nVisible > SCSIZE_MAX / sizeof(void*) )
        {
            DBG_ERROR("zu viele Filterkritierien");
            nVisible = 0;
        }

        SCSIZE nNewEntries = nVisible;
        rQueryParam.Resize( nNewEntries );

        SCSIZE nIndex = 0;
        SCROW nRow = nRow1 + 1;
        while (nRow <= nRow2)
        {
            nCol = nCol1;
            while (nCol <= nCol2)
            {
                GetInputString( nCol, nRow, aCellStr );
                ScGlobal::pCharClass->toUpper( aCellStr );
                if (aCellStr.Len() > 0)
                {
                    if (nIndex < nNewEntries)
                    {
                        rQueryParam.GetEntry(nIndex).nField = pFields[nCol - nCol1];
                        rQueryParam.FillInExcelSyntax(aCellStr, nIndex);
                        nIndex++;
                        if (nIndex < nNewEntries)
                            rQueryParam.GetEntry(nIndex).eConnect = SC_AND;
                    }
                    else
                        bValid = FALSE;
                }
                nCol++;
            }
            nRow++;
            if (nIndex < nNewEntries)
                rQueryParam.GetEntry(nIndex).eConnect = SC_OR;
        }
    }
    delete [] pFields;
    return bValid;
}

BOOL ScTable::CreateStarQuery(SCCOL nCol1, SCROW nRow1, SCCOL nCol2, SCROW nRow2, ScQueryParam& rQueryParam)
{
    // A valid StarQuery must be at least 4 columns wide. To be precise it
    // should be exactly 4 columns ...
    // Additionally, if this wasn't checked, a formula pointing to a valid 1-3
    // column Excel style query range immediately left to itself would result
    // in a circular reference when the field name or operator or value (first
    // to third query range column) is obtained (#i58354#). Furthermore, if the
    // range wasn't sufficiently specified data changes wouldn't flag formula
    // cells for recalculation.
    if (nCol2 - nCol1 < 3)
        return FALSE;

    BOOL bValid;
    BOOL bFound;
    String aCellStr;
    SCSIZE nIndex = 0;
    SCROW nRow = nRow1;
    DBG_ASSERT( rQueryParam.nTab != SCTAB_MAX, "rQueryParam.nTab no value, not bad but no good" );
    SCTAB   nDBTab = (rQueryParam.nTab == SCTAB_MAX ? nTab : rQueryParam.nTab);
    SCROW   nDBRow1 = rQueryParam.nRow1;
    SCCOL   nDBCol2 = rQueryParam.nCol2;

    SCSIZE nNewEntries = static_cast<SCSIZE>(nRow2-nRow1+1);
    rQueryParam.Resize( nNewEntries );

    do
    {
        ScQueryEntry& rEntry = rQueryParam.GetEntry(nIndex);

        bValid = FALSE;
        // Erste Spalte UND/ODER
        if (nIndex > 0)
        {
            GetUpperCellString(nCol1, nRow, aCellStr);
            if ( aCellStr == ScGlobal::GetRscString(STR_TABLE_UND) )
            {
                rEntry.eConnect = SC_AND;
                bValid = TRUE;
            }
            else if ( aCellStr == ScGlobal::GetRscString(STR_TABLE_ODER) )
            {
                rEntry.eConnect = SC_OR;
                bValid = TRUE;
            }
        }
        // Zweite Spalte FeldName
        if ((nIndex < 1) || bValid)
        {
            bFound = FALSE;
            GetUpperCellString(nCol1 + 1, nRow, aCellStr);
            for (SCCOL i=rQueryParam.nCol1; (i <= nDBCol2) && (!bFound); i++)
            {
                String aFieldStr;
                if ( nTab == nDBTab )
                    GetUpperCellString(i, nDBRow1, aFieldStr);
                else
                    pDocument->GetUpperCellString(i, nDBRow1, nDBTab, aFieldStr);
                bFound = (aCellStr == aFieldStr);
                if (bFound)
                {
                    rEntry.nField = i;
                    bValid = TRUE;
                }
                else
                    bValid = FALSE;
            }
        }
        // Dritte Spalte Operator =<>...
        if (bValid)
        {
            bFound = FALSE;
            GetUpperCellString(nCol1 + 2, nRow, aCellStr);
            if (aCellStr.GetChar(0) == '<')
            {
                if (aCellStr.GetChar(1) == '>')
                    rEntry.eOp = SC_NOT_EQUAL;
                else if (aCellStr.GetChar(1) == '=')
                    rEntry.eOp = SC_LESS_EQUAL;
                else
                    rEntry.eOp = SC_LESS;
            }
            else if (aCellStr.GetChar(0) == '>')
            {
                if (aCellStr.GetChar(1) == '=')
                    rEntry.eOp = SC_GREATER_EQUAL;
                else
                    rEntry.eOp = SC_GREATER;
            }
            else if (aCellStr.GetChar(0) == '=')
                rEntry.eOp = SC_EQUAL;

        }
        // Vierte Spalte Wert
        if (bValid)
        {
            GetString(nCol1 + 3, nRow, *rEntry.pStr);
            rEntry.bDoQuery = TRUE;
        }
        nIndex++;
        nRow++;
    }
    while (bValid && (nRow <= nRow2) /* && (nIndex < MAXQUERY) */ );
    return bValid;
}

BOOL ScTable::CreateQueryParam(SCCOL nCol1, SCROW nRow1, SCCOL nCol2, SCROW nRow2, ScQueryParam& rQueryParam)
{
    SCSIZE i, nCount;
    PutInOrder(nCol1, nCol2);
    PutInOrder(nRow1, nRow2);

    nCount = rQueryParam.GetEntryCount();
    for (i=0; i < nCount; i++)
        rQueryParam.GetEntry(i).Clear();

    // Standard QueryTabelle
    BOOL bValid = CreateStarQuery(nCol1, nRow1, nCol2, nRow2, rQueryParam);
    // Excel QueryTabelle
    if (!bValid)
        bValid = CreateExcelQuery(nCol1, nRow1, nCol2, nRow2, rQueryParam);

    nCount = rQueryParam.GetEntryCount();
    if (bValid)
    {
        //  bQueryByString muss gesetzt sein
        for (i=0; i < nCount; i++)
            rQueryParam.GetEntry(i).bQueryByString = TRUE;
    }
    else
    {
        //  nix
        for (i=0; i < nCount; i++)
            rQueryParam.GetEntry(i).Clear();
    }
    return bValid;
}

BOOL ScTable::HasColHeader( SCCOL nStartCol, SCROW nStartRow, SCCOL nEndCol, SCROW /* nEndRow */ )
{
    for (SCCOL nCol=nStartCol; nCol<=nEndCol; nCol++)
    {
        CellType eType = GetCellType( nCol, nStartRow );
        if (eType != CELLTYPE_STRING && eType != CELLTYPE_EDIT)
            return FALSE;
    }
    return TRUE;
}

BOOL ScTable::HasRowHeader( SCCOL nStartCol, SCROW nStartRow, SCCOL /* nEndCol */, SCROW nEndRow )
{
    for (SCROW nRow=nStartRow; nRow<=nEndRow; nRow++)
    {
        CellType eType = GetCellType( nStartCol, nRow );
        if (eType != CELLTYPE_STRING && eType != CELLTYPE_EDIT)
            return FALSE;
    }
    return TRUE;
}

void ScTable::GetFilterEntries(SCCOL nCol, SCROW nRow1, SCROW nRow2, TypedScStrCollection& rStrings, bool& rHasDates)
{
    aCol[nCol].GetFilterEntries( nRow1, nRow2, rStrings, rHasDates );
}

void ScTable::GetFilteredFilterEntries(
    SCCOL nCol, SCROW nRow1, SCROW nRow2, const ScQueryParam& rParam, TypedScStrCollection& rStrings, bool& rHasDates )
{
    // remove the entry for this column from the query parameter
    ScQueryParam aParam( rParam );
    SCSIZE nEntryCount = aParam.GetEntryCount();
    for ( SCSIZE i = 0; i < nEntryCount && aParam.GetEntry(i).bDoQuery; ++i )
    {
        ScQueryEntry& rEntry = aParam.GetEntry(i);
        if ( rEntry.nField == nCol )
        {
            aParam.DeleteQuery(i);
            break;
        }
    }
    nEntryCount = aParam.GetEntryCount();

    BOOL* pSpecial = new BOOL[nEntryCount];
    lcl_PrepareQuery( pDocument, this, aParam, pSpecial );
    bool bHasDates = false;
    for ( SCROW j = nRow1; j <= nRow2; ++j )
    {
        if ( ValidQuery( j, aParam, pSpecial ) )
        {
            bool bThisHasDates = false;
            aCol[nCol].GetFilterEntries( j, j, rStrings, bThisHasDates );
            bHasDates |= bThisHasDates;
        }
    }

    rHasDates = bHasDates;
    delete[] pSpecial;
}

BOOL ScTable::GetDataEntries(SCCOL nCol, SCROW nRow, TypedScStrCollection& rStrings, BOOL bLimit)
{
    return aCol[nCol].GetDataEntries( nRow, rStrings, bLimit );
}

SCSIZE ScTable::GetCellCount(SCCOL nCol) const
{
    return aCol[nCol].GetCellCount();
}

ULONG ScTable::GetCellCount() const
{
    ULONG nCellCount = 0;

    for ( SCCOL nCol=0; nCol<=MAXCOL; nCol++ )
        nCellCount += aCol[nCol].GetCellCount();

    return nCellCount;
}

ULONG ScTable::GetWeightedCount() const
{
    ULONG nCellCount = 0;

    for ( SCCOL nCol=0; nCol<=MAXCOL; nCol++ )
        if ( aCol[nCol].GetCellCount() )                    // GetCellCount ist inline
            nCellCount += aCol[nCol].GetWeightedCount();

    return nCellCount;
}

ULONG ScTable::GetCodeCount() const
{
    ULONG nCodeCount = 0;

    for ( SCCOL nCol=0; nCol<=MAXCOL; nCol++ )
        if ( aCol[nCol].GetCellCount() )                    // GetCellCount ist inline
            nCodeCount += aCol[nCol].GetCodeCount();

    return nCodeCount;
}

sal_Int32 ScTable::GetMaxStringLen( SCCOL nCol, SCROW nRowStart,
        SCROW nRowEnd, CharSet eCharSet ) const
{
    if ( ValidCol(nCol) )
        return aCol[nCol].GetMaxStringLen( nRowStart, nRowEnd, eCharSet );
    else
        return 0;
}

xub_StrLen ScTable::GetMaxNumberStringLen(
    sal_uInt16& nPrecision, SCCOL nCol, SCROW nRowStart, SCROW nRowEnd ) const
{
    if ( ValidCol(nCol) )
        return aCol[nCol].GetMaxNumberStringLen( nPrecision, nRowStart, nRowEnd );
    else
        return 0;
}

void ScTable::UpdateSelectionFunction( ScFunctionData& rData,
                        SCCOL nStartCol, SCROW nStartRow, SCCOL nEndCol, SCROW nEndRow,
                        const ScMarkData& rMark )
{
    //  Cursor neben einer Markierung nicht beruecksichtigen:
    //! nur noch MarkData uebergeben, Cursorposition ggf. hineinselektieren!!!
    BOOL bSingle = ( rMark.IsMarked() || !rMark.IsMultiMarked() );

    // Mehrfachselektion:

    SCCOL nCol;
    if ( rMark.IsMultiMarked() )
        for (nCol=0; nCol<=MAXCOL && !rData.bError; nCol++)
            if ( !pColFlags || !ColHidden(nCol) )
                aCol[nCol].UpdateSelectionFunction( rMark, rData, *mpHiddenRows,
                                                    bSingle && ( nCol >= nStartCol && nCol <= nEndCol ),
                                                    nStartRow, nEndRow );

    //  Einfachselektion (oder Cursor) nur wenn nicht negativ (und s.o.):

    if ( bSingle && !rMark.IsMarkNegative() )
        for (nCol=nStartCol; nCol<=nEndCol && !rData.bError; nCol++)
            if ( !pColFlags || !ColHidden(nCol) )
                aCol[nCol].UpdateAreaFunction( rData, *mpHiddenRows, nStartRow, nEndRow );
}

void ScTable::FindConditionalFormat( ULONG nKey, ScRangeList& rList )
{
    SCROW nStartRow = 0, nEndRow = 0;
    for (SCCOL nCol=0; nCol<=MAXCOL; nCol++)
    {
        ScAttrIterator* pIter = aCol[nCol].CreateAttrIterator( 0, MAXROW );
        const ScPatternAttr* pPattern = pIter->Next( nStartRow, nEndRow );
        while (pPattern)
        {
            if (((SfxUInt32Item&)pPattern->GetItem(ATTR_CONDITIONAL)).GetValue() == nKey)
                rList.Join( ScRange(nCol,nStartRow,nTab, nCol,nEndRow,nTab) );
            pPattern = pIter->Next( nStartRow, nEndRow );
        }
        delete pIter;
    }
}




/* vim:set shiftwidth=4 softtabstop=4 expandtab: */<|MERGE_RESOLUTION|>--- conflicted
+++ resolved
@@ -1645,10 +1645,7 @@
                             aParam.nDestCol, aParam.nDestRow, aParam.nDestTab );
     }
 
-<<<<<<< HEAD
     InitializeNoteCaptions();
-    for (SCROW j=aParam.nRow1 + nHeader; j<=nEndRow; j++)
-=======
     if (aParam.bInplace)
         IncRecalcLevel();       // #i116164# once for all entries
 
@@ -1658,7 +1655,6 @@
     bool bHasObjects = pDrawLayer && pDrawLayer->HasObjectsInRows( nTab, aParam.nRow1 + nHeader, aParam.nRow2, false );
 
     for (SCROW j=aParam.nRow1 + nHeader; j<=aParam.nRow2; j++)
->>>>>>> 62cfba8e
     {
         BOOL bResult;                                   // Filterergebnis
         BOOL bValid = ValidQuery(j, aParam, pSpecial);
