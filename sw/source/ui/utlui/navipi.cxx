/*************************************************************************
 *
 * DO NOT ALTER OR REMOVE COPYRIGHT NOTICES OR THIS FILE HEADER.
 *
 * Copyright 2000, 2010 Oracle and/or its affiliates.
 *
 * OpenOffice.org - a multi-platform office productivity suite
 *
 * This file is part of OpenOffice.org.
 *
 * OpenOffice.org is free software: you can redistribute it and/or modify
 * it under the terms of the GNU Lesser General Public License version 3
 * only, as published by the Free Software Foundation.
 *
 * OpenOffice.org is distributed in the hope that it will be useful,
 * but WITHOUT ANY WARRANTY; without even the implied warranty of
 * MERCHANTABILITY or FITNESS FOR A PARTICULAR PURPOSE.  See the
 * GNU Lesser General Public License version 3 for more details
 * (a copy is included in the LICENSE file that accompanied this code).
 *
 * You should have received a copy of the GNU Lesser General Public License
 * version 3 along with OpenOffice.org.  If not, see
 * <http://www.openoffice.org/license.html>
 * for a copy of the LGPLv3 License.
 *
 ************************************************************************/

// MARKER(update_precomp.py): autogen include statement, do not remove
#include "precompiled_sw.hxx"



#define NAVIPI_CXX

#include <string> // HACK: prevent conflict between STLPORT and Workshop headers
#include <tools/list.hxx>
#include <svl/urlbmk.hxx>
#include <svl/stritem.hxx>
#include <svtools/filter.hxx>
#include <svl/urihelper.hxx>
#include <sot/formats.hxx>
#include <sot/filelist.hxx>
#include <sfx2/event.hxx>
#include <sfx2/imgmgr.hxx>
#include <sfx2/dispatch.hxx>
#include <sfx2/dockwin.hxx>
#include <vcl/toolbox.hxx>
#include <swtypes.hxx>  // fuer Pathfinder
#include <errhdl.hxx>
#include <swmodule.hxx>
#ifndef _VIEW_HXX
#include <view.hxx>
#endif
#include <navicfg.hxx>
#include <wrtsh.hxx>
#ifndef _DOCSH_HXX
#include <docsh.hxx>
#endif
#include <actctrl.hxx>
#include <IMark.hxx>
#include <navipi.hxx>
#include <content.hxx>
#include <workctrl.hxx>
#include <section.hxx>
#include <edtwin.hxx>
#include <sfx2/app.hxx>
#ifndef _CMDID_H
#include <cmdid.h>
#endif
#ifndef _HELPID_H
#include <helpid.h>
#endif
#ifndef _RIBBAR_HRC
#include <ribbar.hrc>
#endif
#ifndef _NAVIPI_HRC
#include <navipi.hrc>
#endif
#ifndef _UTLUI_HRC
#include <utlui.hrc>
#endif

#include "access.hrc"

#include <unomid.h>


#define PAGE_CHANGE_TIMEOUT 1000 //Timeout fuer Seitenwechsel

#define JUMP_TYPE_TBL 0
#define JUMP_TYPE_FRM 1
#define JUMP_TYPE_GRF 2
#define JUMP_TYPE_REG 3
#define JUMP_TYPE_BKM 4

// Version fuer Konfiguration

#define NAVI_VERSION0   0
#define NAVI_VERSION1   1
#define NAVI_VERSION2   2 // bIsGlobalActive

#define NAVI_CONFIG_VERSION NAVI_VERSION2

using namespace ::com::sun::star::uno;
using namespace ::com::sun::star::frame;

SFX_IMPL_CHILDWINDOW_CONTEXT( SwNavigationChild, SID_NAVIGATOR, SwView )

/*------------------------------------------------------------------------
    Bechreibung: Steuerzeichen aus dem Outline-Entry filtern
------------------------------------------------------------------------*/

void SwNavigationPI::CleanEntry( String& rEntry )
{
    sal_uInt16 i = rEntry.Len();
    if( i )
        for( sal_Unicode* pStr = rEntry.GetBufferAccess(); i; --i, ++pStr )
            if( *pStr == 10 || *pStr == 9 )
                *pStr = 0x20;
}
/*------------------------------------------------------------------------
 Beschreibung:  Ausfuehrung der Drag-Operation
                mit und ohne Childs
------------------------------------------------------------------------*/

void SwNavigationPI::MoveOutline(sal_uInt16 nSource, sal_uInt16 nTarget,
                                                    sal_Bool bWithChilds)
{
    SwView *pView = GetCreateView();
    SwWrtShell &rSh = pView->GetWrtShell();
    if(nTarget < nSource || nTarget == USHRT_MAX)
        nTarget ++;
    if ( rSh.IsOutlineMovable( nSource ))
    {

        short nMove = nTarget-nSource; //( nDir<0 ) ? 1 : 0 ;
        rSh.GotoOutline(nSource);
        if (bWithChilds)
            rSh.MakeOutlineSel(nSource, nSource, sal_True);
        // Die selektierten Children zaehlen bei der Bewegung vorwaerts nicht mit
        sal_uInt16 nLastOutlinePos = rSh.GetOutlinePos(MAXLEVEL);
        if(bWithChilds && nMove > 1 &&
                nLastOutlinePos < nTarget)
        {
            if(!rSh.IsCrsrPtAtEnd())
                rSh.SwapPam();
            nMove -= nLastOutlinePos - nSource;
        }
        if(!bWithChilds || nMove < 1 || nLastOutlinePos < nTarget )
            rSh.MoveOutlinePara( nMove );
        rSh.ClearMark();
        rSh.GotoOutline( nSource + nMove);
        FillBox();
    }

}


/*------------------------------------------------------------------------
 Beschreibung:  Nach Goto einen Status Rahmenselektion aufheben
------------------------------------------------------------------------*/


void lcl_UnSelectFrm(SwWrtShell *pSh)
{
    if (pSh->IsFrmSelected())
    {
        pSh->UnSelectFrm();
        pSh->LeaveSelFrmMode();
    }
}

/*------------------------------------------------------------------------
 Beschreibung:  Select der Documentanzeige
------------------------------------------------------------------------*/


IMPL_LINK( SwNavigationPI, DocListBoxSelectHdl, ListBox *, pBox )
{
    int nEntryIdx = pBox->GetSelectEntryPos();
    SwView *pView ;
    pView = SwModule::GetFirstView();
    while (nEntryIdx-- && pView)
    {
        pView = SwModule::GetNextView(pView);
    }
    if(!pView)
    {
        nEntryIdx == 0 ?
            aContentTree.ShowHiddenShell():
                aContentTree.ShowActualView();


    }
    else
    {
        aContentTree.SetConstantShell(pView->GetWrtShellPtr());
    }
    return 0;
}

/*------------------------------------------------------------------------
 Beschreibung:  Fuellen der ListBox fuer Outline Sicht oder Dokumente
                Der PI wird auf volle Groesse gesetzt
------------------------------------------------------------------------*/


void SwNavigationPI::FillBox()
{
    if(pContentWrtShell)
    {
        aContentTree.SetHiddenShell( pContentWrtShell );
        aContentTree.Display(  sal_False );
    }
    else
    {
        SwView *pView = GetCreateView();
        if(!pView)
        {
            aContentTree.SetActiveShell(0);
        }
        else if( pView != pActContView)
        {
            SwWrtShell* pWrtShell = pView->GetWrtShellPtr();
            aContentTree.SetActiveShell(pWrtShell);
        }
        else
            aContentTree.Display( sal_True );
        pActContView = pView;
    }
}


void SwNavigationPI::UsePage(SwWrtShell *pSh)
{
    if (!pSh)
    {
        SwView *pView = GetCreateView();
        pSh = pView ? &pView->GetWrtShell() : 0;
        GetPageEdit().SetValue(1);
    }
    if (pSh)
    {
        const sal_uInt16 nPageCnt = pSh->GetPageCnt();
        sal_uInt16 nPhyPage, nVirPage;
        pSh->GetPageNum(nPhyPage, nVirPage);

        GetPageEdit().SetMax(nPageCnt);
        GetPageEdit().SetLast(nPageCnt);
        GetPageEdit().SetValue(nPhyPage);
    }
}

/*------------------------------------------------------------------------
 Beschreibung:  SelectHandler der Toolboxen
------------------------------------------------------------------------*/


IMPL_LINK( SwNavigationPI, ToolBoxSelectHdl, ToolBox *, pBox )
{
    const sal_uInt16 nCurrItemId = pBox->GetCurItemId();
    SwView *pView = GetCreateView();
    if (!pView)
        return 1;
    SwWrtShell &rSh = pView->GetWrtShell();
    //MouseModifier fuer Outline-Move besorgen

    //Standard: Unterebenen werden mitgenommen
    // mit Ctrl Unterebenen nicht mitnehmen
    sal_Bool bOutlineWithChilds  = ( KEY_MOD1 != pBox->GetModifier());
    int nFuncId = 0;
    sal_Bool bFocusToDoc = sal_False;
    switch (nCurrItemId)
    {
        case FN_UP:
        case FN_DOWN:
        {
            // #i75416# move the execution of the search to an asynchronously called static link
            bool* pbNext = new bool( FN_DOWN == nCurrItemId );
            Application::PostUserEvent( STATIC_LINK(pView, SwView, MoveNavigationHdl), pbNext );
        }
        break;
        case FN_SHOW_ROOT:
        {
            aContentTree.ToggleToRoot();
        }
        break;
        case FN_SHOW_CONTENT_BOX:
        case FN_SELECT_CONTENT:
        if(pContextWin->GetFloatingWindow())
        {
            if(_IsZoomedIn() )
            {
                _ZoomOut();
            }
            else
            {
                _ZoomIn();
            }
        }
        return sal_True;
        //break;
        // Funktionen, die eine direkte Aktion ausloesen

        case FN_SELECT_FOOTER:
        {
            rSh.MoveCrsr();
            const sal_uInt16 eType = rSh.GetFrmType(0,sal_False);
            if (eType & FRMTYPE_FOOTER)
            {
                if (rSh.EndPg())
                    nFuncId = FN_END_OF_PAGE;
            }
            else if (rSh.GotoFooterTxt())
                nFuncId = FN_TO_FOOTER;
            bFocusToDoc = sal_True;
        }
        break;
        case FN_SELECT_HEADER:
        {
            rSh.MoveCrsr();
            const sal_uInt16 eType = rSh.GetFrmType(0,sal_False);
            if (eType & FRMTYPE_HEADER)
            {
                if (rSh.SttPg())
                    nFuncId = FN_START_OF_PAGE;
            }
            else if (rSh.GotoHeaderTxt())
                nFuncId = FN_TO_HEADER;
            bFocusToDoc = sal_True;
        }
        break;
        case FN_SELECT_FOOTNOTE:
        {
            rSh.MoveCrsr();
            const sal_uInt16 eFrmType = rSh.GetFrmType(0,sal_False);
                // aus Fussnote zum Anker springen
            if (eFrmType & FRMTYPE_FOOTNOTE)
            {
                if (rSh.GotoFtnAnchor())
                    nFuncId = FN_FOOTNOTE_TO_ANCHOR;
            }
                // andernfalls zuerst zum Fussnotentext springen; geht
                // dies nicht, zur naechten Fussnote; geht auch dies
                // nicht, zur vorhergehenden Fussnote
            else
            {
                if (rSh.GotoFtnTxt())
                    nFuncId = FN_FOOTNOTE_TO_ANCHOR;
                else if (rSh.GotoNextFtnAnchor())
                    nFuncId = FN_NEXT_FOOTNOTE;
                else if (rSh.GotoPrevFtnAnchor())
                    nFuncId = FN_PREV_FOOTNOTE;
            }
            bFocusToDoc = sal_True;
        }
        break;

        case FN_SELECT_SET_AUTO_BOOKMARK:
            MakeMark();
        break;
        case FN_ITEM_DOWN:
        case FN_ITEM_UP:
        case FN_ITEM_LEFT:
        case FN_ITEM_RIGHT:
        case FN_GLOBAL_EDIT:
        {
            if(IsGlobalMode())
                aGlobalTree.ExecCommand(nCurrItemId);
            else
                aContentTree.ExecCommand(nCurrItemId, bOutlineWithChilds);
        }
        break;
        case FN_GLOBAL_SWITCH:
        {
            ToggleTree();
            pConfig->SetGlobalActive(IsGlobalMode());
        }
        break;
        case FN_GLOBAL_SAVE_CONTENT:
        {
            sal_Bool bSave = rSh.IsGlblDocSaveLinks();
            rSh.SetGlblDocSaveLinks( !bSave );
            pBox->CheckItem(FN_GLOBAL_SAVE_CONTENT, !bSave );
        }
        break;
    }

    if (nFuncId)
    {
        lcl_UnSelectFrm(&rSh);
    }
    if(bFocusToDoc)
        pView->GetEditWin().GrabFocus();
    return sal_True;
}
/*------------------------------------------------------------------------
 Beschreibung:  ClickHandler der Toolboxen
------------------------------------------------------------------------*/


IMPL_LINK( SwNavigationPI, ToolBoxClickHdl, ToolBox *, pBox )
{
    const sal_uInt16 nCurrItemId = pBox->GetCurItemId();
    switch (nCurrItemId)
    {
        case FN_GLOBAL_UPDATE:
        case FN_GLOBAL_OPEN:
        {
            aGlobalTree.TbxMenuHdl(nCurrItemId, pBox);
        }
        break;
    }

    return sal_True;
}

/*-----------------13.07.04 -------------------
 ----------------------------------------------*/

IMPL_LINK( SwNavigationPI, ToolBoxDropdownClickHdl, ToolBox*, pBox )
{
    const sal_uInt16 nCurrItemId = pBox->GetCurItemId();
    switch (nCurrItemId)
    {
        case FN_CREATE_NAVIGATION:
        {
            CreateNavigationTool(pBox->GetItemRect(FN_CREATE_NAVIGATION), sal_True);
        }
        break;

        case FN_DROP_REGION:
        {
            static const char* aHIDs[] =
            {
                HID_NAVI_DRAG_HYP,
                HID_NAVI_DRAG_LINK,
                HID_NAVI_DRAG_COPY,
            };
            PopupMenu *pMenu = new PopupMenu;
            for (sal_uInt16 i = 0; i <= REGION_MODE_EMBEDDED; i++)
            {
                pMenu->InsertItem( i + 1, aContextArr[i] );
                pMenu->SetHelpId(i + 1, aHIDs[i]);
            }
            pMenu->CheckItem( nRegionMode + 1 );
            pMenu->SetSelectHdl(LINK(this, SwNavigationPI, MenuSelectHdl));
            pBox->SetItemDown( nCurrItemId, sal_True );
            pMenu->Execute( pBox,
                    pBox->GetItemRect(FN_DROP_REGION),
                    POPUPMENU_EXECUTE_DOWN );
            pBox->SetItemDown( nCurrItemId, sal_False );
            pBox->EndSelection();
            delete pMenu;
            pBox->Invalidate();
        }
        break;
        case FN_OUTLINE_LEVEL:
        {
            PopupMenu *pMenu = new PopupMenu;
            for (sal_uInt16 i = 101; i <= 100 + MAXLEVEL; i++)
            {
                pMenu->InsertItem( i, String::CreateFromInt32(i - 100) );
                pMenu->SetHelpId( i, HID_NAVI_OUTLINES );
            }
            pMenu->CheckItem( aContentTree.GetOutlineLevel() + 100 );
            pMenu->SetSelectHdl(LINK(this, SwNavigationPI, MenuSelectHdl));
            pBox->SetItemDown( nCurrItemId, sal_True );
            pMenu->Execute( pBox,
                    pBox->GetItemRect(FN_OUTLINE_LEVEL),
                    POPUPMENU_EXECUTE_DOWN );
            pBox->SetItemDown( nCurrItemId, sal_False );
            delete pMenu;
            pBox->EndSelection();
            pBox->Invalidate();
        }
        break;
    }
    return sal_True;
}

/*-----------------13.07.04 -------------------
--------------------------------------------------*/

SwNavHelpToolBox::SwNavHelpToolBox(SwNavigationPI* pParent, const ResId &rResId) :
            SwHelpToolBox(pParent, rResId)
{}
/*-----------------19.06.97 09:09-------------------

--------------------------------------------------*/
void SwNavHelpToolBox::MouseButtonDown(const MouseEvent &rEvt)
{
    if(rEvt.GetButtons() == MOUSE_LEFT &&
            FN_CREATE_NAVIGATION == GetItemId(rEvt.GetPosPixel()))
    {
        ((SwNavigationPI*)GetParent())->CreateNavigationTool(GetItemRect(FN_CREATE_NAVIGATION), sal_False);
    }
    else
        SwHelpToolBox::MouseButtonDown(rEvt);
}
/* -----------------------------12.03.2002 16:55------------------------------

 ---------------------------------------------------------------------------*/
void SwNavigationPI::CreateNavigationTool(const Rectangle& rRect, sal_Bool bSetFocus)
{
//    SfxBindings& rBind = GetCreateView()->GetViewFrame()->GetBindings();
//    rBind.ENTERREGISTRATIONS();
    Reference< XFrame > xFrame = GetCreateView()->GetViewFrame()->GetFrame().GetFrameInterface();
    SwScrollNaviPopup* pPopup = new
        SwScrollNaviPopup(FN_SCROLL_NAVIGATION,
                          xFrame );
//    rBind.LEAVEREGISTRATIONS();

    Rectangle aRect(rRect);
    Point aT1 = aRect.TopLeft();
    aT1 = pPopup->GetParent()->OutputToScreenPixel(pPopup->GetParent()->AbsoluteScreenToOutputPixel(aContentToolBox.OutputToAbsoluteScreenPixel(aT1)));
    aRect.SetPos(aT1);
    pPopup->StartPopupMode(aRect, FLOATWIN_POPUPMODE_RIGHT|FLOATWIN_POPUPMODE_ALLOWTEAROFF);
    SetPopupWindow( pPopup );
    if(bSetFocus)
    {
        pPopup->EndPopupMode(FLOATWIN_POPUPMODEEND_TEAROFF);
        pPopup->GrabFocus();
    }
}

/*-----------------19.06.97 10:12-------------------

--------------------------------------------------*/
void  SwNavHelpToolBox::RequestHelp( const HelpEvent& rHEvt )
{
    sal_uInt16 nItemId = GetItemId(ScreenToOutputPixel(rHEvt.GetMousePosPixel()));
    if( FN_UP == nItemId || FN_DOWN == nItemId )
    {
        SetItemText(nItemId, SwScrollNaviPopup::GetQuickHelpText((FN_DOWN == nItemId)));
    }
    SwHelpToolBox::RequestHelp(rHEvt);
}

/*------------------------------------------------------------------------
 Beschreibung:  Action-Handler Edit; wechselt auf die Seite, wenn
                nicht Gliederungssicht angeschaltet ist.
------------------------------------------------------------------------*/


IMPL_LINK( SwNavigationPI, EditAction, NumEditAction *, pEdit )
{
    SwView *pView = GetCreateView();
    if (pView)
    {
        if(aPageChgTimer.IsActive())
            aPageChgTimer.Stop();
        pCreateView->GetWrtShell().GotoPage((sal_uInt16)pEdit->GetValue(), sal_True);
        pCreateView->GetEditWin().GrabFocus();
        pCreateView->GetViewFrame()->GetBindings().Invalidate(FN_STAT_PAGE);
    }
    return 0;
}

/*------------------------------------------------------------------------
 Beschreibung:  Falls die Seite eingestellt werden kann, wird hier
                das Maximum gesetzt.
------------------------------------------------------------------------*/


IMPL_LINK( SwNavigationPI, EditGetFocus, NumEditAction *, pEdit )
{
    SwView *pView = GetCreateView();
    if (!pView)
        return 0;
    SwWrtShell &rSh = pView->GetWrtShell();

    const sal_uInt16 nPageCnt = rSh.GetPageCnt();
    pEdit->SetMax(nPageCnt);
    pEdit->SetLast(nPageCnt);
    return 0;
}

/*------------------------------------------------------------------------
 Beschreibung:
------------------------------------------------------------------------*/

sal_Bool SwNavigationPI::Close()
{
    SfxViewFrame* pVFrame = pCreateView->GetViewFrame();
    pVFrame->GetBindings().Invalidate(SID_NAVIGATOR);
    pVFrame->GetDispatcher()->Execute(SID_NAVIGATOR);
    return sal_True;
}

/*------------------------------------------------------------------------
 Beschreibung:  Setzen einer automatischen Marke
------------------------------------------------------------------------*/


void SwNavigationPI::MakeMark()
{
    SwView *pView = GetCreateView();
    if (!pView) return;
    SwWrtShell &rSh = pView->GetWrtShell();
    IDocumentMarkAccess* const pMarkAccess = rSh.getIDocumentMarkAccess();

    // collect and sort navigator reminder names
    ::std::vector< ::rtl::OUString > vNavMarkNames;
    for(IDocumentMarkAccess::const_iterator_t ppMark = pMarkAccess->getMarksBegin();
        ppMark != pMarkAccess->getMarksEnd();
        ppMark++)
        if( IDocumentMarkAccess::GetType(**ppMark) == IDocumentMarkAccess::NAVIGATOR_REMINDER )
            vNavMarkNames.push_back(ppMark->get()->GetName());
    ::std::sort(vNavMarkNames.begin(), vNavMarkNames.end());

    // we are maxed out and delete one
    // nAutoMarkIdx rotates through the available MarkNames
    // this assumes that IDocumentMarkAccess generates Names in ascending order
    if(vNavMarkNames.size() == MAX_MARKS)
        pMarkAccess->deleteMark(pMarkAccess->findMark(vNavMarkNames[nAutoMarkIdx]));

    rSh.SetBookmark(KeyCode(), ::rtl::OUString(), ::rtl::OUString(), IDocumentMarkAccess::NAVIGATOR_REMINDER);
    SwView::SetActMark( nAutoMarkIdx );

    if(++nAutoMarkIdx == MAX_MARKS)
        nAutoMarkIdx = 0;
}

/*------------------------------------------------------------------------
 Beschreibung:
------------------------------------------------------------------------*/

void SwNavigationPI::GotoPage()
{
    if ( pContextWin->GetFloatingWindow() && pContextWin->GetFloatingWindow()->IsRollUp())
        _ZoomIn();
    if(IsGlobalMode())
        ToggleTree();
    UsePage(0);
    GetPageEdit().GrabFocus();
}

/*------------------------------------------------------------------------
 Beschreibung:
------------------------------------------------------------------------*/

void SwNavigationPI::_ZoomOut()
{
    if (_IsZoomedIn())
    {
        FloatingWindow* pFloat = pContextWin->GetFloatingWindow();
        bIsZoomedIn = sal_False;
        Size aSz(GetOutputSizePixel());
        aSz.Height() = nZoomOut;
        Size aMinOutSizePixel = ((SfxDockingWindow*)GetParent())->GetMinOutputSizePixel();
        ((SfxDockingWindow*)GetParent())->SetMinOutputSizePixel(Size(
                            aMinOutSizePixel.Width(),nZoomOutInit));
        pFloat->SetOutputSizePixel(aSz);
        FillBox();
        if(IsGlobalMode())
        {
            aGlobalTree.ShowTree();
        }
        else
        {
            aContentTree.ShowTree();
            aDocListBox.Show();
        }
        SvLBoxEntry* pFirst = aContentTree.FirstSelected();
        if(pFirst)
            aContentTree.Select(pFirst, sal_True); // toolbox enablen
        pConfig->SetSmall( sal_False );
        aContentToolBox.CheckItem(FN_SHOW_CONTENT_BOX);
    }
}

/*------------------------------------------------------------------------
 Beschreibung:
------------------------------------------------------------------------*/

void SwNavigationPI::_ZoomIn()
{
    FloatingWindow* pFloat = pContextWin->GetFloatingWindow();
    if (pFloat &&
        (!_IsZoomedIn() || ( pContextWin->GetFloatingWindow()->IsRollUp())))
    {
        aContentTree.HideTree();
        aDocListBox.Hide();
        aGlobalTree.HideTree();
        bIsZoomedIn = sal_True;
        Size aSz(GetOutputSizePixel());
        if( aSz.Height() > nZoomIn )
            nZoomOut = ( short ) aSz.Height();

        aSz.Height() = nZoomIn;
        Size aMinOutSizePixel = ((SfxDockingWindow*)GetParent())->GetMinOutputSizePixel();
        ((SfxDockingWindow*)GetParent())->SetMinOutputSizePixel(Size(
                            aMinOutSizePixel.Width(), aSz.Height()));
        pFloat->SetOutputSizePixel(aSz);
        SvLBoxEntry* pFirst = aContentTree.FirstSelected();
        if(pFirst)
            aContentTree.Select(pFirst, sal_True); // toolbox enablen
        pConfig->SetSmall( sal_True );
        aContentToolBox.CheckItem(FN_SHOW_CONTENT_BOX, sal_False);
    }
}
/*------------------------------------------------------------------------
 Beschreibung:
------------------------------------------------------------------------*/

void SwNavigationPI::Resize()
{
    Window* pParent = GetParent();
    FloatingWindow* pFloat =  ((DockingWindow*)pParent)->GetFloatingWindow();
    Size aNewSize;
    if( !_IsZoomedIn() )
    {
        //change the minimum width depending on the dock status
        Size aMinOutSizePixel = ((SfxDockingWindow*)pParent)->GetMinOutputSizePixel();
        if( pFloat)
        {
            aNewSize = pFloat->GetOutputSizePixel();
            aMinOutSizePixel.Width() = nWishWidth;
            aMinOutSizePixel.Height() = _IsZoomedIn() ? nZoomIn : nZoomOutInit;
        }
        else
        {
            aNewSize = pParent->GetOutputSizePixel();
            aMinOutSizePixel.Width() = 0;
            aMinOutSizePixel.Height() = 0;
        }
        ((SfxDockingWindow*)GetParent())->SetMinOutputSizePixel(aMinOutSizePixel);

        const Point aPos = aContentTree.GetPosPixel();
        Point aLBPos = aDocListBox.GetPosPixel();
        long nDist = aPos.X();
        aNewSize.Height() -= (aPos.Y() + aPos.X() + nDocLBIniHeight + nDist);
        aNewSize.Width() -= 2 * nDist;
        aLBPos.Y() = aPos.Y() + aNewSize.Height() + nDist;
        aDocListBox.Show(!aGlobalTree.IsVisible() && aLBPos.Y() > aPos.Y() );

        Size aDocLBSz = aDocListBox.GetSizePixel();
        aDocLBSz.Width() = aNewSize.Width();
        if(aNewSize.Height() < 0)
            aDocLBSz.Height() = 0;
        else
            aDocLBSz.Height() = nDocLBIniHeight;
        aContentTree.SetSizePixel(aNewSize);
        // GlobalTree faengt weiter oben an und reicht bis ganz unten
        aNewSize.Height() += (nDist + nDocLBIniHeight + aPos.Y() - aGlobalTree.GetPosPixel().Y());
        aGlobalTree.SetSizePixel(aNewSize);
        aDocListBox.SetPosSizePixel( aLBPos.X(), aLBPos.Y(),
                                     aDocLBSz.Width(), aDocLBSz.Height(),
                                      WINDOW_POSSIZE_X|WINDOW_POSSIZE_Y|WINDOW_POSSIZE_WIDTH);

    }
}


/*------------------------------------------------------------------------
 Beschreibung:
------------------------------------------------------------------------*/

SwNavigationPI::SwNavigationPI( SfxBindings* _pBindings,
                                SfxChildWindowContext* pCw,
                                Window* pParent) :

    Window( pParent, SW_RES(DLG_NAVIGATION_PI)),
    SfxControllerItem( SID_DOCFULLNAME, *_pBindings ),

    aContentToolBox(this, SW_RES(TB_CONTENT)),
    aGlobalToolBox(this, SW_RES(TB_GLOBAL)),
    aContentImageList(SW_RES(IL_CONTENT)),
    aContentImageListH(SW_RES(ILH_CONTENT)),
    aContentTree(this, SW_RES(TL_CONTENT)),
    aGlobalTree(this, SW_RES(TL_GLOBAL)),
    aDocListBox(this, SW_RES(LB_DOCS)),

    pxObjectShell(0),
    pContentView(0),
    pContentWrtShell(0),
    pActContView(0),
    pCreateView(0),
    pPopupWindow(0),
    pFloatingWindow(0),

    pContextWin(pCw),

    pConfig(SW_MOD()->GetNavigationConfig()),
    rBindings(*_pBindings),

    nWishWidth(0),
    nAutoMarkIdx(1),
    nRegionMode(REGION_MODE_NONE),

    bSmallMode(sal_False),
    bIsZoomedIn(sal_False),
    bPageCtrlsVisible(sal_False),
    bGlobalMode(sal_False)
{
    GetCreateView();
    InitImageList();

    aContentToolBox.SetHelpId(HID_NAVIGATOR_TOOLBOX );
    aGlobalToolBox.SetHelpId(HID_NAVIGATOR_GLOBAL_TOOLBOX);
    aDocListBox.SetHelpId(HID_NAVIGATOR_LISTBOX );

    nDocLBIniHeight = aDocListBox.GetSizePixel().Height();
    nZoomOutInit = nZoomOut = Resource::ReadShortRes();

    //NumericField in die Toolbox einfuegen
    NumEditAction* pEdit = new NumEditAction(
                    &aContentToolBox, SW_RES(NF_PAGE ));
    pEdit->SetActionHdl(LINK(this, SwNavigationPI, EditAction));
    pEdit->SetGetFocusHdl(LINK(this, SwNavigationPI, EditGetFocus));
    pEdit->SetModifyHdl(LINK(this, SwNavigationPI, PageEditModifyHdl));
<<<<<<< HEAD
    pEdit->SetAccessibleName(pEdit->GetQuickHelpText());
    bPageCtrlsVisible = TRUE;
=======

    bPageCtrlsVisible = sal_True;
>>>>>>> c50e8a2d

//  Rectangle aFirstRect = aContentToolBox.GetItemRect(FN_SHOW_ROOT);
//  sal_uInt16 nWidth = 2 * (sal_uInt16)aFirstRect.Left();
    //doppelte Separatoren sind nicht erlaubt, also muss
    //die passende Groesse anders ermittelt werden
    Rectangle aFirstRect = aContentToolBox.GetItemRect(FN_SELECT_FOOTNOTE);
    Rectangle aSecondRect = aContentToolBox.GetItemRect(FN_SELECT_HEADER);
    sal_uInt16 nWidth = sal_uInt16(aFirstRect.Left() - aSecondRect.Left());

    Size aItemWinSize( nWidth , aFirstRect.Bottom() - aFirstRect.Top() );
    pEdit->SetSizePixel(aItemWinSize);
    aContentToolBox.InsertSeparator(4);
    aContentToolBox.InsertWindow( FN_PAGENUMBER, pEdit, 0, 4);
    aContentToolBox.InsertSeparator(4);
    aContentToolBox.SetHelpId(FN_PAGENUMBER, HID_NAVI_TBX16);
    aContentToolBox.ShowItem( FN_PAGENUMBER );

    for( sal_uInt16 i = 0; i <= REGION_MODE_EMBEDDED; i++  )
    {
        aContextArr[i] = SW_RESSTR(ST_HYPERLINK + i);
        aStatusArr[i] = SW_RESSTR(ST_STATUS_FIRST + i);
    }
    aStatusArr[3] = SW_RESSTR(ST_ACTIVE_VIEW);
    FreeResource();


    const Size& rOutSize =  GetOutputSizePixel();

    nZoomIn = (short)rOutSize.Height();

    // Make sure the toolbox has a size that fits all its contents
    Size aContentToolboxSize( aContentToolBox.CalcWindowSizePixel() );
    aContentToolBox.SetOutputSizePixel( aContentToolboxSize );

    // position listbox below toolbar and add some space
    long nListboxYPos = aContentToolBox.GetPosPixel().Y() + aContentToolboxSize.Height() + 4;

    //Der linke und rechte Rand um die Toolboxen soll gleich sein
    nWishWidth = aContentToolboxSize.Width();
    nWishWidth += 2 * aContentToolBox.GetPosPixel().X();

    FloatingWindow* pFloat =  ((DockingWindow*)pParent)->GetFloatingWindow();
    Size aMinSize(pFloat ? nWishWidth : 0, pFloat ? nZoomOutInit : 0);
    ((SfxDockingWindow*)pParent)->SetMinOutputSizePixel(aMinSize);
    SetOutputSizePixel( Size( nWishWidth, nZoomOutInit));
    Size aTmpParentSize(((SfxDockingWindow*)pParent)->GetSizePixel());
    if(
        (
           aTmpParentSize.Width() < aMinSize.Width() ||
           aTmpParentSize.Height() < aMinSize.Height()
        )
        &&
        ((SfxDockingWindow*)pParent)->GetFloatingWindow() &&
        !((SfxDockingWindow*)pParent)->GetFloatingWindow()->IsRollUp()
      )
        ((SfxDockingWindow*)pParent)->SetOutputSizePixel(aMinSize);

    aContentTree.SetPosSizePixel( 0, nListboxYPos, 0, 0, WINDOW_POSSIZE_Y );
    aContentTree.SetStyle( aContentTree.GetStyle()|WB_HASBUTTONS|WB_HASBUTTONSATROOT|
                            WB_CLIPCHILDREN|WB_HSCROLL|WB_FORCE_MAKEVISIBLE );
    aContentTree.SetSpaceBetweenEntries(3);
    aContentTree.SetSelectionMode( SINGLE_SELECTION );
    aContentTree.SetDragDropMode(   SV_DRAGDROP_CTRL_MOVE |
                                    SV_DRAGDROP_CTRL_COPY |
                                    SV_DRAGDROP_ENABLE_TOP );
    aContentTree.EnableAsyncDrag(sal_True);
    aContentTree.ShowTree();
    aContentToolBox.CheckItem(FN_SHOW_CONTENT_BOX, sal_True);

//  TreeListBox fuer Globaldokument
    aGlobalTree.SetPosSizePixel( 0, nListboxYPos, 0, 0, WINDOW_POSSIZE_Y );
    aGlobalTree.SetSelectionMode( MULTIPLE_SELECTION );
    aGlobalTree.SetStyle( aGlobalTree.GetStyle()|WB_HASBUTTONS|WB_HASBUTTONSATROOT|
                                WB_CLIPCHILDREN|WB_HSCROLL );
    Size aGlblSize(aGlobalToolBox.CalcWindowSizePixel());
    aGlobalToolBox.SetSizePixel(aGlblSize);

//  Handler

    Link aLk = LINK(this, SwNavigationPI, ToolBoxSelectHdl);
    aContentToolBox.SetSelectHdl( aLk );
    aGlobalToolBox.SetSelectHdl( aLk );
    aDocListBox.SetSelectHdl(LINK(this, SwNavigationPI,
                                                    DocListBoxSelectHdl));
    aContentToolBox.SetClickHdl( LINK(this, SwNavigationPI, ToolBoxClickHdl) );
    aContentToolBox.SetDropdownClickHdl( LINK(this, SwNavigationPI, ToolBoxDropdownClickHdl) );
    aGlobalToolBox.SetClickHdl( LINK(this, SwNavigationPI, ToolBoxClickHdl) );
    aGlobalToolBox.SetDropdownClickHdl( LINK(this, SwNavigationPI, ToolBoxDropdownClickHdl) );
    aGlobalToolBox.CheckItem(FN_GLOBAL_SWITCH, sal_True);

    Font aFont(GetFont());
    aFont.SetWeight(WEIGHT_NORMAL);
    GetPageEdit().SetFont(aFont);
    aFont = aContentTree.GetFont();
    aFont.SetWeight(WEIGHT_NORMAL);
    aContentTree.SetFont(aFont);
    aGlobalTree.SetFont(aFont);

    StartListening(*SFX_APP());
    if ( pCreateView )
        StartListening(*pCreateView);
    SfxImageManager* pImgMan = SfxImageManager::GetImageManager( SW_MOD() );
    pImgMan->RegisterToolBox(&aContentToolBox, SFX_TOOLBOX_CHANGEOUTSTYLE);
    pImgMan->RegisterToolBox(&aGlobalToolBox, SFX_TOOLBOX_CHANGEOUTSTYLE);

    aContentToolBox.SetItemBits( FN_CREATE_NAVIGATION, aContentToolBox.GetItemBits( FN_CREATE_NAVIGATION ) | TIB_DROPDOWNONLY );
    aContentToolBox.SetItemBits( FN_DROP_REGION, aContentToolBox.GetItemBits( FN_DROP_REGION ) | TIB_DROPDOWNONLY );
    aContentToolBox.SetItemBits( FN_OUTLINE_LEVEL, aContentToolBox.GetItemBits( FN_OUTLINE_LEVEL ) | TIB_DROPDOWNONLY );

    if(IsGlobalDoc())
    {
        SwView *pActView = GetCreateView();
        aGlobalToolBox.CheckItem(FN_GLOBAL_SAVE_CONTENT,
                    pActView->GetWrtShellPtr()->IsGlblDocSaveLinks());
        if(pConfig->IsGlobalActive())
            ToggleTree();
        aGlobalTree.GrabFocus();
    }
    else
        aContentTree.GrabFocus();
    UsePage(0);
    aPageChgTimer.SetTimeoutHdl(LINK(this, SwNavigationPI, ChangePageHdl));
    aPageChgTimer.SetTimeout(PAGE_CHANGE_TIMEOUT);

    aContentTree.SetAccessibleName(SW_RESSTR(STR_ACCESS_TL_CONTENT));
    aGlobalTree.SetAccessibleName(SW_RESSTR(STR_ACCESS_TL_GLOBAL));
    aDocListBox.SetAccessibleName(aStatusArr[3]);
}

/*------------------------------------------------------------------------
 Beschreibung:
------------------------------------------------------------------------*/

SwNavigationPI::~SwNavigationPI()
{
    if(IsGlobalDoc() && !IsGlobalMode())
    {
        SwView *pView = GetCreateView();
        SwWrtShell &rSh = pView->GetWrtShell();
        if( !rSh.IsAllProtect() )
            pView->GetDocShell()->SetReadOnlyUI(sal_False);
    }

    EndListening(*SFX_APP());

    SfxImageManager* pImgMan = SfxImageManager::GetImageManager( SW_MOD() );
    pImgMan->ReleaseToolBox(&aContentToolBox);
    pImgMan->ReleaseToolBox(&aGlobalToolBox);
    delete aContentToolBox.GetItemWindow(FN_PAGENUMBER);
    aContentToolBox.Clear();
    if(pxObjectShell)
    {
        if(pxObjectShell->Is())
            (*pxObjectShell)->DoClose();
        delete pxObjectShell;
    }
    delete pPopupWindow;
    delete pFloatingWindow;

    if ( IsBound() )
        rBindings.Release(*this);
}

/*------------------------------------------------------------------------
 Beschreibung:
------------------------------------------------------------------------*/

void SwNavigationPI::SetPopupWindow( SfxPopupWindow* pWindow )
{
    pPopupWindow = pWindow;
    pPopupWindow->SetPopupModeEndHdl( LINK( this, SwNavigationPI, PopupModeEndHdl ));
    pPopupWindow->SetDeleteLink_Impl( LINK( this, SwNavigationPI, ClosePopupWindow ));
}

/*------------------------------------------------------------------------
 Beschreibung:
------------------------------------------------------------------------*/

IMPL_LINK( SwNavigationPI, PopupModeEndHdl, void *, EMPTYARG )
{
    if ( pPopupWindow->IsVisible() )
    {
        // Replace floating window with popup window and destroy
        // floating window instance.
        delete pFloatingWindow;
        pFloatingWindow = pPopupWindow;
        pPopupWindow    = 0;
    }
    else
    {
        // Popup window has been closed by the user. No replacement, instance
        // will destroy itself.
        pPopupWindow = 0;
    }

    return 1;
}

/*------------------------------------------------------------------------
 Beschreibung:
------------------------------------------------------------------------*/

IMPL_LINK( SwNavigationPI, ClosePopupWindow, SfxPopupWindow *, pWindow )
{
    if ( pWindow == pFloatingWindow )
        pFloatingWindow = 0;
    else
        pPopupWindow = 0;

    return 1;
}

/*------------------------------------------------------------------------
 Beschreibung:
------------------------------------------------------------------------*/

void SwNavigationPI::StateChanged( sal_uInt16 nSID, SfxItemState /*eState*/,
                                            const SfxPoolItem* /*pState*/ )
{
    if(nSID == SID_DOCFULLNAME)
    {
        SwView *pActView = GetCreateView();
        if(pActView)
        {
            SwWrtShell* pWrtShell = pActView->GetWrtShellPtr();
            aContentTree.SetActiveShell(pWrtShell);
            sal_Bool bGlobal = IsGlobalDoc();
            aContentToolBox.EnableItem(FN_GLOBAL_SWITCH, bGlobal);
            if( (!bGlobal && IsGlobalMode()) ||
                    (!IsGlobalMode() && pConfig->IsGlobalActive()) )
            {
                ToggleTree();
            }
            if(bGlobal)
            {
                aGlobalToolBox.CheckItem(FN_GLOBAL_SAVE_CONTENT, pWrtShell->IsGlblDocSaveLinks());
            }
        }
        else
        {
            aContentTree.SetActiveShell(0);
        }
        UpdateListBox();
    }
}

/*------------------------------------------------------------------------
    Bechreibung: NumericField aus der Toolbox holen
------------------------------------------------------------------------*/

NumEditAction& SwNavigationPI::GetPageEdit()
{
    return *(NumEditAction*)aContentToolBox.GetItemWindow(FN_PAGENUMBER);
}

/*------------------------------------------------------------------------
 Beschreibung:
------------------------------------------------------------------------*/

SfxChildAlignment SwNavigationPI::CheckAlignment
    (
        SfxChildAlignment eActAlign,
        SfxChildAlignment eAlign
    )
{
SfxChildAlignment eRetAlign;

    if(_IsZoomedIn())
        eRetAlign = SFX_ALIGN_NOALIGNMENT;
    else
        switch (eAlign)
        {
            case SFX_ALIGN_BOTTOM:
            case SFX_ALIGN_LOWESTBOTTOM:
            case SFX_ALIGN_HIGHESTBOTTOM:
                eRetAlign = eActAlign;
                break;

            case SFX_ALIGN_TOP:
            case SFX_ALIGN_HIGHESTTOP:
            case SFX_ALIGN_LOWESTTOP:
            case SFX_ALIGN_LEFT:
            case SFX_ALIGN_RIGHT:
            case SFX_ALIGN_FIRSTLEFT:
            case SFX_ALIGN_LASTLEFT:
            case SFX_ALIGN_FIRSTRIGHT:
            case SFX_ALIGN_LASTRIGHT:
                eRetAlign = eAlign;
                break;

            default:
                eRetAlign = eAlign;
                break;
        }
    return eRetAlign;

}

/*--------------------------------------------------------------------
    Beschreibung:   Benachrichtigung bei geaenderter DocInfo
 --------------------------------------------------------------------*/

void SwNavigationPI::Notify( SfxBroadcaster& rBrdc, const SfxHint& rHint )
{
    if(&rBrdc == pCreateView)
    {
        if(rHint.ISA(SfxSimpleHint) && ((SfxSimpleHint&)rHint).GetId() == SFX_HINT_DYING)
        {
            pCreateView = 0;
        }
    }
    else
    {
        if(rHint.ISA(SfxEventHint))
        {
            if( pxObjectShell &&
                        ((SfxEventHint&) rHint).GetEventId() == SFX_EVENT_CLOSEAPP)
            {
                DELETEZ(pxObjectShell);
            }
            else if(((SfxEventHint&) rHint).GetEventId() == SFX_EVENT_OPENDOC)
            {

                SwView *pActView = GetCreateView();
                if(pActView)
                {
                    SwWrtShell* pWrtShell = pActView->GetWrtShellPtr();
                    aContentTree.SetActiveShell(pWrtShell);
                    if(aGlobalTree.IsVisible())
                    {
                        if(aGlobalTree.Update( sal_False ))
                            aGlobalTree.Display();
                        else
                        // wenn kein Update notwendig, dann zumindest painten
                        // wg. der roten Eintraege fuer broken links
                            aGlobalTree.Invalidate();
                    }
                }
            }
        }
    }
}

/*--------------------------------------------------------------------
    Beschreibung:
 --------------------------------------------------------------------*/

IMPL_LINK( SwNavigationPI, MenuSelectHdl, Menu *, pMenu )
{
    sal_uInt16 nMenuId = pMenu->GetCurItemId();
    if(nMenuId != USHRT_MAX)
    {
        if(nMenuId < 100)
            SetRegionDropMode( --nMenuId);
        else
            aContentTree.SetOutlineLevel( static_cast< sal_uInt8 >(nMenuId - 100) );
    }
    return 0;
}


/*--------------------------------------------------------------------
    Beschreibung:
 --------------------------------------------------------------------*/

void SwNavigationPI::UpdateListBox()
{
    aDocListBox.SetUpdateMode(sal_False);
    aDocListBox.Clear();
    SwView *pActView = GetCreateView();
    sal_Bool bDisable = pActView == 0;
    SwView *pView = SwModule::GetFirstView();
    sal_uInt16 nCount = 0;
    sal_uInt16 nAct = 0;
    sal_uInt16 nConstPos = 0;
    const SwView* pConstView = aContentTree.IsConstantView() &&
                                aContentTree.GetActiveWrtShell() ?
                                    &aContentTree.GetActiveWrtShell()->GetView():
                                        0;
    while (pView)
    {
        SfxObjectShell* pDoc = pView->GetDocShell();
        // pb: #i53333# don't show help pages here
        if ( !pDoc->IsHelpDocument() )
        {
            String sEntry = pDoc->GetTitle();
            sEntry += C2S(" (");
            if (pView == pActView)
            {
                nAct = nCount;
                sEntry += aStatusArr[ST_ACTIVE - ST_STATUS_FIRST];
            }
            else
                sEntry += aStatusArr[ST_INACTIVE - ST_STATUS_FIRST];
            sEntry += ')';
            aDocListBox.InsertEntry(sEntry);


            if (pConstView && pView == pConstView)
                nConstPos = nCount;

            nCount++;
        }
        pView = SwModule::GetNextView(pView);
    }
    aDocListBox.InsertEntry(aStatusArr[3]); //"Aktives Fenster"
    nCount++;

    if(aContentTree.GetHiddenWrtShell())
    {
        String sEntry = aContentTree.GetHiddenWrtShell()->GetView().
                                        GetDocShell()->GetTitle();
        sEntry += C2S(" (");
        sEntry += aStatusArr[ST_HIDDEN - ST_STATUS_FIRST];
        sEntry += ')';
        aDocListBox.InsertEntry(sEntry);
        bDisable = sal_False;
    }
    if(aContentTree.IsActiveView())
    {
        //entweder den Namen des akt. Docs oder "Aktives Dokument"
        sal_uInt16 nTmp = pActView ? nAct : --nCount;
        aDocListBox.SelectEntryPos( nTmp );
    }
    else if(aContentTree.IsHiddenView())
    {
        aDocListBox.SelectEntryPos(nCount);
    }
    else
        aDocListBox.SelectEntryPos(nConstPos);

    aDocListBox.Enable( !bDisable );
    aDocListBox.SetUpdateMode(sal_True);
}

/*-----------------16.06.97 15:05-------------------

--------------------------------------------------*/

/*------------------------------------------------------------------------
    Beschreibung:
------------------------------------------------------------------------*/

IMPL_LINK(SwNavigationPI, DoneLink, SfxPoolItem *, pItem)
{
    const SfxViewFrameItem* pFrameItem = PTR_CAST(SfxViewFrameItem, pItem );
    if( pFrameItem )
    {
        SfxViewFrame* pFrame =  pFrameItem->GetFrame();
        if(pFrame)
        {
            aContentTree.Clear();
            pContentView = PTR_CAST(SwView, pFrame->GetViewShell());
            DBG_ASSERT(pContentView, "keine SwView");
            if(pContentView)
                pContentWrtShell = pContentView->GetWrtShellPtr();
            else
                pContentWrtShell = 0;
            pxObjectShell = new SfxObjectShellLock(pFrame->GetObjectShell());
            FillBox();
            aContentTree.Update();
        }
    }
    return 0;
}

String SwNavigationPI::CreateDropFileName( TransferableDataHelper& rData )
{
    String sFileName;
    sal_uLong nFmt;
    if( rData.HasFormat( nFmt = FORMAT_FILE_LIST ))
    {
        FileList aFileList;
        rData.GetFileList( nFmt, aFileList );
        sFileName = aFileList.GetFile( 0 );
    }
    else if( rData.HasFormat( nFmt = FORMAT_STRING ) ||
              rData.HasFormat( nFmt = FORMAT_FILE ) ||
             rData.HasFormat( nFmt = SOT_FORMATSTR_ID_FILENAME ))
        rData.GetString( nFmt, sFileName );
    else if( rData.HasFormat( nFmt = SOT_FORMATSTR_ID_SOLK ) ||
                rData.HasFormat( nFmt = SOT_FORMATSTR_ID_NETSCAPE_BOOKMARK )||
                rData.HasFormat( nFmt = SOT_FORMATSTR_ID_FILECONTENT ) ||
                rData.HasFormat( nFmt = SOT_FORMATSTR_ID_FILEGRPDESCRIPTOR ) ||
                rData.HasFormat( nFmt = SOT_FORMATSTR_ID_UNIFORMRESOURCELOCATOR ))
    {
        INetBookmark aBkmk( aEmptyStr, aEmptyStr );
        rData.GetINetBookmark( nFmt, aBkmk );
        sFileName = aBkmk.GetURL();
    }
    if( sFileName.Len() )
    {
        sFileName = INetURLObject( sFileName ).GetMainURL( INetURLObject::NO_DECODE );
    }
    return sFileName;
}

/*------------------------------------------------------------------------
    Beschreibung:
------------------------------------------------------------------------*/

sal_Int8 SwNavigationPI::AcceptDrop( const AcceptDropEvent& /*rEvt*/ )
{
    return ( !aContentTree.IsInDrag() &&
        ( aContentTree.IsDropFormatSupported( FORMAT_FILE ) ||
          aContentTree.IsDropFormatSupported( FORMAT_STRING ) ||
          aContentTree.IsDropFormatSupported( SOT_FORMATSTR_ID_SOLK ) ||
           aContentTree.IsDropFormatSupported( SOT_FORMATSTR_ID_NETSCAPE_BOOKMARK )||
           aContentTree.IsDropFormatSupported( SOT_FORMATSTR_ID_FILECONTENT ) ||
           aContentTree.IsDropFormatSupported( SOT_FORMATSTR_ID_FILEGRPDESCRIPTOR ) ||
           aContentTree.IsDropFormatSupported( SOT_FORMATSTR_ID_UNIFORMRESOURCELOCATOR ) ||
           aContentTree.IsDropFormatSupported( SOT_FORMATSTR_ID_FILENAME )))
        ? DND_ACTION_COPY
        : DND_ACTION_NONE;
}

sal_Int8 SwNavigationPI::ExecuteDrop( const ExecuteDropEvent& rEvt )
{
    TransferableDataHelper aData( rEvt.maDropEvent.Transferable );
    sal_Int8 nRet = DND_ACTION_NONE;
    String sFileName;
    if( !aContentTree.IsInDrag() &&
        0 != (sFileName = SwNavigationPI::CreateDropFileName( aData )).Len() )
    {
        INetURLObject aTemp( sFileName );
        GraphicDescriptor aDesc( aTemp );
        if( !aDesc.Detect() )   // keine Grafiken annehmen
        {
            if( STRING_NOTFOUND == sFileName.Search('#')
                && (!sContentFileName.Len() || sContentFileName != sFileName ))
            {
                nRet = rEvt.mnAction;
                sFileName.EraseTrailingChars( char(0) );
                sContentFileName = sFileName;
                if(pxObjectShell)
                {
                    aContentTree.SetHiddenShell( 0 );
                    (*pxObjectShell)->DoClose();
                    DELETEZ( pxObjectShell);
                }
                SfxStringItem aFileItem(SID_FILE_NAME, sFileName );
                String sOptions = C2S("HRC");
                SfxStringItem aOptionsItem( SID_OPTIONS, sOptions );
                SfxLinkItem aLink( SID_DONELINK,
                                    LINK( this, SwNavigationPI, DoneLink ) );
                GetActiveView()->GetViewFrame()->GetDispatcher()->Execute(
                            SID_OPENDOC, SFX_CALLMODE_ASYNCHRON,
                            &aFileItem, &aOptionsItem, &aLink, 0L );
            }
        }
    }
    return nRet;
}

/*-----------------27.11.96 13.00-------------------

--------------------------------------------------*/

void SwNavigationPI::SetRegionDropMode(sal_uInt16 nNewMode)
{
    nRegionMode = nNewMode;
    pConfig->SetRegionMode( nRegionMode );

    sal_uInt16 nDropId = FN_DROP_REGION;
    if(nRegionMode == REGION_MODE_LINK)
        nDropId = FN_DROP_REGION_LINK;
    else if(nRegionMode == REGION_MODE_EMBEDDED)
        nDropId = FN_DROP_REGION_COPY;

    ImageList& rImgLst = aContentToolBox.GetSettings().GetStyleSettings().GetHighContrastMode()
                ? aContentImageListH : aContentImageList;

    aContentToolBox.SetItemImage( FN_DROP_REGION,
                                    rImgLst.GetImage(nDropId));
}


/*-----------------12.06.97 09:47-------------------

--------------------------------------------------*/

sal_Bool    SwNavigationPI::ToggleTree()
{
    sal_Bool bRet = sal_True;
    sal_Bool bGlobalDoc = IsGlobalDoc();
    if(!IsGlobalMode() && bGlobalDoc)
    {
        SetUpdateMode(sal_False);
        if(_IsZoomedIn())
            _ZoomOut();
        aGlobalTree.ShowTree();
        aGlobalToolBox.Show();
        aContentTree.HideTree();
        aContentToolBox.Hide();
        aDocListBox.Hide();
        SetGlobalMode(sal_True);
        SetUpdateMode(sal_True);
    }
    else
    {
        aGlobalTree.HideTree();
        aGlobalToolBox.Hide();
        if(!_IsZoomedIn())
        {
            aContentTree.ShowTree();
            aContentToolBox.Show();
            aDocListBox.Show();
        }
        bRet = sal_False;
        SetGlobalMode(sal_False);
    }
    return bRet;
}

/*-----------------13.06.97 09:42-------------------

--------------------------------------------------*/
sal_Bool    SwNavigationPI::IsGlobalDoc() const
{
    sal_Bool bRet = sal_False;
    SwView *pView = GetCreateView();
    if(pView)
    {
        SwWrtShell &rSh = pView->GetWrtShell();
        bRet = rSh.IsGlobalDoc();
    }
    return bRet;
}
/* -----------------26.10.98 08:10-------------------
 *
 * --------------------------------------------------*/
IMPL_LINK( SwNavigationPI, ChangePageHdl, Timer*, EMPTYARG )
{
    EditAction(&GetPageEdit());
    GetPageEdit().GrabFocus();
    return 0;
}
/* -----------------26.10.98 08:14-------------------
 *
 * --------------------------------------------------*/
IMPL_LINK( SwNavigationPI, PageEditModifyHdl, Edit*, EMPTYARG )
{
    if(aPageChgTimer.IsActive())
        aPageChgTimer.Stop();
    aPageChgTimer.Start();
    return 0;
}

/* -----------------------------23.04.01 07:34--------------------------------

 ---------------------------------------------------------------------------*/
SwView*  SwNavigationPI::GetCreateView() const
{
    if(!pCreateView)
    {
        SwView* pView = SwModule::GetFirstView();
        while(pView)
        {
            if(&pView->GetViewFrame()->GetBindings() == &rBindings)
            {
                ((SwNavigationPI*)this)->pCreateView = pView;
                ((SwNavigationPI*)this)->StartListening(*pCreateView);
                break;
            }
            pView = SwModule::GetNextView(pView);
        }
    }
    return pCreateView;
}


/*------------------------------------------------------------------------
 Beschreibung:
------------------------------------------------------------------------*/

SwNavigationChild::SwNavigationChild( Window* pParent,
                        sal_uInt16 nId,
                        SfxBindings* _pBindings,
                        SfxChildWinInfo* pInfo )
    : SfxChildWindowContext( nId )
{
    SwNavigationPI* pNavi  = new SwNavigationPI( _pBindings, this, pParent );
    SetWindow( pNavi );
    _pBindings->Invalidate(SID_NAVIGATOR);
    String sExtra = pInfo->aExtraString;

    SwNavigationConfig* pNaviConfig = SW_MOD()->GetNavigationConfig();

    sal_uInt16 nRootType = static_cast< sal_uInt16 >( pNaviConfig->GetRootType() );
    if( nRootType < CONTENT_TYPE_MAX )
    {
        pNavi->aContentTree.SetRootType(nRootType);
        pNavi->aContentToolBox.CheckItem(FN_SHOW_ROOT, sal_True);
    }
    pNavi->aContentTree.SetOutlineLevel( static_cast< sal_uInt8 >( pNaviConfig->GetOutlineLevel() ) );
    pNavi->SetRegionDropMode( static_cast< sal_uInt16 >( pNaviConfig->GetRegionMode() ) );

    if(GetFloatingWindow() && pNaviConfig->IsSmall())
    {
        pNavi->_ZoomIn();
    }
}
/* -----------------------------06.05.2002 10:06------------------------------

 ---------------------------------------------------------------------------*/
void SwNavigationPI::DataChanged( const DataChangedEvent& rDCEvt )
{
    Window::DataChanged( rDCEvt );
    if ( (rDCEvt.GetType() == DATACHANGED_SETTINGS) &&
         (rDCEvt.GetFlags() & SETTINGS_STYLE) )
    {
        InitImageList();
        const StyleSettings& rStyleSettings = Application::GetSettings().GetStyleSettings();
        Color aBgColor = rStyleSettings.GetFaceColor();
        Wallpaper aBack( aBgColor );
        SetBackground( aBack );
    }
}
/* -----------------------------06.05.2002 10:07------------------------------

 ---------------------------------------------------------------------------*/
void SwNavigationPI::InitImageList()
{
    sal_uInt16 k;

    ImageList& rImgLst = aContentToolBox.GetSettings().GetStyleSettings().GetHighContrastMode() ?
                aContentImageListH : aContentImageList;
    for( k = 0; k < aContentToolBox.GetItemCount(); k++)
            aContentToolBox.SetItemImage(aContentToolBox.GetItemId(k),
                    rImgLst.GetImage(aContentToolBox.GetItemId(k)));

    for( k = 0; k < aGlobalToolBox.GetItemCount(); k++)
            aGlobalToolBox.SetItemImage(aGlobalToolBox.GetItemId(k),
                    rImgLst.GetImage(aGlobalToolBox.GetItemId(k)));

    sal_uInt16 nDropId = FN_DROP_REGION;
    if(nRegionMode == REGION_MODE_LINK)
        nDropId = FN_DROP_REGION_LINK;
    else if(nRegionMode == REGION_MODE_EMBEDDED)
        nDropId = FN_DROP_REGION_COPY;
    aContentToolBox.SetItemImage( FN_DROP_REGION,
                                    rImgLst.GetImage(nDropId));
}
<|MERGE_RESOLUTION|>--- conflicted
+++ resolved
@@ -810,13 +810,8 @@
     pEdit->SetActionHdl(LINK(this, SwNavigationPI, EditAction));
     pEdit->SetGetFocusHdl(LINK(this, SwNavigationPI, EditGetFocus));
     pEdit->SetModifyHdl(LINK(this, SwNavigationPI, PageEditModifyHdl));
-<<<<<<< HEAD
     pEdit->SetAccessibleName(pEdit->GetQuickHelpText());
-    bPageCtrlsVisible = TRUE;
-=======
-
     bPageCtrlsVisible = sal_True;
->>>>>>> c50e8a2d
 
 //  Rectangle aFirstRect = aContentToolBox.GetItemRect(FN_SHOW_ROOT);
 //  sal_uInt16 nWidth = 2 * (sal_uInt16)aFirstRect.Left();
