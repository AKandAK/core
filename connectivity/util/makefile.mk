--- conflicted
+++ resolved
@@ -1,22 +1,11 @@
 #*************************************************************************
+#
 # DO NOT ALTER OR REMOVE COPYRIGHT NOTICES OR THIS FILE HEADER.
-<<<<<<< HEAD
 #
-# Copyright 2009 by Sun Microsystems, Inc.
-#
-# OpenOffice.org - a multi-platform office productivity suite
-#
-# $RCSfile: makefile,v $
-#
-# $Revision: 1.4 $
-#
-=======
-# 
 # Copyright 2000, 2010 Oracle and/or its affiliates.
 #
 # OpenOffice.org - a multi-platform office productivity suite
 #
->>>>>>> 4d817559
 # This file is part of OpenOffice.org.
 #
 # OpenOffice.org is free software: you can redistribute it and/or modify
@@ -33,6 +22,7 @@
 # version 3 along with OpenOffice.org.  If not, see
 # <http://www.openoffice.org/license.html>
 # for a copy of the LGPLv3 License.
+#
 #***********************************************************************/
 
 PRJ = ..
@@ -52,41 +42,13 @@
 # prerequisite while all the items from $(MY_XCUS) are made into indirect
 # prerequisites (harmlessly doubling the first item).
 
-<<<<<<< HEAD
 MY_XCUS := \
     $(shell cd $(MISC)/registry/data/org/openoffice/Office/DataAccess && \
     ls *.xcu)
-=======
-DIR_FILTERCFGOUT := $(MISC)$/drivers
-DIR_LANGPACK     := $(DIR_FILTERCFGOUT)
-.IF "$(WITH_LANG)"!=""
-DIR_LANG_SOURCE  := $(MISC)$/merge
-.ELSE
-DIR_LANG_SOURCE  := $(MISC)$/registry$/data
-.ENDIF
-DRIVER_MERGE_XCU := $(shell -@$(FIND) $(DIR_LANG_SOURCE)$/org$/openoffice$/Office$/DataAccess -name "*.xcu")
-DRIVER_MERGE_DEST = $(MISC)/lang/{$(DRIVER_MERGE_XCU:f)}
-REALFILTERPACKAGES_FILTERS_UI_LANGPACKS = \
-    $(foreach,i,$(alllangiso) $(foreach,j,$(DRIVER_MERGE_XCU) $(DIR_LANGPACK)$/$i$/org$/openoffice$/Office$/DataAccess$/$(j:f)))
->>>>>>> 4d817559
 
 .IF "$(MY_XCUS)" != ""
 
-<<<<<<< HEAD
 ALLTAR : $(BIN)/fcfg_drivers_{$(alllangiso)}.zip
-=======
-PACKLANG := $(XSLTPROC) --nonet
-PACKLANG_IN :=
-PACKLANG_PARAM := --stringparam
-PACKLANG_XSL :=
-    
-$(REALFILTERPACKAGES_FILTERS_UI_LANGPACKS) : 
-      @echo ===================================================================
-      @echo Building language package for driver $(@:b:s/Filter_//) 
-      @echo ===================================================================
-      +-$(MKDIRHIER) $(@:d)
-      $(PACKLANG) $(PACKLANG_PARAM) lang $(@:d:d:d:d:d:d:d:d:d:d:b) $(PACKLANG_XSL) langfilter.xsl $(PACKLANG_IN) $(DIR_LANG_SOURCE)$/org$/openoffice$/Office$/DataAccess$/$(@:f) > $@
->>>>>>> 4d817559
 
 $(BIN)/fcfg_drivers_{$(alllangiso)}.zip : \
         $(MISC)/registry/res/$$(@:b:s/fcfg_drivers_//)/org/openoffice/Office/DataAccess/{$(MY_XCUS)}
@@ -97,31 +59,4 @@
         $(foreach,i,$(MY_XCUS) \
             $(MISC)/registry/res/$*/org/openoffice/Office/DataAccess/$i)
 
-<<<<<<< HEAD
-.ENDIF
-=======
-ALLTAR: \
-    $(MISC)$/$(TARGET)_delzip \
-    $(BIN)$/fcfg_drivers_{$(alllangiso)}.zip \
-    $(MISC)/lastlang.mk
-
-.IF "$(DRIVER_MERGE_DEST)"!=""
-.INCLUDE .IGNORE : $(MISC)/lastlang.mk
-
-ALLTAR : \
-    $(DRIVER_MERGE_DEST)
-
-.IF "$(LAST_LANGS)"!="$(WITH_LANG)"
-DO_PHONY=.PHONY
-.ENDIF          # "$(LAST_LANG)"!="$(WITH_LANG)"
-
-$(MISC)/lang/%.xcu $(DO_PHONY) : $(DIR_LANG_SOURCE)$/org$/openoffice$/Office$/DataAccess/%.xcu
-    @@-$(MKDIRHIER) $(@:d:d)
-    $(COPY) $< $@
-
-.ENDIF          # "$(DRIVER_MERGE_DEST)"!=""
-
-$(MISC)/lastlang.mk $(DO_PHONY) :
-    $(RM) $@
-    echo LAST_LANGS=$(WITH_LANG) > $@
->>>>>>> 4d817559
+.ENDIF