--- conflicted
+++ resolved
@@ -175,13 +175,8 @@
 
 //----------------------------------------------------------------------------
 // virtual
-<<<<<<< HEAD
 bool SfxDateTimeItem::PutValue( const com::sun::star::uno::Any& rVal,
-                                   BYTE nMemberId )
-=======
-sal_Bool SfxDateTimeItem::PutValue( const com::sun::star::uno::Any& rVal,
                                    sal_uInt8 nMemberId )
->>>>>>> e2a3d487
 {
     nMemberId &= ~CONVERT_TWIPS;
     com::sun::star::util::DateTime aValue;
@@ -194,30 +189,17 @@
                                       aValue.Minutes,
                                       aValue.Seconds,
                                       aValue.HundredthSeconds ) );
-<<<<<<< HEAD
         return true;
     }
 
     OSL_FAIL( "SfxDateTimeItem::PutValue - Wrong type!" );
     return false;
-=======
-        return sal_True;
-    }
-
-    DBG_ERROR( "SfxDateTimeItem::PutValue - Wrong type!" );
-    return sal_False;
->>>>>>> e2a3d487
 }
 
 //----------------------------------------------------------------------------
 // virtual
-<<<<<<< HEAD
 bool SfxDateTimeItem::QueryValue( com::sun::star::uno::Any& rVal,
-                                   BYTE nMemberId ) const
-=======
-sal_Bool SfxDateTimeItem::QueryValue( com::sun::star::uno::Any& rVal,
                                    sal_uInt8 nMemberId ) const
->>>>>>> e2a3d487
 {
     nMemberId &= ~CONVERT_TWIPS;
     com::sun::star::util::DateTime aValue( aDateTime.Get100Sec(),
@@ -228,11 +210,7 @@
                                            aDateTime.GetMonth(),
                                            aDateTime.GetYear() );
     rVal <<= aValue;
-<<<<<<< HEAD
     return true;
-=======
-    return sal_True;
->>>>>>> e2a3d487
 }
 
 // -----------------------------------------------------------------------
