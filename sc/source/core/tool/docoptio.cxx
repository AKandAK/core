--- conflicted
+++ resolved
@@ -123,8 +123,8 @@
 
 void ScDocOptions::ResetDocOptions()
 {
-    bIsIgnoreCase       = sal_False;
-    bIsIter             = sal_False;
+    bIsIgnoreCase       = false;
+    bIsIter             = false;
     nIterCount          = 100;
     fIterEps            = 1.0E-3;
     nPrecStandardFormat = SvNumberFormatter::UNLIMITED_PRECISION;
@@ -134,12 +134,11 @@
     nYear               = 1899;
     nYear2000           = SvNumberFormatter::GetYear2000Default();
     nTabDistance        = lcl_GetDefaultTabDist();
-<<<<<<< HEAD
-    bCalcAsShown        = FALSE;
-    bMatchWholeCell     = TRUE;
-    bDoAutoSpell        = FALSE;
-    bLookUpColRowNames  = TRUE;
-    bFormulaRegexEnabled= TRUE;
+    bCalcAsShown        = false;
+    bMatchWholeCell     = true;
+    bDoAutoSpell        = false;
+    bLookUpColRowNames  = true;
+    bFormulaRegexEnabled= true;
     bUseEnglishFuncName = false;
     eFormulaGrammar     = ::formula::FormulaGrammar::GRAM_NATIVE;
 
@@ -201,26 +200,12 @@
 const LocaleDataWrapper& ScDocOptions::GetLocaleDataWrapper()
 {
     return *ScGlobal::pLocaleData;
-=======
-    bCalcAsShown        = sal_False;
-    bMatchWholeCell     = sal_True;
-    bDoAutoSpell        = sal_False;
-    bLookUpColRowNames  = sal_True;
-    bFormulaRegexEnabled= sal_True;
->>>>>>> ce6308e4
 }
 
 //========================================================================
 //      ScTpCalcItem - Daten fuer die CalcOptions-TabPage
 //========================================================================
 
-<<<<<<< HEAD
-=======
-//UNUSED2008-05  ScTpCalcItem::ScTpCalcItem( sal_uInt16 nWhichP ) : SfxPoolItem( nWhichP )
-//UNUSED2008-05  {
-//UNUSED2008-05  }
-
->>>>>>> ce6308e4
 //------------------------------------------------------------------------
 
 ScTpCalcItem::ScTpCalcItem( sal_uInt16 nWhichP, const ScDocOptions& rOpt )
