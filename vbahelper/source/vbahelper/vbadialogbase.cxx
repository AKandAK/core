--- conflicted
+++ resolved
@@ -63,11 +63,6 @@
                 aResult >>= bSuccess;
         }
     }
-<<<<<<< HEAD
     return bSuccess;
 }
-=======
-}
-
-/* vim:set shiftwidth=4 softtabstop=4 expandtab: */
->>>>>>> a7458f68
+/* vim:set shiftwidth=4 softtabstop=4 expandtab: */