--- conflicted
+++ resolved
@@ -90,12 +90,8 @@
     virtual sal_Bool FillItemSet( SfxItemSet& rOutAttrs );
     virtual void Reset( const SfxItemSet& rInAttrs );
 
-<<<<<<< HEAD
     void ShowStaggeringControls( sal_Bool bShowStaggeringControls );
-=======
-    void ShowStaggeringControls( BOOL bShowStaggeringControls );
     void SetComplexCategories( bool bComplexCategories );
->>>>>>> 6f68642b
 };
 //.............................................................................
 } //namespace chart
