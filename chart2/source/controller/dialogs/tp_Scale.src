/*************************************************************************
 *
 * DO NOT ALTER OR REMOVE COPYRIGHT NOTICES OR THIS FILE HEADER.
 *
 * Copyright 2000, 2010 Oracle and/or its affiliates.
 *
 * OpenOffice.org - a multi-platform office productivity suite
 *
 * This file is part of OpenOffice.org.
 *
 * OpenOffice.org is free software: you can redistribute it and/or modify
 * it under the terms of the GNU Lesser General Public License version 3
 * only, as published by the Free Software Foundation.
 *
 * OpenOffice.org is distributed in the hope that it will be useful,
 * but WITHOUT ANY WARRANTY; without even the implied warranty of
 * MERCHANTABILITY or FITNESS FOR A PARTICULAR PURPOSE.  See the
 * GNU Lesser General Public License version 3 for more details
 * (a copy is included in the LICENSE file that accompanied this code).
 *
 * You should have received a copy of the GNU Lesser General Public License
 * version 3 along with OpenOffice.org.  If not, see
 * <http://www.openoffice.org/license.html>
 * for a copy of the LGPLv3 License.
 *
 ************************************************************************/
#include "HelpIds.hrc"
#include "tp_Scale.hrc"

#define YLine1 3
#define Y1 (YLine1+13)
#define Y2 (Y1+16)
#define Y3 (Y2+16)
#define Y4 (Y3+16)
#define Y5 (Y4+16)
#define Y6 (Y5+16)
#define Y7 (Y6+16)
#define Y8 (Y7+16)

#define LABELWIDTH 88
#define AUTOCHECKWIDTH 41
#define EDITWIDTH 50
#define X1 6
#define X2 11
#define X3 (X2+LABELWIDTH+4)
#define X4 (X3+EDITWIDTH+5)
#define X5 (X4+AUTOCHECKWIDTH+5)

#define STR_LIST_TIME_UNIT  \
    StringList [ en-US ] = \
    { \
        "Days" ; \
        "Months" ; \
        "Years" ; \
    };

TabPage TP_SCALE
{
    HelpID = "chart2:TabPage:TP_SCALE";
    Hide = TRUE ;
    SVLook = TRUE ;
    Size = MAP_APPFONT ( 260 , 185 ) ;

    FixedLine FL_SCALE
    {
        Pos = MAP_APPFONT ( X1 , YLine1  ) ;
        Size = MAP_APPFONT ( 248 , 8 ) ;
        Text [ en-US ] = "Scale" ;
    };
<<<<<<< HEAD

    FixedText TXT_MIN
=======
    //---------------------------
    CheckBox CBX_REVERSE
>>>>>>> ce6308e4
    {
        HelpID = "chart2:CheckBox:TP_SCALE:CBX_REVERSE:ValueAxis";
        Pos = MAP_APPFONT ( X2 , Y1  ) ;
        Size = MAP_APPFONT ( 244 , 10 ) ;
        TabStop = TRUE ;
        Text [ en-US ] = "~Reverse direction" ;
    };
    //---------------------------
    CheckBox CBX_LOGARITHM
    {
        HelpID = "chart2:CheckBox:TP_SCALE:CBX_LOGARITHM";
        Pos = MAP_APPFONT ( X2 , Y2  ) ;
        Size = MAP_APPFONT ( 244 , 10 ) ;
        TabStop = TRUE ;
        Text [ en-US ] = "~Logarithmic scale" ;
    };
    //---------------------------
    FixedText TXT_AXIS_TYPE
    {
        Pos = MAP_APPFONT ( X2 , Y2  ) ;
        Size = MAP_APPFONT ( LABELWIDTH , 8 ) ;
        Text [ en-US ] = "T~ype" ;
    };
    ListBox LB_AXIS_TYPE
    {
        HelpID = "chart2:ListBox:TP_SCALE:LB_AXIS_TYPE";
        Border = TRUE ;
        AutoHScroll = TRUE ;
        Pos = MAP_APPFONT ( X3 , Y2-2  ) ;
        Size = MAP_APPFONT ( EDITWIDTH , 12 ) ;
        TabStop = TRUE ;
        Group = TRUE ;
        DropDown=TRUE;
        DDExtraWidth = TRUE ;

        StringList [ en-US ] =
        {
            "Automatic" ;
            "Text" ;
            "Date" ;
        };
    };
    //---------------------------
    FixedText TXT_MIN
    {
        Pos = MAP_APPFONT ( X2 , Y3  ) ;
        Size = MAP_APPFONT ( LABELWIDTH , 8 ) ;
        Text [ en-US ] = "~Minimum" ;
    };

    SpinField EDT_MIN
    {
        HelpID = "chart2:SpinField:TP_SCALE:EDT_MIN";
        Border = TRUE ;
        SVLook = TRUE ;
        Pos = MAP_APPFONT ( X3 , Y3-2 ) ;
        Size = MAP_APPFONT ( EDITWIDTH , 12 ) ;
        TabStop = TRUE ;
    };

    CheckBox CBX_AUTO_MIN
    {
        HelpID = "chart2:CheckBox:TP_SCALE:CBX_AUTO_MIN";
        Pos = MAP_APPFONT ( X4 , Y3+1  ) ;
        Size = MAP_APPFONT ( AUTOCHECKWIDTH , 10 ) ;
        TabStop = TRUE ;
        Text [ en-US ] = "~Automatic" ;
    };
    //---------------------------
    FixedText TXT_MAX
    {
        Pos = MAP_APPFONT ( X2 , Y4  ) ;
        Size = MAP_APPFONT ( LABELWIDTH , 8 ) ;
        Text [ en-US ] = "Ma~ximum" ;
    };

    SpinField EDT_MAX
    {
        HelpID = "chart2:SpinField:TP_SCALE:EDT_MAX";
        Border = TRUE ;
        SVLook = TRUE ;
        Pos = MAP_APPFONT ( X3 , Y4-2  ) ;
        Size = MAP_APPFONT ( EDITWIDTH , 12 ) ;
        TabStop = TRUE ;
    };

    CheckBox CBX_AUTO_MAX
    {
        HelpID = "chart2:CheckBox:TP_SCALE:CBX_AUTO_MAX";
        Pos = MAP_APPFONT ( X4 , Y4+1  ) ;
        Size = MAP_APPFONT ( AUTOCHECKWIDTH , 10 ) ;
        TabStop = TRUE ;
        Text [ en-US ] = "A~utomatic" ;
    };
<<<<<<< HEAD

=======
    //---------------------------
    FixedText TXT_TIME_RESOLUTION
    {
        Pos = MAP_APPFONT ( X2 , Y5  ) ;
        Size = MAP_APPFONT ( LABELWIDTH , 8 ) ;
        Text [ en-US ] = "R~esolution" ;
    };
    ListBox LB_TIME_RESOLUTION
    {
        HelpID = "chart2:ListBox:TP_SCALE:LB_TIME_RESOLUTION";
        Border = TRUE ;
        AutoHScroll = TRUE ;
        Pos = MAP_APPFONT ( X3 , Y5-2  ) ;
        Size = MAP_APPFONT ( EDITWIDTH , 12 ) ;
        TabStop = TRUE ;
        Group = TRUE ;
        DropDown=TRUE;
        DDExtraWidth = TRUE ;

        STR_LIST_TIME_UNIT
    };
    CheckBox CBX_AUTO_TIME_RESOLUTION
    {
        HelpID = "chart2:CheckBox:TP_SCALE:CBX_AUTO_TIME_RESOLUTION";
        Pos = MAP_APPFONT ( X4 , Y5+1  ) ;
        Size = MAP_APPFONT ( AUTOCHECKWIDTH , 10 ) ;
        TabStop = TRUE ;
        Text [ en-US ] = "Automat~ic" ;
    };
    //---------------------------
>>>>>>> ce6308e4
    FixedText TXT_STEP_MAIN
    {
        Pos = MAP_APPFONT ( X2 , Y5  ) ;
        Size = MAP_APPFONT ( LABELWIDTH , 8 ) ;
        Text [ en-US ] = "Ma~jor interval" ;
    };

    SpinField EDT_STEP_MAIN
    {
        HelpID = "chart2:SpinField:TP_SCALE:EDT_STEP_MAIN";
        Border = TRUE ;
        Pos = MAP_APPFONT ( X3 , Y5-2  ) ;
        Size = MAP_APPFONT ( EDITWIDTH , 12 ) ;
        TabStop = TRUE ;
    };
<<<<<<< HEAD
=======
    MetricField MT_MAIN_DATE_STEP
    {
        HelpID = "chart2:MetricField:TP_SCALE:MT_MAIN_DATE_STEP";
        Border = TRUE ;
        Pos = MAP_APPFONT ( X3 , Y6-2  ) ;
        Size = MAP_APPFONT ( EDITWIDTH , 12 ) ;
        TabStop = TRUE ;
        Repeat = TRUE ;
        Spin = TRUE ;
        Minimum = 1 ;
        Maximum = 100000 ;
        StrictFormat = TRUE ;
        Unit = FUNIT_CUSTOM ;
        First = 1 ;
        Last = 100000 ;
        SpinSize = 1 ;
    };

    ListBox LB_MAIN_TIME_UNIT
    {
        HelpID = "chart2:ListBox:TP_SCALE:LB_MAIN_TIME_UNIT";
        Border = TRUE ;
        AutoHScroll = TRUE ;
        Pos = MAP_APPFONT ( X5 , Y6-2  ) ;
        Size = MAP_APPFONT ( EDITWIDTH , 12 ) ;
        TabStop = TRUE ;
        Group = TRUE ;
        DropDown=TRUE;
        DDExtraWidth = TRUE ;

        STR_LIST_TIME_UNIT
    };
>>>>>>> ce6308e4

    CheckBox CBX_AUTO_STEP_MAIN
    {
        HelpID = "chart2:CheckBox:TP_SCALE:CBX_AUTO_STEP_MAIN";
        Pos = MAP_APPFONT ( X4 , Y5+1  ) ;
        Size = MAP_APPFONT ( AUTOCHECKWIDTH , 10 ) ;
        TabStop = TRUE ;
        Text [ en-US ] = "Au~tomatic" ;
    };
<<<<<<< HEAD

=======
    //---------------------------
    FixedText TXT_STEP_HELP_COUNT
    {
        Pos = MAP_APPFONT ( X2 , Y6  ) ;
        Size = MAP_APPFONT ( LABELWIDTH , 8 ) ;
        Text [ en-US ] = "Minor inter~val count" ;
    };
>>>>>>> ce6308e4
    FixedText TXT_STEP_HELP
    {
        Pos = MAP_APPFONT ( X2 , Y7  ) ;
        Size = MAP_APPFONT ( LABELWIDTH , 8 ) ;
        Text [ en-US ] = "Minor inter~val" ;
    };

    MetricField MT_STEPHELP
    {
        HelpID = "chart2:MetricField:TP_SCALE:MT_STEPHELP";
        Border = TRUE ;
        Pos = MAP_APPFONT ( X3 , Y6-2  ) ;
        Size = MAP_APPFONT ( EDITWIDTH , 12 ) ;
        TabStop = TRUE ;
        Repeat = TRUE ;
        Spin = TRUE ;
        Minimum = 1 ;
        Maximum = 100 ;
        StrictFormat = TRUE ;
        Unit = FUNIT_CUSTOM ;
        First = 1 ;
        Last = 100 ;
        SpinSize = 1 ;
    };
<<<<<<< HEAD

=======
    ListBox LB_HELP_TIME_UNIT
    {
        HelpID = "chart2:ListBox:TP_SCALE:LB_HELP_TIME_UNIT";
        Border = TRUE ;
        AutoHScroll = TRUE ;
        Pos = MAP_APPFONT ( X5 , Y7-2  ) ;
        Size = MAP_APPFONT ( EDITWIDTH , 12 ) ;
        TabStop = TRUE ;
        Group = TRUE ;
        DropDown=TRUE;
        DDExtraWidth = TRUE ;

        STR_LIST_TIME_UNIT
    };
>>>>>>> ce6308e4
    CheckBox CBX_AUTO_STEP_HELP
    {
        HelpID = "chart2:CheckBox:TP_SCALE:CBX_AUTO_STEP_HELP";
        Pos = MAP_APPFONT ( X4 , Y6+1  ) ;
        Size = MAP_APPFONT ( AUTOCHECKWIDTH , 10 ) ;
        TabStop = TRUE ;
        Text [ en-US ] = "Aut~omatic" ;
    };
    //---------------------------
    FixedText TXT_ORIGIN
    {
        Pos = MAP_APPFONT ( X2 , Y7  ) ;
        Size = MAP_APPFONT ( LABELWIDTH , 8 ) ;
        Text [ en-US ] = "Re~ference value" ;
    };

    SpinField EDT_ORIGIN
    {
        HelpID = "chart2:SpinField:TP_SCALE:EDT_ORIGIN";
        Border = TRUE ;
        SVLook = TRUE ;
        Pos = MAP_APPFONT ( X3 , Y7-2  ) ;
        Size = MAP_APPFONT ( EDITWIDTH , 12 ) ;
        TabStop = TRUE ;
    };
    CheckBox CBX_AUTO_ORIGIN
    {
        HelpID = "chart2:CheckBox:TP_SCALE:CBX_AUTO_ORIGIN";
        Pos = MAP_APPFONT ( X4 , Y7+1  ) ;
        Size = MAP_APPFONT ( AUTOCHECKWIDTH , 10 ) ;
        TabStop = TRUE ;
        Text [ en-US ] = "Automat~ic" ;
    };
<<<<<<< HEAD

    CheckBox CBX_LOGARITHM
    {
        Pos = MAP_APPFONT ( X2 , Y6  ) ;
        Size = MAP_APPFONT ( 244 , 10 ) ;
        TabStop = TRUE ;
        Text [ en-US ] = "~Logarithmic scale" ;
    };

    CheckBox CBX_REVERSE
    {
        Pos = MAP_APPFONT ( X2 , Y7  ) ;
        Size = MAP_APPFONT ( 244 , 10 ) ;
        TabStop = TRUE ;
        Text [ en-US ] = "~Reverse direction" ;
    };
=======
    //---------------------------
>>>>>>> ce6308e4
};<|MERGE_RESOLUTION|>--- conflicted
+++ resolved
@@ -67,13 +67,8 @@
         Size = MAP_APPFONT ( 248 , 8 ) ;
         Text [ en-US ] = "Scale" ;
     };
-<<<<<<< HEAD
-
-    FixedText TXT_MIN
-=======
-    //---------------------------
+
     CheckBox CBX_REVERSE
->>>>>>> ce6308e4
     {
         HelpID = "chart2:CheckBox:TP_SCALE:CBX_REVERSE:ValueAxis";
         Pos = MAP_APPFONT ( X2 , Y1  ) ;
@@ -142,7 +137,7 @@
         TabStop = TRUE ;
         Text [ en-US ] = "~Automatic" ;
     };
-    //---------------------------
+
     FixedText TXT_MAX
     {
         Pos = MAP_APPFONT ( X2 , Y4  ) ;
@@ -168,9 +163,6 @@
         TabStop = TRUE ;
         Text [ en-US ] = "A~utomatic" ;
     };
-<<<<<<< HEAD
-
-=======
     //---------------------------
     FixedText TXT_TIME_RESOLUTION
     {
@@ -201,7 +193,6 @@
         Text [ en-US ] = "Automat~ic" ;
     };
     //---------------------------
->>>>>>> ce6308e4
     FixedText TXT_STEP_MAIN
     {
         Pos = MAP_APPFONT ( X2 , Y5  ) ;
@@ -217,8 +208,6 @@
         Size = MAP_APPFONT ( EDITWIDTH , 12 ) ;
         TabStop = TRUE ;
     };
-<<<<<<< HEAD
-=======
     MetricField MT_MAIN_DATE_STEP
     {
         HelpID = "chart2:MetricField:TP_SCALE:MT_MAIN_DATE_STEP";
@@ -251,7 +240,6 @@
 
         STR_LIST_TIME_UNIT
     };
->>>>>>> ce6308e4
 
     CheckBox CBX_AUTO_STEP_MAIN
     {
@@ -261,9 +249,6 @@
         TabStop = TRUE ;
         Text [ en-US ] = "Au~tomatic" ;
     };
-<<<<<<< HEAD
-
-=======
     //---------------------------
     FixedText TXT_STEP_HELP_COUNT
     {
@@ -271,7 +256,6 @@
         Size = MAP_APPFONT ( LABELWIDTH , 8 ) ;
         Text [ en-US ] = "Minor inter~val count" ;
     };
->>>>>>> ce6308e4
     FixedText TXT_STEP_HELP
     {
         Pos = MAP_APPFONT ( X2 , Y7  ) ;
@@ -296,9 +280,6 @@
         Last = 100 ;
         SpinSize = 1 ;
     };
-<<<<<<< HEAD
-
-=======
     ListBox LB_HELP_TIME_UNIT
     {
         HelpID = "chart2:ListBox:TP_SCALE:LB_HELP_TIME_UNIT";
@@ -313,7 +294,6 @@
 
         STR_LIST_TIME_UNIT
     };
->>>>>>> ce6308e4
     CheckBox CBX_AUTO_STEP_HELP
     {
         HelpID = "chart2:CheckBox:TP_SCALE:CBX_AUTO_STEP_HELP";
@@ -322,7 +302,7 @@
         TabStop = TRUE ;
         Text [ en-US ] = "Aut~omatic" ;
     };
-    //---------------------------
+
     FixedText TXT_ORIGIN
     {
         Pos = MAP_APPFONT ( X2 , Y7  ) ;
@@ -347,24 +327,5 @@
         TabStop = TRUE ;
         Text [ en-US ] = "Automat~ic" ;
     };
-<<<<<<< HEAD
-
-    CheckBox CBX_LOGARITHM
-    {
-        Pos = MAP_APPFONT ( X2 , Y6  ) ;
-        Size = MAP_APPFONT ( 244 , 10 ) ;
-        TabStop = TRUE ;
-        Text [ en-US ] = "~Logarithmic scale" ;
-    };
-
-    CheckBox CBX_REVERSE
-    {
-        Pos = MAP_APPFONT ( X2 , Y7  ) ;
-        Size = MAP_APPFONT ( 244 , 10 ) ;
-        TabStop = TRUE ;
-        Text [ en-US ] = "~Reverse direction" ;
-    };
-=======
-    //---------------------------
->>>>>>> ce6308e4
+    //---------------------------
 };