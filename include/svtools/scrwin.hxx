--- conflicted
+++ resolved
@@ -22,11 +22,8 @@
 
 #include <svtools/svtdllapi.h>
 #include <vcl/scrbar.hxx>
-<<<<<<< HEAD
 #include <o3tl/typed_flags_set.hxx>
-=======
 #include <vcl/vclptr.hxx>
->>>>>>> 0cde74f7
 
 class DataChangedEvent;
 
@@ -72,13 +69,9 @@
 
 public:
                     ScrollableWindow( vcl::Window* pParent, WinBits nBits = 0,
-<<<<<<< HEAD
                                       ScrollableWindowFlags = ScrollableWindowFlags::DEFAULT );
-=======
-                                      ScrollableWindowFlags = SCRWIN_DEFAULT );
     virtual         ~ScrollableWindow();
     virtual void    dispose() SAL_OVERRIDE;
->>>>>>> 0cde74f7
 
     virtual void    Resize() SAL_OVERRIDE;
     virtual void    Command( const CommandEvent& rCEvt ) SAL_OVERRIDE;
