/*************************************************************************
 *
 * DO NOT ALTER OR REMOVE COPYRIGHT NOTICES OR THIS FILE HEADER.
 *
 * Copyright 2008 by Sun Microsystems, Inc.
 *
 * OpenOffice.org - a multi-platform office productivity suite
 *
 * $RCSfile: xiescher.cxx,v $
 * $Revision: 1.57.52.8 $
 *
 * This file is part of OpenOffice.org.
 *
 * OpenOffice.org is free software: you can redistribute it and/or modify
 * it under the terms of the GNU Lesser General Public License version 3
 * only, as published by the Free Software Foundation.
 *
 * OpenOffice.org is distributed in the hope that it will be useful,
 * but WITHOUT ANY WARRANTY; without even the implied warranty of
 * MERCHANTABILITY or FITNESS FOR A PARTICULAR PURPOSE.  See the
 * GNU Lesser General Public License version 3 for more details
 * (a copy is included in the LICENSE file that accompanied this code).
 *
 * You should have received a copy of the GNU Lesser General Public License
 * version 3 along with OpenOffice.org.  If not, see
 * <http://www.openoffice.org/license.html>
 * for a copy of the LGPLv3 License.
 *
 ************************************************************************/

// MARKER(update_precomp.py): autogen include statement, do not remove
#include "precompiled_sc.hxx"

#include "xiescher.hxx"

#include <com/sun/star/beans/NamedValue.hpp>
#include <com/sun/star/container/XIndexContainer.hpp>
#include <com/sun/star/container/XNameContainer.hpp>
#include <com/sun/star/embed/Aspects.hpp>
#include <com/sun/star/embed/XEmbeddedObject.hpp>
#include <com/sun/star/embed/XEmbedPersist.hpp>
#include <com/sun/star/awt/PushButtonType.hpp>
#include <com/sun/star/awt/ScrollBarOrientation.hpp>
#include <com/sun/star/awt/VisualEffect.hpp>
#include <com/sun/star/style/HorizontalAlignment.hpp>
#include <com/sun/star/style/VerticalAlignment.hpp>
#include <com/sun/star/drawing/XControlShape.hpp>
#include <com/sun/star/form/XForm.hpp>
#include <com/sun/star/form/XFormsSupplier.hpp>
#include <com/sun/star/form/binding/XBindableValue.hpp>
#include <com/sun/star/form/binding/XValueBinding.hpp>
#include <com/sun/star/form/binding/XListEntrySink.hpp>
#include <com/sun/star/form/binding/XListEntrySource.hpp>
#include <com/sun/star/script/ScriptEventDescriptor.hpp>
#include <com/sun/star/script/XEventAttacherManager.hpp>

#include <rtl/logfile.hxx>
#include <sfx2/objsh.hxx>
#include <svtools/moduleoptions.hxx>
#include <svtools/fltrcfg.hxx>
#include <svtools/wmf.hxx>
#include <comphelper/types.hxx>
#include <comphelper/classids.hxx>
#include <toolkit/helper/vclunohelper.hxx>
#include <basegfx/point/b2dpoint.hxx>
#include <basegfx/polygon/b2dpolygon.hxx>

#include <basic/sbstar.hxx>
#include <basic/sbmod.hxx>
#include <basic/sbmeth.hxx>

#include <svx/svdopath.hxx>
#include <svx/svdocirc.hxx>
#include <svx/svdoedge.hxx>
#include <svx/svdogrp.hxx>
#include <svx/svdoashp.hxx>
#include <svx/svdograf.hxx>
#include <svx/svdoole2.hxx>
#include <svx/svdocapt.hxx>
#include <svx/svdouno.hxx>
#include <svx/svdpage.hxx>
#include <svx/editobj.hxx>
#include <svx/outliner.hxx>
#include <svx/outlobj.hxx>
#include <svx/unoapi.hxx>
#include <svx/svditer.hxx>
#include <svx/writingmodeitem.hxx>

#include "scitems.hxx"
#include <svx/eeitem.hxx>
#include <svx/colritem.hxx>
#include <svx/xflclit.hxx>
#include <svx/adjitem.hxx>
#include <svx/xlineit.hxx>
#include <svx/xlinjoit.hxx>
#include <svx/xlntrit.hxx>
#include <svx/xbtmpit.hxx>

#include "document.hxx"
#include "drwlayer.hxx"
#include "userdat.hxx"
#include "chartarr.hxx"
#include "detfunc.hxx"
#include "unonames.hxx"
#include "convuno.hxx"
#include "postit.hxx"
#include "globstr.hrc"

#include "fprogressbar.hxx"
#include "xltracer.hxx"
#include "xistream.hxx"
#include "xihelper.hxx"
#include "xiformula.hxx"
#include "xilink.hxx"
#include "xistyle.hxx"
#include "xipage.hxx"
#include "xichart.hxx"
#include "xicontent.hxx"
#include "namebuff.hxx"

using ::rtl::OUString;
using ::rtl::OUStringBuffer;
using ::com::sun::star::uno::Any;
using ::com::sun::star::uno::Exception;
using ::com::sun::star::uno::Reference;
using ::com::sun::star::uno::Sequence;
using ::com::sun::star::uno::UNO_QUERY;
using ::com::sun::star::uno::UNO_QUERY_THROW;
using ::com::sun::star::uno::UNO_SET_THROW;
using ::com::sun::star::beans::NamedValue;
using ::com::sun::star::lang::XMultiServiceFactory;
using ::com::sun::star::container::XIndexContainer;
using ::com::sun::star::container::XNameContainer;
using ::com::sun::star::frame::XModel;
using ::com::sun::star::awt::XControlModel;
using ::com::sun::star::embed::XEmbeddedObject;
using ::com::sun::star::embed::XEmbedPersist;
using ::com::sun::star::drawing::XControlShape;
using ::com::sun::star::drawing::XShape;
using ::com::sun::star::form::XForm;
using ::com::sun::star::form::XFormComponent;
using ::com::sun::star::form::XFormsSupplier;
using ::com::sun::star::form::binding::XBindableValue;
using ::com::sun::star::form::binding::XValueBinding;
using ::com::sun::star::form::binding::XListEntrySink;
using ::com::sun::star::form::binding::XListEntrySource;
using ::com::sun::star::script::ScriptEventDescriptor;
using ::com::sun::star::script::XEventAttacherManager;
using ::com::sun::star::table::CellAddress;
using ::com::sun::star::table::CellRangeAddress;

// ============================================================================

namespace {

/** Helper class which mimics the auto_ptr< SdrObject > semantics, but calls
    SdrObject::Free instead of deleting the SdrObject directly. */
template< typename SdrObjType >
class TSdrObjectPtr
{
public:
    inline explicit     TSdrObjectPtr( SdrObjType* pObj = 0 ) : mpObj( pObj ) {}
    inline              ~TSdrObjectPtr() { free(); }

    inline const SdrObjType* operator->() const { return mpObj; }
    inline SdrObjType*  operator->() { return mpObj; }

    inline const SdrObjType* get() const { return mpObj; }
    inline SdrObjType*  get() { return mpObj; }

    inline const SdrObjType& operator*() const { return *mpObj; }
    inline SdrObjType& operator*() { return *mpObj; }

    inline bool         is() const { return mpObj != 0; }
    inline bool         operator!() const { return mpObj == 0; }

    inline void         reset( SdrObjType* pObj = 0 ) { free(); mpObj = pObj; }
    inline SdrObjType*  release() { SdrObjType* pObj = mpObj; mpObj = 0; return pObj; }

private:
                        TSdrObjectPtr( const TSdrObjectPtr& );    // not implemented
    TSdrObjectPtr&      operator=( TSdrObjectPtr& rxObj );        // not implemented

    inline void         free() { SdrObject* pObj = mpObj; mpObj = 0; SdrObject::Free( pObj ); }

private:
    SdrObjType*         mpObj;
};

typedef TSdrObjectPtr< SdrObject > SdrObjectPtr;

} // namespace

// Drawing objects ============================================================

XclImpDrawObjBase::XclImpDrawObjBase( const XclImpRoot& rRoot ) :
    XclImpRoot( rRoot ),
    mnObjId( EXC_OBJ_INVALID_ID ),
    mnObjType( EXC_OBJTYPE_UNKNOWN ),
    mnDffShapeId( 0 ),
    mnDffFlags( 0 ),
    mbHasAnchor( false ),
    mbHidden( false ),
    mbVisible( true ),
    mbPrintable( true ),
    mbAreaObj( false ),
    mbAutoMargin( true ),
    mbSimpleMacro( true ),
    mbProcessSdr( true ),
    mbInsertSdr( true ),
    mbCustomDff( false )
{
}

XclImpDrawObjBase::~XclImpDrawObjBase()
{
}

/*static*/ XclImpDrawObjRef XclImpDrawObjBase::ReadObj3( const XclImpRoot& rRoot, XclImpStream& rStrm )
{
    XclImpDrawObjRef xDrawObj;

    if( rStrm.GetRecLeft() >= 30 )
    {
        sal_uInt16 nObjType;
        rStrm.Ignore( 4 );
        rStrm >> nObjType;
        switch( nObjType )
        {
            case EXC_OBJTYPE_GROUP:         xDrawObj.reset( new XclImpGroupObj( rRoot ) );          break;
            case EXC_OBJTYPE_LINE:          xDrawObj.reset( new XclImpLineObj( rRoot ) );           break;
            case EXC_OBJTYPE_RECTANGLE:     xDrawObj.reset( new XclImpRectObj( rRoot ) );           break;
            case EXC_OBJTYPE_OVAL:          xDrawObj.reset( new XclImpOvalObj( rRoot ) );           break;
            case EXC_OBJTYPE_ARC:           xDrawObj.reset( new XclImpArcObj( rRoot ) );            break;
            case EXC_OBJTYPE_CHART:         xDrawObj.reset( new XclImpChartObj( rRoot ) );          break;
            case EXC_OBJTYPE_TEXT:          xDrawObj.reset( new XclImpTextObj( rRoot ) );           break;
            case EXC_OBJTYPE_BUTTON:        xDrawObj.reset( new XclImpButtonObj( rRoot ) );         break;
            case EXC_OBJTYPE_PICTURE:       xDrawObj.reset( new XclImpPictureObj( rRoot ) );        break;
            default:
                DBG_ERROR1( "XclImpDrawObjBase::ReadObj3 - unknown object type 0x%04hX", nObjType );
                rRoot.GetTracer().TraceUnsupportedObjects();
                xDrawObj.reset( new XclImpPhObj( rRoot ) );
        }
    }

    xDrawObj->ImplReadObj3( rStrm );
    return xDrawObj;
}

/*static*/ XclImpDrawObjRef XclImpDrawObjBase::ReadObj4( const XclImpRoot& rRoot, XclImpStream& rStrm )
{
    XclImpDrawObjRef xDrawObj;

    if( rStrm.GetRecLeft() >= 30 )
    {
        sal_uInt16 nObjType;
        rStrm.Ignore( 4 );
        rStrm >> nObjType;
        switch( nObjType )
        {
            case EXC_OBJTYPE_GROUP:         xDrawObj.reset( new XclImpGroupObj( rRoot ) );          break;
            case EXC_OBJTYPE_LINE:          xDrawObj.reset( new XclImpLineObj( rRoot ) );           break;
            case EXC_OBJTYPE_RECTANGLE:     xDrawObj.reset( new XclImpRectObj( rRoot ) );           break;
            case EXC_OBJTYPE_OVAL:          xDrawObj.reset( new XclImpOvalObj( rRoot ) );           break;
            case EXC_OBJTYPE_ARC:           xDrawObj.reset( new XclImpArcObj( rRoot ) );            break;
            case EXC_OBJTYPE_CHART:         xDrawObj.reset( new XclImpChartObj( rRoot ) );          break;
            case EXC_OBJTYPE_TEXT:          xDrawObj.reset( new XclImpTextObj( rRoot ) );           break;
            case EXC_OBJTYPE_BUTTON:        xDrawObj.reset( new XclImpButtonObj( rRoot ) );         break;
            case EXC_OBJTYPE_PICTURE:       xDrawObj.reset( new XclImpPictureObj( rRoot ) );        break;
            case EXC_OBJTYPE_POLYGON:       xDrawObj.reset( new XclImpPolygonObj( rRoot ) );        break;
            default:
                DBG_ERROR1( "XclImpDrawObjBase::ReadObj4 - unknown object type 0x%04hX", nObjType );
                rRoot.GetTracer().TraceUnsupportedObjects();
                xDrawObj.reset( new XclImpPhObj( rRoot ) );
        }
    }

    xDrawObj->ImplReadObj4( rStrm );
    return xDrawObj;
}

/*static*/ XclImpDrawObjRef XclImpDrawObjBase::ReadObj5( const XclImpRoot& rRoot, XclImpStream& rStrm )
{
    XclImpDrawObjRef xDrawObj;

    if( rStrm.GetRecLeft() >= 34 )
    {
        sal_uInt16 nObjType;
        rStrm.Ignore( 4 );
        rStrm >> nObjType;
        switch( nObjType )
        {
            case EXC_OBJTYPE_GROUP:         xDrawObj.reset( new XclImpGroupObj( rRoot ) );          break;
            case EXC_OBJTYPE_LINE:          xDrawObj.reset( new XclImpLineObj( rRoot ) );           break;
            case EXC_OBJTYPE_RECTANGLE:     xDrawObj.reset( new XclImpRectObj( rRoot ) );           break;
            case EXC_OBJTYPE_OVAL:          xDrawObj.reset( new XclImpOvalObj( rRoot ) );           break;
            case EXC_OBJTYPE_ARC:           xDrawObj.reset( new XclImpArcObj( rRoot ) );            break;
            case EXC_OBJTYPE_CHART:         xDrawObj.reset( new XclImpChartObj( rRoot ) );          break;
            case EXC_OBJTYPE_TEXT:          xDrawObj.reset( new XclImpTextObj( rRoot ) );           break;
            case EXC_OBJTYPE_BUTTON:        xDrawObj.reset( new XclImpButtonObj( rRoot ) );         break;
            case EXC_OBJTYPE_PICTURE:       xDrawObj.reset( new XclImpPictureObj( rRoot ) );        break;
            case EXC_OBJTYPE_POLYGON:       xDrawObj.reset( new XclImpPolygonObj( rRoot ) );        break;
            case EXC_OBJTYPE_CHECKBOX:      xDrawObj.reset( new XclImpCheckBoxObj( rRoot ) );       break;
            case EXC_OBJTYPE_OPTIONBUTTON:  xDrawObj.reset( new XclImpOptionButtonObj( rRoot ) );   break;
            case EXC_OBJTYPE_EDIT:          xDrawObj.reset( new XclImpEditObj( rRoot ) );           break;
            case EXC_OBJTYPE_LABEL:         xDrawObj.reset( new XclImpLabelObj( rRoot ) );          break;
            case EXC_OBJTYPE_DIALOG:        xDrawObj.reset( new XclImpDialogObj( rRoot ) );         break;
            case EXC_OBJTYPE_SPIN:          xDrawObj.reset( new XclImpSpinButtonObj( rRoot ) );     break;
            case EXC_OBJTYPE_SCROLLBAR:     xDrawObj.reset( new XclImpScrollBarObj( rRoot ) );      break;
            case EXC_OBJTYPE_LISTBOX:       xDrawObj.reset( new XclImpListBoxObj( rRoot ) );        break;
            case EXC_OBJTYPE_GROUPBOX:      xDrawObj.reset( new XclImpGroupBoxObj( rRoot ) );       break;
            case EXC_OBJTYPE_DROPDOWN:      xDrawObj.reset( new XclImpDropDownObj( rRoot ) );       break;
            default:
                DBG_ERROR1( "XclImpDrawObjBase::ReadObj5 - unknown object type 0x%04hX", nObjType );
                rRoot.GetTracer().TraceUnsupportedObjects();
                xDrawObj.reset( new XclImpPhObj( rRoot ) );
        }
    }

    xDrawObj->ImplReadObj5( rStrm );
    return xDrawObj;
}

/*static*/ XclImpDrawObjRef XclImpDrawObjBase::ReadObj8( const XclImpRoot& rRoot, XclImpStream& rStrm )
{
    XclImpDrawObjRef xDrawObj;

    if( rStrm.GetRecLeft() >= 10 )
    {
        sal_uInt16 nSubRecId, nSubRecSize, nObjType;
        rStrm >> nSubRecId >> nSubRecSize >> nObjType;
        DBG_ASSERT( nSubRecId == EXC_ID_OBJCMO, "XclImpDrawObjBase::ReadObj8 - OBJCMO subrecord expected" );
        if( (nSubRecId == EXC_ID_OBJCMO) && (nSubRecSize >= 6) )
        {
            switch( nObjType )
            {
                // in BIFF8, all simple objects support text
                case EXC_OBJTYPE_LINE:
                case EXC_OBJTYPE_ARC:
                    xDrawObj.reset( new XclImpTextObj( rRoot ) );
                    // lines and arcs may be 2-dimensional
                    xDrawObj->SetAreaObj( false );
                break;

                // in BIFF8, all simple objects support text
                case EXC_OBJTYPE_RECTANGLE:
                case EXC_OBJTYPE_OVAL:
                case EXC_OBJTYPE_POLYGON:
                case EXC_OBJTYPE_DRAWING:
                case EXC_OBJTYPE_TEXT:
                    xDrawObj.reset( new XclImpTextObj( rRoot ) );
                break;

                case EXC_OBJTYPE_GROUP:         xDrawObj.reset( new XclImpGroupObj( rRoot ) );          break;
                case EXC_OBJTYPE_CHART:         xDrawObj.reset( new XclImpChartObj( rRoot ) );          break;
                case EXC_OBJTYPE_BUTTON:        xDrawObj.reset( new XclImpButtonObj( rRoot ) );         break;
                case EXC_OBJTYPE_PICTURE:       xDrawObj.reset( new XclImpPictureObj( rRoot ) );        break;
                case EXC_OBJTYPE_CHECKBOX:      xDrawObj.reset( new XclImpCheckBoxObj( rRoot ) );       break;
                case EXC_OBJTYPE_OPTIONBUTTON:  xDrawObj.reset( new XclImpOptionButtonObj( rRoot ) );   break;
                case EXC_OBJTYPE_EDIT:          xDrawObj.reset( new XclImpEditObj( rRoot ) );           break;
                case EXC_OBJTYPE_LABEL:         xDrawObj.reset( new XclImpLabelObj( rRoot ) );          break;
                case EXC_OBJTYPE_DIALOG:        xDrawObj.reset( new XclImpDialogObj( rRoot ) );         break;
                case EXC_OBJTYPE_SPIN:          xDrawObj.reset( new XclImpSpinButtonObj( rRoot ) );     break;
                case EXC_OBJTYPE_SCROLLBAR:     xDrawObj.reset( new XclImpScrollBarObj( rRoot ) );      break;
                case EXC_OBJTYPE_LISTBOX:       xDrawObj.reset( new XclImpListBoxObj( rRoot ) );        break;
                case EXC_OBJTYPE_GROUPBOX:      xDrawObj.reset( new XclImpGroupBoxObj( rRoot ) );       break;
                case EXC_OBJTYPE_DROPDOWN:      xDrawObj.reset( new XclImpDropDownObj( rRoot ) );       break;
                case EXC_OBJTYPE_NOTE:          xDrawObj.reset( new XclImpNoteObj( rRoot ) );           break;

                default:
                    DBG_ERROR1( "XclImpDrawObjBase::ReadObj8 - unknown object type 0x%04hX", nObjType );
                    rRoot.GetTracer().TraceUnsupportedObjects();
                    xDrawObj.reset( new XclImpPhObj( rRoot ) );
            }
        }
    }

    xDrawObj->ImplReadObj8( rStrm );
    return xDrawObj;
}

void XclImpDrawObjBase::SetAnchor( const XclObjAnchor& rAnchor )
{
    maAnchor = rAnchor;
    mbHasAnchor = true;
}

void XclImpDrawObjBase::SetDffData( const DffObjData& rDffObjData, const String& rObjName, const String& rHyperlink, bool bVisible, bool bAutoMargin )
{
    mnDffShapeId = rDffObjData.nShapeId;
    mnDffFlags = rDffObjData.nSpFlags;
    maObjName = rObjName;
    maHyperlink = rHyperlink;
    mbVisible = bVisible;
    mbAutoMargin = bAutoMargin;
}

String XclImpDrawObjBase::GetObjName() const
{
    /*  #118053# #i51348# Always return a non-empty name. Create English
        default names depending on the object type. This is not implemented as
        virtual functions in derived classes, as class type and object type may
        not match. */
    return (maObjName.Len() > 0) ? maObjName : GetObjectManager().GetDefaultObjName( *this );
}

const XclObjAnchor* XclImpDrawObjBase::GetAnchor() const
{
    return mbHasAnchor ? &maAnchor : 0;
}

bool XclImpDrawObjBase::IsValidSize( const Rectangle& rAnchorRect ) const
{
    // XclObjAnchor rounds up the width, width of 3 is the result of an Excel width of 0
    return mbAreaObj ?
        ((rAnchorRect.GetWidth() > 3) && (rAnchorRect.GetHeight() > 1)) :
        ((rAnchorRect.GetWidth() > 3) || (rAnchorRect.GetHeight() > 1));
}

ScRange XclImpDrawObjBase::GetUsedArea( SCTAB nScTab ) const
{
    ScRange aScUsedArea( ScAddress::INITIALIZE_INVALID );
    // #i44077# object inserted -> update used area for OLE object import
    if( mbHasAnchor && GetAddressConverter().ConvertRange( aScUsedArea, maAnchor, nScTab, nScTab, false ) )
    {
        // reduce range, if object ends directly on borders between two columns or rows
        if( (maAnchor.mnRX == 0) && (aScUsedArea.aStart.Col() < aScUsedArea.aEnd.Col()) )
            aScUsedArea.aEnd.IncCol( -1 );
        if( (maAnchor.mnBY == 0) && (aScUsedArea.aStart.Row() < aScUsedArea.aEnd.Row()) )
            aScUsedArea.aEnd.IncRow( -1 );
    }
    return aScUsedArea;
}

sal_Size XclImpDrawObjBase::GetProgressSize() const
{
    return DoGetProgressSize();
}

SdrObject* XclImpDrawObjBase::CreateSdrObject( XclImpDffConverter& rDffConv, const Rectangle& rAnchorRect, bool bIsDff ) const
{
    SdrObjectPtr xSdrObj;
    if( bIsDff && !mbCustomDff )
    {
        rDffConv.Progress( GetProgressSize() );
    }
    else
    {
        xSdrObj.reset( DoCreateSdrObj( rDffConv, rAnchorRect ) );
        if( xSdrObj.is() )
            xSdrObj->SetModel( rDffConv.GetModel() );
    }
    return xSdrObj.release();
}

void XclImpDrawObjBase::PreProcessSdrObject( XclImpDffConverter& rDffConv, SdrObject& rSdrObj ) const
{
    // default: front layer, derived classes may have to set other layer in DoPreProcessSdrObj()
    rSdrObj.NbcSetLayer( SC_LAYER_FRONT );

    // set object name (GetObjName() will always return a non-empty name)
    rSdrObj.SetName( GetObjName() );

    // #i39167# full width for all objects regardless of horizontal alignment
    rSdrObj.SetMergedItem( SdrTextHorzAdjustItem( SDRTEXTHORZADJUST_BLOCK ) );

    // automatic text margin
    if( mbAutoMargin )
    {
        sal_Int32 nMargin = rDffConv.GetDefaultTextMargin();
        rSdrObj.SetMergedItem( SdrTextLeftDistItem( nMargin ) );
        rSdrObj.SetMergedItem( SdrTextRightDistItem( nMargin ) );
        rSdrObj.SetMergedItem( SdrTextUpperDistItem( nMargin ) );
        rSdrObj.SetMergedItem( SdrTextLowerDistItem( nMargin ) );
    }

    // macro and hyperlink
#ifdef ISSUE66550_HLINK_FOR_SHAPES
    if( mbSimpleMacro && ((maMacroName.Len() > 0) || (maHyperlink.getLength() > 0)) )
    {
        if( ScMacroInfo* pInfo = ScDrawLayer::GetMacroInfo( &rSdrObj, TRUE ) )
        {
            pInfo->SetMacro( XclControlHelper::GetScMacroName( maMacroName ) );
            pInfo->SetHlink( maHyperlink );
        }
    }
#else
    if( mbSimpleMacro && (maMacroName.Len() > 0) )
        if( ScMacroInfo* pInfo = ScDrawLayer::GetMacroInfo( &rSdrObj, TRUE ) )
            pInfo->SetMacro( XclControlHelper::GetScMacroName( maMacroName ) );
#endif

    // call virtual function for object type specific processing
    DoPreProcessSdrObj( rDffConv, rSdrObj );
}

void XclImpDrawObjBase::PostProcessSdrObject( XclImpDffConverter& rDffConv, SdrObject& rSdrObj ) const
{
    // call virtual function for object type specific processing
    DoPostProcessSdrObj( rDffConv, rSdrObj );
}

// protected ------------------------------------------------------------------

void XclImpDrawObjBase::ReadName5( XclImpStream& rStrm, sal_uInt16 nNameLen )
{
    maObjName.Erase();
    if( nNameLen > 0 )
    {
        // name length field is repeated before the name
        maObjName = rStrm.ReadByteString( false );
        // skip padding byte for word boundaries
        if( rStrm.GetRecPos() & 1 ) rStrm.Ignore( 1 );
    }
}

void XclImpDrawObjBase::ReadMacro3( XclImpStream& rStrm, sal_uInt16 nMacroSize )
{
    maMacroName.Erase();
    rStrm.Ignore( nMacroSize );
    // skip padding byte for word boundaries, not contained in nMacroSize
    if( rStrm.GetRecPos() & 1 ) rStrm.Ignore( 1 );
}

void XclImpDrawObjBase::ReadMacro4( XclImpStream& rStrm, sal_uInt16 nMacroSize )
{
    maMacroName.Erase();
    rStrm.Ignore( nMacroSize );
}

void XclImpDrawObjBase::ReadMacro5( XclImpStream& rStrm, sal_uInt16 nMacroSize )
{
    maMacroName.Erase();
    rStrm.Ignore( nMacroSize );
}

void XclImpDrawObjBase::ReadMacro8( XclImpStream& rStrm )
{
    maMacroName.Erase();
    if( rStrm.GetRecLeft() > 6 )
    {
        // macro is stored in a tNameXR token containing a link to a defined name
        sal_uInt16 nFmlaSize;
        rStrm >> nFmlaSize;
        rStrm.Ignore( 4 );
        DBG_ASSERT( nFmlaSize == 7, "XclImpDrawObjBase::ReadMacro - unexpected formula size" );
        if( nFmlaSize == 7 )
        {
            sal_uInt8 nTokenId;
            sal_uInt16 nExtSheet, nExtName;
            rStrm >> nTokenId >> nExtSheet >> nExtName;
            DBG_ASSERT( nTokenId == XclTokenArrayHelper::GetTokenId( EXC_TOKID_NAMEX, EXC_TOKCLASS_REF ),
                "XclImpDrawObjBase::ReadMacro - tNameXR token expected" );
            if( nTokenId == XclTokenArrayHelper::GetTokenId( EXC_TOKID_NAMEX, EXC_TOKCLASS_REF ) )
            {
                maMacroName = GetLinkManager().GetMacroName( nExtSheet, nExtName );
                // #i38718# missing module name - try to find the macro in the imported modules
                if( maMacroName.Len() && (maMacroName.Search( '.' ) == STRING_NOTFOUND) )
                    if( SfxObjectShell* pDocShell = GetDocShell() )
                        if( StarBASIC* pBasic = pDocShell->GetBasic() )
                            if( SbMethod* pMethod = dynamic_cast< SbMethod* >( pBasic->Find( maMacroName, SbxCLASS_METHOD ) ) )
                                if( SbModule* pModule = pMethod->GetModule() )
                                    maMacroName.Insert( '.', 0 ).Insert( pModule->GetName(), 0 );
            }
        }
    }
}

void XclImpDrawObjBase::ConvertLineStyle( SdrObject& rSdrObj, const XclObjLineData& rLineData ) const
{
    if( rLineData.IsAuto() )
    {
        XclObjLineData aAutoData;
        aAutoData.mnAuto = 0;
        ConvertLineStyle( rSdrObj, aAutoData );
    }
    else
    {
        long nLineWidth = 35 * ::std::min( rLineData.mnWidth, EXC_OBJ_LINE_THICK );
        rSdrObj.SetMergedItem( XLineWidthItem( nLineWidth ) );
        rSdrObj.SetMergedItem( XLineColorItem( EMPTY_STRING, GetPalette().GetColor( rLineData.mnColorIdx ) ) );
        rSdrObj.SetMergedItem( XLineJointItem( XLINEJOINT_MITER ) );

        ULONG nDotLen = ::std::max< ULONG >( 70 * rLineData.mnWidth, 35 );
        ULONG nDashLen = 3 * nDotLen;
        ULONG nDist = 2 * nDotLen;

        switch( rLineData.mnStyle )
        {
            default:
            case EXC_OBJ_LINE_SOLID:
                rSdrObj.SetMergedItem( XLineStyleItem( XLINE_SOLID ) );
            break;
            case EXC_OBJ_LINE_DASH:
                rSdrObj.SetMergedItem( XLineStyleItem( XLINE_DASH ) );
                rSdrObj.SetMergedItem( XLineDashItem( EMPTY_STRING, XDash( XDASH_RECT, 0, nDotLen, 1, nDashLen, nDist ) ) );
            break;
            case EXC_OBJ_LINE_DOT:
                rSdrObj.SetMergedItem( XLineStyleItem( XLINE_DASH ) );
                rSdrObj.SetMergedItem( XLineDashItem( EMPTY_STRING, XDash( XDASH_RECT, 1, nDotLen, 0, nDashLen, nDist ) ) );
            break;
            case EXC_OBJ_LINE_DASHDOT:
                rSdrObj.SetMergedItem( XLineStyleItem( XLINE_DASH ) );
                rSdrObj.SetMergedItem( XLineDashItem( EMPTY_STRING, XDash( XDASH_RECT, 1, nDotLen, 1, nDashLen, nDist ) ) );
            break;
            case EXC_OBJ_LINE_DASHDOTDOT:
                rSdrObj.SetMergedItem( XLineStyleItem( XLINE_DASH ) );
                rSdrObj.SetMergedItem( XLineDashItem( EMPTY_STRING, XDash( XDASH_RECT, 2, nDotLen, 1, nDashLen, nDist ) ) );
            break;
            case EXC_OBJ_LINE_MEDTRANS:
                rSdrObj.SetMergedItem( XLineStyleItem( XLINE_SOLID ) );
                rSdrObj.SetMergedItem( XLineTransparenceItem( 50 ) );
            break;
            case EXC_OBJ_LINE_DARKTRANS:
                rSdrObj.SetMergedItem( XLineStyleItem( XLINE_SOLID ) );
                rSdrObj.SetMergedItem( XLineTransparenceItem( 25 ) );
            break;
            case EXC_OBJ_LINE_LIGHTTRANS:
                rSdrObj.SetMergedItem( XLineStyleItem( XLINE_SOLID ) );
                rSdrObj.SetMergedItem( XLineTransparenceItem( 75 ) );
            break;
            case EXC_OBJ_LINE_NONE:
                rSdrObj.SetMergedItem( XLineStyleItem( XLINE_NONE ) );
            break;
        }
    }
}

void XclImpDrawObjBase::ConvertFillStyle( SdrObject& rSdrObj, const XclObjFillData& rFillData ) const
{
    if( rFillData.IsAuto() )
    {
        XclObjFillData aAutoData;
        aAutoData.mnAuto = 0;
        ConvertFillStyle( rSdrObj, aAutoData );
    }
    else if( rFillData.mnPattern == EXC_PATT_NONE )
    {
        rSdrObj.SetMergedItem( XFillStyleItem( XFILL_NONE ) );
    }
    else
    {
        Color aPattColor = GetPalette().GetColor( rFillData.mnPattColorIdx );
        Color aBackColor = GetPalette().GetColor( rFillData.mnBackColorIdx );
        if( (rFillData.mnPattern == EXC_PATT_SOLID) || (aPattColor == aBackColor) )
        {
            rSdrObj.SetMergedItem( XFillStyleItem( XFILL_SOLID ) );
            rSdrObj.SetMergedItem( XFillColorItem( EMPTY_STRING, aPattColor ) );
        }
        else
        {
            static const sal_uInt8 sppnPatterns[][ 8 ] =
            {
                { 0xAA, 0x55, 0xAA, 0x55, 0xAA, 0x55, 0xAA, 0x55 },
                { 0x77, 0xDD, 0x77, 0xDD, 0x77, 0xDD, 0x77, 0xDD },
                { 0x88, 0x22, 0x88, 0x22, 0x88, 0x22, 0x88, 0x22 },
                { 0xFF, 0xFF, 0x00, 0x00, 0xFF, 0xFF, 0x00, 0x00 },
                { 0xCC, 0xCC, 0xCC, 0xCC, 0xCC, 0xCC, 0xCC, 0xCC },
                { 0x33, 0x66, 0xCC, 0x99, 0x33, 0x66, 0xCC, 0x99 },
                { 0xCC, 0x66, 0x33, 0x99, 0xCC, 0x66, 0x33, 0x99 },
                { 0xCC, 0xCC, 0x33, 0x33, 0xCC, 0xCC, 0x33, 0x33 },
                { 0xCC, 0xFF, 0x33, 0xFF, 0xCC, 0xFF, 0x33, 0xFF },
                { 0xFF, 0x00, 0x00, 0x00, 0xFF, 0x00, 0x00, 0x00 },
                { 0x88, 0x88, 0x88, 0x88, 0x88, 0x88, 0x88, 0x88 },
                { 0x11, 0x22, 0x44, 0x88, 0x11, 0x22, 0x44, 0x88 },
                { 0x88, 0x44, 0x22, 0x11, 0x88, 0x44, 0x22, 0x11 },
                { 0xFF, 0x11, 0x11, 0x11, 0xFF, 0x11, 0x11, 0x11 },
                { 0xAA, 0x44, 0xAA, 0x11, 0xAA, 0x44, 0xAA, 0x11 },
                { 0x88, 0x00, 0x22, 0x00, 0x88, 0x00, 0x22, 0x00 },
                { 0x80, 0x00, 0x08, 0x00, 0x80, 0x00, 0x08, 0x00 }
            };
            const sal_uInt8* const pnPattern = sppnPatterns[ ::std::min< size_t >( rFillData.mnPattern - 2, STATIC_TABLE_SIZE( sppnPatterns ) ) ];
            // create 2-colored 8x8 DIB
            SvMemoryStream aMemStrm;
            aMemStrm << sal_uInt32( 12 ) << sal_Int16( 8 ) << sal_Int16( 8 ) << sal_uInt16( 1 ) << sal_uInt16( 1 );
            aMemStrm << sal_uInt8( 0xFF ) << sal_uInt8( 0xFF ) << sal_uInt8( 0xFF );
            aMemStrm << sal_uInt8( 0x00 ) << sal_uInt8( 0x00 ) << sal_uInt8( 0x00 );
            for( size_t nIdx = 0; nIdx < 8; ++nIdx )
                aMemStrm << sal_uInt32( pnPattern[ nIdx ] ); // 32-bit little-endian
            aMemStrm.Seek( STREAM_SEEK_TO_BEGIN );
            Bitmap aBitmap;
            aBitmap.Read( aMemStrm, FALSE );
            XOBitmap aXOBitmap( aBitmap );
            aXOBitmap.Bitmap2Array();
            aXOBitmap.SetBitmapType( XBITMAP_8X8 );
            if( aXOBitmap.GetBackgroundColor().GetColor() == COL_BLACK )
                ::std::swap( aPattColor, aBackColor );
            aXOBitmap.SetPixelColor( aPattColor );
            aXOBitmap.SetBackgroundColor( aBackColor );
            rSdrObj.SetMergedItem( XFillStyleItem( XFILL_BITMAP ) );
            rSdrObj.SetMergedItem( XFillBitmapItem( EMPTY_STRING, aXOBitmap ) );
        }
    }
}

void XclImpDrawObjBase::ConvertFrameStyle( SdrObject& rSdrObj, sal_uInt16 nFrameFlags ) const
{
    if( ::get_flag( nFrameFlags, EXC_OBJ_FRAME_SHADOW ) )
    {
        rSdrObj.SetMergedItem( SdrShadowItem( TRUE ) );
        rSdrObj.SetMergedItem( SdrShadowXDistItem( 35 ) );
        rSdrObj.SetMergedItem( SdrShadowYDistItem( 35 ) );
        rSdrObj.SetMergedItem( SdrShadowColorItem( EMPTY_STRING, GetPalette().GetColor( EXC_COLOR_WINDOWTEXT ) ) );
    }
}

Color XclImpDrawObjBase::GetSolidLineColor( const XclObjLineData& rLineData ) const
{
    Color aColor( COL_TRANSPARENT );
    if( rLineData.IsAuto() )
    {
        XclObjLineData aAutoData;
        aAutoData.mnAuto = 0;
        aColor = GetSolidLineColor( aAutoData );
    }
    else if( rLineData.mnStyle != EXC_OBJ_LINE_NONE )
    {
        aColor = GetPalette().GetColor( rLineData.mnColorIdx );
    }
    return aColor;
}

Color XclImpDrawObjBase::GetSolidFillColor( const XclObjFillData& rFillData ) const
{
    Color aColor( COL_TRANSPARENT );
    if( rFillData.IsAuto() )
    {
        XclObjFillData aAutoData;
        aAutoData.mnAuto = 0;
        aColor = GetSolidFillColor( aAutoData );
    }
    else if( rFillData.mnPattern != EXC_PATT_NONE )
    {
        Color aPattColor = GetPalette().GetColor( rFillData.mnPattColorIdx );
        Color aBackColor = GetPalette().GetColor( rFillData.mnBackColorIdx );
        aColor = XclTools::GetPatternColor( aPattColor, aBackColor, rFillData.mnPattern );
    }
    return aColor;
}

void XclImpDrawObjBase::DoReadObj3( XclImpStream&, sal_uInt16 )
{
}

void XclImpDrawObjBase::DoReadObj4( XclImpStream&, sal_uInt16 )
{
}

void XclImpDrawObjBase::DoReadObj5( XclImpStream&, sal_uInt16, sal_uInt16 )
{
}

void XclImpDrawObjBase::DoReadObj8SubRec( XclImpStream&, sal_uInt16, sal_uInt16 )
{
}

sal_Size XclImpDrawObjBase::DoGetProgressSize() const
{
    return 1;
}

SdrObject* XclImpDrawObjBase::DoCreateSdrObj( XclImpDffConverter& rDffConv, const Rectangle& ) const
{
    rDffConv.Progress( GetProgressSize() );
    return 0;
}

void XclImpDrawObjBase::DoPreProcessSdrObj( XclImpDffConverter&, SdrObject& ) const
{
    // trace if object is not printable
    if( !IsPrintable() )
        GetTracer().TraceObjectNotPrintable();
}

void XclImpDrawObjBase::DoPostProcessSdrObj( XclImpDffConverter&, SdrObject& ) const
{
}

void XclImpDrawObjBase::ImplReadObj3( XclImpStream& rStrm )
{
    // back to offset 4 (ignore object count field)
    rStrm.Seek( 4 );

    sal_uInt16 nObjFlags, nMacroSize;
    rStrm >> mnObjType >> mnObjId >> nObjFlags >> maAnchor >> nMacroSize;
    rStrm.Ignore( 2 );

    mbHasAnchor = true;
    mbHidden = ::get_flag( nObjFlags, EXC_OBJ_HIDDEN );
    mbVisible = ::get_flag( nObjFlags, EXC_OBJ_VISIBLE );
    DoReadObj3( rStrm, nMacroSize );
}

void XclImpDrawObjBase::ImplReadObj4( XclImpStream& rStrm )
{
    // back to offset 4 (ignore object count field)
    rStrm.Seek( 4 );

    sal_uInt16 nObjFlags, nMacroSize;
    rStrm >> mnObjType >> mnObjId >> nObjFlags >> maAnchor >> nMacroSize;
    rStrm.Ignore( 2 );

    mbHasAnchor = true;
    mbHidden = ::get_flag( nObjFlags, EXC_OBJ_HIDDEN );
    mbVisible = ::get_flag( nObjFlags, EXC_OBJ_VISIBLE );
    mbPrintable = ::get_flag( nObjFlags, EXC_OBJ_PRINTABLE );
    DoReadObj4( rStrm, nMacroSize );
}

void XclImpDrawObjBase::ImplReadObj5( XclImpStream& rStrm )
{
    // back to offset 4 (ignore object count field)
    rStrm.Seek( 4 );

    sal_uInt16 nObjFlags, nMacroSize, nNameLen;
    rStrm >> mnObjType >> mnObjId >> nObjFlags >> maAnchor >> nMacroSize;
    rStrm.Ignore( 2 );
    rStrm >> nNameLen;
    rStrm.Ignore( 2 );

    mbHasAnchor = true;
    mbHidden = ::get_flag( nObjFlags, EXC_OBJ_HIDDEN );
    mbVisible = ::get_flag( nObjFlags, EXC_OBJ_VISIBLE );
    mbPrintable = ::get_flag( nObjFlags, EXC_OBJ_PRINTABLE );
    DoReadObj5( rStrm, nNameLen, nMacroSize );
}

void XclImpDrawObjBase::ImplReadObj8( XclImpStream& rStrm )
{
    // back to beginning
    rStrm.Seek( EXC_REC_SEEK_TO_BEGIN );

    bool bLoop = true;
    while( bLoop && (rStrm.GetRecLeft() >= 4) )
    {
        sal_uInt16 nSubRecId, nSubRecSize;
        rStrm >> nSubRecId >> nSubRecSize;
        rStrm.PushPosition();
        // sometimes the last subrecord has an invalid length (OBJLBSDATA) -> min()
        nSubRecSize = static_cast< sal_uInt16 >( ::std::min< sal_Size >( nSubRecSize, rStrm.GetRecLeft() ) );

        switch( nSubRecId )
        {
            case EXC_ID_OBJCMO:
                DBG_ASSERT( rStrm.GetRecPos() == 4, "XclImpDrawObjBase::ImplReadObj8 - unexpected OBJCMO subrecord" );
                if( (rStrm.GetRecPos() == 4) && (nSubRecSize >= 6) )
                {
                    sal_uInt16 nObjFlags;
                    rStrm >> mnObjType >> mnObjId >> nObjFlags;
                    mbPrintable = ::get_flag( nObjFlags, EXC_OBJCMO_PRINTABLE );
                }
            break;
            case EXC_ID_OBJMACRO:
                ReadMacro8( rStrm );
            break;
            case EXC_ID_OBJEND:
                bLoop = false;
            break;
            default:
                DoReadObj8SubRec( rStrm, nSubRecId, nSubRecSize );
        }

        rStrm.PopPosition();
        rStrm.Ignore( nSubRecSize );
    }

    /*  Call DoReadObj8SubRec() with EXC_ID_OBJEND for further stream
        processing (e.g. charts), even if the OBJEND subrecord is missing. */
    DoReadObj8SubRec( rStrm, EXC_ID_OBJEND, 0 );

    /*  Pictures that Excel reads from BIFF5 and writes to BIFF8 still have the
        IMGDATA record following the OBJ record (but they use the image data
        stored in DFF). The IMGDATA record may be continued by several CONTINUE
        records. But the last CONTINUE record may be in fact an MSODRAWING
        record that contains the DFF data of the next drawing object! So we
        have to skip just enough CONTINUE records to look at the next
        MSODRAWING/CONTINUE record. */
    if( (rStrm.GetNextRecId() == EXC_ID3_IMGDATA) && rStrm.StartNextRecord() )
    {
        sal_uInt32 nDataSize;
        rStrm.Ignore( 4 );
        rStrm >> nDataSize;
        nDataSize -= rStrm.GetRecLeft();
        // skip following CONTINUE records until IMGDATA ends
        while( (nDataSize > 0) && (rStrm.GetNextRecId() == EXC_ID_CONT) && rStrm.StartNextRecord() )
        {
            DBG_ASSERT( nDataSize >= rStrm.GetRecLeft(), "XclImpDrawObjBase::ImplReadObj8 - CONTINUE too long" );
            nDataSize -= ::std::min< sal_uInt32 >( rStrm.GetRecLeft(), nDataSize );
        }
        DBG_ASSERT( nDataSize == 0, "XclImpDrawObjBase::ImplReadObj8 - missing CONTINUE records" );
        // next record may be MSODRAWING or CONTINUE or anything else
    }
}

// ----------------------------------------------------------------------------

void XclImpDrawObjVector::InsertGrouped( XclImpDrawObjRef xDrawObj )
{
    if( !empty() )
        if( XclImpGroupObj* pGroupObj = dynamic_cast< XclImpGroupObj* >( back().get() ) )
            if( pGroupObj->TryInsert( xDrawObj ) )
                return;
    push_back( xDrawObj );
}

sal_Size XclImpDrawObjVector::GetProgressSize() const
{
    sal_Size nProgressSize = 0;
    for( const_iterator aIt = begin(), aEnd = end(); aIt != aEnd; ++aIt )
        nProgressSize += (*aIt)->GetProgressSize();
    return nProgressSize;
}

// ----------------------------------------------------------------------------

XclImpPhObj::XclImpPhObj( const XclImpRoot& rRoot ) :
    XclImpDrawObjBase( rRoot )
{
    SetProcessSdrObj( false );
}

// ----------------------------------------------------------------------------

XclImpGroupObj::XclImpGroupObj( const XclImpRoot& rRoot ) :
    XclImpDrawObjBase( rRoot ),
    mnFirstUngrouped( 0 )
{
}

bool XclImpGroupObj::TryInsert( XclImpDrawObjRef xDrawObj )
{
    if( xDrawObj->GetObjId() == mnFirstUngrouped )
        return false;
    // insert into own list or into nested group
    maChildren.InsertGrouped( xDrawObj );
    return true;
}

void XclImpGroupObj::DoReadObj3( XclImpStream& rStrm, sal_uInt16 nMacroSize )
{
    rStrm.Ignore( 4 );
    rStrm >> mnFirstUngrouped;
    rStrm.Ignore( 16 );
    ReadMacro3( rStrm, nMacroSize );
}

void XclImpGroupObj::DoReadObj4( XclImpStream& rStrm, sal_uInt16 nMacroSize )
{
    rStrm.Ignore( 4 );
    rStrm >> mnFirstUngrouped;
    rStrm.Ignore( 16 );
    ReadMacro4( rStrm, nMacroSize );
}

void XclImpGroupObj::DoReadObj5( XclImpStream& rStrm, sal_uInt16 nNameLen, sal_uInt16 nMacroSize )
{
    rStrm.Ignore( 4 );
    rStrm >> mnFirstUngrouped;
    rStrm.Ignore( 16 );
    ReadName5( rStrm, nNameLen );
    ReadMacro5( rStrm, nMacroSize );
}

sal_Size XclImpGroupObj::DoGetProgressSize() const
{
    return XclImpDrawObjBase::DoGetProgressSize() + maChildren.GetProgressSize();
}

SdrObject* XclImpGroupObj::DoCreateSdrObj( XclImpDffConverter& rDffConv, const Rectangle& /*rAnchorRect*/ ) const
{
    TSdrObjectPtr< SdrObjGroup > xSdrObj( new SdrObjGroup );
    // child objects in BIFF2-BIFF5 have absolute size, not needed to pass own anchor rectangle
    SdrObjList& rObjList = *xSdrObj->GetSubList();  // SdrObjGroup always returns existing sublist
    for( XclImpDrawObjVector::const_iterator aIt = maChildren.begin(), aEnd = maChildren.end(); aIt != aEnd; ++aIt )
        rDffConv.ProcessObject( rObjList, **aIt );
    rDffConv.Progress();
    return xSdrObj.release();
}

// ----------------------------------------------------------------------------

XclImpLineObj::XclImpLineObj( const XclImpRoot& rRoot ) :
    XclImpDrawObjBase( rRoot ),
    mnArrows( 0 ),
    mnStartPoint( EXC_OBJ_LINE_TL )
{
    SetAreaObj( false );
}

void XclImpLineObj::DoReadObj3( XclImpStream& rStrm, sal_uInt16 nMacroSize )
{
    rStrm >> maLineData >> mnArrows >> mnStartPoint;
    rStrm.Ignore( 1 );
    ReadMacro3( rStrm, nMacroSize );
}

void XclImpLineObj::DoReadObj4( XclImpStream& rStrm, sal_uInt16 nMacroSize )
{
    rStrm >> maLineData >> mnArrows >> mnStartPoint;
    rStrm.Ignore( 1 );
    ReadMacro4( rStrm, nMacroSize );
}

void XclImpLineObj::DoReadObj5( XclImpStream& rStrm, sal_uInt16 nNameLen, sal_uInt16 nMacroSize )
{
    rStrm >> maLineData >> mnArrows >> mnStartPoint;
    rStrm.Ignore( 1 );
    ReadName5( rStrm, nNameLen );
    ReadMacro5( rStrm, nMacroSize );
}

SdrObject* XclImpLineObj::DoCreateSdrObj( XclImpDffConverter& rDffConv, const Rectangle& rAnchorRect ) const
{
    ::basegfx::B2DPolygon aB2DPolygon;
    switch( mnStartPoint )
    {
        default:
        case EXC_OBJ_LINE_TL:
            aB2DPolygon.append( ::basegfx::B2DPoint( rAnchorRect.Left(), rAnchorRect.Top() ) );
            aB2DPolygon.append( ::basegfx::B2DPoint( rAnchorRect.Right(), rAnchorRect.Bottom() ) );
        break;
        case EXC_OBJ_LINE_TR:
            aB2DPolygon.append( ::basegfx::B2DPoint( rAnchorRect.Right(), rAnchorRect.Top() ) );
            aB2DPolygon.append( ::basegfx::B2DPoint( rAnchorRect.Left(), rAnchorRect.Bottom() ) );
        break;
        case EXC_OBJ_LINE_BR:
            aB2DPolygon.append( ::basegfx::B2DPoint( rAnchorRect.Right(), rAnchorRect.Bottom() ) );
            aB2DPolygon.append( ::basegfx::B2DPoint( rAnchorRect.Left(), rAnchorRect.Top() ) );
        break;
        case EXC_OBJ_LINE_BL:
            aB2DPolygon.append( ::basegfx::B2DPoint( rAnchorRect.Left(), rAnchorRect.Bottom() ) );
            aB2DPolygon.append( ::basegfx::B2DPoint( rAnchorRect.Right(), rAnchorRect.Top() ) );
        break;
    }
    SdrObjectPtr xSdrObj( new SdrPathObj( OBJ_LINE, ::basegfx::B2DPolyPolygon( aB2DPolygon ) ) );
    ConvertLineStyle( *xSdrObj, maLineData );

    // line ends
    sal_uInt8 nArrowType = ::extract_value< sal_uInt8 >( mnArrows, 0, 4 );
    bool bLineStart = false;
    bool bLineEnd = false;
    bool bFilled = false;
    switch( nArrowType )
    {
        case EXC_OBJ_ARROW_OPEN:        bLineStart = false; bLineEnd = true;  bFilled = false;  break;
        case EXC_OBJ_ARROW_OPENBOTH:    bLineStart = true;  bLineEnd = true;  bFilled = false;  break;
        case EXC_OBJ_ARROW_FILLED:      bLineStart = false; bLineEnd = true;  bFilled = true;   break;
        case EXC_OBJ_ARROW_FILLEDBOTH:  bLineStart = true;  bLineEnd = true;  bFilled = true;   break;
    }
    if( bLineStart || bLineEnd )
    {
        sal_uInt8 nArrowWidth = ::extract_value< sal_uInt8 >( mnArrows, 4, 4 );
        double fArrowWidth = 3.0;
        switch( nArrowWidth )
        {
            case EXC_OBJ_ARROW_NARROW:  fArrowWidth = 2.0;  break;
            case EXC_OBJ_ARROW_MEDIUM:  fArrowWidth = 3.0;  break;
            case EXC_OBJ_ARROW_WIDE:    fArrowWidth = 5.0;  break;
        }

        sal_uInt8 nArrowLength = ::extract_value< sal_uInt8 >( mnArrows, 8, 4 );
        double fArrowLength = 3.0;
        switch( nArrowLength )
        {
            case EXC_OBJ_ARROW_NARROW:  fArrowLength = 2.5; break;
            case EXC_OBJ_ARROW_MEDIUM:  fArrowLength = 3.5; break;
            case EXC_OBJ_ARROW_WIDE:    fArrowLength = 6.0; break;
        }

        ::basegfx::B2DPolygon aArrowPoly;
#define EXC_ARROW_POINT( x, y ) ::basegfx::B2DPoint( fArrowWidth * (x), fArrowLength * (y) )
        if( bFilled )
        {
            aArrowPoly.append( EXC_ARROW_POINT(   0, 100 ) );
            aArrowPoly.append( EXC_ARROW_POINT(  50,   0 ) );
            aArrowPoly.append( EXC_ARROW_POINT( 100, 100 ) );
        }
        else
        {
            sal_uInt8 nLineWidth = ::limit_cast< sal_uInt8 >( maLineData.mnWidth, EXC_OBJ_LINE_THIN, EXC_OBJ_LINE_THICK );
            aArrowPoly.append( EXC_ARROW_POINT( 50, 0 ) );
            aArrowPoly.append( EXC_ARROW_POINT( 100, 100 - 3 * nLineWidth ) );
            aArrowPoly.append( EXC_ARROW_POINT( 100 - 5 * nLineWidth, 100 ) );
            aArrowPoly.append( EXC_ARROW_POINT( 50, 12 * nLineWidth ) );
            aArrowPoly.append( EXC_ARROW_POINT( 5 * nLineWidth, 100 ) );
            aArrowPoly.append( EXC_ARROW_POINT( 0, 100 - 3 * nLineWidth ) );
        }
#undef EXC_ARROW_POINT

        ::basegfx::B2DPolyPolygon aArrowPolyPoly( aArrowPoly );
        long nWidth = static_cast< long >( 125 * fArrowWidth );
        if( bLineStart )
        {
            xSdrObj->SetMergedItem( XLineStartItem( EMPTY_STRING, aArrowPolyPoly ) );
            xSdrObj->SetMergedItem( XLineStartWidthItem( nWidth ) );
            xSdrObj->SetMergedItem( XLineStartCenterItem( FALSE ) );
        }
        if( bLineEnd )
        {
            xSdrObj->SetMergedItem( XLineEndItem( EMPTY_STRING, aArrowPolyPoly ) );
            xSdrObj->SetMergedItem( XLineEndWidthItem( nWidth ) );
            xSdrObj->SetMergedItem( XLineEndCenterItem( FALSE ) );
        }
    }
    rDffConv.Progress();
    return xSdrObj.release();
}

// ----------------------------------------------------------------------------

XclImpRectObj::XclImpRectObj( const XclImpRoot& rRoot ) :
    XclImpDrawObjBase( rRoot ),
    mnFrameFlags( 0 )
{
    SetAreaObj( true );
}

void XclImpRectObj::ReadFrameData( XclImpStream& rStrm )
{
    rStrm >> maFillData >> maLineData >> mnFrameFlags;
}

void XclImpRectObj::ConvertRectStyle( SdrObject& rSdrObj ) const
{
    ConvertLineStyle( rSdrObj, maLineData );
    ConvertFillStyle( rSdrObj, maFillData );
    ConvertFrameStyle( rSdrObj, mnFrameFlags );
}

void XclImpRectObj::DoReadObj3( XclImpStream& rStrm, sal_uInt16 nMacroSize )
{
    ReadFrameData( rStrm );
    ReadMacro3( rStrm, nMacroSize );
}

void XclImpRectObj::DoReadObj4( XclImpStream& rStrm, sal_uInt16 nMacroSize )
{
    ReadFrameData( rStrm );
    ReadMacro4( rStrm, nMacroSize );
}

void XclImpRectObj::DoReadObj5( XclImpStream& rStrm, sal_uInt16 nNameLen, sal_uInt16 nMacroSize )
{
    ReadFrameData( rStrm );
    ReadName5( rStrm, nNameLen );
    ReadMacro5( rStrm, nMacroSize );
}

SdrObject* XclImpRectObj::DoCreateSdrObj( XclImpDffConverter& rDffConv, const Rectangle& rAnchorRect ) const
{
    SdrObjectPtr xSdrObj( new SdrRectObj( rAnchorRect ) );
    ConvertRectStyle( *xSdrObj );
    rDffConv.Progress();
    return xSdrObj.release();
}

// ----------------------------------------------------------------------------

XclImpOvalObj::XclImpOvalObj( const XclImpRoot& rRoot ) :
    XclImpRectObj( rRoot )
{
}

SdrObject* XclImpOvalObj::DoCreateSdrObj( XclImpDffConverter& rDffConv, const Rectangle& rAnchorRect ) const
{
    SdrObjectPtr xSdrObj( new SdrCircObj( OBJ_CIRC, rAnchorRect ) );
    ConvertRectStyle( *xSdrObj );
    rDffConv.Progress();
    return xSdrObj.release();
}

// ----------------------------------------------------------------------------

XclImpArcObj::XclImpArcObj( const XclImpRoot& rRoot ) :
    XclImpDrawObjBase( rRoot ),
    mnQuadrant( EXC_OBJ_ARC_TR )
{
    SetAreaObj( false );    // arc may be 2-dimensional
}

void XclImpArcObj::DoReadObj3( XclImpStream& rStrm, sal_uInt16 nMacroSize )
{
    rStrm >> maFillData >> maLineData >> mnQuadrant;
    rStrm.Ignore( 1 );
    ReadMacro3( rStrm, nMacroSize );
}

void XclImpArcObj::DoReadObj4( XclImpStream& rStrm, sal_uInt16 nMacroSize )
{
    rStrm >> maFillData >> maLineData >> mnQuadrant;
    rStrm.Ignore( 1 );
    ReadMacro4( rStrm, nMacroSize );
}

void XclImpArcObj::DoReadObj5( XclImpStream& rStrm, sal_uInt16 nNameLen, sal_uInt16 nMacroSize )
{
    rStrm >> maFillData >> maLineData >> mnQuadrant;
    rStrm.Ignore( 1 );
    ReadName5( rStrm, nNameLen );
    ReadMacro5( rStrm, nMacroSize );
}

SdrObject* XclImpArcObj::DoCreateSdrObj( XclImpDffConverter& rDffConv, const Rectangle& rAnchorRect ) const
{
    Rectangle aNewRect = rAnchorRect;
    long nStartAngle = 0;
    long nEndAngle = 0;
    switch( mnQuadrant )
    {
        default:
        case EXC_OBJ_ARC_TR:
            nStartAngle = 0;
            nEndAngle = 9000;
            aNewRect.Left() -= rAnchorRect.GetWidth();
            aNewRect.Bottom() += rAnchorRect.GetHeight();
        break;
        case EXC_OBJ_ARC_TL:
            nStartAngle = 9000;
            nEndAngle = 18000;
            aNewRect.Right() += rAnchorRect.GetWidth();
            aNewRect.Bottom() += rAnchorRect.GetHeight();
        break;
        case EXC_OBJ_ARC_BL:
            nStartAngle = 18000;
            nEndAngle = 27000;
            aNewRect.Right() += rAnchorRect.GetWidth();
            aNewRect.Top() -= rAnchorRect.GetHeight();
        break;
        case EXC_OBJ_ARC_BR:
            nStartAngle = 27000;
            nEndAngle = 0;
            aNewRect.Left() -= rAnchorRect.GetWidth();
            aNewRect.Top() -= rAnchorRect.GetHeight();
        break;
    }
    SdrObjKind eObjKind = maFillData.IsFilled() ? OBJ_SECT : OBJ_CARC;
    SdrObjectPtr xSdrObj( new SdrCircObj( eObjKind, aNewRect, nStartAngle, nEndAngle ) );
    ConvertFillStyle( *xSdrObj, maFillData );
    ConvertLineStyle( *xSdrObj, maLineData );
    rDffConv.Progress();
    return xSdrObj.release();
}

// ----------------------------------------------------------------------------

XclImpPolygonObj::XclImpPolygonObj( const XclImpRoot& rRoot ) :
    XclImpRectObj( rRoot ),
    mnPolyFlags( 0 ),
    mnPointCount( 0 )
{
    SetAreaObj( false );    // polygon may be 2-dimensional
}

void XclImpPolygonObj::ReadCoordList( XclImpStream& rStrm )
{
    if( (rStrm.GetNextRecId() == EXC_ID_COORDLIST) && rStrm.StartNextRecord() )
    {
        DBG_ASSERT( rStrm.GetRecLeft() / 4 == mnPointCount, "XclImpPolygonObj::ReadCoordList - wrong polygon point count" );
        while( rStrm.GetRecLeft() >= 4 )
        {
            sal_uInt16 nX, nY;
            rStrm >> nX >> nY;
            maCoords.push_back( Point( nX, nY ) );
        }
    }
}

void XclImpPolygonObj::DoReadObj4( XclImpStream& rStrm, sal_uInt16 nMacroSize )
{
    ReadFrameData( rStrm );
    rStrm >> mnPolyFlags;
    rStrm.Ignore( 10 );
    rStrm >> mnPointCount;
    rStrm.Ignore( 8 );
    ReadMacro4( rStrm, nMacroSize );
    ReadCoordList( rStrm );
}

void XclImpPolygonObj::DoReadObj5( XclImpStream& rStrm, sal_uInt16 nNameLen, sal_uInt16 nMacroSize )
{
    ReadFrameData( rStrm );
    rStrm >> mnPolyFlags;
    rStrm.Ignore( 10 );
    rStrm >> mnPointCount;
    rStrm.Ignore( 8 );
    ReadName5( rStrm, nNameLen );
    ReadMacro5( rStrm, nMacroSize );
    ReadCoordList( rStrm );
}

namespace {

::basegfx::B2DPoint lclGetPolyPoint( const Rectangle& rAnchorRect, const Point& rPoint )
{
    return ::basegfx::B2DPoint(
        rAnchorRect.Left() + static_cast< sal_Int32 >( ::std::min< double >( rPoint.X(), 16384.0 ) / 16384.0 * rAnchorRect.GetWidth() + 0.5 ),
        rAnchorRect.Top() + static_cast< sal_Int32 >( ::std::min< double >( rPoint.Y(), 16384.0 ) / 16384.0 * rAnchorRect.GetHeight() + 0.5 ) );
}

} // namespace

SdrObject* XclImpPolygonObj::DoCreateSdrObj( XclImpDffConverter& rDffConv, const Rectangle& rAnchorRect ) const
{
    SdrObjectPtr xSdrObj;
    if( maCoords.size() >= 2 )
    {
        // create the polygon
        ::basegfx::B2DPolygon aB2DPolygon;
        for( PointVector::const_iterator aIt = maCoords.begin(), aEnd = maCoords.end(); aIt != aEnd; ++aIt )
            aB2DPolygon.append( lclGetPolyPoint( rAnchorRect, *aIt ) );
        // close polygon if specified
        if( ::get_flag( mnPolyFlags, EXC_OBJ_POLY_CLOSED ) && (maCoords.front() != maCoords.back()) )
            aB2DPolygon.append( lclGetPolyPoint( rAnchorRect, maCoords.front() ) );
        // create the SdrObject
        SdrObjKind eObjKind = maFillData.IsFilled() ? OBJ_PATHPOLY : OBJ_PATHPLIN;
        xSdrObj.reset( new SdrPathObj( eObjKind, ::basegfx::B2DPolyPolygon( aB2DPolygon ) ) );
        ConvertRectStyle( *xSdrObj );
    }
    rDffConv.Progress();
    return xSdrObj.release();
}

// ----------------------------------------------------------------------------

void XclImpObjTextData::ReadByteString( XclImpStream& rStrm )
{
    mxString.reset();
    if( maData.mnTextLen > 0 )
    {
        mxString.reset( new XclImpString( rStrm.ReadRawByteString( maData.mnTextLen ) ) );
        // skip padding byte for word boundaries
        if( rStrm.GetRecPos() & 1 ) rStrm.Ignore( 1 );
    }
}

void XclImpObjTextData::ReadFormats( XclImpStream& rStrm )
{
    if( mxString.is() )
        mxString->ReadObjFormats( rStrm, maData.mnFormatSize );
    else
        rStrm.Ignore( maData.mnFormatSize );
}

// ----------------------------------------------------------------------------

XclImpTextObj::XclImpTextObj( const XclImpRoot& rRoot ) :
    XclImpRectObj( rRoot )
{
}

void XclImpTextObj::DoReadObj3( XclImpStream& rStrm, sal_uInt16 nMacroSize )
{
    ReadFrameData( rStrm );
    maTextData.maData.ReadObj3( rStrm );
    ReadMacro3( rStrm, nMacroSize );
    maTextData.ReadByteString( rStrm );
    maTextData.ReadFormats( rStrm );
}

void XclImpTextObj::DoReadObj4( XclImpStream& rStrm, sal_uInt16 nMacroSize )
{
    ReadFrameData( rStrm );
    maTextData.maData.ReadObj3( rStrm );
    ReadMacro4( rStrm, nMacroSize );
    maTextData.ReadByteString( rStrm );
    maTextData.ReadFormats( rStrm );
}

void XclImpTextObj::DoReadObj5( XclImpStream& rStrm, sal_uInt16 nNameLen, sal_uInt16 nMacroSize )
{
    ReadFrameData( rStrm );
    maTextData.maData.ReadObj5( rStrm );
    ReadName5( rStrm, nNameLen );
    ReadMacro5( rStrm, nMacroSize );
    maTextData.ReadByteString( rStrm );
    rStrm.Ignore( maTextData.maData.mnLinkSize );   // ignore text link formula
    maTextData.ReadFormats( rStrm );
}

SdrObject* XclImpTextObj::DoCreateSdrObj( XclImpDffConverter& rDffConv, const Rectangle& rAnchorRect ) const
{
    TSdrObjectPtr< SdrObjCustomShape > xSdrObj( new SdrObjCustomShape );
    xSdrObj->NbcSetSnapRect( rAnchorRect );
    OUString aRectType = CREATE_OUSTRING( "rectangle" );
    xSdrObj->MergeDefaultAttributes( &aRectType );
    ConvertRectStyle( *xSdrObj );
    BOOL bAutoSize = ::get_flag( maTextData.maData.mnFlags, EXC_OBJ_TEXT_AUTOSIZE );
    xSdrObj->SetMergedItem( SdrTextAutoGrowWidthItem( bAutoSize ) );
    xSdrObj->SetMergedItem( SdrTextAutoGrowHeightItem( bAutoSize ) );
    xSdrObj->SetMergedItem( SdrTextWordWrapItem( TRUE ) );
    rDffConv.Progress();
    return xSdrObj.release();
}

void XclImpTextObj::DoPreProcessSdrObj( XclImpDffConverter& rDffConv, SdrObject& rSdrObj ) const
{
    // set text data
    if( SdrTextObj* pTextObj = dynamic_cast< SdrTextObj* >( &rSdrObj ) )
    {
        if( maTextData.mxString.is() )
        {
            if( maTextData.mxString->IsRich() )
            {
                // rich text
                ::std::auto_ptr< EditTextObject > xEditObj(
                    XclImpStringHelper::CreateTextObject( GetRoot(), *maTextData.mxString ) );
                OutlinerParaObject* pOutlineObj = new OutlinerParaObject( *xEditObj );
                pOutlineObj->SetOutlinerMode( OUTLINERMODE_TEXTOBJECT );
                // text object takes ownership of the outliner object
                pTextObj->NbcSetOutlinerParaObject( pOutlineObj );
            }
            else
            {
                // plain text
                pTextObj->NbcSetText( maTextData.mxString->GetText() );
            }

            /*  #i96858# Do not apply any formatting if there is no text.
                SdrObjCustomShape::SetVerticalWriting (initiated from
                SetMergedItem) calls SdrTextObj::ForceOutlinerParaObject which
                ensures that we can erroneously write a ClientTextbox record
                (with no content) while exporting to XLS, which can cause a
                corrupted exported document. */

            // horizontal text alignment
            SvxAdjust eHorAlign = SVX_ADJUST_LEFT;
            switch( maTextData.maData.GetHorAlign() )
            {
                case EXC_OBJ_HOR_LEFT:      eHorAlign = SVX_ADJUST_LEFT;    break;
                case EXC_OBJ_HOR_CENTER:    eHorAlign = SVX_ADJUST_CENTER;  break;
                case EXC_OBJ_HOR_RIGHT:     eHorAlign = SVX_ADJUST_RIGHT;   break;
                case EXC_OBJ_HOR_JUSTIFY:   eHorAlign = SVX_ADJUST_BLOCK;   break;
            }
            rSdrObj.SetMergedItem( SvxAdjustItem( eHorAlign, EE_PARA_JUST ) );

            // vertical text alignment
            SdrTextVertAdjust eVerAlign = SDRTEXTVERTADJUST_TOP;
            switch( maTextData.maData.GetVerAlign() )
            {
                case EXC_OBJ_VER_TOP:       eVerAlign = SDRTEXTVERTADJUST_TOP;      break;
                case EXC_OBJ_VER_CENTER:    eVerAlign = SDRTEXTVERTADJUST_CENTER;   break;
                case EXC_OBJ_VER_BOTTOM:    eVerAlign = SDRTEXTVERTADJUST_BOTTOM;   break;
                case EXC_OBJ_VER_JUSTIFY:   eVerAlign = SDRTEXTVERTADJUST_BLOCK;    break;
            }
            rSdrObj.SetMergedItem( SdrTextVertAdjustItem( eVerAlign ) );

            // orientation (this is only a fake, drawing does not support real text orientation)
            namespace csst = ::com::sun::star::text;
            csst::WritingMode eWriteMode = csst::WritingMode_LR_TB;
            switch( maTextData.maData.mnOrient )
            {
                case EXC_OBJ_ORIENT_NONE:       eWriteMode = csst::WritingMode_LR_TB;   break;
                case EXC_OBJ_ORIENT_STACKED:    eWriteMode = csst::WritingMode_TB_RL;   break;
                case EXC_OBJ_ORIENT_90CCW:      eWriteMode = csst::WritingMode_TB_RL;   break;
                case EXC_OBJ_ORIENT_90CW:       eWriteMode = csst::WritingMode_TB_RL;   break;
            }
            rSdrObj.SetMergedItem( SvxWritingModeItem( eWriteMode, SDRATTR_TEXTDIRECTION ) );
        }
    }
    // base class processing
    XclImpRectObj::DoPreProcessSdrObj( rDffConv, rSdrObj );
}

// ----------------------------------------------------------------------------

XclImpChartObj::XclImpChartObj( const XclImpRoot& rRoot, bool bOwnTab ) :
    XclImpRectObj( rRoot ),
    mbOwnTab( bOwnTab )
{
    SetSimpleMacro( false );
    SetCustomDffObj( true );
}

void XclImpChartObj::ReadChartSubStream( XclImpStream& rStrm )
{
    if( mbOwnTab ? (rStrm.GetRecId() == EXC_ID5_BOF) : ((rStrm.GetNextRecId() == EXC_ID5_BOF) && rStrm.StartNextRecord()) )
    {
        sal_uInt16 nBofType;
        rStrm.Seek( 2 );
        rStrm >> nBofType;
        DBG_ASSERT( nBofType == EXC_BOF_CHART, "XclImpChartObj::ReadChartSubStream - no chart BOF record" );

        // read chart, even if BOF record contains wrong substream identifier
        mxChart.reset( new XclImpChart( GetRoot(), mbOwnTab ) );
        mxChart->ReadChartSubStream( rStrm );
        if( mbOwnTab )
            FinalizeTabChart();
    }
    else
    {
        DBG_ERRORFILE( "XclImpChartObj::ReadChartSubStream - missing chart substream" );
    }
}

void XclImpChartObj::DoReadObj3( XclImpStream& rStrm, sal_uInt16 nMacroSize )
{
    // read OBJ record and the following chart substream
    ReadFrameData( rStrm );
    rStrm.Ignore( 18 );
    ReadMacro3( rStrm, nMacroSize );
#if 0
    ReadChartSubStream( rStrm );
#endif
    // set frame format from OBJ record, it is used if chart itself is transparent
    if( mxChart.is() )
        mxChart->UpdateObjFrame( maLineData, maFillData );
}

void XclImpChartObj::DoReadObj4( XclImpStream& rStrm, sal_uInt16 nMacroSize )
{
    // read OBJ record and the following chart substream
    ReadFrameData( rStrm );
    rStrm.Ignore( 18 );
    ReadMacro4( rStrm, nMacroSize );
#if 0
    ReadChartSubStream( rStrm );
#endif
    // set frame format from OBJ record, it is used if chart itself is transparent
    if( mxChart.is() )
        mxChart->UpdateObjFrame( maLineData, maFillData );
}

void XclImpChartObj::DoReadObj5( XclImpStream& rStrm, sal_uInt16 nNameLen, sal_uInt16 nMacroSize )
{
    // read OBJ record and the following chart substream
    ReadFrameData( rStrm );
    rStrm.Ignore( 18 );
    ReadName5( rStrm, nNameLen );
    ReadMacro5( rStrm, nMacroSize );
    ReadChartSubStream( rStrm );
    // set frame format from OBJ record, it is used if chart itself is transparent
    if( mxChart.is() )
        mxChart->UpdateObjFrame( maLineData, maFillData );
}

void XclImpChartObj::DoReadObj8SubRec( XclImpStream& rStrm, sal_uInt16 nSubRecId, sal_uInt16 /*nSubRecSize*/ )
{
    // read the following chart substream
    if( nSubRecId == EXC_ID_OBJEND )
    {
        // enable CONTINUE handling for the entire chart substream
        rStrm.ResetRecord( true );
        ReadChartSubStream( rStrm );
        /*  #90118# disable CONTINUE handling again to be able to read
            following CONTINUE records as MSODRAWING records. */
        rStrm.ResetRecord( false );
    }
}

sal_Size XclImpChartObj::DoGetProgressSize() const
{
    return mxChart.is() ? mxChart->GetProgressSize() : 1;
}

SdrObject* XclImpChartObj::DoCreateSdrObj( XclImpDffConverter& rDffConv, const Rectangle& rAnchorRect ) const
{
    SdrObjectPtr xSdrObj;
    SfxObjectShell* pDocShell = GetDocShell();
    if( rDffConv.SupportsOleObjects() && SvtModuleOptions().IsChart() && pDocShell && mxChart.is() && !mxChart->IsPivotChart() )
    {
        // create embedded chart object
        OUString aEmbObjName;
        Reference< XEmbeddedObject > xEmbObj = pDocShell->GetEmbeddedObjectContainer().
                CreateEmbeddedObject( SvGlobalName( SO3_SCH_CLASSID ).GetByteSequence(), aEmbObjName );

        /*  Set the size to the embedded object, this prevents that font sizes
            of text objects are changed in the chart when the object is
            inserted into the draw page. */
        sal_Int64 nAspect = ::com::sun::star::embed::Aspects::MSOLE_CONTENT;
        MapUnit aUnit = VCLUnoHelper::UnoEmbed2VCLMapUnit( xEmbObj->getMapUnit( nAspect ) );
        Size aSize( Window::LogicToLogic( rAnchorRect.GetSize(), MapMode( MAP_100TH_MM ), MapMode( aUnit ) ) );
        ::com::sun::star::awt::Size aAwtSize( aSize.Width(), aSize.Height() );
        xEmbObj->setVisualAreaSize( nAspect, aAwtSize );

        // create the container OLE object
        xSdrObj.reset( new SdrOle2Obj( svt::EmbeddedObjectRef( xEmbObj, nAspect ), aEmbObjName, rAnchorRect ) );
    }

    return xSdrObj.release();
}

void XclImpChartObj::DoPostProcessSdrObj( XclImpDffConverter& rDffConv, SdrObject& rSdrObj ) const
{
    const SdrOle2Obj* pSdrOleObj = dynamic_cast< const SdrOle2Obj* >( &rSdrObj );
    if( mxChart.is() && pSdrOleObj )
    {
        Reference< XEmbeddedObject > xEmbObj = pSdrOleObj->GetObjRef();
        if( xEmbObj.is() && ::svt::EmbeddedObjectRef::TryRunningState( xEmbObj ) ) try
        {
            Reference< XModel > xModel( xEmbObj->getComponent(), UNO_QUERY_THROW );
            mxChart->Convert( xModel, rDffConv, rSdrObj.GetLogicRect() );

            Reference< XEmbedPersist > xPersist( xEmbObj, UNO_QUERY_THROW );
            xPersist->storeOwn();
        }
        catch( Exception& )
        {
        }
    }
}

void XclImpChartObj::FinalizeTabChart()
{
    /*  #i44077# Calculate and store DFF anchor for sheet charts.
        Needed to get used area if this chart is inserted as OLE object. */
    DBG_ASSERT( mbOwnTab, "XclImpChartObj::FinalizeTabChart - not allowed for embedded chart objects" );

    // set uninitialized page to landscape
    if( !GetPageSettings().GetPageData().mbValid )
        GetPageSettings().SetPaperSize( EXC_PAPERSIZE_DEFAULT, false );

    // calculate size of the chart object
    const XclPageData& rPageData = GetPageSettings().GetPageData();
    Size aPaperSize = rPageData.GetScPaperSize();

    long nWidth = XclTools::GetHmmFromTwips( aPaperSize.Width() );
    long nHeight = XclTools::GetHmmFromTwips( aPaperSize.Height() );

    // subtract page margins, give some more extra space
    nWidth -= (XclTools::GetHmmFromInch( rPageData.mfLeftMargin + rPageData.mfRightMargin ) + 2000);
    nHeight -= (XclTools::GetHmmFromInch( rPageData.mfTopMargin + rPageData.mfBottomMargin ) + 1000);

    // print column/row headers?
    if( rPageData.mbPrintHeadings )
    {
        nWidth -= 2000;
        nHeight -= 1000;
    }

    // create the object anchor
    XclObjAnchor aAnchor;
    aAnchor.SetRect( GetDoc(), GetCurrScTab(), Rectangle( 1000, 500, nWidth, nHeight ), MAP_100TH_MM );
    SetAnchor( aAnchor );
}

// ----------------------------------------------------------------------------

XclImpNoteObj::XclImpNoteObj( const XclImpRoot& rRoot ) :
    XclImpTextObj( rRoot ),
    maScPos( ScAddress::INITIALIZE_INVALID ),
    mnNoteFlags( 0 )
{
    SetSimpleMacro( false );
    // caption object will be created manually
    SetInsertSdrObj( false );
}

void XclImpNoteObj::SetNoteData( const ScAddress& rScPos, sal_uInt16 nNoteFlags )
{
    maScPos = rScPos;
    mnNoteFlags = nNoteFlags;
}

void XclImpNoteObj::DoPreProcessSdrObj( XclImpDffConverter& rDffConv, SdrObject& rSdrObj ) const
{
    // create formatted text
    XclImpTextObj::DoProcessSdrObj( rSdrObj );
    OutlinerParaObject* pOutlinerObj = rSdrObj.GetOutlinerParaObject();
    if( maScPos.IsValid() && pOutlinerObj )
    {
<<<<<<< HEAD
        if( ScPostIt* pNote = GetDoc().GetOrCreateNote( maScPos ) )
        {
            if( SdrCaptionObj* pCaption = pNote->GetCaption() )
            {
                // create formatted text
                XclImpTextObj::DoPreProcessSdrObj( rDffConv, *pCaption );
                // set textbox rectangle from imported object
                pCaption->NbcSetLogicRect( pTextObj->GetLogicRect() );
                // copy all items from imported object (resets shadow items)
                pNote->SetCaptionItems( pTextObj->GetMergedItemSet() );
                // move caption to correct layer (visible/hidden)
                pNote->ShowCaption( ::get_flag( mnNoteFlags, EXC_NOTE_VISIBLE ) );
            }
        }
=======
        // create cell note with all data from drawing object
        ScNoteUtil::CreateNoteFromObjectData(
            GetDoc(), maScPos,
            rSdrObj.GetMergedItemSet().Clone(),             // new object on heap expected
            new OutlinerParaObject( *pOutlinerObj ),        // new object on heap expected
            rSdrObj.GetLogicRect(),
            ::get_flag( mnNoteFlags, EXC_NOTE_VISIBLE ),
            false );
>>>>>>> bebc983e
    }
}

// ----------------------------------------------------------------------------

XclImpControlHelper::XclImpControlHelper( const XclImpRoot& rRoot, XclCtrlBindMode eBindMode ) :
    mrRoot( rRoot ),
    meBindMode( eBindMode )
{
}

XclImpControlHelper::~XclImpControlHelper()
{
}

SdrObject* XclImpControlHelper::CreateSdrObjectFromShape(
        const Reference< XShape >& rxShape, const Rectangle& rAnchorRect ) const
{
    mxShape = rxShape;
    SdrObjectPtr xSdrObj( SdrObject::getSdrObjectFromXShape( rxShape ) );
    if( xSdrObj.is() )
    {
        xSdrObj->NbcSetSnapRect( rAnchorRect );
        // #i30543# insert into control layer
        xSdrObj->NbcSetLayer( SC_LAYER_CONTROLS );
    }
    return xSdrObj.release();
}

void XclImpControlHelper::ProcessControl( const XclImpDrawObjBase& rDrawObj ) const
{
    Reference< XControlModel > xCtrlModel = XclControlHelper::GetControlModel( mxShape );
    if( !xCtrlModel.is() )
        return;

    ScfPropertySet aPropSet( xCtrlModel );

    // #118053# #i51348# set object name at control model
    aPropSet.SetStringProperty( CREATE_OUSTRING( "Name" ), rDrawObj.GetObjName() );

    // control visible and printable?
    aPropSet.SetBoolProperty( CREATE_OUSTRING( "EnableVisible" ), rDrawObj.IsVisible() );
    aPropSet.SetBoolProperty( CREATE_OUSTRING( "Printable" ), rDrawObj.IsPrintable() );

    // sheet links
    if( SfxObjectShell* pDocShell = mrRoot.GetDocShell() )
    {
        Reference< XMultiServiceFactory > xFactory( pDocShell->GetModel(), UNO_QUERY );
        if( xFactory.is() )
        {
            // cell link
            if( mxCellLink.is() ) try
            {
                Reference< XBindableValue > xBindable( xCtrlModel, UNO_QUERY_THROW );

                // create argument sequence for createInstanceWithArguments()
                CellAddress aApiAddress;
                ScUnoConversion::FillApiAddress( aApiAddress, *mxCellLink );

                NamedValue aValue;
                aValue.Name = CREATE_OUSTRING( SC_UNONAME_BOUNDCELL );
                aValue.Value <<= aApiAddress;

                Sequence< Any > aArgs( 1 );
                aArgs[ 0 ] <<= aValue;

                // create the CellValueBinding instance and set at the control model
                OUString aServiceName;
                switch( meBindMode )
                {
                    case EXC_CTRL_BINDCONTENT:  aServiceName = CREATE_OUSTRING( SC_SERVICENAME_VALBIND );       break;
                    case EXC_CTRL_BINDPOSITION: aServiceName = CREATE_OUSTRING( SC_SERVICENAME_LISTCELLBIND );  break;
                }
                Reference< XValueBinding > xBinding(
                    xFactory->createInstanceWithArguments( aServiceName, aArgs ), UNO_QUERY_THROW );
                xBindable->setValueBinding( xBinding );
            }
            catch( const Exception& )
            {
            }

            // source range
            if( mxSrcRange.is() ) try
            {
                Reference< XListEntrySink > xEntrySink( xCtrlModel, UNO_QUERY_THROW );

                // create argument sequence for createInstanceWithArguments()
                CellRangeAddress aApiRange;
                ScUnoConversion::FillApiRange( aApiRange, *mxSrcRange );

                NamedValue aValue;
                aValue.Name = CREATE_OUSTRING( SC_UNONAME_CELLRANGE );
                aValue.Value <<= aApiRange;

                Sequence< Any > aArgs( 1 );
                aArgs[ 0 ] <<= aValue;

                // create the EntrySource instance and set at the control model
                Reference< XListEntrySource > xEntrySource( xFactory->createInstanceWithArguments(
                    CREATE_OUSTRING( SC_SERVICENAME_LISTSOURCE ), aArgs ), UNO_QUERY_THROW );
                xEntrySink->setListEntrySource( xEntrySource );
            }
            catch( const Exception& )
            {
            }
        }
    }

    // virtual call for type specific processing
    DoProcessControl( aPropSet );
}

void XclImpControlHelper::ReadCellLinkFormula( XclImpStream& rStrm, bool bWithBoundSize )
{
    ScRangeList aScRanges;
    ReadRangeList( aScRanges, rStrm, bWithBoundSize );
    // Use first cell of first range
    if( const ScRange* pScRange = aScRanges.GetObject( 0 ) )
        mxCellLink.reset( new ScAddress( pScRange->aStart ) );
}

void XclImpControlHelper::ReadSourceRangeFormula( XclImpStream& rStrm, bool bWithBoundSize )
{
    ScRangeList aScRanges;
    ReadRangeList( aScRanges, rStrm, bWithBoundSize );
    // Use first range
    if( const ScRange* pScRange = aScRanges.GetObject( 0 ) )
        mxSrcRange.reset( new ScRange( *pScRange ) );
}

void XclImpControlHelper::DoProcessControl( ScfPropertySet& ) const
{
}

void XclImpControlHelper::ReadRangeList( ScRangeList& rScRanges, XclImpStream& rStrm )
{
    XclTokenArray aXclTokArr;
    aXclTokArr.ReadSize( rStrm );
    rStrm.Ignore( 4 );
    aXclTokArr.ReadArray( rStrm );
    mrRoot.GetFormulaCompiler().CreateRangeList( rScRanges, EXC_FMLATYPE_CONTROL, aXclTokArr, rStrm );
}

void XclImpControlHelper::ReadRangeList( ScRangeList& rScRanges, XclImpStream& rStrm, bool bWithBoundSize )
{
    if( bWithBoundSize )
    {
        sal_uInt16 nSize;
        rStrm >> nSize;
        if( nSize > 0 )
        {
            rStrm.PushPosition();
            ReadRangeList( rScRanges, rStrm );
            rStrm.PopPosition();
            rStrm.Ignore( nSize );
        }
    }
    else
    {
        ReadRangeList( rScRanges, rStrm );
    }
}

// ----------------------------------------------------------------------------

XclImpTbxObjBase::XclImpTbxObjBase( const XclImpRoot& rRoot ) :
    XclImpTextObj( rRoot ),
    XclImpControlHelper( rRoot, EXC_CTRL_BINDPOSITION )
{
    SetSimpleMacro( false );
    SetCustomDffObj( true );
}

namespace {

void lclExtractColor( sal_uInt8& rnColorIdx, const DffPropSet& rDffPropSet, sal_uInt32 nPropId )
{
    if( rDffPropSet.IsProperty( nPropId ) )
    {
        sal_uInt32 nColor = rDffPropSet.GetPropertyValue( nPropId );
        if( (nColor & 0xFF000000) == 0x08000000 )
            rnColorIdx = ::extract_value< sal_uInt8 >( nColor, 0, 8 );
    }
}

} // namespace

void XclImpTbxObjBase::SetDffProperties( const DffPropSet& rDffPropSet )
{
    maFillData.mnPattern = rDffPropSet.GetPropertyBool( DFF_Prop_fFilled ) ? EXC_PATT_SOLID : EXC_PATT_NONE;
    lclExtractColor( maFillData.mnBackColorIdx, rDffPropSet, DFF_Prop_fillBackColor );
    lclExtractColor( maFillData.mnPattColorIdx, rDffPropSet, DFF_Prop_fillColor );
    ::set_flag( maFillData.mnAuto, EXC_OBJ_LINE_AUTO, false );

    maLineData.mnStyle = rDffPropSet.GetPropertyBool( DFF_Prop_fLine ) ? EXC_OBJ_LINE_SOLID : EXC_OBJ_LINE_NONE;
    lclExtractColor( maLineData.mnColorIdx, rDffPropSet, DFF_Prop_lineColor );
    ::set_flag( maLineData.mnAuto, EXC_OBJ_FILL_AUTO, false );
}

bool XclImpTbxObjBase::FillMacroDescriptor( ScriptEventDescriptor& rDescriptor ) const
{
    return XclControlHelper::FillMacroDescriptor( rDescriptor, DoGetEventType(), GetMacroName() );
}

void XclImpTbxObjBase::ConvertFont( ScfPropertySet& rPropSet ) const
{
    if( maTextData.mxString.is() )
    {
        const XclFormatRunVec& rFormatRuns = maTextData.mxString->GetFormats();
        if( rFormatRuns.empty() )
            GetFontBuffer().WriteDefaultCtrlFontProperties( rPropSet );
        else
            GetFontBuffer().WriteFontProperties( rPropSet, EXC_FONTPROPSET_CONTROL, rFormatRuns.front().mnFontIdx );
    }
}

void XclImpTbxObjBase::ConvertLabel( ScfPropertySet& rPropSet ) const
{
    if( maTextData.mxString.is() )
    {
        String aLabel = maTextData.mxString->GetText();
        if( maTextData.maData.mnShortcut > 0 )
        {
            xub_StrLen nPos = aLabel.Search( static_cast< sal_Unicode >( maTextData.maData.mnShortcut ) );
            if( nPos != STRING_NOTFOUND )
                aLabel.Insert( '~', nPos );
        }
        rPropSet.SetStringProperty( CREATE_OUSTRING( "Label" ), aLabel );
    }
    ConvertFont( rPropSet );
}

SdrObject* XclImpTbxObjBase::DoCreateSdrObj( XclImpDffConverter& rDffConv, const Rectangle& rAnchorRect ) const
{
    SdrObjectPtr xSdrObj( rDffConv.CreateSdrObject( *this, rAnchorRect ) );
    rDffConv.Progress();
    return xSdrObj.release();
}

void XclImpTbxObjBase::DoPreProcessSdrObj( XclImpDffConverter& /*rDffConv*/, SdrObject& /*rSdrObj*/ ) const
{
    // do not call DoPreProcessSdrObj() from base class (to skip text processing)
    ProcessControl( *this );
}

// ----------------------------------------------------------------------------

XclImpButtonObj::XclImpButtonObj( const XclImpRoot& rRoot ) :
    XclImpTbxObjBase( rRoot )
{
}

void XclImpButtonObj::DoProcessControl( ScfPropertySet& rPropSet ) const
{
    // label and text formatting
    ConvertLabel( rPropSet );

    /*  Horizontal text alignment. For unknown reason, the property type is a
        simple sal_Int16 and not a com.sun.star.style.HorizontalAlignment. */
    sal_Int16 nHorAlign = 1;
    switch( maTextData.maData.GetHorAlign() )
    {
        case EXC_OBJ_HOR_LEFT:      nHorAlign = 0;  break;
        case EXC_OBJ_HOR_CENTER:    nHorAlign = 1;  break;
        case EXC_OBJ_HOR_RIGHT:     nHorAlign = 2;  break;
    }
    rPropSet.SetProperty( CREATE_OUSTRING( "Align" ), nHorAlign );

    // vertical text alignment
    namespace csss = ::com::sun::star::style;
    csss::VerticalAlignment eVerAlign = csss::VerticalAlignment_MIDDLE;
    switch( maTextData.maData.GetVerAlign() )
    {
        case EXC_OBJ_VER_TOP:       eVerAlign = csss::VerticalAlignment_TOP;    break;
        case EXC_OBJ_VER_CENTER:    eVerAlign = csss::VerticalAlignment_MIDDLE; break;
        case EXC_OBJ_VER_BOTTOM:    eVerAlign = csss::VerticalAlignment_BOTTOM; break;
    }
    rPropSet.SetProperty( CREATE_OUSTRING( "VerticalAlign" ), eVerAlign );

    // always wrap text automatically
    rPropSet.SetBoolProperty( CREATE_OUSTRING( "MultiLine" ), true );

    // default button
    bool bDefButton = ::get_flag( maTextData.maData.mnButtonFlags, EXC_OBJ_BUTTON_DEFAULT );
    rPropSet.SetBoolProperty( CREATE_OUSTRING( "DefaultButton" ), bDefButton );

    // button type (flags cannot be combined in OOo)
    namespace cssa = ::com::sun::star::awt;
    cssa::PushButtonType eButtonType = cssa::PushButtonType_STANDARD;
    if( ::get_flag( maTextData.maData.mnButtonFlags, EXC_OBJ_BUTTON_CLOSE ) )
        eButtonType = cssa::PushButtonType_OK;
    else if( ::get_flag( maTextData.maData.mnButtonFlags, EXC_OBJ_BUTTON_CANCEL ) )
        eButtonType = cssa::PushButtonType_CANCEL;
    else if( ::get_flag( maTextData.maData.mnButtonFlags, EXC_OBJ_BUTTON_HELP ) )
        eButtonType = cssa::PushButtonType_HELP;
    // property type is short, not enum
    rPropSet.SetProperty( CREATE_OUSTRING( "PushButtonType" ), sal_Int16( eButtonType ) );
}

OUString XclImpButtonObj::DoGetServiceName() const
{
    return CREATE_OUSTRING( "com.sun.star.form.component.CommandButton" );
}

XclTbxEventType XclImpButtonObj::DoGetEventType() const
{
    return EXC_TBX_EVENT_ACTION;
}

// ----------------------------------------------------------------------------

XclImpCheckBoxObj::XclImpCheckBoxObj( const XclImpRoot& rRoot ) :
    XclImpTbxObjBase( rRoot ),
    mnState( EXC_OBJ_CHECKBOX_UNCHECKED ),
    mnCheckBoxFlags( 0 )
{
}

void XclImpCheckBoxObj::DoReadObj5( XclImpStream& rStrm, sal_uInt16 nNameLen, sal_uInt16 /*nMacroSize*/ )
{
    ReadFrameData( rStrm );
    rStrm.Ignore( 10 );
    rStrm >> maTextData.maData.mnFlags;
    rStrm.Ignore( 20 );
    ReadName5( rStrm, nNameLen );
    ReadMacro5( rStrm, rStrm.ReaduInt16() );   // fist macro size invalid and unused
    ReadCellLinkFormula( rStrm, true );
    rStrm >> maTextData.maData.mnTextLen;
    maTextData.ReadByteString( rStrm );
    rStrm >> mnState >> maTextData.maData.mnShortcut >> maTextData.maData.mnShortcutEA >> mnCheckBoxFlags;
}

void XclImpCheckBoxObj::DoReadObj8SubRec( XclImpStream& rStrm, sal_uInt16 nSubRecId, sal_uInt16 nSubRecSize )
{
    switch( nSubRecId )
    {
        case EXC_ID_OBJCBLS:
            // do not read EXC_ID_OBJCBLSDATA, not written by OOo Excel export
            rStrm >> mnState;
            rStrm.Ignore( 4 );
            rStrm >> maTextData.maData.mnShortcut >> maTextData.maData.mnShortcutEA >> mnCheckBoxFlags;
        break;
        case EXC_ID_OBJCBLSFMLA:
            ReadCellLinkFormula( rStrm, false );
        break;
        default:
            XclImpTbxObjBase::DoReadObj8SubRec( rStrm, nSubRecId, nSubRecSize );
    }
}

void XclImpCheckBoxObj::DoProcessControl( ScfPropertySet& rPropSet ) const
{
    // label and text formatting
    ConvertLabel( rPropSet );

    // state
    bool bSupportsTristate = GetObjType() == EXC_OBJTYPE_CHECKBOX;
    sal_Int16 nApiState = 0;
    switch( mnState )
    {
        case EXC_OBJ_CHECKBOX_UNCHECKED:    nApiState = 0;                          break;
        case EXC_OBJ_CHECKBOX_CHECKED:      nApiState = 1;                          break;
        case EXC_OBJ_CHECKBOX_TRISTATE:     nApiState = bSupportsTristate ? 2 : 1;  break;
    }
    if( bSupportsTristate )
        rPropSet.SetBoolProperty( CREATE_OUSTRING( "TriState" ), nApiState == 2 );
    rPropSet.SetProperty( CREATE_OUSTRING( "DefaultState" ), nApiState );

    // box style
    namespace AwtVisualEffect = ::com::sun::star::awt::VisualEffect;
    sal_Int16 nEffect = ::get_flagvalue( mnCheckBoxFlags, EXC_OBJ_CHECKBOX_FLAT, AwtVisualEffect::FLAT, AwtVisualEffect::LOOK3D );
    rPropSet.SetProperty( CREATE_OUSTRING( "VisualEffect" ), nEffect );

    // do not wrap text automatically
    rPropSet.SetBoolProperty( CREATE_OUSTRING( "MultiLine" ), false );

    // #i40279# always centered vertically
    namespace csss = ::com::sun::star::style;
    rPropSet.SetProperty( CREATE_OUSTRING( "VerticalAlign" ), csss::VerticalAlignment_MIDDLE );

    // background color
    if( maFillData.IsFilled() )
    {
        sal_Int32 nColor = static_cast< sal_Int32 >( GetSolidFillColor( maFillData ).GetColor() );
        rPropSet.SetProperty( CREATE_OUSTRING( "BackgroundColor" ), nColor );
    }
}

OUString XclImpCheckBoxObj::DoGetServiceName() const
{
    return CREATE_OUSTRING( "com.sun.star.form.component.CheckBox" );
}

XclTbxEventType XclImpCheckBoxObj::DoGetEventType() const
{
    return EXC_TBX_EVENT_ACTION;
}

// ----------------------------------------------------------------------------

XclImpOptionButtonObj::XclImpOptionButtonObj( const XclImpRoot& rRoot ) :
    XclImpCheckBoxObj( rRoot ),
    mnNextInGroup( 0 ),
    mnFirstInGroup( 1 )
{
}

void XclImpOptionButtonObj::DoReadObj5( XclImpStream& rStrm, sal_uInt16 nNameLen, sal_uInt16 /*nMacroSize*/ )
{
    ReadFrameData( rStrm );
    rStrm.Ignore( 10 );
    rStrm >> maTextData.maData.mnFlags;
    rStrm.Ignore( 32 );
    ReadName5( rStrm, nNameLen );
    ReadMacro5( rStrm, rStrm.ReaduInt16() );   // fist macro size invalid and unused
    ReadCellLinkFormula( rStrm, true );
    rStrm >> maTextData.maData.mnTextLen;
    maTextData.ReadByteString( rStrm );
    rStrm >> mnState >> maTextData.maData.mnShortcut >> maTextData.maData.mnShortcutEA;
    rStrm >> mnCheckBoxFlags >> mnNextInGroup >> mnFirstInGroup;
}

void XclImpOptionButtonObj::DoReadObj8SubRec( XclImpStream& rStrm, sal_uInt16 nSubRecId, sal_uInt16 nSubRecSize )
{
    switch( nSubRecId )
    {
        case EXC_ID_OBJRBODATA:
            rStrm >> mnNextInGroup >> mnFirstInGroup;
        break;
        default:
            XclImpCheckBoxObj::DoReadObj8SubRec( rStrm, nSubRecId, nSubRecSize );
    }
}

void XclImpOptionButtonObj::DoProcessControl( ScfPropertySet& rPropSet ) const
{
    XclImpCheckBoxObj::DoProcessControl( rPropSet );
    // TODO: grouping
}

OUString XclImpOptionButtonObj::DoGetServiceName() const
{
    return CREATE_OUSTRING( "com.sun.star.form.component.RadioButton" );
}

XclTbxEventType XclImpOptionButtonObj::DoGetEventType() const
{
    return EXC_TBX_EVENT_ACTION;
}

// ----------------------------------------------------------------------------

XclImpLabelObj::XclImpLabelObj( const XclImpRoot& rRoot ) :
    XclImpTbxObjBase( rRoot )
{
}

void XclImpLabelObj::DoProcessControl( ScfPropertySet& rPropSet ) const
{
    // label and text formatting
    ConvertLabel( rPropSet );

    // text alignment (always top/left aligned)
    rPropSet.SetProperty( CREATE_OUSTRING( "Align" ), sal_Int16( 0 ) );
    namespace csss = ::com::sun::star::style;
    rPropSet.SetProperty( CREATE_OUSTRING( "VerticalAlign" ), csss::VerticalAlignment_TOP );

    // always wrap text automatically
    rPropSet.SetBoolProperty( CREATE_OUSTRING( "MultiLine" ), true );
}

OUString XclImpLabelObj::DoGetServiceName() const
{
    return CREATE_OUSTRING( "com.sun.star.form.component.FixedText" );
}

XclTbxEventType XclImpLabelObj::DoGetEventType() const
{
    return EXC_TBX_EVENT_MOUSE;
}

// ----------------------------------------------------------------------------

XclImpGroupBoxObj::XclImpGroupBoxObj( const XclImpRoot& rRoot ) :
    XclImpTbxObjBase( rRoot ),
    mnGroupBoxFlags( 0 )
{
}

void XclImpGroupBoxObj::DoReadObj5( XclImpStream& rStrm, sal_uInt16 nNameLen, sal_uInt16 /*nMacroSize*/ )
{
    ReadFrameData( rStrm );
    rStrm.Ignore( 10 );
    rStrm >> maTextData.maData.mnFlags;
    rStrm.Ignore( 26 );
    ReadName5( rStrm, nNameLen );
    ReadMacro5( rStrm, rStrm.ReaduInt16() );   // fist macro size invalid and unused
    rStrm >> maTextData.maData.mnTextLen;
    maTextData.ReadByteString( rStrm );
    rStrm >> maTextData.maData.mnShortcut >> maTextData.maData.mnShortcutEA >> mnGroupBoxFlags;
}

void XclImpGroupBoxObj::DoReadObj8SubRec( XclImpStream& rStrm, sal_uInt16 nSubRecId, sal_uInt16 nSubRecSize )
{
    switch( nSubRecId )
    {
        case EXC_ID_OBJGBODATA:
            rStrm >> maTextData.maData.mnShortcut >> maTextData.maData.mnShortcutEA >> mnGroupBoxFlags;
        break;
        default:
            XclImpTbxObjBase::DoReadObj8SubRec( rStrm, nSubRecId, nSubRecSize );
    }
}

void XclImpGroupBoxObj::DoProcessControl( ScfPropertySet& rPropSet ) const
{
    // label and text formatting
    ConvertLabel( rPropSet );
}

OUString XclImpGroupBoxObj::DoGetServiceName() const
{
    return CREATE_OUSTRING( "com.sun.star.form.component.GroupBox" );
}

XclTbxEventType XclImpGroupBoxObj::DoGetEventType() const
{
    return EXC_TBX_EVENT_MOUSE;
}

// ----------------------------------------------------------------------------

XclImpDialogObj::XclImpDialogObj( const XclImpRoot& rRoot ) :
    XclImpTbxObjBase( rRoot )
{
}

void XclImpDialogObj::DoProcessControl( ScfPropertySet& rPropSet ) const
{
    // label and text formatting
    ConvertLabel( rPropSet );
}

OUString XclImpDialogObj::DoGetServiceName() const
{
    // dialog frame faked by a groupbox
    return CREATE_OUSTRING( "com.sun.star.form.component.GroupBox" );
}

XclTbxEventType XclImpDialogObj::DoGetEventType() const
{
    return EXC_TBX_EVENT_MOUSE;
}

// ----------------------------------------------------------------------------

XclImpEditObj::XclImpEditObj( const XclImpRoot& rRoot ) :
    XclImpTbxObjBase( rRoot ),
    mnContentType( EXC_OBJ_EDIT_TEXT ),
    mnMultiLine( 0 ),
    mnScrollBar( 0 ),
    mnListBoxObjId( 0 )
{
}

bool XclImpEditObj::IsNumeric() const
{
    return (mnContentType == EXC_OBJ_EDIT_INTEGER) || (mnContentType == EXC_OBJ_EDIT_DOUBLE);
}

void XclImpEditObj::DoReadObj5( XclImpStream& rStrm, sal_uInt16 nNameLen, sal_uInt16 /*nMacroSize*/ )
{
    ReadFrameData( rStrm );
    rStrm.Ignore( 10 );
    rStrm >> maTextData.maData.mnFlags;
    rStrm.Ignore( 14 );
    ReadName5( rStrm, nNameLen );
    ReadMacro5( rStrm, rStrm.ReaduInt16() );   // fist macro size invalid and unused
    rStrm >> maTextData.maData.mnTextLen;
    maTextData.ReadByteString( rStrm );
    rStrm >> mnContentType >> mnMultiLine >> mnScrollBar >> mnListBoxObjId;
}

void XclImpEditObj::DoReadObj8SubRec( XclImpStream& rStrm, sal_uInt16 nSubRecId, sal_uInt16 nSubRecSize )
{
    switch( nSubRecId )
    {
        case EXC_ID_OBJEDODATA:
            rStrm >> mnContentType >> mnMultiLine >> mnScrollBar >> mnListBoxObjId;
        break;
        default:
            XclImpTbxObjBase::DoReadObj8SubRec( rStrm, nSubRecId, nSubRecSize );
    }
}

void XclImpEditObj::DoProcessControl( ScfPropertySet& rPropSet ) const
{
    if( maTextData.mxString.is() )
    {
        OUString aText = maTextData.mxString->GetText();
        if( IsNumeric() )
        {
            // TODO: OUString::toDouble() does not handle local decimal separator
            rPropSet.SetProperty( CREATE_OUSTRING( "DefaultValue" ), aText.toDouble() );
            rPropSet.SetBoolProperty( CREATE_OUSTRING( "Spin" ), mnScrollBar != 0 );
        }
        else
        {
            rPropSet.SetProperty( CREATE_OUSTRING( "DefaultText" ), aText );
            rPropSet.SetBoolProperty( CREATE_OUSTRING( "MultiLine" ), mnMultiLine != 0 );
            rPropSet.SetBoolProperty( CREATE_OUSTRING( "VScroll" ), mnScrollBar != 0 );
        }
    }
    ConvertFont( rPropSet );
}

OUString XclImpEditObj::DoGetServiceName() const
{
    return IsNumeric() ?
        CREATE_OUSTRING( "com.sun.star.form.component.NumericField" ) :
        CREATE_OUSTRING( "com.sun.star.form.component.TextField" );
}

XclTbxEventType XclImpEditObj::DoGetEventType() const
{
    return EXC_TBX_EVENT_TEXT;
}

// ----------------------------------------------------------------------------

XclImpTbxObjScrollableBase::XclImpTbxObjScrollableBase( const XclImpRoot& rRoot ) :
    XclImpTbxObjBase( rRoot ),
    mnValue( 0 ),
    mnMin( 0 ),
    mnMax( 100 ),
    mnStep( 1 ),
    mnPageStep( 10 ),
    mnOrient( 0 ),
    mnThumbWidth( 1 ),
    mnScrollFlags( 0 )
{
}

void XclImpTbxObjScrollableBase::ReadSbs( XclImpStream& rStrm )
{
    rStrm.Ignore( 4 );
    rStrm >> mnValue >> mnMin >> mnMax >> mnStep >> mnPageStep >> mnOrient >> mnThumbWidth >> mnScrollFlags;
}

void XclImpTbxObjScrollableBase::DoReadObj8SubRec( XclImpStream& rStrm, sal_uInt16 nSubRecId, sal_uInt16 nSubRecSize )
{
    switch( nSubRecId )
    {
        case EXC_ID_OBJSBS:
            ReadSbs( rStrm );
        break;
        case EXC_ID_OBJSBSFMLA:
            ReadCellLinkFormula( rStrm, false );
        break;
        default:
            XclImpTbxObjBase::DoReadObj8SubRec( rStrm, nSubRecId, nSubRecSize );
    }
}

// ----------------------------------------------------------------------------

XclImpSpinButtonObj::XclImpSpinButtonObj( const XclImpRoot& rRoot ) :
    XclImpTbxObjScrollableBase( rRoot )
{
}

void XclImpSpinButtonObj::DoReadObj5( XclImpStream& rStrm, sal_uInt16 nNameLen, sal_uInt16 /*nMacroSize*/ )
{
    ReadFrameData( rStrm );
    ReadSbs( rStrm );
    ReadName5( rStrm, nNameLen );
    ReadMacro5( rStrm, rStrm.ReaduInt16() );   // fist macro size invalid and unused
    ReadCellLinkFormula( rStrm, true );
}

void XclImpSpinButtonObj::DoProcessControl( ScfPropertySet& rPropSet ) const
{
    // Calc's "Border" property is not the 3D/flat style effect in Excel (#i34712#)
    rPropSet.SetProperty( CREATE_OUSTRING( "Border" ), ::com::sun::star::awt::VisualEffect::NONE );
    rPropSet.SetProperty< sal_Int32 >( CREATE_OUSTRING( "DefaultSpinValue" ), mnValue );
    rPropSet.SetProperty< sal_Int32 >( CREATE_OUSTRING( "SpinValueMin" ), mnMin );
    rPropSet.SetProperty< sal_Int32 >( CREATE_OUSTRING( "SpinValueMax" ), mnMax );
    rPropSet.SetProperty< sal_Int32 >( CREATE_OUSTRING( "SpinIncrement" ), mnStep );

    // Excel spin buttons always vertical
    rPropSet.SetProperty( CREATE_OUSTRING( "Orientation" ), ::com::sun::star::awt::ScrollBarOrientation::VERTICAL );
}

OUString XclImpSpinButtonObj::DoGetServiceName() const
{
    return CREATE_OUSTRING( "com.sun.star.form.component.SpinButton" );
}

XclTbxEventType XclImpSpinButtonObj::DoGetEventType() const
{
    return EXC_TBX_EVENT_VALUE;
}

// ----------------------------------------------------------------------------

XclImpScrollBarObj::XclImpScrollBarObj( const XclImpRoot& rRoot ) :
    XclImpTbxObjScrollableBase( rRoot )
{
}

void XclImpScrollBarObj::DoReadObj5( XclImpStream& rStrm, sal_uInt16 nNameLen, sal_uInt16 /*nMacroSize*/ )
{
    ReadFrameData( rStrm );
    ReadSbs( rStrm );
    ReadName5( rStrm, nNameLen );
    ReadMacro5( rStrm, rStrm.ReaduInt16() );   // fist macro size invalid and unused
    ReadCellLinkFormula( rStrm, true );
}

void XclImpScrollBarObj::DoProcessControl( ScfPropertySet& rPropSet ) const
{
    // Calc's "Border" property is not the 3D/flat style effect in Excel (#i34712#)
    rPropSet.SetProperty( CREATE_OUSTRING( "Border" ), ::com::sun::star::awt::VisualEffect::NONE );
    rPropSet.SetProperty< sal_Int32 >( CREATE_OUSTRING( "DefaultScrollValue" ), mnValue );
    rPropSet.SetProperty< sal_Int32 >( CREATE_OUSTRING( "ScrollValueMin" ), mnMin );
    rPropSet.SetProperty< sal_Int32 >( CREATE_OUSTRING( "ScrollValueMax" ), mnMax );
    rPropSet.SetProperty< sal_Int32 >( CREATE_OUSTRING( "LineIncrement" ), mnStep );
    rPropSet.SetProperty< sal_Int32 >( CREATE_OUSTRING( "BlockIncrement" ), mnPageStep );
    rPropSet.SetProperty( CREATE_OUSTRING( "VisibleSize" ), ::std::min< sal_Int32 >( mnPageStep, 1 ) );

    namespace AwtScrollOrient = ::com::sun::star::awt::ScrollBarOrientation;
    sal_Int32 nApiOrient = ::get_flagvalue( mnOrient, EXC_OBJ_SCROLLBAR_HOR, AwtScrollOrient::HORIZONTAL, AwtScrollOrient::VERTICAL );
    rPropSet.SetProperty( CREATE_OUSTRING( "Orientation" ), nApiOrient );
}

OUString XclImpScrollBarObj::DoGetServiceName() const
{
    return CREATE_OUSTRING( "com.sun.star.form.component.ScrollBar" );
}

XclTbxEventType XclImpScrollBarObj::DoGetEventType() const
{
    return EXC_TBX_EVENT_VALUE;
}

// ----------------------------------------------------------------------------

XclImpTbxObjListBase::XclImpTbxObjListBase( const XclImpRoot& rRoot ) :
    XclImpTbxObjScrollableBase( rRoot ),
    mnEntryCount( 0 ),
    mnSelEntry( 0 ),
    mnListFlags( 0 ),
    mnEditObjId( 0 ),
    mbHasDefFontIdx( false )
{
}

void XclImpTbxObjListBase::ReadLbsData( XclImpStream& rStrm )
{
    ReadSourceRangeFormula( rStrm, true );
    rStrm >> mnEntryCount >> mnSelEntry >> mnListFlags >> mnEditObjId;
}

void XclImpTbxObjListBase::SetBoxFormatting( ScfPropertySet& rPropSet ) const
{
    // border style
    namespace AwtVisualEffect = ::com::sun::star::awt::VisualEffect;
    sal_Int16 nApiBorder = ::get_flagvalue( mnListFlags, EXC_OBJ_LISTBOX_FLAT, AwtVisualEffect::FLAT, AwtVisualEffect::LOOK3D );
    rPropSet.SetProperty( CREATE_OUSTRING( "Border" ), nApiBorder );

    // font formatting
    if( mbHasDefFontIdx )
        GetFontBuffer().WriteFontProperties( rPropSet, EXC_FONTPROPSET_CONTROL, maTextData.maData.mnDefFontIdx );
    else
        GetFontBuffer().WriteDefaultCtrlFontProperties( rPropSet );
}

// ----------------------------------------------------------------------------

XclImpListBoxObj::XclImpListBoxObj( const XclImpRoot& rRoot ) :
    XclImpTbxObjListBase( rRoot )
{
}

void XclImpListBoxObj::ReadFullLbsData( XclImpStream& rStrm, sal_Size nRecLeft )
{
    sal_Size nRecEnd = rStrm.GetRecPos() + nRecLeft;
    ReadLbsData( rStrm );
    DBG_ASSERT( (rStrm.GetRecPos() == nRecEnd) || (rStrm.GetRecPos() + mnEntryCount == nRecEnd),
        "XclImpListBoxObj::ReadFullLbsData - invalid size of OBJLBSDATA record" );
    while( rStrm.IsValid() && (rStrm.GetRecPos() < nRecEnd) )
        maSelection.push_back( rStrm.ReaduInt8() );
}

void XclImpListBoxObj::DoReadObj5( XclImpStream& rStrm, sal_uInt16 nNameLen, sal_uInt16 /*nMacroSize*/ )
{
    ReadFrameData( rStrm );
    ReadSbs( rStrm );
    rStrm.Ignore( 18 );
    rStrm >> maTextData.maData.mnDefFontIdx;
    rStrm.Ignore( 4 );
    ReadName5( rStrm, nNameLen );
    ReadMacro5( rStrm, rStrm.ReaduInt16() );   // fist macro size invalid and unused
    ReadCellLinkFormula( rStrm, true );
    ReadFullLbsData( rStrm, rStrm.GetRecLeft() );
    mbHasDefFontIdx = true;
}

void XclImpListBoxObj::DoReadObj8SubRec( XclImpStream& rStrm, sal_uInt16 nSubRecId, sal_uInt16 nSubRecSize )
{
    switch( nSubRecId )
    {
        case EXC_ID_OBJLBSDATA:
            ReadFullLbsData( rStrm, nSubRecSize );
        break;
        default:
            XclImpTbxObjListBase::DoReadObj8SubRec( rStrm, nSubRecId, nSubRecSize );
    }
}

void XclImpListBoxObj::DoProcessControl( ScfPropertySet& rPropSet ) const
{
    // listbox formatting
    SetBoxFormatting( rPropSet );

    // selection type
    sal_uInt8 nSelType = ::extract_value< sal_uInt8 >( mnListFlags, 4, 2 );
    bool bMultiSel = nSelType != EXC_OBJ_LISTBOX_SINGLE;
    rPropSet.SetBoolProperty( CREATE_OUSTRING( "MultiSelection" ), bMultiSel );

    // selection (do not set, if listbox is linked to a cell)
    if( !HasCellLink() )
    {
        ScfInt16Vec aSelVec;

        // multi selection: API expects sequence of list entry indexes
        if( bMultiSel )
            for( ScfUInt8Vec::const_iterator aBeg = maSelection.begin(), aIt = aBeg, aEnd = maSelection.end(); aIt != aEnd; ++aIt )
                if( *aIt != 0 )
                    aSelVec.push_back( static_cast< sal_Int16 >( aIt - aBeg ) );
        // single selection: mnSelEntry is one-based, API expects zero-based
        else if( mnSelEntry > 0 )
            aSelVec.push_back( static_cast< sal_Int16 >( mnSelEntry - 1 ) );

        if( !aSelVec.empty() )
        {
            Sequence< sal_Int16 > aSelSeq( &aSelVec.front(), static_cast< sal_Int32 >( aSelVec.size() ) );
            rPropSet.SetProperty( CREATE_OUSTRING( "DefaultSelection" ), aSelSeq );
        }
    }
}

OUString XclImpListBoxObj::DoGetServiceName() const
{
    return CREATE_OUSTRING( "com.sun.star.form.component.ListBox" );
}

XclTbxEventType XclImpListBoxObj::DoGetEventType() const
{
    return EXC_TBX_EVENT_CHANGE;
}

// ----------------------------------------------------------------------------

XclImpDropDownObj::XclImpDropDownObj( const XclImpRoot& rRoot ) :
    XclImpTbxObjListBase( rRoot ),
    mnLeft( 0 ),
    mnTop( 0 ),
    mnRight( 0 ),
    mnBottom( 0 ),
    mnDropDownFlags( 0 ),
    mnLineCount( 0 ),
    mnMinWidth( 0 )
{
}

sal_uInt16 XclImpDropDownObj::GetDropDownType() const
{
    return ::extract_value< sal_uInt8 >( mnDropDownFlags, 0, 2 );
}

void XclImpDropDownObj::ReadFullLbsData( XclImpStream& rStrm )
{
    ReadLbsData( rStrm );
    rStrm >> mnDropDownFlags >> mnLineCount >> mnMinWidth >> maTextData.maData.mnTextLen;
    maTextData.ReadByteString( rStrm );
    // dropdowns of auto-filters have 'simple' style, they don't have a text area
    if( GetDropDownType() == EXC_OBJ_DROPDOWN_SIMPLE )
        SetProcessSdrObj( false );
}

void XclImpDropDownObj::DoReadObj5( XclImpStream& rStrm, sal_uInt16 nNameLen, sal_uInt16 /*nMacroSize*/ )
{
    ReadFrameData( rStrm );
    ReadSbs( rStrm );
    rStrm.Ignore( 18 );
    rStrm >> maTextData.maData.mnDefFontIdx;
    rStrm.Ignore( 14 );
    rStrm >> mnLeft >> mnTop >> mnRight >> mnBottom;
    rStrm.Ignore( 4 );
    ReadName5( rStrm, nNameLen );
    ReadMacro5( rStrm, rStrm.ReaduInt16() );   // fist macro size invalid and unused
    ReadCellLinkFormula( rStrm, true );
    ReadFullLbsData( rStrm );
    mbHasDefFontIdx = true;
}

void XclImpDropDownObj::DoReadObj8SubRec( XclImpStream& rStrm, sal_uInt16 nSubRecId, sal_uInt16 nSubRecSize )
{
    switch( nSubRecId )
    {
        case EXC_ID_OBJLBSDATA:
            ReadFullLbsData( rStrm );
        break;
        default:
            XclImpTbxObjListBase::DoReadObj8SubRec( rStrm, nSubRecId, nSubRecSize );
    }
}

void XclImpDropDownObj::DoProcessControl( ScfPropertySet& rPropSet ) const
{
    // dropdown listbox formatting
    SetBoxFormatting( rPropSet );
    // enable dropdown button
    rPropSet.SetBoolProperty( CREATE_OUSTRING( "Dropdown" ), true );
    // dropdown line count
    rPropSet.SetProperty( CREATE_OUSTRING( "LineCount" ), mnLineCount );

    if( GetDropDownType() == EXC_OBJ_DROPDOWN_COMBOBOX )
    {
        // text of editable combobox
        if( maTextData.mxString.is() )
            rPropSet.SetStringProperty( CREATE_OUSTRING( "DefaultText" ), maTextData.mxString->GetText() );
    }
    else
    {
        // selection (do not set, if dropdown is linked to a cell)
        if( !HasCellLink() && (mnSelEntry > 0) )
        {
            Sequence< sal_Int16 > aSelSeq( 1 );
            aSelSeq[ 0 ] = mnSelEntry - 1;
            rPropSet.SetProperty( CREATE_OUSTRING( "DefaultSelection" ), aSelSeq );
        }
    }
}

OUString XclImpDropDownObj::DoGetServiceName() const
{
    return (GetDropDownType() == EXC_OBJ_DROPDOWN_COMBOBOX) ?
        CREATE_OUSTRING( "com.sun.star.form.component.ComboBox" ) :
        CREATE_OUSTRING( "com.sun.star.form.component.ListBox" );
}

XclTbxEventType XclImpDropDownObj::DoGetEventType() const
{
    return (GetDropDownType() == EXC_OBJ_DROPDOWN_COMBOBOX) ? EXC_TBX_EVENT_TEXT : EXC_TBX_EVENT_CHANGE;
}

// ----------------------------------------------------------------------------

XclImpPictureObj::XclImpPictureObj( const XclImpRoot& rRoot ) :
    XclImpRectObj( rRoot ),
    XclImpControlHelper( rRoot, EXC_CTRL_BINDCONTENT ),
    mnStorageId( 0 ),
    mnCtlsStrmPos( 0 ),
    mnCtlsStrmSize( 0 ),
    mbEmbedded( false ),
    mbLinked( false ),
    mbSymbol( false ),
    mbControl( false ),
    mbUseCtlsStrm( false )
{
    SetAreaObj( true );
    SetSimpleMacro( false );
    SetCustomDffObj( true );
}

String XclImpPictureObj::GetOleStorageName() const
{
    String aStrgName;
    if( (mbEmbedded || mbLinked) && !mbControl && (mnStorageId > 0) )
    {
        aStrgName = mbEmbedded ? EXC_STORAGE_OLE_EMBEDDED : EXC_STORAGE_OLE_LINKED;
        static const sal_Char spcHexChars[] = "0123456789ABCDEF";
        for( sal_uInt8 nIndex = 32; nIndex > 0; nIndex -= 4 )
            aStrgName.Append( sal_Unicode( spcHexChars[ ::extract_value< sal_uInt8 >( mnStorageId, nIndex - 4, 4 ) ] ) );
    }
    return aStrgName;
}

void XclImpPictureObj::DoReadObj3( XclImpStream& rStrm, sal_uInt16 nMacroSize )
{
    sal_uInt16 nLinkSize;
    ReadFrameData( rStrm );
    rStrm.Ignore( 6 );
    rStrm >> nLinkSize;
    rStrm.Ignore( 2 );
    ReadFlags3( rStrm );
    ReadMacro3( rStrm, nMacroSize );
    ReadPictFmla( rStrm, nLinkSize );

    if( (rStrm.GetNextRecId() == EXC_ID3_IMGDATA) && rStrm.StartNextRecord() )
        maGraphic = XclImpDrawing::ReadImgData( GetRoot(), rStrm );
}

void XclImpPictureObj::DoReadObj4( XclImpStream& rStrm, sal_uInt16 nMacroSize )
{
    sal_uInt16 nLinkSize;
    ReadFrameData( rStrm );
    rStrm.Ignore( 6 );
    rStrm >> nLinkSize;
    rStrm.Ignore( 2 );
    ReadFlags3( rStrm );
    ReadMacro4( rStrm, nMacroSize );
    ReadPictFmla( rStrm, nLinkSize );

    if( (rStrm.GetNextRecId() == EXC_ID3_IMGDATA) && rStrm.StartNextRecord() )
        maGraphic = XclImpDrawing::ReadImgData( GetRoot(), rStrm );
}

void XclImpPictureObj::DoReadObj5( XclImpStream& rStrm, sal_uInt16 nNameLen, sal_uInt16 nMacroSize )
{
    sal_uInt16 nLinkSize;
    ReadFrameData( rStrm );
    rStrm.Ignore( 6 );
    rStrm >> nLinkSize;
    rStrm.Ignore( 2 );
    ReadFlags3( rStrm );
    rStrm.Ignore( 4 );
    ReadName5( rStrm, nNameLen );
    ReadMacro5( rStrm, nMacroSize );
    ReadPictFmla( rStrm, nLinkSize );

    if( (rStrm.GetNextRecId() == EXC_ID3_IMGDATA) && rStrm.StartNextRecord() )
    {
        // page background is stored as hidden picture with name "__BkgndObj"
        if( IsHidden() && (GetObjName() == CREATE_STRING( "__BkgndObj" )) )
            GetPageSettings().ReadImgData( rStrm );
        else
            maGraphic = XclImpDrawing::ReadImgData( GetRoot(), rStrm );
    }
}

void XclImpPictureObj::DoReadObj8SubRec( XclImpStream& rStrm, sal_uInt16 nSubRecId, sal_uInt16 nSubRecSize )
{
    switch( nSubRecId )
    {
        case EXC_ID_OBJFLAGS:
            ReadFlags8( rStrm );
        break;
        case EXC_ID_OBJPICTFMLA:
            ReadPictFmla( rStrm, rStrm.ReaduInt16() );
        break;
        default:
            XclImpDrawObjBase::DoReadObj8SubRec( rStrm, nSubRecId, nSubRecSize );
    }
}

SdrObject* XclImpPictureObj::DoCreateSdrObj( XclImpDffConverter& rDffConv, const Rectangle& rAnchorRect ) const
{
    // try to create an OLE object or form control
    SdrObjectPtr xSdrObj( rDffConv.CreateSdrObject( *this, rAnchorRect ) );

    // no OLE - create a plain picture from IMGDATA record data
    if( !xSdrObj && (maGraphic.GetType() != GRAPHIC_NONE) )
    {
        xSdrObj.reset( new SdrGrafObj( maGraphic, rAnchorRect ) );
        ConvertRectStyle( *xSdrObj );
    }

    rDffConv.Progress();
    return xSdrObj.release();
}

void XclImpPictureObj::DoPreProcessSdrObj( XclImpDffConverter& rDffConv, SdrObject& rSdrObj ) const
{
    if( IsOcxControl() )
    {
        // do not call XclImpRectObj::DoPreProcessSdrObj(), it would trace missing "printable" feature
        ProcessControl( *this );
    }
    else if( mbEmbedded || mbLinked )
    {
        // trace missing "printable" feature
        XclImpRectObj::DoPreProcessSdrObj( rDffConv, rSdrObj );

        SfxObjectShell* pDocShell = GetDocShell();
        SdrOle2Obj* pOleSdrObj = dynamic_cast< SdrOle2Obj* >( &rSdrObj );
        if( pOleSdrObj && pDocShell )
        {
            comphelper::EmbeddedObjectContainer& rEmbObjCont = pDocShell->GetEmbeddedObjectContainer();
            Reference< XEmbeddedObject > xEmbObj = pOleSdrObj->GetObjRef();
            OUString aOldName( pOleSdrObj->GetPersistName() );

            /*  The object persistence should be already in the storage, but
                the object still might not be inserted into the container. */
            if( rEmbObjCont.HasEmbeddedObject( aOldName ) )
            {
                if( !rEmbObjCont.HasEmbeddedObject( xEmbObj ) )
                    // filter code is allowed to call the following method
                    rEmbObjCont.AddEmbeddedObject( xEmbObj, aOldName );
            }
            else
            {
                /*  If the object is still not in container it must be inserted
                    there, the name must be generated in this case. */
                OUString aNewName;
                rEmbObjCont.InsertEmbeddedObject( xEmbObj, aNewName );
                if( aOldName != aNewName )
                    // #95381# SetPersistName, not SetName
                    pOleSdrObj->SetPersistName( aNewName );
            }
        }
    }
}

void XclImpPictureObj::ReadFlags3( XclImpStream& rStrm )
{
    sal_uInt16 nFlags;
    rStrm >> nFlags;
    mbSymbol = ::get_flag( nFlags, EXC_OBJ_PIC_SYMBOL );
}

void XclImpPictureObj::ReadFlags8( XclImpStream& rStrm )
{
    sal_uInt16 nFlags;
    rStrm >> nFlags;
    mbSymbol      = ::get_flag( nFlags, EXC_OBJ_PIC_SYMBOL );
    mbControl     = ::get_flag( nFlags, EXC_OBJ_PIC_CONTROL );
    mbUseCtlsStrm = ::get_flag( nFlags, EXC_OBJ_PIC_CTLSSTREAM );
    DBG_ASSERT( mbControl || !mbUseCtlsStrm, "XclImpPictureObj::ReadFlags8 - CTLS stream for controls only" );
    SetProcessSdrObj( mbControl || !mbUseCtlsStrm );
}

void XclImpPictureObj::ReadPictFmla( XclImpStream& rStrm, sal_uInt16 nLinkSize )
{
    sal_Size nLinkEnd = rStrm.GetRecPos() + nLinkSize;
    if( nLinkSize >= 6 )
    {
        sal_uInt16 nFmlaSize;
        rStrm >> nFmlaSize;
        DBG_ASSERT( nFmlaSize > 0, "XclImpPictureObj::ReadPictFmla - missing link formula" );
        // BIFF3/BIFF4 do not support storages, nothing to do here
        if( (nFmlaSize > 0) && (GetBiff() >= EXC_BIFF5) )
        {
            rStrm.Ignore( 4 );
            sal_uInt8 nToken;
            rStrm >> nToken;

            // different processing for linked vs. embedded OLE objects
            if( nToken == XclTokenArrayHelper::GetTokenId( EXC_TOKID_NAMEX, EXC_TOKCLASS_REF ) )
            {
                mbLinked = true;
                switch( GetBiff() )
                {
                    case EXC_BIFF5:
                    {
                        sal_Int16 nRefIdx;
                        sal_uInt16 nNameIdx;
                        rStrm >> nRefIdx;
                        rStrm.Ignore( 8 );
                        rStrm >> nNameIdx;
                        rStrm.Ignore( 12 );
                        const ExtName* pExtName = GetOldRoot().pExtNameBuff->GetNameByIndex( nRefIdx, nNameIdx );
                        if( pExtName && pExtName->IsOLE() )
                            mnStorageId = pExtName->nStorageId;
                    }
                    break;
                    case EXC_BIFF8:
                    {
                        sal_uInt16 nXti, nExtName;
                        rStrm >> nXti >> nExtName;
                        const XclImpExtName* pExtName = GetLinkManager().GetExternName( nXti, nExtName );
                        if( pExtName && (pExtName->GetType() == xlExtOLE) )
                            mnStorageId = pExtName->GetStorageId();
                    }
                    break;
                    default:
                        DBG_ERROR_BIFF();
                }
            }
            else if( nToken == XclTokenArrayHelper::GetTokenId( EXC_TOKID_TBL, EXC_TOKCLASS_NONE ) )
            {
                mbEmbedded = true;
                DBG_ASSERT( nFmlaSize == 5, "XclImpPictureObj::ReadPictFmla - unexpected formula size" );
                rStrm.Ignore( nFmlaSize - 1 );      // token ID already read
                if( nFmlaSize & 1 )
                    rStrm.Ignore( 1 );              // padding byte

                // a class name may follow inside the picture link
                if( rStrm.GetRecPos() + 2 <= nLinkEnd )
                {
                    sal_uInt16 nLen;
                    rStrm >> nLen;
                    if( nLen > 0 )
                        maClassName = (GetBiff() == EXC_BIFF8) ? rStrm.ReadUniString( nLen ) : rStrm.ReadRawByteString( nLen );
                }
            }
            // else: ignore other formulas, e.g. pictures linked to cell ranges
        }
    }

    // seek behind picture link data
    rStrm.Seek( nLinkEnd );

    // read additional data for embedded OLE objects following the picture link
    if( IsOcxControl() )
    {
        // #i26521# form controls to be ignored
        if( maClassName.EqualsAscii( "Forms.HTML:Hidden.1" ) )
        {
            SetProcessSdrObj( false );
            return;
        }

        if( rStrm.GetRecLeft() <= 8 ) return;

        // position and size of control data in 'Ctls' stream
        mnCtlsStrmPos = static_cast< sal_Size >( rStrm.ReaduInt32() );
        mnCtlsStrmSize = static_cast< sal_Size >( rStrm.ReaduInt32() );

        if( rStrm.GetRecLeft() <= 8 ) return;

        // additional string (16-bit characters), e.g. for progress bar control
        sal_uInt32 nAddStrSize;
        rStrm >> nAddStrSize;
        DBG_ASSERT( rStrm.GetRecLeft() >= nAddStrSize + 4, "XclImpPictureObj::ReadPictFmla - missing data" );
        if( rStrm.GetRecLeft() >= nAddStrSize + 4 )
        {
            rStrm.Ignore( nAddStrSize );
            // cell link and source range
            ReadCellLinkFormula( rStrm, true );
            ReadSourceRangeFormula( rStrm, true );
        }
    }
    else if( mbEmbedded && (rStrm.GetRecLeft() >= 4) )
    {
        rStrm >> mnStorageId;
    }
}

// DFF stream conversion ======================================================

void XclImpSolverContainer::ReadSolverContainer( SvStream& rDffStrm )
{
    rDffStrm >> *this;
}

void XclImpSolverContainer::InsertSdrObjectInfo( SdrObject& rSdrObj, sal_uInt32 nDffShapeId, sal_uInt32 nDffFlags )
{
    if( nDffShapeId > 0 )
    {
        maSdrInfoMap[ nDffShapeId ].Set( &rSdrObj, nDffFlags );
        maSdrObjMap[ &rSdrObj ] = nDffShapeId;
    }
}

void XclImpSolverContainer::RemoveSdrObjectInfo( SdrObject& rSdrObj )
{
    // remove info of passed object from the maps
    XclImpSdrObjMap::iterator aIt = maSdrObjMap.find( &rSdrObj );
    if( aIt != maSdrObjMap.end() )
    {
        maSdrInfoMap.erase( aIt->second );
        maSdrObjMap.erase( aIt );
    }

    // remove info of all child objects of a group object
    if( SdrObjGroup* pGroupObj = dynamic_cast< SdrObjGroup* >( &rSdrObj ) )
    {
        if( SdrObjList* pSubList = pGroupObj->GetSubList() )
        {
            // iterate flat over the list because this function already works recursively
            SdrObjListIter aObjIt( *pSubList, IM_FLAT );
            for( SdrObject* pChildObj = aObjIt.Next(); pChildObj; pChildObj = aObjIt.Next() )
                RemoveSdrObjectInfo( *pChildObj );
        }
    }
}

void XclImpSolverContainer::UpdateConnectorRules()
{
    for( SvxMSDffConnectorRule* pRule = GetFirstRule(); pRule; pRule = GetNextRule() )
    {
        UpdateConnection( pRule->nShapeA, pRule->pAObj, &pRule->nSpFlagsA );
        UpdateConnection( pRule->nShapeB, pRule->pBObj, &pRule->nSpFlagsB );
        UpdateConnection( pRule->nShapeC, pRule->pCObj );
    }
}

void XclImpSolverContainer::RemoveConnectorRules()
{
    // base class from SVX uses plain untyped tools/List
    for( SvxMSDffConnectorRule* pRule = GetFirstRule(); pRule; pRule = GetNextRule() )
        delete pRule;
    aCList.Clear();

    maSdrInfoMap.clear();
    maSdrObjMap.clear();
}

SvxMSDffConnectorRule* XclImpSolverContainer::GetFirstRule()
{
    return static_cast< SvxMSDffConnectorRule* >( aCList.First() );
}

SvxMSDffConnectorRule* XclImpSolverContainer::GetNextRule()
{
    return static_cast< SvxMSDffConnectorRule* >( aCList.Next() );
}

void XclImpSolverContainer::UpdateConnection( sal_uInt32 nDffShapeId, SdrObject*& rpSdrObj, sal_uInt32* pnDffFlags )
{
    XclImpSdrInfoMap::const_iterator aIt = maSdrInfoMap.find( nDffShapeId );
    if( aIt != maSdrInfoMap.end() )
    {
        rpSdrObj = aIt->second.mpSdrObj;
        if( pnDffFlags )
            *pnDffFlags = aIt->second.mnDffFlags;
    }
}

// ----------------------------------------------------------------------------

XclImpSimpleDffConverter::XclImpSimpleDffConverter( const XclImpRoot& rRoot, SvStream& rDffStrm ) :
    SvxMSDffManager( rDffStrm, rRoot.GetBasePath(), 0, 0, rRoot.GetDoc().GetDrawLayer(), 1440, COL_DEFAULT, 24, 0, &rRoot.GetTracer().GetBaseTracer() ),
    XclImpRoot( rRoot )
{
    SetSvxMSDffSettings( SVXMSDFF_SETTINGS_CROP_BITMAPS | SVXMSDFF_SETTINGS_IMPORT_EXCEL );
}

XclImpSimpleDffConverter::~XclImpSimpleDffConverter()
{
}

FASTBOOL XclImpSimpleDffConverter::GetColorFromPalette( USHORT nIndex, Color& rColor ) const
{
    ColorData nColor = GetPalette().GetColorData( static_cast< sal_uInt16 >( nIndex ) );

    if( nColor == COL_AUTO )
        return FALSE;

    rColor.SetColor( nColor );
    return TRUE;
}

// ----------------------------------------------------------------------------

XclImpDffConverter::XclImpDffConvData::XclImpDffConvData(
        XclImpDrawing& rDrawing, SdrModel& rSdrModel, SdrPage& rSdrPage ) :
    mrDrawing( rDrawing ),
    mrSdrModel( rSdrModel ),
    mrSdrPage( rSdrPage ),
    mnLastCtrlIndex( -1 ),
    mbHasCtrlForm( false )
{
}

// ----------------------------------------------------------------------------

XclImpDffConverter::XclImpDffConverter( const XclImpRoot& rRoot, SvStream& rDffStrm ) :
    XclImpSimpleDffConverter( rRoot, rDffStrm ),
    SvxMSConvertOCXControls( rRoot.GetDocShell(), 0 ),
    maStdFormName( CREATE_OUSTRING( "Standard" ) ),
    mnOleImpFlags( 0 )
{
    if( SvtFilterOptions* pFilterOpt = SvtFilterOptions::Get() )
    {
        if( pFilterOpt->IsMathType2Math() )
            mnOleImpFlags |= OLE_MATHTYPE_2_STARMATH;
        if( pFilterOpt->IsWinWord2Writer() )
            mnOleImpFlags |= OLE_WINWORD_2_STARWRITER;
        if( pFilterOpt->IsPowerPoint2Impress() )
            mnOleImpFlags |= OLE_POWERPOINT_2_STARIMPRESS;
    }

    // try to open the 'Ctls' storage stream containing OCX control properties
    mxCtlsStrm = OpenStream( EXC_STREAM_CTLS );

    // default text margin (convert EMU to drawing layer units)
    mnDefTextMargin = EXC_OBJ_TEXT_MARGIN;
    ScaleEmu( mnDefTextMargin );
}

XclImpDffConverter::~XclImpDffConverter()
{
}

void XclImpDffConverter::StartProgressBar( sal_Size nProgressSize )
{
    mxProgress.reset( new ScfProgressBar( GetDocShell(), STR_PROGRESS_CALCULATING ) );
    mxProgress->AddSegment( nProgressSize );
    mxProgress->Activate();
}

void XclImpDffConverter::Progress( sal_Size nDelta )
{
    DBG_ASSERT( mxProgress.is(), "XclImpDffConverter::Progress - invalid call, no progress bar" );
    mxProgress->Progress( nDelta );
}

void XclImpDffConverter::InitializeDrawing( XclImpDrawing& rDrawing, SdrModel& rSdrModel, SdrPage& rSdrPage )
{
    XclImpDffConvDataRef xConvData( new XclImpDffConvData( rDrawing, rSdrModel, rSdrPage ) );
    maDataStack.push_back( xConvData );
    SetModel( &xConvData->mrSdrModel, 1440 );
}

void XclImpDffConverter::ProcessObject( SdrObjList& rObjList, const XclImpDrawObjBase& rDrawObj )
{
    if( rDrawObj.IsProcessSdrObj() )
    {
        if( const XclObjAnchor* pAnchor = rDrawObj.GetAnchor() )
        {
            Rectangle aAnchorRect = GetConvData().mrDrawing.CalcAnchorRect( *pAnchor, false );
            if( rDrawObj.IsValidSize( aAnchorRect ) )
            {
                // CreateSdrObject() recursively creates embedded child objects
                SdrObjectPtr xSdrObj( rDrawObj.CreateSdrObject( *this, aAnchorRect, false ) );
                if( xSdrObj.is() )
                    rDrawObj.PreProcessSdrObject( *this, *xSdrObj );
                // call InsertSdrObject() also, if SdrObject is missing
                InsertSdrObject( rObjList, rDrawObj, xSdrObj.release() );
            }
        }
    }
}

void XclImpDffConverter::ProcessDrawing( const XclImpDrawObjVector& rDrawObjs )
{
    SdrPage& rSdrPage = GetConvData().mrSdrPage;
    for( XclImpDrawObjVector::const_iterator aIt = rDrawObjs.begin(), aEnd = rDrawObjs.end(); aIt != aEnd; ++aIt )
        ProcessObject( rSdrPage, **aIt );
}

void XclImpDffConverter::ProcessDrawing( SvStream& rDffStrm )
{
    rDffStrm.Seek( STREAM_SEEK_TO_END );
    if( rDffStrm.Tell() > 0 )
    {
        rDffStrm.Seek( STREAM_SEEK_TO_BEGIN );
        DffRecordHeader aHeader;
        rDffStrm >> aHeader;
        DBG_ASSERT( aHeader.nRecType == DFF_msofbtDgContainer, "XclImpDffConverter::ProcessDrawing - unexpected record" );
        if( aHeader.nRecType == DFF_msofbtDgContainer )
            ProcessDgContainer( rDffStrm, aHeader );
    }
}

void XclImpDffConverter::FinalizeDrawing()
{
    DBG_ASSERT( !maDataStack.empty(), "XclImpDffConverter::FinalizeDrawing - no drawing manager on stack" );
    maDataStack.pop_back();
    // restore previous model at core DFF converter
    if( !maDataStack.empty() )
        SetModel( &maDataStack.back()->mrSdrModel, 1440 );
}

SdrObject* XclImpDffConverter::CreateSdrObject( const XclImpTbxObjBase& rTbxObj, const Rectangle& rAnchorRect )
{
    SdrObjectPtr xSdrObj;

    OUString aServiceName = rTbxObj.GetServiceName();
    if( SupportsOleObjects() && (aServiceName.getLength() > 0) ) try
    {
        // create the form control from scratch
        Reference< XFormComponent > xFormComp( ScfApiHelper::CreateInstance( GetDocShell(), aServiceName ), UNO_QUERY_THROW );
        // set controls form, needed in virtual function InsertControl()
        InitControlForm();
        // try to insert the control into the form
        ::com::sun::star::awt::Size aDummySize;
        Reference< XShape > xShape;
        XclImpDffConvData& rConvData = GetConvData();
        if( rConvData.mxCtrlForm.is() && InsertControl( xFormComp, aDummySize, &xShape, TRUE ) )
        {
            xSdrObj.reset( rTbxObj.CreateSdrObjectFromShape( xShape, rAnchorRect ) );
            // try to attach a macro to the control
            ScriptEventDescriptor aDescriptor;
            if( (rConvData.mnLastCtrlIndex >= 0) && rTbxObj.FillMacroDescriptor( aDescriptor ) )
            {
                Reference< XEventAttacherManager > xEventMgr( rConvData.mxCtrlForm, UNO_QUERY_THROW );
                xEventMgr->registerScriptEvent( rConvData.mnLastCtrlIndex, aDescriptor );
            }
        }
    }
    catch( Exception& )
    {
    }

    return xSdrObj.release();
}

SdrObject* XclImpDffConverter::CreateSdrObject( const XclImpPictureObj& rPicObj, const Rectangle& rAnchorRect )
{
    SdrObjectPtr xSdrObj;

    if( SupportsOleObjects() )
    {
        if( rPicObj.IsOcxControl() )
        {
            if( mxCtlsStrm.Is() ) try
            {
                /*  set controls form, needed in virtual function InsertControl()
                    called from ReadOCXExcelKludgeStream() */
                InitControlForm();
                // seek to stream position of the extra data for this control
                mxCtlsStrm->Seek( rPicObj.GetCtlsStreamPos() );
                // read from mxCtlsStrm into xShape, insert the control model into the form
                Reference< XShape > xShape;
                if( GetConvData().mxCtrlForm.is() && ReadOCXExcelKludgeStream( mxCtlsStrm, &xShape, TRUE ) )
                    xSdrObj.reset( rPicObj.CreateSdrObjectFromShape( xShape, rAnchorRect ) );
            }
            catch( Exception& )
            {
            }
        }
        else
        {
            SfxObjectShell* pDocShell = GetDocShell();
            SotStorageRef xSrcStrg = GetRootStorage();
            String aStrgName = rPicObj.GetOleStorageName();
            if( pDocShell && xSrcStrg.Is() && (aStrgName.Len() > 0) )
            {
                // first try to resolve graphic from DFF storage
                Graphic aGraphic;
                Rectangle aVisArea;
                if( !GetBLIP( GetPropertyValue( DFF_Prop_pib ), aGraphic, &aVisArea ) )
                {
                    // if not found, use graphic from object (imported from IMGDATA record)
                    aGraphic = rPicObj.GetGraphic();
                    aVisArea = rPicObj.GetVisArea();
                }
                if( aGraphic.GetType() != GRAPHIC_NONE )
                {
                    ErrCode nError = ERRCODE_NONE;
                    namespace cssea = ::com::sun::star::embed::Aspects;
                    sal_Int64 nAspects = rPicObj.IsSymbol() ? cssea::MSOLE_ICON : cssea::MSOLE_CONTENT;
                    xSdrObj.reset( CreateSdrOLEFromStorage(
                        aStrgName, xSrcStrg, pDocShell->GetStorage(), aGraphic,
                        rAnchorRect, aVisArea, 0, nError, mnOleImpFlags, nAspects ) );
                }
            }
        }
    }

    return xSdrObj.release();
}

bool XclImpDffConverter::SupportsOleObjects() const
{
    return GetConvData().mrDrawing.SupportsOleObjects();
}

// virtual functions ----------------------------------------------------------

void XclImpDffConverter::ProcessClientAnchor2( SvStream& rDffStrm,
        DffRecordHeader& rHeader, void* /*pClientData*/, DffObjData& rObjData )
{
    // find the OBJ record data related to the processed shape
    XclImpDffConvData& rConvData = GetConvData();
    if( XclImpDrawObjBase* pDrawObj = rConvData.mrDrawing.FindDrawObj( rObjData.rSpHd ).get() )
    {
        DBG_ASSERT( rHeader.nRecType == DFF_msofbtClientAnchor, "XclImpDffConverter::ProcessClientAnchor2 - no client anchor record" );
        XclObjAnchor aAnchor;
        rHeader.SeekToContent( rDffStrm );
        rDffStrm.SeekRel( 2 );  // flags
        rDffStrm >> aAnchor;    // anchor format equal to BIFF5 OBJ records
        pDrawObj->SetAnchor( aAnchor );
        rObjData.aChildAnchor = rConvData.mrDrawing.CalcAnchorRect( aAnchor, true );
        rObjData.bChildAnchor = sal_True;
    }
}

SdrObject* XclImpDffConverter::ProcessObj( SvStream& rDffStrm, DffObjData& rDffObjData,
        void* pClientData, Rectangle& /*rTextRect*/, SdrObject* pOldSdrObj )
{
    XclImpDffConvData& rConvData = GetConvData();

    /*  pOldSdrObj passes a generated SdrObject. This function owns this object
        and can modify it. The function has either to return it back to caller
        or to delete it by itself. */
    SdrObjectPtr xSdrObj( pOldSdrObj );

    // find the OBJ record data related to the processed shape
    XclImpDrawObjRef xDrawObj = rConvData.mrDrawing.FindDrawObj( rDffObjData.rSpHd );
    const Rectangle& rAnchorRect = rDffObjData.aChildAnchor;

    // #102378# Do not process the global page group shape (flag SP_FPATRIARCH)
    bool bGlobalPageGroup = ::get_flag< sal_uInt32 >( rDffObjData.nSpFlags, SP_FPATRIARCH );
    if( !xDrawObj || !xDrawObj->IsProcessSdrObj() || bGlobalPageGroup )
        return 0;   // simply return, xSdrObj will be destroyed

    /*  Pass pointer to top-level object back to caller. If the processed
        object is embedded in a group, the pointer is already set to the
        top-level parent object. */
    XclImpDrawObjBase** ppTopLevelObj = reinterpret_cast< XclImpDrawObjBase** >( pClientData );
    bool bIsTopLevel = !ppTopLevelObj || !*ppTopLevelObj;
    if( ppTopLevelObj && bIsTopLevel )
        *ppTopLevelObj = xDrawObj.get();

    // #119010# connectors don't have to be area objects
    if( dynamic_cast< SdrEdgeObj* >( xSdrObj.get() ) )
        xDrawObj->SetAreaObj( false );

    /*  Check for valid size for all objects. Needed to ignore lots of invisible
        phantom objects from deleted rows or columns (for performance reasons).
        #i30816# Include objects embedded in groups.
        #i58780# Ignore group shapes, size is not initialized. */
    bool bEmbeddedGroup = !bIsTopLevel && dynamic_cast< SdrObjGroup* >( xSdrObj.get() );
    if( !bEmbeddedGroup && !xDrawObj->IsValidSize( rAnchorRect ) )
        return 0;   // simply return, xSdrObj will be destroyed

    // set shape information from DFF stream
    String aObjName = GetPropertyString( DFF_Prop_wzName, rDffStrm );
    String aHyperlink = ReadHlinkProperty( rDffStrm );
    bool bVisible = !GetPropertyBool( DFF_Prop_fHidden );
    bool bAutoMargin = GetPropertyBool( DFF_Prop_AutoTextMargin );
    xDrawObj->SetDffData( rDffObjData, aObjName, aHyperlink, bVisible, bAutoMargin );

    /*  Connect textbox data (string, alignment, text orientation) to object.
        #98132# don't ask for a text-ID, DFF export doesn't set one. */
    if( XclImpTextObj* pTextObj = dynamic_cast< XclImpTextObj* >( xDrawObj.get() ) )
        if( const XclImpObjTextData* pTextData = rConvData.mrDrawing.FindTextData( rDffObjData.rSpHd ) )
            pTextObj->SetTextData( *pTextData );

    // copy line and fill formatting of TBX form controls from DFF properties
    if( XclImpTbxObjBase* pTbxObj = dynamic_cast< XclImpTbxObjBase* >( xDrawObj.get() ) )
        pTbxObj->SetDffProperties( *this );

    // try to create a custom SdrObject that overwrites the passed object
    SdrObjectPtr xNewSdrObj( xDrawObj->CreateSdrObject( *this, rAnchorRect, true ) );
    if( xNewSdrObj.is() )
        xSdrObj.reset( xNewSdrObj.release() );

    // process the SdrObject
    if( xSdrObj.is() )
    {
        // filled without color -> set system window color
        if( GetPropertyBool( DFF_Prop_fFilled ) && !IsProperty( DFF_Prop_fillColor ) )
            xSdrObj->SetMergedItem( XFillColorItem( EMPTY_STRING, GetPalette().GetColor( EXC_COLOR_WINDOWBACK ) ) );

        // additional processing on the SdrObject
        xDrawObj->PreProcessSdrObject( *this, *xSdrObj );

        /*  If the SdrObject will not be inserted into the draw page, delete it
            here. Happens e.g. for notes: The PreProcessSdrObject() call above
            has inserted the note into the document, and the SdrObject is not
            needed anymore. */
        if( !xDrawObj->IsInsertSdrObj() )
            xSdrObj.reset();
    }

    if( xSdrObj.is() )
    {
        /*  Store the relation between shape ID and SdrObject for connectors.
            Must be done here (and not in InsertSdrObject() function),
            otherwise all SdrObjects embedded in groups would be lost. */
        rConvData.maSolverCont.InsertSdrObjectInfo( *xSdrObj, xDrawObj->GetDffShapeId(), xDrawObj->GetDffFlags() );

        /*  If the drawing object is embedded in a group object, call
            PostProcessSdrObject() here. For top-level objects this will be
            done automatically in InsertSdrObject() but grouped shapes are
            inserted into their groups somewhere in the SvxMSDffManager base
            class without chance of notification. Unfortunately, now this is
            called before the object is really inserted into its group object,
            but that should not have any effect for grouped objects. */
        if( !bIsTopLevel )
            xDrawObj->PostProcessSdrObject( *this, *xSdrObj );
     }

    return xSdrObj.release();
}

ULONG XclImpDffConverter::Calc_nBLIPPos( ULONG /*nOrgVal*/, ULONG nStreamPos ) const
{
    return nStreamPos + 4;
}

sal_Bool XclImpDffConverter::InsertControl( const Reference< XFormComponent >& rxFormComp,
        const ::com::sun::star::awt::Size& /*rSize*/, Reference< XShape >* pxShape,
        BOOL /*bFloatingCtrl*/ )
{
    if( GetDocShell() ) try
    {
        XclImpDffConvData& rConvData = GetConvData();
        Reference< XIndexContainer > xFormIC( rConvData.mxCtrlForm, UNO_QUERY_THROW );
        Reference< XControlModel > xCtrlModel( rxFormComp, UNO_QUERY_THROW );

        // create the control shape
        Reference< XShape > xShape( ScfApiHelper::CreateInstance( GetDocShell(), CREATE_OUSTRING( "com.sun.star.drawing.ControlShape" ) ), UNO_QUERY_THROW );
        Reference< XControlShape > xCtrlShape( xShape, UNO_QUERY_THROW );

        // insert the new control into the form
        sal_Int32 nNewIndex = xFormIC->getCount();
        xFormIC->insertByIndex( nNewIndex, Any( rxFormComp ) );
        // on success: store new index of the control for later use (macro events)
        rConvData.mnLastCtrlIndex = nNewIndex;

        // set control model at control shape and pass back shape to caller
        xCtrlShape->setControl( xCtrlModel );
        if( pxShape ) *pxShape = xShape;
        return sal_True;
    }
    catch( Exception& )
    {
        DBG_ERRORFILE( "XclImpDffConverter::InsertControl - cannot create form control" );
    }

    return sal_False;
}

// private --------------------------------------------------------------------

XclImpDffConverter::XclImpDffConvData& XclImpDffConverter::GetConvData()
{
    DBG_ASSERT( !maDataStack.empty(), "XclImpDffConverter::GetConvData - no drawing manager on stack" );
    return *maDataStack.back();
}

const XclImpDffConverter::XclImpDffConvData& XclImpDffConverter::GetConvData() const
{
    DBG_ASSERT( !maDataStack.empty(), "XclImpDffConverter::GetConvData - no drawing manager on stack" );
    return *maDataStack.back();
}

String XclImpDffConverter::ReadHlinkProperty( SvStream& rDffStrm ) const
{
    /*  Reads hyperlink data from a complex DFF property. Contents of this
        property are equal to the HLINK record, import of this record is
        implemented in class XclImpHyperlink. This function has to create an
        instance of the XclImpStream class to be able to reuse the
        functionality of XclImpHyperlink. */
    String aString;
    sal_uInt32 nBufferSize = GetPropertyValue( DFF_Prop_pihlShape );
    if( (0 < nBufferSize) && (nBufferSize <= 0xFFFF) && SeekToContent( DFF_Prop_pihlShape, rDffStrm ) )
    {
        // create a faked BIFF record that can be read by XclImpStream class
        SvMemoryStream aMemStream;
        aMemStream << sal_uInt16( 0 ) << static_cast< sal_uInt16 >( nBufferSize );

        // copy from DFF stream to memory stream
        ::std::vector< sal_uInt8 > aBuffer( nBufferSize );
        sal_uInt8* pnData = &aBuffer.front();
        if( rDffStrm.Read( pnData, nBufferSize ) == nBufferSize )
        {
            aMemStream.Write( pnData, nBufferSize );

            // create BIFF import stream to be able to use XclImpHyperlink class
            XclImpStream aXclStrm( aMemStream, GetRoot() );
            if( aXclStrm.StartNextRecord() )
                aString = XclImpHyperlink::ReadEmbeddedData( aXclStrm );
        }
    }
    return aString;
}

void XclImpDffConverter::ProcessDgContainer( SvStream& rDffStrm, const DffRecordHeader& rDgHeader )
{
    sal_Size nEndPos = rDgHeader.GetRecEndFilePos();
    while( rDffStrm.Tell() < nEndPos )
    {
        DffRecordHeader aHeader;
        rDffStrm >> aHeader;
        switch( aHeader.nRecType )
        {
            case DFF_msofbtSolverContainer:
                ProcessSolverContainer( rDffStrm, aHeader );
            break;
            case DFF_msofbtSpgrContainer:
                ProcessShGrContainer( rDffStrm, aHeader );
            break;
            default:
                aHeader.SeekToEndOfRecord( rDffStrm );
        }
    }
    // seek to end of drawing page container
    rDgHeader.SeekToEndOfRecord( rDffStrm );

    // #i12638# #i37900# connector rules
    XclImpSolverContainer& rSolverCont = GetConvData().maSolverCont;
    rSolverCont.UpdateConnectorRules();
    SolveSolver( rSolverCont );
    rSolverCont.RemoveConnectorRules();
}

void XclImpDffConverter::ProcessShGrContainer( SvStream& rDffStrm, const DffRecordHeader& rShGrHeader )
{
    sal_Size nEndPos = rShGrHeader.GetRecEndFilePos();
    while( rDffStrm.Tell() < nEndPos )
    {
        DffRecordHeader aHeader;
        rDffStrm >> aHeader;
        switch( aHeader.nRecType )
        {
            case DFF_msofbtSpgrContainer:
            case DFF_msofbtSpContainer:
                ProcessShContainer( rDffStrm, aHeader );
            break;
            default:
                aHeader.SeekToEndOfRecord( rDffStrm );
        }
    }
    // seek to end of shape group container
    rShGrHeader.SeekToEndOfRecord( rDffStrm );
}

void XclImpDffConverter::ProcessSolverContainer( SvStream& rDffStrm, const DffRecordHeader& rSolverHeader )
{
    // solver container wants to read the solver container header again
    rSolverHeader.SeekToBegOfRecord( rDffStrm );
    // read the entire solver container
    rDffStrm >> GetConvData().maSolverCont;
    // seek to end of solver container
    rSolverHeader.SeekToEndOfRecord( rDffStrm );
}

void XclImpDffConverter::ProcessShContainer( SvStream& rDffStrm, const DffRecordHeader& rShHeader )
{
    rShHeader.SeekToBegOfRecord( rDffStrm );
    Rectangle aDummy;
    const XclImpDrawObjBase* pDrawObj = 0;
    /*  The call to ImportObj() creates and returns a new SdrObject for the
        processed shape. We take ownership of the returned object here. If the
        shape is a group object, all embedded objects are created recursively,
        and the returned group object contains them all. ImportObj() calls the
        virtual functions ProcessClientAnchor2() and ProcessObj() and writes
        the pointer to the related draw object data (OBJ record) into pDrawObj. */
    SdrObjectPtr xSdrObj( ImportObj( rDffStrm, &pDrawObj, aDummy, aDummy, 0, 0 ) );
    if( pDrawObj && xSdrObj.is() )
        InsertSdrObject( GetConvData().mrSdrPage, *pDrawObj, xSdrObj.release() );
    rShHeader.SeekToEndOfRecord( rDffStrm );
}

void XclImpDffConverter::InsertSdrObject( SdrObjList& rObjList, const XclImpDrawObjBase& rDrawObj, SdrObject* pSdrObj )
{
    XclImpDffConvData& rConvData = GetConvData();
    /*  Take ownership of the passed object. If insertion fails (e.g. rDrawObj
        states to skip insertion), the object is automatically deleted. */
    SdrObjectPtr xSdrObj( pSdrObj );
    if( xSdrObj.is() && rDrawObj.IsInsertSdrObj() )
    {
        rObjList.NbcInsertObject( xSdrObj.release() );
        // callback to drawing manager for e.g. tracking of used sheet area
        rConvData.mrDrawing.OnObjectInserted( rDrawObj );
        // callback to drawing object for post processing (use pSdrObj, xSdrObj already released)
        rDrawObj.PostProcessSdrObject( *this, *pSdrObj );
    }
    /*  SdrObject still here? Insertion failed, remove data from shape ID map.
        The SdrObject will be destructed then. */
    if( xSdrObj.is() )
        rConvData.maSolverCont.RemoveSdrObjectInfo( *xSdrObj );
}

void XclImpDffConverter::InitControlForm()
{
    XclImpDffConvData& rConvData = GetConvData();
    if( rConvData.mbHasCtrlForm )
        return;

    rConvData.mbHasCtrlForm = true;
    if( SupportsOleObjects() ) try
    {
        Reference< XFormsSupplier > xFormsSupplier( rConvData.mrSdrPage.getUnoPage(), UNO_QUERY_THROW );
        Reference< XNameContainer > xFormsNC( xFormsSupplier->getForms(), UNO_SET_THROW );
        // find or create the Standard form used to insert the imported controls
        if( xFormsNC->hasByName( maStdFormName ) )
        {
            xFormsNC->getByName( maStdFormName ) >>= rConvData.mxCtrlForm;
        }
        else if( SfxObjectShell* pDocShell = GetDocShell() )
        {
            rConvData.mxCtrlForm.set( ScfApiHelper::CreateInstance( pDocShell, CREATE_OUSTRING( "com.sun.star.form.component.Form" ) ), UNO_QUERY_THROW );
            xFormsNC->insertByName( maStdFormName, Any( rConvData.mxCtrlForm ) );
        }
    }
    catch( Exception& )
    {
    }
}

// Drawing manager ============================================================

XclImpDrawing::XclImpDrawing( const XclImpRoot& rRoot, bool bOleObjects ) :
    XclImpRoot( rRoot ),
    mbOleObjs( bOleObjects )
{
}

XclImpDrawing::~XclImpDrawing()
{
}

/*static*/ Graphic XclImpDrawing::ReadImgData( const XclImpRoot& rRoot, XclImpStream& rStrm )
{
    Graphic aGraphic;
    sal_uInt16 nFormat, nEnv;
    sal_uInt32 nDataSize;
    rStrm >> nFormat >> nEnv >> nDataSize;
    if( nDataSize <= rStrm.GetRecLeft() )
    {
        switch( nFormat )
        {
            case EXC_IMGDATA_WMF:   ReadWmf( aGraphic, rRoot, rStrm );  break;
            case EXC_IMGDATA_BMP:   ReadBmp( aGraphic, rRoot, rStrm );  break;
            default:    DBG_ERRORFILE( "XclImpDrawing::ReadImgData - unknown image format" );
        }
    }
    return aGraphic;
}

void XclImpDrawing::ReadObj( XclImpStream& rStrm )
{
    XclImpDrawObjRef xDrawObj;

    /*  #i61786# In BIFF8 streams, OBJ records may occur without MSODRAWING
        records. In this case, the OBJ records are in BIFF5 format. Do a sanity
        check here that there is no DFF data loaded before. */
    DBG_ASSERT( maDffStrm.Tell() == 0, "XclImpDrawing::ReadObj - unexpected DFF stream data, OBJ will be ignored" );
    if( maDffStrm.Tell() == 0 ) switch( GetBiff() )
    {
        case EXC_BIFF3:
            xDrawObj = XclImpDrawObjBase::ReadObj3( GetRoot(), rStrm );
        break;
        case EXC_BIFF4:
            xDrawObj = XclImpDrawObjBase::ReadObj4( GetRoot(), rStrm );
        break;
        case EXC_BIFF5:
        case EXC_BIFF8:
            xDrawObj = XclImpDrawObjBase::ReadObj5( GetRoot(), rStrm );
        break;
        default:
            DBG_ERROR_BIFF();
    }

    if( xDrawObj.is() )
    {
        // insert into maRawObjs or into the last open group object
        maRawObjs.InsertGrouped( xDrawObj );
        // to be able to find objects by ID
        maObjMapId[ xDrawObj->GetObjId() ] = xDrawObj;
    }
}

void XclImpDrawing::ReadMsoDrawing( XclImpStream& rStrm )
{
    DBG_ASSERT_BIFF( GetBiff() == EXC_BIFF8 );
    // disable internal CONTINUE handling
    rStrm.ResetRecord( false );
    // read leading MSODRAWING record
    ReadDffRecord( rStrm );

    // read following drawing records, but do not start following unrelated record
    bool bLoop = true;
    while( bLoop ) switch( rStrm.GetNextRecId() )
    {
        case EXC_ID_MSODRAWING:
        case EXC_ID_MSODRAWINGSEL:
        case EXC_ID_CONT:
            rStrm.StartNextRecord();
            ReadDffRecord( rStrm );
        break;
        case EXC_ID_OBJ:
            rStrm.StartNextRecord();
            ReadObj8( rStrm );
        break;
        case EXC_ID_TXO:
            rStrm.StartNextRecord();
            ReadTxo( rStrm );
        break;
        default:
            bLoop = false;
    }

    // re-enable internal CONTINUE handling
    rStrm.ResetRecord( true );
}

XclImpDrawObjRef XclImpDrawing::FindDrawObj( const DffRecordHeader& rHeader ) const
{
    /*  maObjMap stores objects by position of the client data (OBJ record) in
        the DFF stream, which is always behind shape start position of the
        passed header. The function upper_bound() finds the first element in
        the map whose key is greater than the start position of the header. Its
        end position is used to test whether the found object is really related
        to the shape. */
    XclImpDrawObjRef xDrawObj;
    XclImpObjMap::const_iterator aIt = maObjMap.upper_bound( rHeader.GetRecBegFilePos() );
    if( (aIt != maObjMap.end()) && (aIt->first <= rHeader.GetRecEndFilePos()) )
        xDrawObj = aIt->second;
    return xDrawObj;
}

XclImpDrawObjRef XclImpDrawing::FindDrawObj( sal_uInt16 nObjId ) const
{
    XclImpDrawObjRef xDrawObj;
    XclImpObjMapById::const_iterator aIt = maObjMapId.find( nObjId );
    if( aIt != maObjMapId.end() )
        xDrawObj = aIt->second;
    return xDrawObj;
}

const XclImpObjTextData* XclImpDrawing::FindTextData( const DffRecordHeader& rHeader ) const
{
    /*  maTextMap stores textbox data by position of the client data (TXO
        record) in the DFF stream, which is always behind shape start position
        of the passed header. The function upper_bound() finds the first
        element in the map whose key is greater than the start position of the
        header. Its end position is used to test whether the found object is
        really related to the shape. */
    XclImpObjTextMap::const_iterator aIt = maTextMap.upper_bound( rHeader.GetRecBegFilePos() );
    if( (aIt != maTextMap.end()) && (aIt->first <= rHeader.GetRecEndFilePos()) )
        return aIt->second.get();
    return 0;
}

void XclImpDrawing::SetSkipObj( sal_uInt16 nObjId )
{
    maSkipObjs.push_back( nObjId );
}

sal_Size XclImpDrawing::GetProgressSize() const
{
    sal_Size nProgressSize = maRawObjs.GetProgressSize();
    for( XclImpObjMap::const_iterator aIt = maObjMap.begin(), aEnd = maObjMap.end(); aIt != aEnd; ++aIt )
        nProgressSize += aIt->second->GetProgressSize();
    return nProgressSize;
}

void XclImpDrawing::ImplConvertObjects( XclImpDffConverter& rDffConv, SdrModel& rSdrModel, SdrPage& rSdrPage )
{
    // register this drawing manager at the passed (global) DFF manager
    rDffConv.InitializeDrawing( *this, rSdrModel, rSdrPage );
    // process list of objects to be skipped
    for( ScfUInt16Vec::const_iterator aIt = maSkipObjs.begin(), aEnd = maSkipObjs.end(); aIt != aEnd; ++aIt )
        if( XclImpDrawObjBase* pDrawObj = FindDrawObj( *aIt ).get() )
            pDrawObj->SetProcessSdrObj( false );
    // process drawing objects without DFF data
    rDffConv.ProcessDrawing( maRawObjs );
    // process all objects in the DFF stream
    rDffConv.ProcessDrawing( maDffStrm );
    // unregister this drawing manager at the passed (global) DFF manager
    rDffConv.FinalizeDrawing();
}

// protected ------------------------------------------------------------------

void XclImpDrawing::AppendRawObject( const XclImpDrawObjRef& rxDrawObj )
{
    DBG_ASSERT( rxDrawObj.is(), "XclImpDrawing::AppendRawObject - unexpected empty reference" );
    maRawObjs.push_back( rxDrawObj );
}

// private --------------------------------------------------------------------

void XclImpDrawing::ReadWmf( Graphic& rGraphic, const XclImpRoot&, XclImpStream& rStrm ) // static helper
{
    // extract graphic data from IMGDATA and following CONTINUE records
    rStrm.Ignore( 8 );
    SvMemoryStream aMemStrm;
    rStrm.CopyToStream( aMemStrm, rStrm.GetRecLeft() );
    aMemStrm.Seek( STREAM_SEEK_TO_BEGIN );
    // import the graphic from memory stream
    GDIMetaFile aGDIMetaFile;
    if( ::ReadWindowMetafile( aMemStrm, aGDIMetaFile, 0 ) )
        rGraphic = aGDIMetaFile;
}

void XclImpDrawing::ReadBmp( Graphic& rGraphic, const XclImpRoot& rRoot, XclImpStream& rStrm ) // static helper
{
    // extract graphic data from IMGDATA and following CONTINUE records
    SvMemoryStream aMemStrm;

    /*  Excel 3 and 4 seem to write broken BMP data. Usually they write a
        DIBCOREHEADER (12 bytes) containing width, height, planes = 1, and
        pixel depth = 32 bit. After that, 3 unused bytes are added before the
        actual pixel data. This does even confuse Excel 5 and later, which
        cannot read the image data correctly. */
    if( rRoot.GetBiff() <= EXC_BIFF4 )
    {
        rStrm.PushPosition();
        sal_uInt32 nHdrSize;
        sal_uInt16 nWidth, nHeight, nPlanes, nDepth;
        rStrm >> nHdrSize >> nWidth >> nHeight >> nPlanes >> nDepth;
        if( (nHdrSize == 12) && (nPlanes == 1) && (nDepth == 32) )
        {
            rStrm.Ignore( 3 );
            aMemStrm.SetNumberFormatInt( NUMBERFORMAT_INT_LITTLEENDIAN );
            aMemStrm << nHdrSize << nWidth << nHeight << nPlanes << nDepth;
            rStrm.CopyToStream( aMemStrm, rStrm.GetRecLeft() );
        }
        rStrm.PopPosition();
    }

    // no special handling above -> just copy the remaining record data
    if( aMemStrm.Tell() == 0 )
        rStrm.CopyToStream( aMemStrm, rStrm.GetRecLeft() );

    // import the graphic from memory stream
    aMemStrm.Seek( STREAM_SEEK_TO_BEGIN );
    Bitmap aBitmap;
    if( aBitmap.Read( aMemStrm, FALSE ) )   // read DIB without file header
        rGraphic = aBitmap;
}

void XclImpDrawing::ReadDffRecord( XclImpStream& rStrm )
{
    maDffStrm.Seek( STREAM_SEEK_TO_END );
    rStrm.CopyRecordToStream( maDffStrm );
}

void XclImpDrawing::ReadObj8( XclImpStream& rStrm )
{
    XclImpDrawObjRef xDrawObj = XclImpDrawObjBase::ReadObj8( GetRoot(), rStrm );
    // store the new object in the internal containers
    maObjMap[ maDffStrm.Tell() ] = xDrawObj;
    maObjMapId[ xDrawObj->GetObjId() ] = xDrawObj;
}

void XclImpDrawing::ReadTxo( XclImpStream& rStrm )
{
    XclImpObjTextRef xTextData( new XclImpObjTextData );
    maTextMap[ maDffStrm.Tell() ] = xTextData;

    // 1) read the TXO record
    xTextData->maData.ReadTxo8( rStrm );

    // 2) first CONTINUE with string
    xTextData->mxString.reset();
    bool bValid = true;
    if( xTextData->maData.mnTextLen > 0 )
    {
        bValid = (rStrm.GetNextRecId() == EXC_ID_CONT) && rStrm.StartNextRecord();
        DBG_ASSERT( bValid, "XclImpDrawing::ReadTxo - missing CONTINUE record" );
        if( bValid )
            xTextData->mxString.reset( new XclImpString( rStrm.ReadUniString( xTextData->maData.mnTextLen ) ) );
    }

    // 3) second CONTINUE with formatting runs
    if( xTextData->maData.mnFormatSize > 0 )
    {
        bValid = (rStrm.GetNextRecId() == EXC_ID_CONT) && rStrm.StartNextRecord();
        DBG_ASSERT( bValid, "XclImpDrawing::ReadTxo - missing CONTINUE record" );
        if( bValid )
            xTextData->ReadFormats( rStrm );
    }
}

// ----------------------------------------------------------------------------

XclImpSheetDrawing::XclImpSheetDrawing( const XclImpRoot& rRoot, SCTAB nScTab ) :
    XclImpDrawing( rRoot, true ),
    maScUsedArea( ScAddress::INITIALIZE_INVALID )
{
    maScUsedArea.aStart.SetTab( nScTab );
    maScUsedArea.aEnd.SetTab( nScTab );
}

void XclImpSheetDrawing::ReadNote( XclImpStream& rStrm )
{
    switch( GetBiff() )
    {
        case EXC_BIFF2:
        case EXC_BIFF3:
        case EXC_BIFF4:
        case EXC_BIFF5:
            ReadNote3( rStrm );
        break;
        case EXC_BIFF8:
            ReadNote8( rStrm );
        break;
        default:
            DBG_ERROR_BIFF();
    }
}

void XclImpSheetDrawing::ReadTabChart( XclImpStream& rStrm )
{
    DBG_ASSERT_BIFF( GetBiff() >= EXC_BIFF5 );
    ScfRef< XclImpChartObj > xChartObj( new XclImpChartObj( GetRoot(), true ) );
    xChartObj->ReadChartSubStream( rStrm );
    // insert the chart as raw object without connected DFF data
    AppendRawObject( xChartObj );
}

void XclImpSheetDrawing::ConvertObjects( XclImpDffConverter& rDffConv )
{
    if( SdrModel* pSdrModel = GetDoc().GetDrawLayer() )
        if( SdrPage* pSdrPage = GetSdrPage( maScUsedArea.aStart.Tab() ) )
            ImplConvertObjects( rDffConv, *pSdrModel, *pSdrPage );
}

Rectangle XclImpSheetDrawing::CalcAnchorRect( const XclObjAnchor& rAnchor, bool /*bDffAnchor*/ ) const
{
    return rAnchor.GetRect( GetDoc(), maScUsedArea.aStart.Tab(), MAP_100TH_MM );
}

void XclImpSheetDrawing::OnObjectInserted( const XclImpDrawObjBase& rDrawObj )
{
    ScRange aScObjArea = rDrawObj.GetUsedArea( maScUsedArea.aStart.Tab() );
    if( aScObjArea.IsValid() )
        maScUsedArea.ExtendTo( aScObjArea );
}

// private --------------------------------------------------------------------

void XclImpSheetDrawing::ReadNote3( XclImpStream& rStrm )
{
    XclAddress aXclPos;
    sal_uInt16 nTotalLen;
    rStrm >> aXclPos >> nTotalLen;

    ScAddress aScNotePos( ScAddress::UNINITIALIZED );
    if( GetAddressConverter().ConvertAddress( aScNotePos, aXclPos, maScUsedArea.aStart.Tab(), true ) )
    {
        sal_uInt16 nPartLen = ::std::min( nTotalLen, static_cast< sal_uInt16 >( rStrm.GetRecLeft() ) );
        String aNoteText = rStrm.ReadRawByteString( nPartLen );
        nTotalLen = nTotalLen - nPartLen;
        while( (nTotalLen > 0) && (rStrm.GetNextRecId() == EXC_ID_NOTE) && rStrm.StartNextRecord() )
        {
            rStrm >> aXclPos >> nPartLen;
            DBG_ASSERT( aXclPos.mnRow == 0xFFFF, "XclImpObjectManager::ReadNote3 - missing continuation NOTE record" );
            if( aXclPos.mnRow == 0xFFFF )
            {
                DBG_ASSERT( nPartLen <= nTotalLen, "XclImpObjectManager::ReadNote3 - string too long" );
                aNoteText.Append( rStrm.ReadRawByteString( nPartLen ) );
                nTotalLen = nTotalLen - ::std::min( nTotalLen, nPartLen );
            }
            else
            {
                // seems to be a new note, record already started -> load the note
                rStrm.Seek( EXC_REC_SEEK_TO_BEGIN );
                ReadNote( rStrm );
                nTotalLen = 0;
            }
        }
        ScNoteUtil::CreateNoteFromString( GetDoc(), aScNotePos, aNoteText, false, false );
    }
}

void XclImpSheetDrawing::ReadNote8( XclImpStream& rStrm )
{
    XclAddress aXclPos;
    sal_uInt16 nFlags, nObjId;
    rStrm >> aXclPos >> nFlags >> nObjId;

    ScAddress aScNotePos( ScAddress::UNINITIALIZED );
    if( GetAddressConverter().ConvertAddress( aScNotePos, aXclPos, maScUsedArea.aStart.Tab(), true ) )
        if( nObjId != EXC_OBJ_INVALID_ID )
            if( XclImpNoteObj* pNoteObj = dynamic_cast< XclImpNoteObj* >( FindDrawObj( nObjId ).get() ) )
                pNoteObj->SetNoteData( aScNotePos, nFlags );
}

// The object manager =========================================================

XclImpObjectManager::XclImpObjectManager( const XclImpRoot& rRoot ) :
    XclImpRoot( rRoot )
{
    maDefObjNames[ EXC_OBJTYPE_GROUP ]          = CREATE_STRING( "Group" );
    maDefObjNames[ EXC_OBJTYPE_LINE ]           = CREATE_STRING( "Line" );
    maDefObjNames[ EXC_OBJTYPE_RECTANGLE ]      = CREATE_STRING( "Rectangle" );
    maDefObjNames[ EXC_OBJTYPE_OVAL ]           = CREATE_STRING( "Oval" );
    maDefObjNames[ EXC_OBJTYPE_ARC ]            = CREATE_STRING( "Arc" );
    maDefObjNames[ EXC_OBJTYPE_CHART ]          = CREATE_STRING( "Chart" );
    maDefObjNames[ EXC_OBJTYPE_TEXT ]           = CREATE_STRING( "Text" );
    maDefObjNames[ EXC_OBJTYPE_BUTTON ]         = CREATE_STRING( "Button" );
    maDefObjNames[ EXC_OBJTYPE_PICTURE ]        = CREATE_STRING( "Picture" );
    maDefObjNames[ EXC_OBJTYPE_POLYGON ]        = CREATE_STRING( "Freeform" );
    maDefObjNames[ EXC_OBJTYPE_CHECKBOX ]       = CREATE_STRING( "Check Box" );
    maDefObjNames[ EXC_OBJTYPE_OPTIONBUTTON ]   = CREATE_STRING( "Option Button" );
    maDefObjNames[ EXC_OBJTYPE_EDIT ]           = CREATE_STRING( "Edit Box" );
    maDefObjNames[ EXC_OBJTYPE_LABEL ]          = CREATE_STRING( "Label" );
    maDefObjNames[ EXC_OBJTYPE_DIALOG ]         = CREATE_STRING( "Dialog Frame" );
    maDefObjNames[ EXC_OBJTYPE_SPIN ]           = CREATE_STRING( "Spinner" );
    maDefObjNames[ EXC_OBJTYPE_SCROLLBAR ]      = CREATE_STRING( "Scroll Bar" );
    maDefObjNames[ EXC_OBJTYPE_LISTBOX ]        = CREATE_STRING( "List Box" );
    maDefObjNames[ EXC_OBJTYPE_GROUPBOX ]       = CREATE_STRING( "Group Box" );
    maDefObjNames[ EXC_OBJTYPE_DROPDOWN ]       = CREATE_STRING( "Drop Down" );
    maDefObjNames[ EXC_OBJTYPE_NOTE ]           = CREATE_STRING( "Comment" );
    maDefObjNames[ EXC_OBJTYPE_DRAWING ]        = CREATE_STRING( "AutoShape" );
}

XclImpObjectManager::~XclImpObjectManager()
{
}

void XclImpObjectManager::ReadMsoDrawingGroup( XclImpStream& rStrm )
{
    DBG_ASSERT_BIFF( GetBiff() == EXC_BIFF8 );
    // Excel continues this record with MSODRAWINGGROUP and CONTINUE records, hmm.
    rStrm.ResetRecord( true, EXC_ID_MSODRAWINGGROUP );
    maDggStrm.Seek( STREAM_SEEK_TO_END );
    rStrm.CopyRecordToStream( maDggStrm );
}

XclImpSheetDrawing& XclImpObjectManager::GetSheetDrawing( SCTAB nScTab )
{
    XclImpSheetDrawingRef& rxDrawing = maSheetDrawings[ nScTab ];
    if( !rxDrawing )
        rxDrawing.reset( new XclImpSheetDrawing( GetRoot(), nScTab ) );
    return *rxDrawing;
}

void XclImpObjectManager::ConvertObjects()
{
    RTL_LOGFILE_CONTEXT_AUTHOR( aLog, "sc", "dr104026", "XclImpObjectManager::ConvertObjects" );

    // do nothing if the document does not contain a drawing layer
    if( !GetDoc().GetDrawLayer() )
        return;

    // get total progress bar size for all sheet drawing managers
    sal_Size nProgressSize = 0;
    for( XclImpSheetDrawingMap::iterator aIt = maSheetDrawings.begin(), aEnd = maSheetDrawings.end(); aIt != aEnd; ++aIt )
        nProgressSize += aIt->second->GetProgressSize();
    // nothing to do if progress bar is zero (no objects present)
    if( nProgressSize == 0 )
        return;

    XclImpDffConverter aDffConv( GetRoot(), maDggStrm );
    aDffConv.StartProgressBar( nProgressSize );
    for( XclImpSheetDrawingMap::iterator aIt = maSheetDrawings.begin(), aEnd = maSheetDrawings.end(); aIt != aEnd; ++aIt )
        aIt->second->ConvertObjects( aDffConv );
}

String XclImpObjectManager::GetDefaultObjName( const XclImpDrawObjBase& rDrawObj ) const
{
    String aDefName;
    DefObjNameMap::const_iterator aIt = maDefObjNames.find( rDrawObj.GetObjType() );
    if( aIt != maDefObjNames.end() )
        aDefName.Append( aIt->second );
    return aDefName.Append( sal_Unicode( ' ' ) ).Append( String::CreateFromInt32( rDrawObj.GetObjId() ) );
}

ScRange XclImpObjectManager::GetUsedArea( SCTAB nScTab ) const
{
    XclImpSheetDrawingMap::const_iterator aIt = maSheetDrawings.find( nScTab );
    if( aIt != maSheetDrawings.end() )
        return aIt->second->GetUsedArea();
    return ScRange( ScAddress::INITIALIZE_INVALID );
}

// DFF property set helper ====================================================

XclImpDffPropSet::XclImpDffPropSet( const XclImpRoot& rRoot ) :
    XclImpRoot( rRoot ),
    maDffConv( rRoot, maDummyStrm )
{
}

void XclImpDffPropSet::Read( XclImpStream& rStrm )
{
    sal_uInt32 nPropSetSize;

    rStrm.PushPosition();
    rStrm.Ignore( 4 );
    rStrm >> nPropSetSize;
    rStrm.PopPosition();

    mxMemStrm.reset( new SvMemoryStream );
    rStrm.CopyToStream( *mxMemStrm, 8 + nPropSetSize );
    mxMemStrm->Seek( STREAM_SEEK_TO_BEGIN );
    maDffConv.ReadPropSet( *mxMemStrm, 0 );
}

sal_uInt32 XclImpDffPropSet::GetPropertyValue( sal_uInt16 nPropId, sal_uInt32 nDefault ) const
{
    return maDffConv.GetPropertyValue( nPropId, nDefault );
}

void XclImpDffPropSet::FillToItemSet( SfxItemSet& rItemSet ) const
{
    if( mxMemStrm.get() )
        maDffConv.ApplyAttributes( *mxMemStrm, rItemSet );
}

XclImpStream& operator>>( XclImpStream& rStrm, XclImpDffPropSet& rPropSet )
{
    rPropSet.Read( rStrm );
    return rStrm;
}

// ============================================================================
<|MERGE_RESOLUTION|>--- conflicted
+++ resolved
@@ -1654,26 +1654,10 @@
 void XclImpNoteObj::DoPreProcessSdrObj( XclImpDffConverter& rDffConv, SdrObject& rSdrObj ) const
 {
     // create formatted text
-    XclImpTextObj::DoProcessSdrObj( rSdrObj );
+    XclImpTextObj::DoPreProcessSdrObj( rDffConv, rSdrObj );
     OutlinerParaObject* pOutlinerObj = rSdrObj.GetOutlinerParaObject();
     if( maScPos.IsValid() && pOutlinerObj )
     {
-<<<<<<< HEAD
-        if( ScPostIt* pNote = GetDoc().GetOrCreateNote( maScPos ) )
-        {
-            if( SdrCaptionObj* pCaption = pNote->GetCaption() )
-            {
-                // create formatted text
-                XclImpTextObj::DoPreProcessSdrObj( rDffConv, *pCaption );
-                // set textbox rectangle from imported object
-                pCaption->NbcSetLogicRect( pTextObj->GetLogicRect() );
-                // copy all items from imported object (resets shadow items)
-                pNote->SetCaptionItems( pTextObj->GetMergedItemSet() );
-                // move caption to correct layer (visible/hidden)
-                pNote->ShowCaption( ::get_flag( mnNoteFlags, EXC_NOTE_VISIBLE ) );
-            }
-        }
-=======
         // create cell note with all data from drawing object
         ScNoteUtil::CreateNoteFromObjectData(
             GetDoc(), maScPos,
@@ -1682,7 +1666,6 @@
             rSdrObj.GetLogicRect(),
             ::get_flag( mnNoteFlags, EXC_NOTE_VISIBLE ),
             false );
->>>>>>> bebc983e
     }
 }
 
