/*************************************************************************
 *
 * DO NOT ALTER OR REMOVE COPYRIGHT NOTICES OR THIS FILE HEADER.
 *
 * Copyright 2000, 2010 Oracle and/or its affiliates.
 *
 * OpenOffice.org - a multi-platform office productivity suite
 *
 * This file is part of OpenOffice.org.
 *
 * OpenOffice.org is free software: you can redistribute it and/or modify
 * it under the terms of the GNU Lesser General Public License version 3
 * only, as published by the Free Software Foundation.
 *
 * OpenOffice.org is distributed in the hope that it will be useful,
 * but WITHOUT ANY WARRANTY; without even the implied warranty of
 * MERCHANTABILITY or FITNESS FOR A PARTICULAR PURPOSE.  See the
 * GNU Lesser General Public License version 3 for more details
 * (a copy is included in the LICENSE file that accompanied this code).
 *
 * You should have received a copy of the GNU Lesser General Public License
 * version 3 along with OpenOffice.org.  If not, see
 * <http://www.openoffice.org/license.html>
 * for a copy of the LGPLv3 License.
 *
 ************************************************************************/

#ifndef OOX_XLS_DRAWINGFRAGMENT_HXX
#define OOX_XLS_DRAWINGFRAGMENT_HXX

#include <com/sun/star/awt/Rectangle.hpp>
#include <com/sun/star/awt/Size.hpp>
#include "oox/drawingml/shape.hxx"
#include "oox/drawingml/shapegroupcontext.hxx"
#include "oox/ole/axcontrol.hxx"
#include "oox/ole/vbaproject.hxx"
#include "oox/vml/vmldrawing.hxx"
#include "oox/vml/vmldrawingfragment.hxx"
<<<<<<< HEAD
#include "oox/xls/drawingbase.hxx"
=======
#include "oox/vml/vmltextbox.hxx"
>>>>>>> db5c7145
#include "oox/xls/excelhandlers.hxx"

namespace oox { namespace ole {
    struct AxFontData;
    class AxMorphDataModelBase;
} }

namespace oox {
namespace xls {

// ============================================================================
// DrawingML
// ============================================================================

<<<<<<< HEAD
=======
/** Absolute position in spreadsheet (in EMUs) independent from cells. */
struct AnchorPosModel : public ::oox::drawingml::EmuPoint
{
    inline explicit     AnchorPosModel() : ::oox::drawingml::EmuPoint( -1, -1 ) {}
    inline bool         isValid() const { return (X >= 0) && (Y >= 0); }
};

// ----------------------------------------------------------------------------

/** Absolute size in spreadsheet (in EMUs). */
struct AnchorSizeModel : public ::oox::drawingml::EmuSize
{
    inline explicit     AnchorSizeModel() : ::oox::drawingml::EmuSize( -1, -1 ) {}
    inline bool         isValid() const { return (Width >= 0) && (Height >= 0); }
};

// ----------------------------------------------------------------------------

/** Position in spreadsheet (cell position and offset inside cell in EMUs). */
struct AnchorCellModel
{
    sal_Int32           mnCol;              /// Column index.
    sal_Int32           mnRow;              /// Row index.
    sal_Int64           mnColOffset;        /// X offset in column mnCol (EMUs).
    sal_Int64           mnRowOffset;        /// Y offset in row mnRow (EMUs).

    explicit            AnchorCellModel();
    inline bool         isValid() const { return (mnCol >= 0) && (mnRow >= 0); }
};

// ----------------------------------------------------------------------------

/** Application-specific client data of a shape. */
struct AnchorClientDataModel
{
    bool                mbLocksWithSheet;
    bool                mbPrintsWithSheet;

    explicit            AnchorClientDataModel();
};

// ============================================================================

/** Contains the position of a shape in the spreadsheet. Supports different
    shape anchor modes (absolute, one-cell, two-cell). */
class ShapeAnchor : public WorksheetHelper
{
public:
    explicit            ShapeAnchor( const WorksheetHelper& rHelper );

    /** Imports the shape anchor (one of the elements xdr:absoluteAnchor, xdr:oneCellAnchor, xdr:twoCellAnchor). */
    void                importAnchor( sal_Int32 nElement, const AttributeList& rAttribs );
    /** Imports the absolute anchor position from the xdr:pos element. */
    void                importPos( const AttributeList& rAttribs );
    /** Imports the absolute anchor size from the xdr:ext element. */
    void                importExt( const AttributeList& rAttribs );
    /** Imports the shape client data from the xdr:clientData element. */
    void                importClientData( const AttributeList& rAttribs );
    /** Sets an attribute of the cell-dependent anchor position from xdr:from and xdr:to elements. */
    void                setCellPos( sal_Int32 nElement, sal_Int32 nParentContext, const ::rtl::OUString& rValue );
    /** Imports and converts the VML specific client anchor. */
    void                importVmlAnchor( const ::rtl::OUString& rAnchor );

    /** Returns true, if the anchor contains valid position and size settings. */
    bool                isValidAnchor() const;

    /** Calculates the resulting shape anchor in 1/100 mm. */
    ::com::sun::star::awt::Rectangle
                        calcApiLocation(
                            const ::com::sun::star::awt::Size& rApiSheetSize,
                            const AnchorSizeModel& rEmuSheetSize ) const;

    /** Calculates the resulting shape anchor in EMUs. */
    ::com::sun::star::awt::Rectangle
                        calcEmuLocation( const AnchorSizeModel& rEmuSheetSize ) const;

private:
    enum AnchorType { ANCHOR_ABSOLUTE, ANCHOR_ONECELL, ANCHOR_TWOCELL, ANCHOR_VML, ANCHOR_INVALID };

    AnchorType          meType;             /// Type of this shape anchor.
    AnchorPosModel      maPos;              /// Top-left position, if anchor is of type absolute.
    AnchorSizeModel     maSize;             /// Anchor size, if anchor is not of type two-cell.
    AnchorCellModel     maFrom;             /// Top-left position, if anchor is not of type absolute.
    AnchorCellModel     maTo;               /// Bottom-right position, if anchor is of type two-cell.
    AnchorClientDataModel maClientData;     /// Shape client data.
    sal_Int32           mnEditAs;           /// Anchor mode as shown in the UI.
};

typedef ::boost::shared_ptr< ShapeAnchor > ShapeAnchorRef;

// ============================================================================

class ShapeMacroAttacher : public ::oox::ole::VbaMacroAttacherBase
{
public:
    explicit            ShapeMacroAttacher( const ::rtl::OUString& rMacroName,
                            const ::com::sun::star::uno::Reference< ::com::sun::star::drawing::XShape >& rxShape );

private:
    virtual void        attachMacro( const ::rtl::OUString& rMacroUrl );

private:
    ::com::sun::star::uno::Reference< ::com::sun::star::drawing::XShape > mxShape;
};

// ============================================================================

class Shape : public ::oox::drawingml::Shape, public WorksheetHelper
{
public:
    explicit            Shape(
                            const WorksheetHelper& rHelper,
                            const AttributeList& rAttribs,
                            const sal_Char* pcServiceName = 0 );

protected:
    virtual void        finalizeXShape(
                            ::oox::core::XmlFilterBase& rFilter,
                            const ::com::sun::star::uno::Reference< ::com::sun::star::drawing::XShapes >& rxShapes );

private:
    ::rtl::OUString     maMacroName;
};

// ============================================================================

/** Context handler for creation of shapes embedded in group shapes. */
class GroupShapeContext : public ::oox::drawingml::ShapeGroupContext, public WorksheetHelper
{
public:
    explicit            GroupShapeContext(
                            ::oox::core::ContextHandler& rParent,
                            const WorksheetHelper& rHelper,
                            const ::oox::drawingml::ShapePtr& rxParentShape,
                            const ::oox::drawingml::ShapePtr& rxShape );

    static ::oox::core::ContextHandlerRef
                        createShapeContext(
                            ::oox::core::ContextHandler& rParent,
                            const WorksheetHelper& rHelper,
                            sal_Int32 nElement,
                            const AttributeList& rAttribs,
                            const ::oox::drawingml::ShapePtr& rxParentShape,
                            ::oox::drawingml::ShapePtr* pxShape = 0 );

protected:
    virtual ::com::sun::star::uno::Reference< ::com::sun::star::xml::sax::XFastContextHandler > SAL_CALL
                        createFastChildContext(
                            sal_Int32 nElement,
                            const ::com::sun::star::uno::Reference< ::com::sun::star::xml::sax::XFastAttributeList >& rxAttribs )
                        throw (::com::sun::star::xml::sax::SAXException, ::com::sun::star::uno::RuntimeException);
};

// ============================================================================

>>>>>>> db5c7145
/** Fragment handler for a complete sheet drawing. */
class DrawingFragment : public WorksheetFragmentBase
{
public:
    explicit            DrawingFragment(
                            const WorksheetHelper& rHelper,
                            const ::rtl::OUString& rFragmentPath );

protected:
    virtual ::oox::core::ContextHandlerRef onCreateContext( sal_Int32 nElement, const AttributeList& rAttribs );
    virtual void        onCharacters( const ::rtl::OUString& rChars );
    virtual void        onEndElement();

private:
    typedef ::std::auto_ptr< ShapeAnchor > ShapeAnchorRef;

    ::com::sun::star::uno::Reference< ::com::sun::star::drawing::XShapes >
                        mxDrawPage;             /// Drawing page of this sheet.
    ::oox::drawingml::ShapePtr mxShape;         /// Current top-level shape.
    ShapeAnchorRef      mxAnchor;               /// Current anchor of top-level shape.
};

// ============================================================================
// VML
// ============================================================================

class VmlControlMacroAttacher : public ::oox::ole::VbaMacroAttacherBase
{
public:
    explicit            VmlControlMacroAttacher( const ::rtl::OUString& rMacroName,
                            const ::com::sun::star::uno::Reference< ::com::sun::star::container::XIndexContainer >& rxCtrlFormIC,
                            sal_Int32 nCtrlIndex, sal_Int32 nCtrlType, sal_Int32 nDropStyle );

private:
    virtual void        attachMacro( const ::rtl::OUString& rMacroUrl );

private:
    ::com::sun::star::uno::Reference< ::com::sun::star::container::XIndexContainer > mxCtrlFormIC;
    sal_Int32           mnCtrlIndex;
    sal_Int32           mnCtrlType;
    sal_Int32           mnDropStyle;
};

// ============================================================================

class VmlDrawing : public ::oox::vml::Drawing, public WorksheetHelper
{
public:
    explicit            VmlDrawing( const WorksheetHelper& rHelper );

    /** Returns the drawing shape for a cell note at the specified position. */
    const ::oox::vml::ShapeBase* getNoteShape( const ::com::sun::star::table::CellAddress& rPos ) const;

    /** Filters cell note shapes. */
    virtual bool        isShapeSupported( const ::oox::vml::ShapeBase& rShape ) const;

    /** Returns additional base names for automatic shape name creation. */
    virtual ::rtl::OUString getShapeBaseName( const ::oox::vml::ShapeBase& rShape ) const;

    /** Calculates the shape rectangle from a cell anchor string. */
    virtual bool        convertClientAnchor(
                            ::com::sun::star::awt::Rectangle& orShapeRect,
                            const ::rtl::OUString& rShapeAnchor ) const;

    /** Creates a UNO control shape for legacy drawing controls. */
    virtual ::com::sun::star::uno::Reference< ::com::sun::star::drawing::XShape >
                        createAndInsertClientXShape(
                            const ::oox::vml::ShapeBase& rShape,
                            const ::com::sun::star::uno::Reference< ::com::sun::star::drawing::XShapes >& rxShapes,
                            const ::com::sun::star::awt::Rectangle& rShapeRect ) const;

    /** Updates the bounding box covering all shapes of this drawing. */
    virtual void        notifyXShapeInserted(
                            const ::com::sun::star::uno::Reference< ::com::sun::star::drawing::XShape >& rxShape,
                            const ::com::sun::star::awt::Rectangle& rShapeRect,
                            const ::oox::vml::ShapeBase& rShape, bool bGroupChild );

private:
    /** Converts the passed VML textbox text color to an OLE color. */
    sal_uInt32          convertControlTextColor( const ::rtl::OUString& rTextColor ) const;
    /** Converts the passed VML textbox font to an ActiveX form control font. */
    void                convertControlFontData(
                            ::oox::ole::AxFontData& rAxFontData, sal_uInt32& rnOleTextColor,
                            const ::oox::vml::TextFontModel& rFontModel ) const;
    /** Converts the caption, the font settings, and the horizontal alignment
        from the passed VML textbox to ActiveX form control settings. */
    void                convertControlText(
                            ::oox::ole::AxFontData& rAxFontData, sal_uInt32& rnOleTextColor, ::rtl::OUString& rCaption,
                            const ::oox::vml::TextBox* pTextBox, sal_Int32 nTextHAlign ) const;
    /** Converts the passed VML shape background formatting to ActiveX control formatting. */
    void                convertControlBackground(
                            ::oox::ole::AxMorphDataModelBase& rAxModel,
                            const ::oox::vml::ShapeBase& rShape ) const;

private:
    ::oox::ole::ControlConverter maControlConv;
    ::oox::vml::TextFontModel maListBoxFont;
};

// ============================================================================

class VmlDrawingFragment : public ::oox::vml::DrawingFragment, public WorksheetHelper
{
public:
    explicit            VmlDrawingFragment(
                            const WorksheetHelper& rHelper,
                            const ::rtl::OUString& rFragmentPath );

protected:
    virtual void        finalizeImport();
};

// ============================================================================

} // namespace xls
} // namespace oox

#endif<|MERGE_RESOLUTION|>--- conflicted
+++ resolved
@@ -36,11 +36,8 @@
 #include "oox/ole/vbaproject.hxx"
 #include "oox/vml/vmldrawing.hxx"
 #include "oox/vml/vmldrawingfragment.hxx"
-<<<<<<< HEAD
+#include "oox/vml/vmltextbox.hxx"
 #include "oox/xls/drawingbase.hxx"
-=======
-#include "oox/vml/vmltextbox.hxx"
->>>>>>> db5c7145
 #include "oox/xls/excelhandlers.hxx"
 
 namespace oox { namespace ole {
@@ -53,100 +50,6 @@
 
 // ============================================================================
 // DrawingML
-// ============================================================================
-
-<<<<<<< HEAD
-=======
-/** Absolute position in spreadsheet (in EMUs) independent from cells. */
-struct AnchorPosModel : public ::oox::drawingml::EmuPoint
-{
-    inline explicit     AnchorPosModel() : ::oox::drawingml::EmuPoint( -1, -1 ) {}
-    inline bool         isValid() const { return (X >= 0) && (Y >= 0); }
-};
-
-// ----------------------------------------------------------------------------
-
-/** Absolute size in spreadsheet (in EMUs). */
-struct AnchorSizeModel : public ::oox::drawingml::EmuSize
-{
-    inline explicit     AnchorSizeModel() : ::oox::drawingml::EmuSize( -1, -1 ) {}
-    inline bool         isValid() const { return (Width >= 0) && (Height >= 0); }
-};
-
-// ----------------------------------------------------------------------------
-
-/** Position in spreadsheet (cell position and offset inside cell in EMUs). */
-struct AnchorCellModel
-{
-    sal_Int32           mnCol;              /// Column index.
-    sal_Int32           mnRow;              /// Row index.
-    sal_Int64           mnColOffset;        /// X offset in column mnCol (EMUs).
-    sal_Int64           mnRowOffset;        /// Y offset in row mnRow (EMUs).
-
-    explicit            AnchorCellModel();
-    inline bool         isValid() const { return (mnCol >= 0) && (mnRow >= 0); }
-};
-
-// ----------------------------------------------------------------------------
-
-/** Application-specific client data of a shape. */
-struct AnchorClientDataModel
-{
-    bool                mbLocksWithSheet;
-    bool                mbPrintsWithSheet;
-
-    explicit            AnchorClientDataModel();
-};
-
-// ============================================================================
-
-/** Contains the position of a shape in the spreadsheet. Supports different
-    shape anchor modes (absolute, one-cell, two-cell). */
-class ShapeAnchor : public WorksheetHelper
-{
-public:
-    explicit            ShapeAnchor( const WorksheetHelper& rHelper );
-
-    /** Imports the shape anchor (one of the elements xdr:absoluteAnchor, xdr:oneCellAnchor, xdr:twoCellAnchor). */
-    void                importAnchor( sal_Int32 nElement, const AttributeList& rAttribs );
-    /** Imports the absolute anchor position from the xdr:pos element. */
-    void                importPos( const AttributeList& rAttribs );
-    /** Imports the absolute anchor size from the xdr:ext element. */
-    void                importExt( const AttributeList& rAttribs );
-    /** Imports the shape client data from the xdr:clientData element. */
-    void                importClientData( const AttributeList& rAttribs );
-    /** Sets an attribute of the cell-dependent anchor position from xdr:from and xdr:to elements. */
-    void                setCellPos( sal_Int32 nElement, sal_Int32 nParentContext, const ::rtl::OUString& rValue );
-    /** Imports and converts the VML specific client anchor. */
-    void                importVmlAnchor( const ::rtl::OUString& rAnchor );
-
-    /** Returns true, if the anchor contains valid position and size settings. */
-    bool                isValidAnchor() const;
-
-    /** Calculates the resulting shape anchor in 1/100 mm. */
-    ::com::sun::star::awt::Rectangle
-                        calcApiLocation(
-                            const ::com::sun::star::awt::Size& rApiSheetSize,
-                            const AnchorSizeModel& rEmuSheetSize ) const;
-
-    /** Calculates the resulting shape anchor in EMUs. */
-    ::com::sun::star::awt::Rectangle
-                        calcEmuLocation( const AnchorSizeModel& rEmuSheetSize ) const;
-
-private:
-    enum AnchorType { ANCHOR_ABSOLUTE, ANCHOR_ONECELL, ANCHOR_TWOCELL, ANCHOR_VML, ANCHOR_INVALID };
-
-    AnchorType          meType;             /// Type of this shape anchor.
-    AnchorPosModel      maPos;              /// Top-left position, if anchor is of type absolute.
-    AnchorSizeModel     maSize;             /// Anchor size, if anchor is not of type two-cell.
-    AnchorCellModel     maFrom;             /// Top-left position, if anchor is not of type absolute.
-    AnchorCellModel     maTo;               /// Bottom-right position, if anchor is of type two-cell.
-    AnchorClientDataModel maClientData;     /// Shape client data.
-    sal_Int32           mnEditAs;           /// Anchor mode as shown in the UI.
-};
-
-typedef ::boost::shared_ptr< ShapeAnchor > ShapeAnchorRef;
-
 // ============================================================================
 
 class ShapeMacroAttacher : public ::oox::ole::VbaMacroAttacherBase
@@ -212,7 +115,6 @@
 
 // ============================================================================
 
->>>>>>> db5c7145
 /** Fragment handler for a complete sheet drawing. */
 class DrawingFragment : public WorksheetFragmentBase
 {
