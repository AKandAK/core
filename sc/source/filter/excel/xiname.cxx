/* -*- Mode: C++; tab-width: 4; indent-tabs-mode: nil; c-basic-offset: 4 -*- */
/*************************************************************************
 *
 * DO NOT ALTER OR REMOVE COPYRIGHT NOTICES OR THIS FILE HEADER.
 *
 * Copyright 2000, 2010 Oracle and/or its affiliates.
 *
 * OpenOffice.org - a multi-platform office productivity suite
 *
 * This file is part of OpenOffice.org.
 *
 * OpenOffice.org is free software: you can redistribute it and/or modify
 * it under the terms of the GNU Lesser General Public License version 3
 * only, as published by the Free Software Foundation.
 *
 * OpenOffice.org is distributed in the hope that it will be useful,
 * but WITHOUT ANY WARRANTY; without even the implied warranty of
 * MERCHANTABILITY or FITNESS FOR A PARTICULAR PURPOSE.  See the
 * GNU Lesser General Public License version 3 for more details
 * (a copy is included in the LICENSE file that accompanied this code).
 *
 * You should have received a copy of the GNU Lesser General Public License
 * version 3 along with OpenOffice.org.  If not, see
 * <http://www.openoffice.org/license.html>
 * for a copy of the LGPLv3 License.
 *
 ************************************************************************/

// MARKER(update_precomp.py): autogen include statement, do not remove
#include "precompiled_sc.hxx"
#include "xiname.hxx"
#include "rangenam.hxx"
#include "xistream.hxx"

// for formula compiler
#include "excform.hxx"
// for filter manager
#include "excimp8.hxx"
#include "scextopt.hxx"
#include "document.hxx"
// ============================================================================
// *** Implementation ***
// ============================================================================

XclImpName::XclImpName( XclImpStream& rStrm, sal_uInt16 nXclNameIdx ) :
    XclImpRoot( rStrm.GetRoot() ),
    mpScData( 0 ),
    mcBuiltIn( EXC_BUILTIN_UNKNOWN ),
    mnScTab( SCTAB_MAX ),
    mbFunction( false ),
    mbVBName( false )
{
    ExcelToSc& rFmlaConv = GetOldFmlaConverter();
    ScRangeName& rRangeNames = GetNamedRanges();

    // 1) *** read data from stream *** ---------------------------------------

    sal_uInt16 nFlags = 0, nFmlaSize = 0, nExtSheet = EXC_NAME_GLOBAL, nXclTab = EXC_NAME_GLOBAL;
    sal_uInt8 nNameLen = 0, nShortCut;

    switch( GetBiff() )
    {
        case EXC_BIFF2:
        {
            sal_uInt8 nFlagsBiff2;
            rStrm >> nFlagsBiff2;
            rStrm.Ignore( 1 );
            rStrm >> nShortCut >> nNameLen;
            nFmlaSize = rStrm.ReaduInt8();
            ::set_flag( nFlags, EXC_NAME_FUNC, ::get_flag( nFlagsBiff2, EXC_NAME2_FUNC ) );
        }
        break;

        case EXC_BIFF3:
        case EXC_BIFF4:
        {
            rStrm >> nFlags >> nShortCut >> nNameLen >> nFmlaSize;
        }
        break;

        case EXC_BIFF5:
        case EXC_BIFF8:
        {
            rStrm >> nFlags >> nShortCut >> nNameLen >> nFmlaSize >> nExtSheet >> nXclTab;
            rStrm.Ignore( 4 );
        }
        break;

        default: DBG_ERROR_BIFF();
    }

    if( GetBiff() <= EXC_BIFF5 )
        maXclName = rStrm.ReadRawByteString( nNameLen );
    else
        maXclName = rStrm.ReadUniString( nNameLen );

    // 2) *** convert sheet index and name *** --------------------------------

    // functions and VBA
    mbFunction = ::get_flag( nFlags, EXC_NAME_FUNC );
    mbVBName = ::get_flag( nFlags, EXC_NAME_VB );

    // get built-in name, or convert characters invalid in Calc
    bool bBuiltIn = ::get_flag( nFlags, EXC_NAME_BUILTIN );

    // special case for BIFF5 filter range - name appears as plain text without built-in flag
    if( (GetBiff() == EXC_BIFF5) && (maXclName == XclTools::GetXclBuiltInDefName( EXC_BUILTIN_FILTERDATABASE )) )
    {
        bBuiltIn = true;
        maXclName.Assign( EXC_BUILTIN_FILTERDATABASE );
    }

    // convert Excel name to Calc name
    if( mbVBName )
    {
        // VB macro name
        maScName = maXclName;
    }
    else if( bBuiltIn )
    {
        // built-in name
        if( maXclName.Len() )
            mcBuiltIn = maXclName.GetChar( 0 );
        if( mcBuiltIn == '?' )      // NUL character is imported as '?'
            mcBuiltIn = '\0';
        maScName = XclTools::GetBuiltInDefName( mcBuiltIn );
    }
    else
    {
        // any other name
        maScName = maXclName;
        ScfTools::ConvertToScDefinedName( maScName );
    }
    rtl::OUString aRealOrigName = maScName;

    // add index for local names
    if( nXclTab != EXC_NAME_GLOBAL )
    {
        sal_uInt16 nUsedTab = (GetBiff() == EXC_BIFF8) ? nXclTab : nExtSheet;
        // do not rename sheet-local names by default, this breaks VBA scripts
//        maScName.Append( '_' ).Append( String::CreateFromInt32( nUsedTab ) );
        // TODO: may not work for BIFF5, handle skipped sheets (all BIFF)
        mnScTab = static_cast< SCTAB >( nUsedTab - 1 );
    }

    // find an unused name
    String aOrigName( maScName );
    sal_Int32 nCounter = 0;
<<<<<<< HEAD
    while( rRangeNames.findByName(maScName) )
=======
    sal_uInt16 nDummy;
    while( rRangeNames.SearchName( maScName, nDummy ) )
>>>>>>> ce6308e4
        maScName.Assign( aOrigName ).Append( ' ' ).Append( String::CreateFromInt32( ++nCounter ) );

    // 3) *** convert the name definition formula *** -------------------------

    rFmlaConv.Reset();
    const ScTokenArray* pTokArr = 0; // pointer to token array, owned by rFmlaConv
    RangeType nNameType = RT_NAME;

    if( ::get_flag( nFlags, EXC_NAME_BIG ) )
    {
        // special, unsupported name
        rFmlaConv.GetDummy( pTokArr );
    }
    else if( bBuiltIn )
    {
        SCsTAB const nLocalTab = (nXclTab == EXC_NAME_GLOBAL) ? SCTAB_MAX : (nXclTab - 1);

        // --- print ranges or title ranges ---
        rStrm.PushPosition();
        switch( mcBuiltIn )
        {
            case EXC_BUILTIN_PRINTAREA:
                if( rFmlaConv.Convert( GetPrintAreaBuffer(), rStrm, nFmlaSize, nLocalTab, FT_RangeName ) == ConvOK )
                    nNameType |= RT_PRINTAREA;
            break;
            case EXC_BUILTIN_PRINTTITLES:
                if( rFmlaConv.Convert( GetTitleAreaBuffer(), rStrm, nFmlaSize, nLocalTab, FT_RangeName ) == ConvOK )
                    nNameType |= RT_COLHEADER | RT_ROWHEADER;
            break;
        }
        rStrm.PopPosition();

        // --- name formula ---
        // JEG : double check this.  It is clearly false for normal names
        //  but some of the builtins (sheettitle?) might be able to handle arrays
        rFmlaConv.Convert( pTokArr, rStrm, nFmlaSize, false, FT_RangeName );

        // --- auto or advanced filter ---
        if( (GetBiff() == EXC_BIFF8) && pTokArr && bBuiltIn )
        {
            ScRange aRange;
            if( pTokArr->IsReference( aRange ) )
            {
                switch( mcBuiltIn )
                {
                    case EXC_BUILTIN_FILTERDATABASE:
                        GetFilterManager().Insert( &GetOldRoot(), aRange, maScName );
                    break;
                    case EXC_BUILTIN_CRITERIA:
                        GetFilterManager().AddAdvancedRange( aRange );
                        nNameType |= RT_CRITERIA;
                    break;
                    case EXC_BUILTIN_EXTRACT:
                        if( pTokArr->IsValidReference( aRange ) )
                            GetFilterManager().AddExtractPos( aRange );
                    break;
                }
            }
        }
    }
    else if( nFmlaSize > 0 )
    {
        // regular defined name
        rFmlaConv.Convert( pTokArr, rStrm, nFmlaSize, true, FT_RangeName );
    }

    // 4) *** create a defined name in the Calc document *** ------------------

    // do not ignore hidden names (may be regular names created by VBA scripts)
    if( pTokArr /*&& (bBuiltIn || !::get_flag( nFlags, EXC_NAME_HIDDEN ))*/ && !mbFunction && !mbVBName )
    {
        // create the Calc name data
        ScRangeData* pData = new ScRangeData( GetDocPtr(), maScName, *pTokArr, ScAddress(), nNameType );
        pData->GuessPosition();             // calculate base position for relative refs
        pData->SetIndex( nXclNameIdx );     // used as unique identifier in formulas
        rRangeNames.insert( pData );        // takes ownership of pData
        if( nXclTab != EXC_NAME_GLOBAL )
        {
            if (GetBiff() == EXC_BIFF8)
            {
                ScRange aRange;
                // discard deleted ranges ( for the moment at least )
                if ( pData->IsValidReference( aRange ) )
                {
                    GetExtDocOptions().GetOrCreateTabSettings( nXclTab );
                    // create a mapping between the unmodified localname to
                    // the name in the global name container for named ranges
                    OSL_TRACE(" mapping local name to global name for tab %d which exists? %s", nXclTab, GetDoc().HasTable( mnScTab ) ? "true" : "false" );
                    SCTAB nTab( static_cast< SCTAB >( mnScTab ) );
                    NameToNameMap* pMap = GetDoc().GetLocalNameMap( nTab );
                    if ( pMap )
                       (*pMap)[ aRealOrigName ] = maScName;
                }
            }
        }
        mpScData = pData;                   // cache for later use
    }
}

// ----------------------------------------------------------------------------

XclImpNameManager::XclImpNameManager( const XclImpRoot& rRoot ) :
    XclImpRoot( rRoot )
{
}

void XclImpNameManager::ReadName( XclImpStream& rStrm )
{
<<<<<<< HEAD
    ULONG nCount = maNameList.size();
=======
    sal_uLong nCount = maNameList.Count();
>>>>>>> ce6308e4
    if( nCount < 0xFFFF )
        maNameList.push_back( new XclImpName( rStrm, static_cast< sal_uInt16 >( nCount + 1 ) ) );
}

const XclImpName* XclImpNameManager::FindName( const String& rXclName, SCTAB nScTab ) const
{
    const XclImpName* pGlobalName = 0;   // a found global name
    const XclImpName* pLocalName = 0;    // a found local name
    for( XclImpNameList::const_iterator itName = maNameList.begin(); itName != maNameList.end() && !pLocalName; ++itName )
    {
        if( itName->GetXclName() == rXclName )
        {
            if( itName->GetScTab() == nScTab )
                pLocalName = &(*itName);
            else if( itName->IsGlobal() )
                pGlobalName = &(*itName);
        }
    }
    return pLocalName ? pLocalName : pGlobalName;
}

const XclImpName* XclImpNameManager::GetName( sal_uInt16 nXclNameIdx ) const
{
    DBG_ASSERT( nXclNameIdx > 0, "XclImpNameManager::GetName - index must be >0" );
    return &(maNameList.at( nXclNameIdx - 1 ));
}

// ============================================================================

/* vim:set shiftwidth=4 softtabstop=4 expandtab: */<|MERGE_RESOLUTION|>--- conflicted
+++ resolved
@@ -146,12 +146,7 @@
     // find an unused name
     String aOrigName( maScName );
     sal_Int32 nCounter = 0;
-<<<<<<< HEAD
     while( rRangeNames.findByName(maScName) )
-=======
-    sal_uInt16 nDummy;
-    while( rRangeNames.SearchName( maScName, nDummy ) )
->>>>>>> ce6308e4
         maScName.Assign( aOrigName ).Append( ' ' ).Append( String::CreateFromInt32( ++nCounter ) );
 
     // 3) *** convert the name definition formula *** -------------------------
@@ -260,11 +255,7 @@
 
 void XclImpNameManager::ReadName( XclImpStream& rStrm )
 {
-<<<<<<< HEAD
-    ULONG nCount = maNameList.size();
-=======
-    sal_uLong nCount = maNameList.Count();
->>>>>>> ce6308e4
+    sal_uLong nCount = maNameList.size();
     if( nCount < 0xFFFF )
         maNameList.push_back( new XclImpName( rStrm, static_cast< sal_uInt16 >( nCount + 1 ) ) );
 }
