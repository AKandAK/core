--- conflicted
+++ resolved
@@ -49,13 +49,10 @@
     $(SRS)$/styleui.srs	\
     $(SRS)$/formdlgs.srs \
     $(SRS)$/pagedlg.srs	\
-<<<<<<< HEAD
-    $(SRS)$/navipi.srs	
-=======
     $(SRS)$/navipi.srs	\
     $(SRS)$/cctrl.srs	\
     $(SOLARCOMMONRESDIR)$/sfx.srs
->>>>>>> 6a30f2a3
+
 
 RESLIB1NAME=sc
 RESLIB1IMAGES=\
