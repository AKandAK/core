--- conflicted
+++ resolved
@@ -45,13 +45,8 @@
             return 0;
 
         xub_StrLen nTokCount = 1;
-<<<<<<< HEAD
-        BOOL bStart = TRUE;     // Are we on the first character in the Token?
-        BOOL bInString = FALSE; // Are we WITHIN a (cStrDel delimited) String?
-=======
-        sal_Bool bStart = sal_True;     // Stehen wir auf dem ersten Zeichen im Token?
-        sal_Bool bInString = sal_False; // Befinden wir uns INNERHALB eines (cStrDel delimited) String?
->>>>>>> 4fba42e5
+        sal_Bool bStart = sal_True;     // Are we on the first character in the Token?
+        sal_Bool bInString = sal_False; // Are we WITHIN a (cStrDel delimited) String?
 
         // Search for String-end after the first not matching character
         for( xub_StrLen i = 0; i < nLen; ++i )
@@ -59,21 +54,12 @@
             const sal_Unicode cChar = m_sString.GetChar(i);
             if (bStart)
             {
-<<<<<<< HEAD
-                bStart = FALSE;
+                bStart = sal_False;
                 // First character a String-Delimiter?
                 if ( cChar == cStrDel )
                 {
-                    bInString = TRUE;   // then we are now WITHIN the string!
+                    bInString = sal_True;   // then we are now WITHIN the string!
                     continue;           // skip this character!
-=======
-                bStart = sal_False;
-                // Erstes Zeichen ein String-Delimiter?
-                if ( cChar == cStrDel )
-                {
-                    bInString = sal_True;   // dann sind wir jetzt INNERHALB des Strings!
-                    continue;           // dieses Zeichen ueberlesen!
->>>>>>> 4fba42e5
                 }
             }
 
@@ -89,13 +75,8 @@
                     }
                     else
                     {
-<<<<<<< HEAD
                         // String-End
-                        bInString = FALSE;
-=======
-                        // String-Ende
                         bInString = sal_False;
->>>>>>> 4fba42e5
                     }
                 }
             } // if (bInString)
@@ -122,11 +103,7 @@
         const xub_StrLen nLen = m_sString.Len();
         if ( nLen )
         {
-<<<<<<< HEAD
-            BOOL bInString = (nStartPos < nLen) && (m_sString.GetChar(nStartPos) == cStrDel);   // are we WITHIN a (cStrDel delimited) String?
-=======
-            sal_Bool bInString = (nStartPos < nLen) && (m_sString.GetChar(nStartPos) == cStrDel);   // Befinden wir uns INNERHALB eines (cStrDel delimited) String?
->>>>>>> 4fba42e5
+            sal_Bool bInString = (nStartPos < nLen) && (m_sString.GetChar(nStartPos) == cStrDel);   // are we WITHIN a (cStrDel delimited) String?
 
             // First character a String-Delimiter?
             if (bInString )
@@ -154,13 +131,8 @@
                         }
                         else
                         {
-<<<<<<< HEAD
                             //end of String
-                            bInString = FALSE;
-=======
-                            // String-Ende
                             bInString = sal_False;
->>>>>>> 4fba42e5
                             *pData = 0;
                         }
                     }
