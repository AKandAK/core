--- conflicted
+++ resolved
@@ -234,13 +234,8 @@
 
 struct SvtFilterOptions_Impl
 {
-<<<<<<< HEAD
-    ULONG nFlags;
+    sal_uLong nFlags;
     SvtWriterFilterOptions_Impl aWriterCfg;
-=======
-    sal_uLong nFlags;
-    SvtAppFilterOptions_Impl aWriterCfg;
->>>>>>> e2a3d487
     SvtCalcFilterOptions_Impl aCalcCfg;
     SvtAppFilterOptions_Impl aImpressCfg;
 
@@ -277,12 +272,7 @@
     }
 };
 
-<<<<<<< HEAD
-void SvtFilterOptions_Impl::SetFlag( ULONG nFlag, BOOL bSet )
-=======
- ---------------------------------------------------------------------------*/
 void SvtFilterOptions_Impl::SetFlag( sal_uLong nFlag, sal_Bool bSet )
->>>>>>> e2a3d487
 {
     switch(nFlag)
     {
@@ -302,12 +292,7 @@
     }
 }
 
-<<<<<<< HEAD
-BOOL SvtFilterOptions_Impl::IsFlag( ULONG nFlag ) const
-=======
- ---------------------------------------------------------------------------*/
 sal_Bool SvtFilterOptions_Impl::IsFlag( sal_uLong nFlag ) const
->>>>>>> e2a3d487
 {
     sal_Bool bRet;
     switch(nFlag)
@@ -449,20 +434,17 @@
     return pImp->IsFlag( FILTERCFG_WORD_CODE );
 }
 
-<<<<<<< HEAD
 void SvtFilterOptions::SetLoadWordBasicExecutable( sal_Bool bFlag )
 {
     pImp->SetFlag( FILTERCFG_WORD_WBCTBL, bFlag );
     SetModified();
 }
 
-BOOL SvtFilterOptions::IsLoadWordBasicExecutable() const
+sal_Bool SvtFilterOptions::IsLoadWordBasicExecutable() const
 {
     return pImp->IsFlag( FILTERCFG_WORD_WBCTBL );
 }
 
-=======
->>>>>>> e2a3d487
 void SvtFilterOptions::SetLoadWordBasicStorage( sal_Bool bFlag )
 {
     pImp->SetFlag( FILTERCFG_WORD_STORAGE, bFlag );
