/* -*- Mode: C++; tab-width: 4; indent-tabs-mode: nil; c-basic-offset: 4 -*- */
/*************************************************************************
 *
 * DO NOT ALTER OR REMOVE COPYRIGHT NOTICES OR THIS FILE HEADER.
 *
 * Copyright 2000, 2010 Oracle and/or its affiliates.
 *
 * OpenOffice.org - a multi-platform office productivity suite
 *
 * This file is part of OpenOffice.org.
 *
 * OpenOffice.org is free software: you can redistribute it and/or modify
 * it under the terms of the GNU Lesser General Public License version 3
 * only, as published by the Free Software Foundation.
 *
 * OpenOffice.org is distributed in the hope that it will be useful,
 * but WITHOUT ANY WARRANTY; without even the implied warranty of
 * MERCHANTABILITY or FITNESS FOR A PARTICULAR PURPOSE.  See the
 * GNU Lesser General Public License version 3 for more details
 * (a copy is included in the LICENSE file that accompanied this code).
 *
 * You should have received a copy of the GNU Lesser General Public License
 * version 3 along with OpenOffice.org.  If not, see
 * <http://www.openoffice.org/license.html>
 * for a copy of the LGPLv3 License.
 *
 ************************************************************************/
#ifndef _SC_ABSTDLG_HXX
#define _SC_ABSTDLG_HXX

// include ---------------------------------------------------------------

#include <tools/solar.h>
#include <tools/string.hxx>
#include <sfx2/sfxdlg.hxx>
#include <vcl/syswin.hxx>
#include <com/sun/star/uno/Sequence.hxx>
#include <vcl/field.hxx>
#include "sc.hrc"
#include "global.hxx"
#include "pivot.hxx"
#include "i18npool/lang.h"

#include <tabvwsh.hxx>

class ScAsciiOptions;
class ScAutoFormat;
class ScAutoFormatData;
class ScDocument;
struct ScImportSourceDesc;
class ScViewData;
class ScRangeName;
class ScQueryItem;
class ScImportOptions;
class SfxStyleSheetBase;
class ScDPObject;
struct ScDPFuncData;
struct ScDPNumGroupInfo;
class ScTabViewShell;

namespace com { namespace sun { namespace star { namespace sheet {
    struct DataPilotFieldReference;
} } } }

class AbstractScImportAsciiDlg : public VclAbstractDialog  //add for ScImportAsciiDlg
{
public:
    virtual void                        GetOptions( ScAsciiOptions& rOpt ) = 0;
    virtual void                        SetTextToColumnsMode() = 0;
    virtual void                        SaveParameters() = 0;
};


class AbstractScAutoFormatDlg : public VclAbstractDialog  //add for ScAutoFormatDlg
{
public:
    virtual sal_uInt16 GetIndex() const = 0 ;
    virtual String GetCurrFormatName() = 0;
};

class AbstractScColRowLabelDlg : public VclAbstractDialog  //add for ScColRowLabelDlg
{
public:
    virtual sal_Bool IsCol() = 0;
    virtual sal_Bool IsRow() = 0;
};

class AbstractScDataPilotDatabaseDlg  :public VclAbstractDialog  //add for ScDataPilotDatabaseDlg
{
public:
    virtual void    GetValues( ScImportSourceDesc& rDesc ) = 0;
};

class AbstractScDataPilotSourceTypeDlg  : public VclAbstractDialog  //add for ScDataPilotSourceTypeDlg
{
public:
    virtual bool IsDatabase() const = 0;
    virtual bool IsExternal() const = 0;
    virtual bool IsNamedRange() const = 0;
    virtual rtl::OUString GetSelectedNamedRange() const = 0;
    virtual void AppendNamedRange(const ::rtl::OUString& rName) = 0;
};

class AbstractScDataPilotServiceDlg : public VclAbstractDialog  //add for ScDataPilotServiceDlg
{
public:
    virtual String  GetServiceName() const = 0;
    virtual String  GetParSource() const = 0 ;
    virtual String  GetParName() const = 0 ;
    virtual String  GetParUser() const = 0;
    virtual String  GetParPass() const = 0;
};

class AbstractScDeleteCellDlg : public VclAbstractDialog  //add for ScDeleteCellDlg
{
public:
    virtual DelCellCmd GetDelCellCmd() const = 0;
};

//for dataform
class AbstractScDataFormDlg : public VclAbstractDialog  //add for ScDeleteCellDlg
{

};

class AbstractScDeleteContentsDlg: public VclAbstractDialog  //add for ScDeleteContentsDlg
{
public:
    virtual void    DisableObjects() = 0 ;
    virtual sal_uInt16  GetDelContentsCmdBits() const = 0;
};

class AbstractScFillSeriesDlg: public VclAbstractDialog  //add for ScFillSeriesDlg
{
public:
    virtual FillDir     GetFillDir() const = 0;
    virtual FillCmd     GetFillCmd() const = 0;
    virtual FillDateCmd GetFillDateCmd() const = 0;
    virtual double      GetStart() const = 0;
    virtual double      GetStep() const = 0;
    virtual double      GetMax() const = 0;
    virtual String      GetStartStr() const = 0;
    virtual void        SetEdStartValEnabled(sal_Bool bFlag=false) = 0;
};

class AbstractScGroupDlg :  public VclAbstractDialog  //add for ScGroupDlg
{
public:
    virtual sal_Bool GetColsChecked() const = 0;
};

class AbstractScInsertCellDlg : public VclAbstractDialog  //add for ScInsertCellDlg
{
public:
    virtual InsCellCmd GetInsCellCmd() const = 0;
};

class AbstractScInsertContentsDlg : public VclAbstractDialog  //add for ScInsertContentsDlg
{
public:
    virtual sal_uInt16      GetInsContentsCmdBits() const = 0;
    virtual sal_uInt16      GetFormulaCmdBits() const = 0 ;
    virtual sal_Bool        IsSkipEmptyCells() const = 0;
    virtual sal_Bool        IsLink() const = 0;
    virtual void    SetFillMode( sal_Bool bSet ) = 0;
    virtual void    SetOtherDoc( sal_Bool bSet ) = 0;
    virtual sal_Bool        IsTranspose() const = 0;
    virtual void    SetChangeTrack( sal_Bool bSet ) = 0;
    virtual void    SetCellShiftDisabled( int nDisable ) = 0;
    virtual InsCellCmd  GetMoveMode() = 0;
};

class AbstractScInsertTableDlg : public VclAbstractDialog  //add for ScInsertTableDlg
{
public:
    virtual sal_Bool            GetTablesFromFile() = 0;
    virtual sal_Bool            GetTablesAsLink()   = 0;
    virtual const String*   GetFirstTable( sal_uInt16* pN = NULL ) = 0;
    virtual ScDocShell*     GetDocShellTables() = 0;
    virtual sal_Bool            IsTableBefore() = 0;
    virtual sal_uInt16          GetTableCount() = 0;
    virtual const String*   GetNextTable( sal_uInt16* pN = NULL ) = 0;

};

class AbstractScSelEntryDlg : public VclAbstractDialog  //add for ScSelEntryDlg
{
public:
    virtual String GetSelectEntry() const = 0;
};

class AbstractScLinkedAreaDlg : public VclAbstractDialog2  //add for ScLinkedAreaDlg
{
public:
    virtual void            InitFromOldLink( const String& rFile, const String& rFilter,
                                        const String& rOptions, const String& rSource,
                                        sal_uLong nRefresh ) = 0;
    virtual String          GetURL() = 0;
    virtual String          GetFilter() = 0;        // may be empty
    virtual String          GetOptions() = 0;       // filter options
    virtual String          GetSource() = 0;        // separated by ";"
    virtual sal_uLong           GetRefresh() = 0;       // 0 if disabled
};

class AbstractScMetricInputDlg : public VclAbstractDialog  //add for ScMetricInputDlg
{
public:
    virtual long GetInputValue( FieldUnit eUnit = FUNIT_TWIP ) const = 0;
};

class AbstractScMoveTableDlg : public VclAbstractDialog  //add for ScMoveTableDlg
{
public:
    virtual sal_uInt16  GetSelectedDocument     () const = 0;
    virtual sal_uInt16  GetSelectedTable        () const = 0;
    virtual bool    GetCopyTable            () const = 0;
    virtual bool    GetRenameTable          () const = 0;
    virtual void    GetTabNameString( String& rString ) const = 0;
    virtual void    SetForceCopyTable       () = 0;
    virtual void    EnableCopyTable         (sal_Bool bFlag=true) = 0;
    virtual void    EnableRenameTable       (sal_Bool bFlag=true) = 0;
};

class AbstractScNameCreateDlg : public VclAbstractDialog  //add for ScNameCreateDlg
{
public:
    virtual sal_uInt16          GetFlags() const = 0;
};

class AbstractScNamePasteDlg : public VclAbstractDialog  //add for ScNamePasteDlg
{
public:
    virtual String          GetSelectedName() const = 0;
};

class AbstractScPivotFilterDlg : public VclAbstractDialog  //add for ScPivotFilterDlg
{
public:
    virtual const ScQueryItem&  GetOutputItem() = 0;
};

class AbstractScDPFunctionDlg : public VclAbstractDialog  //add for ScDPFunctionDlg
{
public:
    virtual sal_uInt16  GetFuncMask() const = 0;
    virtual ::com::sun::star::sheet::DataPilotFieldReference GetFieldRef() const = 0;
};

class AbstractScDPSubtotalDlg : public VclAbstractDialog  //add for ScDPSubtotalDlg
{
public:
    virtual sal_uInt16  GetFuncMask() const = 0;
    virtual void    FillLabelData( ScDPLabelData& rLabelData ) const = 0;
};

class AbstractScDPNumGroupDlg : public VclAbstractDialog
{
public:
    virtual ScDPNumGroupInfo GetGroupInfo() const = 0;
};

class AbstractScDPDateGroupDlg : public VclAbstractDialog
{
public:
    virtual ScDPNumGroupInfo GetGroupInfo() const = 0;
    virtual sal_Int32 GetDatePart() const = 0;
};

class AbstractScDPShowDetailDlg : public VclAbstractDialog  //add for ScDPShowDetailDlg
{
public:
    virtual String  GetDimensionName() const = 0;
};

class AbstractScNewScenarioDlg : public VclAbstractDialog  //add for ScNewScenarioDlg
{
public:

    virtual void SetScenarioData( const String& rName, const String& rComment,
                            const Color& rColor, sal_uInt16 nFlags ) = 0;

    virtual void GetScenarioData( String& rName, String& rComment,
                            Color& rColor, sal_uInt16& rFlags ) const = 0;
};

class AbstractScShowTabDlg : public VclAbstractDialog  //add for ScShowTabDlg
{
public:
    virtual void    Insert( const String& rString, sal_Bool bSelected ) = 0;
    virtual sal_uInt16  GetSelectEntryCount() const = 0;
    virtual void SetDescription(const String& rTitle, const String& rFixedText, const rtl::OString& nDlgHelpId, const rtl::OString& nLbHelpId ) = 0;
    virtual String  GetSelectEntry(sal_uInt16 nPos) const = 0;
    virtual sal_uInt16  GetSelectEntryPos(sal_uInt16 nPos) const = 0;
};

class AbstractScStringInputDlg :  public VclAbstractDialog  //add for ScStringInputDlg
{
public:
    virtual void GetInputString( String& rString ) const = 0;
};

class AbstractScTabBgColorDlg : public VclAbstractDialog  //add for ScTabBgColorDlg
{
public:
    virtual void GetSelectedColor( Color& rColor ) const = 0;
};

class AbstractScImportOptionsDlg : public VclAbstractDialog  //add for ScImportOptionsDlg
{
public:
    virtual void GetImportOptions( ScImportOptions& rOptions ) const = 0;
};

class AbstractScTextImportOptionsDlg : public VclAbstractDialog //add for ScLangChooserDlg
{
public:
    virtual LanguageType GetLanguageType() const = 0;
    virtual bool IsDateConversionSet() const = 0;
};

//-------Scabstract fractory ---------------------------
class ScAbstractDialogFactory
{
public:
    SC_DLLPUBLIC static ScAbstractDialogFactory*    Create();

    virtual     AbstractScImportAsciiDlg * CreateScImportAsciiDlg( Window* pParent, String aDatName, //add for ScImportAsciiDlg
                                                                    SvStream* pInStream, int nId,
                                                                    sal_Unicode cSep = '\t') = 0;

    virtual     AbstractScTextImportOptionsDlg * CreateScTextImportOptionsDlg( Window* pParent, int nId ) = 0;

    virtual     AbstractScAutoFormatDlg * CreateScAutoFormatDlg( Window*                    pParent, //add for ScAutoFormatDlg
                                                                ScAutoFormat*               pAutoFormat,
                                                                const ScAutoFormatData*    pSelFormatData,
                                                                ScDocument*                pDoc,
                                                                int nId) = 0;
    virtual AbstractScColRowLabelDlg * CreateScColRowLabelDlg (Window* pParent, //add for ScColRowLabelDlg
                                                                int nId,
                                                                sal_Bool bCol = false,
                                                                sal_Bool bRow = false) = 0;

    virtual VclAbstractDialog * CreateScColOrRowDlg( Window*            pParent, //add for ScColOrRowDlg
                                                    const String&   rStrTitle,
                                                    const String&   rStrLabel,
                                                    int nId,
                                                    sal_Bool                bColDefault = sal_True ) = 0;
    virtual VclAbstractDialog * CreateScSortWarningDlg ( Window* pParent, const String& rExtendText, const String& rCurrentText, int nId ) = 0;  //add for ScSortWarningDlg
    virtual AbstractScDataPilotDatabaseDlg * CreateScDataPilotDatabaseDlg (Window* pParent ,int nId ) = 0; //add for ScDataPilotDatabaseDlg

    virtual AbstractScDataPilotSourceTypeDlg * CreateScDataPilotSourceTypeDlg ( Window* pParent, sal_Bool bEnableExternal, int nId ) = 0; //add for ScDataPilotSourceTypeDlg

    virtual AbstractScDataPilotServiceDlg * CreateScDataPilotServiceDlg( Window* pParent, //add for ScDataPilotServiceDlg
                                                                        const com::sun::star::uno::Sequence<rtl::OUString>& rServices,
                                                                        int nId ) = 0;

    virtual AbstractScDeleteCellDlg * CreateScDeleteCellDlg( Window* pParent, int nId, sal_Bool bDisallowCellMove = false ) = 0 ; //add for ScDeleteCellDlg

    //for dataform
    virtual AbstractScDataFormDlg * CreateScDataFormDlg( Window* pParent, int nId, ScTabViewShell*      pTabViewShell ) = 0 ; //add for ScDataFormDlg

    virtual AbstractScDeleteContentsDlg * CreateScDeleteContentsDlg(Window* pParent,int nId, //add for ScDeleteContentsDlg
                                                                 sal_uInt16  nCheckDefaults = 0 ) = 0;
    virtual AbstractScFillSeriesDlg * CreateScFillSeriesDlg( Window*        pParent, //add for ScFillSeriesDlg
                                                            ScDocument& rDocument,
                                                            FillDir     eFillDir,
                                                            FillCmd     eFillCmd,
                                                            FillDateCmd eFillDateCmd,
                                                            String          aStartStr,
                                                            double          fStep,
                                                            double          fMax,
                                                            sal_uInt16          nPossDir,
                                                            int nId) = 0;

    virtual AbstractScGroupDlg * CreateAbstractScGroupDlg( Window* pParent, //add for ScGroupDlg
                                                            sal_uInt16  nResId,
                                                            int nId,
                                                            sal_Bool    bUnGroup = false,
                                                            sal_Bool    bRows    = sal_True  ) = 0;

    virtual AbstractScInsertCellDlg * CreateScInsertCellDlg( Window* pParent, //add for ScInsertCellDlg
                                                                int nId,
                                                            sal_Bool bDisallowCellMove = false ) = 0;

    virtual AbstractScInsertContentsDlg * CreateScInsertContentsDlg( Window*        pParent, //add for ScInsertContentsDlg
                                                                    int nId,
                                                                    sal_uInt16          nCheckDefaults = 0,
                                                                    const String*   pStrTitle = NULL ) = 0;

    virtual AbstractScInsertTableDlg * CreateScInsertTableDlg ( Window* pParent, ScViewData& rViewData,  //add for ScInsertTableDlg
                                                                SCTAB nTabCount, bool bFromFile, int nId) = 0;

    virtual AbstractScSelEntryDlg * CreateScSelEntryDlg ( Window* pParent, // add for ScSelEntryDlg
                                                            sal_uInt16  nResId,
                                                        const String& aTitle,
                                                        const String& aLbTitle,
                                                                List&   aEntryList,
                                                            int nId ) = 0;
    virtual AbstractScLinkedAreaDlg * CreateScLinkedAreaDlg (  Window* pParent, int nId) = 0; //add for ScLinkedAreaDlg

    virtual AbstractScMetricInputDlg * CreateScMetricInputDlg (  Window*        pParent, //add for ScMetricInputDlg
<<<<<<< HEAD
                                                                USHORT      nResId,     // derivative for every dialog!
=======
                                                                sal_uInt16      nResId,     // Ableitung fuer jeden Dialog!
>>>>>>> 378c75a7
                                                                long            nCurrent,
                                                                long            nDefault,
                                                                int nId ,
                                                                FieldUnit       eFUnit    = FUNIT_MM,
                                                                sal_uInt16      nDecimals = 2,
                                                                long            nMaximum  = 1000,
                                                                long            nMinimum  = 0,
                                                                long            nFirst    = 1,
                                                                long          nLast     = 100 ) = 0;

    virtual AbstractScMoveTableDlg * CreateScMoveTableDlg(  Window* pParent,  //add for ScMoveTableDlg
                                                            const String& rDefault,
                                                            int nId ) = 0;

    virtual AbstractScNameCreateDlg * CreateScNameCreateDlg ( Window * pParent, sal_uInt16 nFlags, int nId ) = 0; //add for ScNameCreateDlg

    virtual AbstractScNamePasteDlg * CreateScNamePasteDlg ( Window * pParent, const ScRangeName* pList, //add for ScNamePasteDlg
                                                            int nId , sal_Bool bInsList=sal_True ) = 0;

    virtual AbstractScPivotFilterDlg * CreateScPivotFilterDlg ( Window* pParent, //add for ScPivotFilterDlg
                                                                const SfxItemSet&   rArgSet, sal_uInt16 nSourceTab , int nId ) = 0;

    virtual AbstractScDPFunctionDlg * CreateScDPFunctionDlg( Window* pParent, int nId,
                                                                const ScDPLabelDataVector& rLabelVec,
                                                                const ScDPLabelData& rLabelData,
                                                                const ScDPFuncData& rFuncData ) = 0;

    virtual AbstractScDPSubtotalDlg * CreateScDPSubtotalDlg( Window* pParent, int nId,
                                                                ScDPObject& rDPObj,
                                                                const ScDPLabelData& rLabelData,
                                                                const ScDPFuncData& rFuncData,
                                                                const ScDPNameVec& rDataFields,
                                                                bool bEnableLayout ) = 0;

    virtual AbstractScDPNumGroupDlg * CreateScDPNumGroupDlg( Window* pParent,
                                                                int nId,
                                                                const ScDPNumGroupInfo& rInfo ) = 0;

    virtual AbstractScDPDateGroupDlg * CreateScDPDateGroupDlg( Window* pParent,
                                                                int nId,
                                                                const ScDPNumGroupInfo& rInfo,
                                                                sal_Int32 nDatePart,
                                                                const Date& rNullDate ) = 0;

    virtual AbstractScDPShowDetailDlg * CreateScDPShowDetailDlg( Window* pParent, int nId,
                                                                ScDPObject& rDPObj,
                                                                sal_uInt16 nOrient ) = 0;

    virtual AbstractScNewScenarioDlg * CreateScNewScenarioDlg ( Window* pParent, const String& rName, //add for ScNewScenarioDlg
                                                                int nId,
                                                                sal_Bool bEdit = false, sal_Bool bSheetProtected = false ) = 0;
    virtual AbstractScShowTabDlg * CreateScShowTabDlg ( Window* pParent, int nId ) = 0; //add for ScShowTabDlg

    virtual AbstractScStringInputDlg * CreateScStringInputDlg (  Window* pParent, //add for ScStringInputDlg
                                                                const String& rTitle,
                                                                const String& rEditTitle,
                                                                const String& rDefault,
                                                                const rtl::OString& sHelpId, const rtl::OString& sEditHelpId,
                                                                int nId ) = 0;

    virtual AbstractScTabBgColorDlg * CreateScTabBgColorDlg (  Window* pParent, //add for ScTabBgColorDlg
                                                                const String& rTitle, //Dialog Title
                                                                const String& rTabBgColorNoColorText, //Label for no tab color
                                                                const Color& rDefaultColor, //Currently selected Color
                                                                const rtl::OString& ,
                                                                int nId ) = 0;

    virtual AbstractScImportOptionsDlg * CreateScImportOptionsDlg ( Window*                 pParent, //add for ScImportOptionsDlg
                                                                    int nId,
                                                                    sal_Bool                    bAscii = sal_True,
                                                                    const ScImportOptions*  pOptions = NULL,
                                                                    const String*           pStrTitle = NULL,
                                                                    sal_Bool                    bMultiByte = false,
                                                                    sal_Bool                    bOnlyDbtoolsEncodings = false,
                                                                    sal_Bool                    bImport = sal_True ) = 0;

    virtual SfxAbstractTabDialog * CreateScAttrDlg( SfxViewFrame*    pFrame, //add for ScAttrDlg
                                                    Window*          pParent,
                                                    const SfxItemSet* pCellAttrs,
                                                    int nId) = 0;

    virtual SfxAbstractTabDialog * CreateScHFEditDlg( SfxViewFrame*     pFrame, //add for ScHFEditDlg
                                                    Window*         pParent,
                                                    const SfxItemSet&   rCoreSet,
                                                    const String&       rPageStyle,
                                                    int nId,
                                                    sal_uInt16              nResId = RID_SCDLG_HFEDIT ) = 0;

    virtual SfxAbstractTabDialog * CreateScStyleDlg( Window*                pParent,//add for ScStyleDlg
                                                    SfxStyleSheetBase&  rStyleBase,
                                                    sal_uInt16              nRscId,
                                                    int nId) = 0;

    virtual SfxAbstractTabDialog * CreateScSubTotalDlg( Window*             pParent, //add for ScSubTotalDlg
                                                        const SfxItemSet*   pArgSet,
                                                        int nId) = 0;

    virtual SfxAbstractTabDialog * CreateScCharDlg( Window* pParent, const SfxItemSet* pAttr,//add for ScCharDlg
                                                    const SfxObjectShell* pDocShell, int nId ) = 0;

    virtual SfxAbstractTabDialog * CreateScParagraphDlg( Window* pParent, const SfxItemSet* pAttr ,//add for ScParagraphDlg
                                                            int nId ) = 0;

    virtual SfxAbstractTabDialog * CreateScValidationDlg( Window* pParent, //add for ScValidationDlg
                                                        const SfxItemSet* pArgSet,int nId, ScTabViewShell *pTabVwSh  ) = 0;
    virtual SfxAbstractTabDialog * CreateScSortDlg( Window*          pParent, //add for ScSortDlg
                                                    const SfxItemSet* pArgSet,int nId ) = 0;
    // for tabpage
    virtual CreateTabPage               GetTabPageCreatorFunc( sal_uInt16 nId ) = 0;
    virtual GetTabPageRanges            GetTabPageRangesFunc( sal_uInt16 nId ) = 0;
};
#endif

/* vim:set shiftwidth=4 softtabstop=4 expandtab: */<|MERGE_RESOLUTION|>--- conflicted
+++ resolved
@@ -399,11 +399,7 @@
     virtual AbstractScLinkedAreaDlg * CreateScLinkedAreaDlg (  Window* pParent, int nId) = 0; //add for ScLinkedAreaDlg
 
     virtual AbstractScMetricInputDlg * CreateScMetricInputDlg (  Window*        pParent, //add for ScMetricInputDlg
-<<<<<<< HEAD
-                                                                USHORT      nResId,     // derivative for every dialog!
-=======
-                                                                sal_uInt16      nResId,     // Ableitung fuer jeden Dialog!
->>>>>>> 378c75a7
+                                                                sal_uInt16      nResId,     // derivative for every dialog!
                                                                 long            nCurrent,
                                                                 long            nDefault,
                                                                 int nId ,
