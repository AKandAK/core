#*************************************************************************
#
# DO NOT ALTER OR REMOVE COPYRIGHT NOTICES OR THIS FILE HEADER.
#
# Copyright 2008 by Sun Microsystems, Inc.
#
# OpenOffice.org - a multi-platform office productivity suite
#
# $RCSfile: makefile.mk,v $
#
# $Revision: 1.33.132.1 $
#
# This file is part of OpenOffice.org.
#
# OpenOffice.org is free software: you can redistribute it and/or modify
# it under the terms of the GNU Lesser General Public License version 3
# only, as published by the Free Software Foundation.
#
# OpenOffice.org is distributed in the hope that it will be useful,
# but WITHOUT ANY WARRANTY; without even the implied warranty of
# MERCHANTABILITY or FITNESS FOR A PARTICULAR PURPOSE.  See the
# GNU Lesser General Public License version 3 for more details
# (a copy is included in the LICENSE file that accompanied this code).
#
# You should have received a copy of the GNU Lesser General Public License
# version 3 along with OpenOffice.org.  If not, see
# <http://www.openoffice.org/license.html>
# for a copy of the LGPLv3 License.
#
#*************************************************************************

PRJ=..$/..

PRJNAME=vcl
TARGET=gdi

.INCLUDE :  $(PRJ)$/util$/makefile.pmk

# --- Settings -----------------------------------------------------

.INCLUDE :	settings.mk

.INCLUDE :  $(PRJ)$/util$/makefile2.pmk

.IF "$(COM)"=="ICC"
CDEFS+=-D_STD_NO_NAMESPACE -D_VOS_NO_NAMESPACE -D_UNO_NO_NAMESPACE
.ENDIF
.IF "$(ENABLE_GRAPHITE)" == "TRUE"
CDEFS+=-DENABLE_GRAPHITE
.ENDIF

# --- Files --------------------------------------------------------

EXCEPTIONSFILES=	$(SLO)$/salmisc.obj 	\
                    $(SLO)$/outdev.obj		\
                    $(SLO)$/outdev3.obj 	\
                    $(SLO)$/gfxlink.obj		\
                    $(SLO)$/print.obj		\
                    $(SLO)$/print2.obj		\
            $(SLO)$/configsettings.obj 	\
                    $(SLO)$/sallayout.obj		\
                    $(SLO)$/image.obj		\
                    $(SLO)$/impimage.obj		\
                    $(SLO)$/impgraph.obj	\
                    $(SLO)$/metric.obj		\
                    $(SLO)$/pdfwriter_impl.obj	\
                    $(SLO)$/pdffontcache.obj\
                    $(SLO)$/bmpconv.obj		\
                    $(SLO)$/pdfextoutdevdata.obj	\
                    $(SLO)$/jobset.obj		\
                    $(SLO)$/impimagetree.obj		\
                    $(SLO)$/pngread.obj		\
                    $(SLO)$/pngwrite.obj    \
                    $(SLO)$/virdev.obj \
                    $(SLO)$/impprn.obj \
                    $(SLO)$/gdimtf.obj		\
                    $(SLO)$/graphictools.obj \
                    $(SLO)$/textlayout.obj

SLOFILES=	$(EXCEPTIONSFILES)      \
            $(SLO)$/animate.obj 	\
            $(SLO)$/impanmvw.obj	\
            $(SLO)$/bitmap.obj		\
            $(SLO)$/bitmap2.obj 	\
            $(SLO)$/bitmap3.obj 	\
            $(SLO)$/bitmap4.obj 	\
            $(SLO)$/alpha.obj		\
            $(SLO)$/bitmapex.obj	\
            $(SLO)$/imgcons.obj 	\
            $(SLO)$/bmpacc.obj		\
            $(SLO)$/bmpacc2.obj 	\
            $(SLO)$/bmpacc3.obj 	\
            $(SLO)$/bmpfast.obj	\
            $(SLO)$/cvtsvm.obj		\
            $(SLO)$/cvtgrf.obj		\
            $(SLO)$/font.obj		\
            $(SLO)$/gradient.obj	\
            $(SLO)$/hatch.obj		\
            $(SLO)$/graph.obj		\
            $(SLO)$/impbmp.obj		\
            $(SLO)$/imagerepository.obj   \
            $(SLO)$/impvect.obj 	\
<<<<<<< HEAD
            $(SLO)$/jobset.obj		\
=======
            $(SLO)$/implncvt.obj	\
>>>>>>> 0c5348ff
            $(SLO)$/lineinfo.obj	\
            $(SLO)$/mapmod.obj		\
            $(SLO)$/metaact.obj 	\
            $(SLO)$/octree.obj		\
            $(SLO)$/outmap.obj		\
            $(SLO)$/outdev2.obj 	\
            $(SLO)$/outdev4.obj 	\
            $(SLO)$/outdev5.obj 	\
            $(SLO)$/outdev6.obj 	\
            $(SLO)$/regband.obj 	\
            $(SLO)$/region.obj		\
            $(SLO)$/wall.obj		\
            $(SLO)$/base14.obj		\
            $(SLO)$/pdfwriter.obj	\
            $(SLO)$/salgdilayout.obj	\
            $(SLO)$/extoutdevdata.obj	\
            $(SLO)$/salnativewidgets-none.obj

# --- Targets ------------------------------------------------------

.INCLUDE :	target.mk<|MERGE_RESOLUTION|>--- conflicted
+++ resolved
@@ -100,11 +100,7 @@
             $(SLO)$/impbmp.obj		\
             $(SLO)$/imagerepository.obj   \
             $(SLO)$/impvect.obj 	\
-<<<<<<< HEAD
             $(SLO)$/jobset.obj		\
-=======
-            $(SLO)$/implncvt.obj	\
->>>>>>> 0c5348ff
             $(SLO)$/lineinfo.obj	\
             $(SLO)$/mapmod.obj		\
             $(SLO)$/metaact.obj 	\
