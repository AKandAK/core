/* -*- Mode: C++; tab-width: 4; indent-tabs-mode: nil; c-basic-offset: 4 -*- */
/*************************************************************************
 *
 * DO NOT ALTER OR REMOVE COPYRIGHT NOTICES OR THIS FILE HEADER.
 *
 * Copyright 2000, 2010 Oracle and/or its affiliates.
 *
 * OpenOffice.org - a multi-platform office productivity suite
 *
 * This file is part of OpenOffice.org.
 *
 * OpenOffice.org is free software: you can redistribute it and/or modify
 * it under the terms of the GNU Lesser General Public License version 3
 * only, as published by the Free Software Foundation.
 *
 * OpenOffice.org is distributed in the hope that it will be useful,
 * but WITHOUT ANY WARRANTY; without even the implied warranty of
 * MERCHANTABILITY or FITNESS FOR A PARTICULAR PURPOSE.  See the
 * GNU Lesser General Public License version 3 for more details
 * (a copy is included in the LICENSE file that accompanied this code).
 *
 * You should have received a copy of the GNU Lesser General Public License
 * version 3 along with OpenOffice.org.  If not, see
 * <http://www.openoffice.org/license.html>
 * for a copy of the LGPLv3 License.
 *
 ************************************************************************/

// MARKER(update_precomp.py): autogen include statement, do not remove
#include "precompiled_sc.hxx"



// INCLUDE ---------------------------------------------------------------

#include <sfx2/dispatch.hxx>
#include <vcl/help.hxx>
#include <tools/poly.hxx>
#include <svtools/colorcfg.hxx>

#include "scresid.hxx"
#include "sc.hrc"
#include "tabvwsh.hxx"
#include "hdrcont.hxx"
#include "scmod.hxx"        // Optionen
#include "inputopt.hxx"     // Optionen
#include "gridmerg.hxx"
#include "document.hxx"

// -----------------------------------------------------------------------

#define SC_DRAG_MIN     2

//  passes in paint
//  (selection left/right must be first because the continuous lines
//  are partly overwritten later)

#define SC_HDRPAINT_SEL_RIGHT   0
#define SC_HDRPAINT_SEL_LEFT    1
#define SC_HDRPAINT_TOP         2
#define SC_HDRPAINT_SEL_TOP     3
#define SC_HDRPAINT_SEL_BOTTOM  4
#define SC_HDRPAINT_BOTTOM      5
#define SC_HDRPAINT_TEXT        6
#define SC_HDRPAINT_COUNT       7

//==================================================================

ScHeaderControl::ScHeaderControl( Window* pParent, SelectionEngine* pSelectionEngine,
                                    SCCOLROW nNewSize, sal_uInt16 nNewFlags ) :
            Window      ( pParent ),
            pSelEngine  ( pSelectionEngine ),
            nFlags      ( nNewFlags ),
            bVertical   ( (nNewFlags & HDR_VERTICAL) != 0 ),
            nSize       ( nNewSize ),
            nMarkStart  ( 0 ),
            nMarkEnd    ( 0 ),
            bMarkRange  ( sal_False ),
            bDragging   ( sal_False ),
            bIgnoreMove ( sal_False )
{
    // --- RTL --- no default mirroring for this window, the spreadsheet itself
    // is also not mirrored
    // mirror the vertical window for correct border drawing
    // table layout depends on sheet format, not UI setting, so the
    // borders of the vertical window have to be handled manually, too.
    EnableRTL( sal_False );

    aNormFont = GetFont();
    aNormFont.SetTransparent( sal_True );       //! WEIGHT_NORMAL hart setzen ???
    aBoldFont = aNormFont;
    aBoldFont.SetWeight( WEIGHT_BOLD );

    SetFont(aBoldFont);
    bBoldSet = sal_True;

    Size aSize = LogicToPixel( Size(
        GetTextWidth( String::CreateFromAscii(RTL_CONSTASCII_STRINGPARAM("8888")) ),
        GetTextHeight() ) );
    aSize.Width()  += 4;    // Platz fuer hervorgehobene Umrandung
    aSize.Height() += 3;
    SetSizePixel( aSize );

    nWidth = nSmallWidth = aSize.Width();
    nBigWidth = LogicToPixel( Size( GetTextWidth(
        String::CreateFromAscii(RTL_CONSTASCII_STRINGPARAM("8888888")) ), 0 ) ).Width() + 5;

    SetBackground();    // sonst Probleme auf OS/2 !?!?!
}

void ScHeaderControl::SetWidth( long nNew )
{
    DBG_ASSERT( bVertical, "SetDigits nur fuer Zeilenkoepfe erlaubt" );
    if ( nNew != nWidth )
    {
        Size aSize( nNew, GetSizePixel().Height() );    // Hoehe nicht aendern
        SetSizePixel( aSize );

        nWidth = nNew;

        Invalidate();       // neu zentrieren
    }
}

ScHeaderControl::~ScHeaderControl()
{
}

void ScHeaderControl::DoPaint( SCCOLROW nStart, SCCOLROW nEnd )
{
    sal_Bool bLayoutRTL = IsLayoutRTL();
    long nLayoutSign = bLayoutRTL ? -1 : 1;

    Rectangle aRect( Point(0,0), GetOutputSizePixel() );
    if ( bVertical )
    {
        aRect.Top() = GetScrPos( nStart )-nLayoutSign;      // extra pixel for line at top of selection
        aRect.Bottom() = GetScrPos( nEnd+1 )-nLayoutSign;
    }
    else
    {
        aRect.Left() = GetScrPos( nStart )-nLayoutSign;     // extra pixel for line left of selection
        aRect.Right() = GetScrPos( nEnd+1 )-nLayoutSign;
    }
    Invalidate(aRect);
}

void ScHeaderControl::SetMark( sal_Bool bNewSet, SCCOLROW nNewStart, SCCOLROW nNewEnd )
{
    sal_Bool bEnabled = SC_MOD()->GetInputOptions().GetMarkHeader();    //! cachen?
    if (!bEnabled)
        bNewSet = sal_False;

    //  Variablen setzen

    sal_Bool bOldSet     = bMarkRange;
    SCCOLROW nOldStart = nMarkStart;
    SCCOLROW nOldEnd     = nMarkEnd;
    PutInOrder( nNewStart, nNewEnd );
    bMarkRange = bNewSet;
    nMarkStart = nNewStart;
    nMarkEnd   = nNewEnd;

    //  Paint

    if ( bNewSet )
    {
        if ( bOldSet )
        {
            if ( nNewStart == nOldStart )
            {
                if ( nNewEnd != nOldEnd )
                    DoPaint( Min( nNewEnd, nOldEnd ) + 1, Max( nNewEnd, nOldEnd ) );
                // sonst nix
            }
            else if ( nNewEnd == nOldEnd )
                DoPaint( Min( nNewStart, nOldStart ), Max( nNewStart, nOldStart ) - 1 );
            else if ( nNewStart > nOldEnd || nNewEnd < nOldStart )
            {
                //  zwei Bereiche...
                DoPaint( nOldStart, nOldEnd );
                DoPaint( nNewStart, nNewEnd );
            }
            else                //  irgendwie ueberlappend... (kommt eh nicht oft vor)
                DoPaint( Min( nNewStart, nOldStart ), Max( nNewEnd, nOldEnd ) );
        }
        else
            DoPaint( nNewStart, nNewEnd );      //  komplett neu
    }
    else if ( bOldSet )
        DoPaint( nOldStart, nOldEnd );          //  komplett aufheben

    //  sonst war nix, is nix
}

long ScHeaderControl::GetScrPos( SCCOLROW nEntryNo )
{
    long nScrPos;

    long nMax = ( bVertical ? GetOutputSizePixel().Height() : GetOutputSizePixel().Width() ) + 1;
    if (nEntryNo >= nSize)
        nScrPos = nMax;
    else
    {
        nScrPos = 0;
        for (SCCOLROW i=GetPos(); i<nEntryNo && nScrPos<nMax; i++)
        {
            sal_uInt16 nAdd = GetEntrySize(i);
            if (nAdd)
                nScrPos += nAdd;
            else
            {
                SCCOLROW nHidden = GetHiddenCount(i);
                if (nHidden > 0)
                    i += nHidden - 1;
            }
        }
    }

    if ( IsLayoutRTL() )
        nScrPos = nMax - nScrPos - 2;

    return nScrPos;
}

// draw a rectangle across the window's width/height, with the outer part in a lighter color

void ScHeaderControl::DrawShadedRect( long nStart, long nEnd, const Color& rBaseColor )
{
    Color aWhite( COL_WHITE );

    Color aInner( rBaseColor );             // highlight color, unchanged
    Color aCenter( rBaseColor );
    aCenter.Merge( aWhite, 0xd0 );          // lighten up a bit
    Color aOuter( rBaseColor );
    aOuter.Merge( aWhite, 0xa0 );           // lighten up more

    if ( IsMirrored() )
        std::swap( aInner, aOuter );        // just swap colors instead of positions

    Size aWinSize = GetSizePixel();
    long nBarSize = bVertical ? aWinSize.Width() : aWinSize.Height();
    long nCenterPos = (nBarSize / 2) - 1;

    SetLineColor();
    SetFillColor( aOuter );
    if (bVertical)
        DrawRect( Rectangle( 0, nStart, nCenterPos-1, nEnd ) );
    else
        DrawRect( Rectangle( nStart, 0, nEnd, nCenterPos-1 ) );
    SetFillColor( aCenter );
    if (bVertical)
        DrawRect( Rectangle( nCenterPos, nStart, nCenterPos, nEnd ) );
    else
        DrawRect( Rectangle( nStart, nCenterPos, nEnd, nCenterPos ) );
    SetFillColor( aInner );
    if (bVertical)
        DrawRect( Rectangle( nCenterPos+1, nStart, nBarSize-1, nEnd ) );
    else
        DrawRect( Rectangle( nStart, nCenterPos+1, nEnd, nBarSize-1 ) );
}

//
//      Paint
//

void ScHeaderControl::Paint( const Rectangle& rRect )
{
    //  fuer VCL ist es wichtig, wenig Aufrufe zu haben, darum werden die aeusseren
    //  Linien zusammengefasst

    const StyleSettings& rStyleSettings = GetSettings().GetStyleSettings();
    sal_Bool bHighContrast = rStyleSettings.GetHighContrastMode();
    sal_Bool bDark = rStyleSettings.GetFaceColor().IsDark();
    // Use the same distinction for bDark as in Window::DrawSelectionBackground

    Color aTextColor = rStyleSettings.GetButtonTextColor();
    Color aSelTextColor = rStyleSettings.GetHighlightTextColor();
    aNormFont.SetColor( aTextColor );
    if ( bHighContrast )
        aBoldFont.SetColor( aTextColor );
    else
        aBoldFont.SetColor( aSelTextColor );
    SetTextColor( ( bBoldSet && !bHighContrast ) ? aSelTextColor : aTextColor );

    Color aBlack( COL_BLACK );
    Color aSelLineColor = rStyleSettings.GetHighlightColor();
    aSelLineColor.Merge( aBlack, 0xe0 );        // darken just a little bit

    sal_Bool bLayoutRTL = IsLayoutRTL();
    long nLayoutSign = bLayoutRTL ? -1 : 1;
    sal_Bool bMirrored = IsMirrored();

    String              aString;
    sal_uInt16              nBarSize;
    Point               aScrPos;
    Size                aTextSize;

    if (bVertical)
        nBarSize = (sal_uInt16) GetSizePixel().Width();
    else
        nBarSize = (sal_uInt16) GetSizePixel().Height();

    SCCOLROW    nPos = GetPos();

    long nPStart = bVertical ? rRect.Top() : rRect.Left();
    long nPEnd = bVertical ? rRect.Bottom() : rRect.Right();

    long nTransStart = nPEnd + 1;
    long nTransEnd = 0;

    long nInitScrPos = 0;
    if ( bLayoutRTL )
    {
        long nTemp = nPStart;       // swap nPStart / nPEnd
        nPStart = nPEnd;
        nPEnd = nTemp;
        nTemp = nTransStart;        // swap nTransStart / nTransEnd
        nTransStart = nTransEnd;
        nTransEnd = nTemp;
        if ( bVertical )            // start loops from the end
            nInitScrPos = GetSizePixel().Height() - 1;
        else
            nInitScrPos = GetSizePixel().Width() - 1;
    }

    //  aeussere Linien komplett durchzeichnen
    //  Zuerst Ende der letzten Zelle finden

    long nLineEnd = nInitScrPos - nLayoutSign;

    for (SCCOLROW i=nPos; i<nSize; i++)
    {
        sal_uInt16 nSizePix = GetEntrySize( i );
        if (nSizePix)
        {
            nLineEnd += nSizePix * nLayoutSign;

            if ( bMarkRange && i >= nMarkStart && i <= nMarkEnd )
            {
                long nLineStart = nLineEnd - ( nSizePix - 1 ) * nLayoutSign;
                if ( nLineStart * nLayoutSign < nTransStart * nLayoutSign )
                    nTransStart = nLineStart;
                if ( nLineEnd * nLayoutSign > nTransEnd * nLayoutSign )
                    nTransEnd = nLineEnd;
            }

            if ( nLineEnd * nLayoutSign > nPEnd * nLayoutSign )
            {
                nLineEnd = nPEnd;
                break;
            }
        }
        else
        {
            SCCOLROW nHidden = GetHiddenCount(i);
            if (nHidden > 0)
                i += nHidden - 1;
        }
    }

    //  background is different for entry area and behind the entries

    Rectangle aFillRect;
    SetLineColor();

    if ( nLineEnd * nLayoutSign >= nInitScrPos * nLayoutSign )
    {
        if ( bHighContrast )
        {
            // high contrast: single-color background
            SetFillColor( rStyleSettings.GetFaceColor() );
            if ( bVertical )
                aFillRect = Rectangle( 0, nInitScrPos, nBarSize-1, nLineEnd );
            else
                aFillRect = Rectangle( nInitScrPos, 0, nLineEnd, nBarSize-1 );
            DrawRect( aFillRect );
        }
        else
        {
            // normal: 3-part background
            DrawShadedRect( nInitScrPos, nLineEnd, rStyleSettings.GetFaceColor() );
        }
    }

    if ( nLineEnd * nLayoutSign < nPEnd * nLayoutSign )
    {
        SetFillColor( SC_MOD()->GetColorConfig().GetColorValue(svtools::APPBACKGROUND).nColor );
        if ( bVertical )
            aFillRect = Rectangle( 0, nLineEnd+nLayoutSign, nBarSize-1, nPEnd );
        else
            aFillRect = Rectangle( nLineEnd+nLayoutSign, 0, nPEnd, nBarSize-1 );
        DrawRect( aFillRect );
    }

    if ( nLineEnd * nLayoutSign >= nPStart * nLayoutSign )
    {
        if ( nTransEnd * nLayoutSign >= nTransStart * nLayoutSign )
        {
            if ( bHighContrast )
            {
                if ( bDark )
                {
                    //  solid grey background for dark face color is drawn before lines

                    SetLineColor();
                    SetFillColor( COL_LIGHTGRAY );
                    if (bVertical)
                        DrawRect( Rectangle( 0, nTransStart, nBarSize-1, nTransEnd ) );
                    else
                        DrawRect( Rectangle( nTransStart, 0, nTransEnd, nBarSize-1 ) );
                }
            }
            else
            {
                // background for selection

                DrawShadedRect( nTransStart, nTransEnd, rStyleSettings.GetHighlightColor() );
            }
        }

        SetLineColor( rStyleSettings.GetDarkShadowColor() );
        if (bVertical)
        {
            long nDarkPos = bMirrored ? 0 : nBarSize-1;
            DrawLine( Point( nDarkPos, nPStart ), Point( nDarkPos, nLineEnd ) );
        }
        else
            DrawLine( Point( nPStart, nBarSize-1 ), Point( nLineEnd, nBarSize-1 ) );

        // line in different color for selection
        if ( nTransEnd * nLayoutSign >= nTransStart * nLayoutSign && !bHighContrast )
        {
            SetLineColor( aSelLineColor );
            if (bVertical)
            {
                long nDarkPos = bMirrored ? 0 : nBarSize-1;
                DrawLine( Point( nDarkPos, nTransStart ), Point( nDarkPos, nTransEnd ) );
            }
            else
                DrawLine( Point( nTransStart, nBarSize-1 ), Point( nTransEnd, nBarSize-1 ) );
        }
    }

    //
    //  loop through entries several times to avoid changing the line color too often
    //  and to allow merging of lines
    //

    ScGridMerger aGrid( this, 1, 1 );

    //  start at SC_HDRPAINT_BOTTOM instead of 0 - selection doesn't get different
    //  borders, light border at top isn't used anymore
    //  use SC_HDRPAINT_SEL_BOTTOM for different color

    for (sal_uInt16 nPass = SC_HDRPAINT_SEL_BOTTOM; nPass < SC_HDRPAINT_COUNT; nPass++)
    {
        //  set line color etc. before entry loop
        switch ( nPass )
        {
            case SC_HDRPAINT_SEL_BOTTOM:
                // same as non-selected for high contrast
                SetLineColor( bHighContrast ? rStyleSettings.GetDarkShadowColor() : aSelLineColor );
                break;
            case SC_HDRPAINT_BOTTOM:
                SetLineColor( rStyleSettings.GetDarkShadowColor() );
                break;
            case SC_HDRPAINT_TEXT:
                // DrawSelectionBackground is used only for high contrast on light background
                if ( nTransEnd * nLayoutSign >= nTransStart * nLayoutSign && bHighContrast && !bDark )
                {
                    //  Transparent selection background is drawn after lines, before text.
                    //  Use DrawSelectionBackground to make sure there is a visible
                    //  difference. The case of a dark face color, where DrawSelectionBackground
                    //  would just paint over the lines, is handled separately (bDark).
                    //  Otherwise, GetHighlightColor is used with 80% transparency.
                    //  The window's background color (SetBackground) has to be the background
                    //  of the cell area, for the contrast comparison in DrawSelectionBackground.

                    Rectangle aTransRect;
                    if (bVertical)
                        aTransRect = Rectangle( 0, nTransStart, nBarSize-1, nTransEnd );
                    else
                        aTransRect = Rectangle( nTransStart, 0, nTransEnd, nBarSize-1 );
                    SetBackground( Color( rStyleSettings.GetFaceColor() ) );
                    DrawSelectionBackground( aTransRect, 0, sal_True, sal_False, sal_False );
                    SetBackground();
                }
                break;
        }

        SCCOLROW    nCount=0;
        long    nScrPos=nInitScrPos;
        do
        {
            if (bVertical)
                aScrPos = Point( 0, nScrPos );
            else
                aScrPos = Point( nScrPos, 0 );

            SCCOLROW    nEntryNo = nCount + nPos;
            if ( nEntryNo >= nSize )                // MAXCOL/MAXROW
                nScrPos = nPEnd + nLayoutSign;      //  beyond nPEnd -> stop
            else
            {
                sal_uInt16 nSizePix = GetEntrySize( nEntryNo );

                if (nSizePix == 0)
                {
                    SCCOLROW nHidden = GetHiddenCount(nEntryNo);
                    if (nHidden > 0)
                        nCount += nHidden - 1;
                }
                else if ((nScrPos+nSizePix*nLayoutSign)*nLayoutSign >= nPStart*nLayoutSign)
                {
                    Point aEndPos(aScrPos);
                    if (bVertical)
                        aEndPos = Point( aScrPos.X()+nBarSize-1, aScrPos.Y()+(nSizePix-1)*nLayoutSign );
                    else
                        aEndPos = Point( aScrPos.X()+(nSizePix-1)*nLayoutSign, aScrPos.Y()+nBarSize-1 );

                    sal_Bool bMark = bMarkRange && nEntryNo >= nMarkStart && nEntryNo <= nMarkEnd;
                    sal_Bool bNextToMark = bMarkRange && nEntryNo + 1 >= nMarkStart && nEntryNo <= nMarkEnd;

                    switch ( nPass )
                    {
                        case SC_HDRPAINT_SEL_BOTTOM:
                        case SC_HDRPAINT_BOTTOM:
                            if ( nPass == ( bNextToMark ? SC_HDRPAINT_SEL_BOTTOM : SC_HDRPAINT_BOTTOM ) )
                            {
                                if (bVertical)
                                    aGrid.AddHorLine( aScrPos.X(), aEndPos.X(), aEndPos.Y() );
                                else
                                    aGrid.AddVerLine( aEndPos.X(), aScrPos.Y(), aEndPos.Y() );

                                //  thick bottom for hidden rows
                                //  (drawn directly, without aGrid)
                                if ( nEntryNo+1 < nSize )
                                    if ( GetEntrySize(nEntryNo+1)==0 )
                                    {
                                        if (bVertical)
                                            DrawLine( Point(aScrPos.X(),aEndPos.Y()-nLayoutSign),
                                                      Point(aEndPos.X(),aEndPos.Y()-nLayoutSign) );
                                        else
                                            DrawLine( Point(aEndPos.X()-nLayoutSign,aScrPos.Y()),
                                                      Point(aEndPos.X()-nLayoutSign,aEndPos.Y()) );
                                    }
                            }
                            break;

                        case SC_HDRPAINT_TEXT:
                            if ( nSizePix > 1 )     // minimal check for small columns/rows
                            {
                                if ( bMark != bBoldSet )
                                {
                                    if (bMark)
                                        SetFont(aBoldFont);
                                    else
                                        SetFont(aNormFont);
                                    bBoldSet = bMark;
                                }
                                aString = GetEntryText( nEntryNo );
                                aTextSize.Width() = GetTextWidth( aString );
                                aTextSize.Height() = GetTextHeight();

                                Point aTxtPos(aScrPos);
                                if (bVertical)
                                {
                                    aTxtPos.X() += (nBarSize-aTextSize.Width())/2;
                                    aTxtPos.Y() += (nSizePix*nLayoutSign-aTextSize.Height())/2;
                                    if ( bMirrored )
                                        aTxtPos.X() += 1;   // dark border is left instead of right
                                }
                                else
                                {
                                    aTxtPos.X() += (nSizePix*nLayoutSign-aTextSize.Width()+1)/2;
                                    aTxtPos.Y() += (nBarSize-aTextSize.Height())/2;
                                }
                                DrawText( aTxtPos, aString );
                            }
                            break;
                    }

                    //  bei Selektion der ganzen Zeile/Spalte:
                    //  InvertRect( Rectangle( aScrPos, aEndPos ) );
                }
                nScrPos += nSizePix * nLayoutSign;      // also if before the visible area
            }
            ++nCount;
        }
        while ( nScrPos * nLayoutSign <= nPEnd * nLayoutSign );

        aGrid.Flush();
    }
}

//
//      Maus - Handling
//

SCCOLROW ScHeaderControl::GetMousePos( const MouseEvent& rMEvt, sal_Bool& rBorder )
{
    sal_Bool    bFound=sal_False;
    SCCOLROW    nCount = 1;
    SCCOLROW    nPos = GetPos();
    SCCOLROW    nHitNo = nPos;
    long    nScrPos;
    long    nMousePos = bVertical ? rMEvt.GetPosPixel().Y() : rMEvt.GetPosPixel().X();
    long    nDif;
    Size    aSize = GetOutputSizePixel();
    long    nWinSize = bVertical ? aSize.Height() : aSize.Width();

    sal_Bool bLayoutRTL = IsLayoutRTL();
    long nLayoutSign = bLayoutRTL ? -1 : 1;
    long nEndPos = bLayoutRTL ? -1 : nWinSize;

    nScrPos = GetScrPos( nPos ) - nLayoutSign;
    do
    {
        SCCOLROW nEntryNo = nCount + nPos;

        if (nEntryNo > nSize)
            nScrPos = nEndPos + nLayoutSign;
        else
            nScrPos += GetEntrySize( nEntryNo - 1 ) * nLayoutSign;      //! GetHiddenCount() ??

        nDif = nMousePos - nScrPos;
        if (nDif >= -2 && nDif <= 2 && nCount > 0)
        {
            bFound=sal_True;
            nHitNo=nEntryNo-1;
        }
        else if (nDif * nLayoutSign >= 0 && nEntryNo < nSize)
            nHitNo = nEntryNo;
        ++nCount;
    }
    while ( nScrPos * nLayoutSign < nEndPos * nLayoutSign && nDif * nLayoutSign > 0 );

    rBorder = bFound;
    return nHitNo;
}

bool ScHeaderControl::IsSelectionAllowed(SCCOLROW nPos) const
{
    ScTabViewShell* pViewSh = dynamic_cast<ScTabViewShell*>(SfxViewShell::Current());
    if (!pViewSh)
        return false;

    ScViewData* pViewData = pViewSh->GetViewData();
    sal_uInt16 nTab = pViewData->GetTabNo();
    ScDocument* pDoc = pViewData->GetDocument();
    const ScTableProtection* pProtect = pDoc->GetTabProtection(nTab);
    bool bSelectAllowed = true;
    if ( pProtect && pProtect->isProtected() )
    {
        // This sheet is protected.  Check if a context menu is allowed on this cell.
        bool bCellsProtected = false;
        if (bVertical)
        {
            // row header
            SCROW nRPos = static_cast<SCROW>(nPos);
            bCellsProtected = pDoc->HasAttrib(0, nRPos, nTab, MAXCOL, nRPos, nTab, HASATTR_PROTECTED);
        }
        else
        {
            // column header
            SCCOL nCPos = static_cast<SCCOL>(nPos);
            bCellsProtected = pDoc->HasAttrib(nCPos, 0, nTab, nCPos, MAXROW, nTab, HASATTR_PROTECTED);
        }

        bool bSelProtected   = pProtect->isOptionEnabled(ScTableProtection::SELECT_LOCKED_CELLS);
        bool bSelUnprotected = pProtect->isOptionEnabled(ScTableProtection::SELECT_UNLOCKED_CELLS);

        if (bCellsProtected)
            bSelectAllowed = bSelProtected;
        else
            bSelectAllowed = bSelUnprotected;
    }
    return bSelectAllowed;
}

void ScHeaderControl::MouseButtonDown( const MouseEvent& rMEvt )
{
    if (IsDisabled())
        return;

    bIgnoreMove = sal_False;
    SelectWindow();

    sal_Bool bFound;
    SCCOLROW nHitNo = GetMousePos( rMEvt, bFound );
    if (!IsSelectionAllowed(nHitNo))
        return;

    if ( bFound && rMEvt.IsLeft() && ResizeAllowed() )
    {
        nDragNo = nHitNo;
        sal_uInt16 nClicks = rMEvt.GetClicks();
        if ( nClicks && nClicks%2==0 )
        {
            SetEntrySize( nDragNo, HDR_SIZE_OPTIMUM );
            SetPointer( Pointer( POINTER_ARROW ) );
        }
        else
        {
            if (bVertical)
                nDragStart = rMEvt.GetPosPixel().Y();
            else
                nDragStart = rMEvt.GetPosPixel().X();
            nDragPos = nDragStart;
            ShowDragHelp();
            DrawInvert( nDragPos );

            StartTracking();
            bDragging = sal_True;
            bDragMoved = sal_False;
        }
    }
    else if (rMEvt.IsLeft())
    {
        pSelEngine->SetWindow( this );
        Point aPoint;
        Rectangle aVis( aPoint,GetOutputSizePixel() );
        if (bVertical)
            aVis.Left() = LONG_MIN, aVis.Right() = LONG_MAX;
        else
            aVis.Top() = LONG_MIN, aVis.Bottom() = LONG_MAX;
        pSelEngine->SetVisibleArea( aVis );

        SetMarking( sal_True );     //  muss vor SelMouseButtonDown sein
        pSelEngine->SelMouseButtonDown( rMEvt );

        //  In column/row headers a simple click already is a selection.
        //  -> Call SelMouseMove to ensure CreateAnchor is called (and DestroyAnchor
        //  if the next click is somewhere else with Control key).
        pSelEngine->SelMouseMove( rMEvt );

        if (IsMouseCaptured())
        {
            //  Tracking statt CaptureMouse, damit sauber abgebrochen werden kann
            //! Irgendwann sollte die SelectionEngine selber StartTracking rufen!?!
            ReleaseMouse();
            StartTracking();
        }
    }
}

void ScHeaderControl::MouseButtonUp( const MouseEvent& rMEvt )
{
    if ( IsDisabled() )
        return;

<<<<<<< HEAD
    SetMarking( FALSE );
    bIgnoreMove = FALSE;
=======
    SetMarking( sal_False );
    bIgnoreMove = sal_False;
//    sal_Bool bFound;
//    SCCOLROW nHitNo = GetMousePos( rMEvt, bFound );
>>>>>>> ce6308e4

    if ( bDragging )
    {
        DrawInvert( nDragPos );
        ReleaseMouse();
        bDragging   = sal_False;

        long nScrPos    = GetScrPos( nDragNo );
        long nMousePos  = bVertical ? rMEvt.GetPosPixel().Y() : rMEvt.GetPosPixel().X();
        sal_Bool bLayoutRTL = IsLayoutRTL();
        long nNewWidth  = bLayoutRTL ? ( nScrPos - nMousePos + 1 )
                                     : ( nMousePos + 2 - nScrPos );

        if ( nNewWidth < 0 /* && !IsSelected(nDragNo) */ )
        {
            SCCOLROW nStart = 0;
            SCCOLROW nEnd = nDragNo;
            while (nNewWidth < 0)
            {
                nStart = nDragNo;
                if (nDragNo>0)
                {
                    --nDragNo;
                    nNewWidth += GetEntrySize( nDragNo );   //! GetHiddenCount() ???
                }
                else
                    nNewWidth = 0;
            }
            HideEntries( nStart, nEnd );
        }
        else
        {
            if (nNewWidth<0) nNewWidth=0;
            if (bDragMoved)
                SetEntrySize( nDragNo, (sal_uInt16) nNewWidth );
        }
    }
    else
    {
        pSelEngine->SelMouseButtonUp( rMEvt );
        ReleaseMouse();
    }
}

void ScHeaderControl::MouseMove( const MouseEvent& rMEvt )
{
    if ( IsDisabled() )
    {
        SetPointer( Pointer( POINTER_ARROW ) );
        return;
    }

    sal_Bool bFound;
    (void)GetMousePos( rMEvt, bFound );

    if ( bDragging )
    {
        long nNewPos = bVertical ? rMEvt.GetPosPixel().Y() : rMEvt.GetPosPixel().X();
        if ( nNewPos != nDragPos )
        {
            DrawInvert( nDragPos );
            nDragPos = nNewPos;
            ShowDragHelp();
            DrawInvert( nDragPos );

            if (nDragPos <= nDragStart-SC_DRAG_MIN || nDragPos >= nDragStart+SC_DRAG_MIN)
                bDragMoved = sal_True;
        }
    }
    else
    {
        if ( bFound && rMEvt.GetButtons()==0 && ResizeAllowed() )
            SetPointer( Pointer( bVertical ? POINTER_VSIZEBAR : POINTER_HSIZEBAR ) );
        else
            SetPointer( Pointer( POINTER_ARROW ) );

        if (!bIgnoreMove)
            pSelEngine->SelMouseMove( rMEvt );
    }
}

void ScHeaderControl::Tracking( const TrackingEvent& rTEvt )
{
    //  Weil die SelectionEngine kein Tracking kennt, die Events nur auf
    //  die verschiedenen MouseHandler verteilen...

    if ( rTEvt.IsTrackingCanceled() )
        StopMarking();
    else if ( rTEvt.IsTrackingEnded() )
        MouseButtonUp( rTEvt.GetMouseEvent() );
    else
        MouseMove( rTEvt.GetMouseEvent() );
}

void ScHeaderControl::Command( const CommandEvent& rCEvt )
{
    sal_uInt16 nCmd = rCEvt.GetCommand();
    if ( nCmd == COMMAND_CONTEXTMENU )
    {
        StopMarking();      // Selektion / Dragging beenden

        //  Popup ausfuehren

        ScTabViewShell* pViewSh = PTR_CAST( ScTabViewShell,
                                            SfxViewShell::Current() );
        if ( pViewSh )
        {
            if ( rCEvt.IsMouseEvent() )
            {
                // #i18735# select the column/row under the mouse pointer
                ScViewData* pViewData = pViewSh->GetViewData();

                SelectWindow();     // also deselects drawing objects, stops draw text edit
                if ( pViewData->HasEditView( pViewData->GetActivePart() ) )
                    SC_MOD()->InputEnterHandler();  // always end edit mode

                MouseEvent aMEvt( rCEvt.GetMousePosPixel() );
                sal_Bool bBorder;
                SCCOLROW nPos = GetMousePos( aMEvt, bBorder );
                if (!IsSelectionAllowed(nPos))
                    // Selecting this cell is not allowed, neither is context menu.
                    return;

                SCTAB nTab = pViewData->GetTabNo();
                ScRange aNewRange;
                if ( bVertical )
                    aNewRange = ScRange( 0, sal::static_int_cast<SCROW>(nPos), nTab,
                                         MAXCOL, sal::static_int_cast<SCROW>(nPos), nTab );
                else
                    aNewRange = ScRange( sal::static_int_cast<SCCOL>(nPos), 0, nTab,
                                         sal::static_int_cast<SCCOL>(nPos), MAXROW, nTab );

                // see if any part of the range is already selected
<<<<<<< HEAD
                ScRangeList aRanges;
                pViewData->GetMarkData().FillRangeListWithMarks( &aRanges, FALSE );
                bool bSelected = aRanges.Intersects(aNewRange);
=======
                sal_Bool bSelected = sal_False;
                ScRangeList aRanges;
                pViewData->GetMarkData().FillRangeListWithMarks( &aRanges, sal_False );
                sal_uLong nRangeCount = aRanges.Count();
                for (sal_uLong i=0; i<nRangeCount && !bSelected; i++)
                    if ( aRanges.GetObject(i)->Intersects( aNewRange ) )
                        bSelected = sal_True;
>>>>>>> ce6308e4

                // select the range if no part of it was selected
                if ( !bSelected )
                    pViewSh->MarkRange( aNewRange );
            }

            ScResId aResId( bVertical ? RID_POPUP_ROWHEADER : RID_POPUP_COLHEADER );
            pViewSh->GetDispatcher()->ExecutePopup( aResId );
        }
    }
    else if ( nCmd == COMMAND_STARTDRAG )
    {
        pSelEngine->Command( rCEvt );
    }
}

void ScHeaderControl::StopMarking()
{
    if ( bDragging )
    {
        DrawInvert( nDragPos );
        bDragging = sal_False;
    }

    SetMarking( sal_False );
    bIgnoreMove = sal_True;

    //  don't call pSelEngine->Reset, so selection across the parts of
    //  a split/frozen view is possible

    ReleaseMouse();
}

void ScHeaderControl::ShowDragHelp()
{
    if (Help::IsQuickHelpEnabled())
    {
        long nScrPos    = GetScrPos( nDragNo );
        sal_Bool bLayoutRTL = IsLayoutRTL();
        long nVal = bLayoutRTL ? ( nScrPos - nDragPos + 1 )
                               : ( nDragPos + 2 - nScrPos );

        String aHelpStr = GetDragHelp( nVal );
        Point aPos = OutputToScreenPixel( Point(0,0) );
        Size aSize = GetSizePixel();

        Point aMousePos = OutputToScreenPixel(GetPointerPosPixel());

        Rectangle aRect;
        sal_uInt16 nAlign;
        if (!bVertical)
        {
            //  oberhalb
            aRect.Left() = aMousePos.X();
            aRect.Top()  = aPos.Y() - 4;
            nAlign       = QUICKHELP_BOTTOM|QUICKHELP_CENTER;
        }
        else
        {
            //  rechts oben
            aRect.Left() = aPos.X() + aSize.Width() + 8;
            aRect.Top()  = aMousePos.Y() - 2;
            nAlign       = QUICKHELP_LEFT|QUICKHELP_BOTTOM;
        }

        aRect.Right()   = aRect.Left();
        aRect.Bottom()  = aRect.Top();

        Help::ShowQuickHelp(this, aRect, aHelpStr, nAlign);
    }
}

void ScHeaderControl::RequestHelp( const HelpEvent& rHEvt )
{
    //  Wenn eigene QuickHelp angezeigt wird, nicht durch RequestHelp
    //  wieder wegnehmen lassen

    sal_Bool bOwn = bDragging && Help::IsQuickHelpEnabled();
    if (!bOwn)
        Window::RequestHelp(rHEvt);
}

// -----------------------------------------------------------------------
//                  Dummys fuer virtuelle Methoden
// -----------------------------------------------------------------------

SCCOLROW ScHeaderControl::GetHiddenCount( SCCOLROW nEntryNo )
{
    SCCOLROW nHidden = 0;
    while ( nEntryNo < nSize && GetEntrySize( nEntryNo ) == 0 )
    {
        ++nEntryNo;
        ++nHidden;
    }
    return nHidden;
}

sal_Bool ScHeaderControl::IsLayoutRTL()
{
    return sal_False;
}

sal_Bool ScHeaderControl::IsMirrored()
{
    return sal_False;
}

sal_Bool ScHeaderControl::IsDisabled()
{
    return sal_False;
}

sal_Bool ScHeaderControl::ResizeAllowed()
{
    return sal_True;
}

void ScHeaderControl::SelectWindow()
{
}

void ScHeaderControl::DrawInvert( long /* nDragPos */ )
{
}

String ScHeaderControl::GetDragHelp( long /* nVal */ )
{
    return EMPTY_STRING;
}

void ScHeaderControl::SetMarking( sal_Bool /* bSet */ )
{
}



/* vim:set shiftwidth=4 softtabstop=4 expandtab: */<|MERGE_RESOLUTION|>--- conflicted
+++ resolved
@@ -75,16 +75,16 @@
             nSize       ( nNewSize ),
             nMarkStart  ( 0 ),
             nMarkEnd    ( 0 ),
-            bMarkRange  ( sal_False ),
-            bDragging   ( sal_False ),
-            bIgnoreMove ( sal_False )
+            bMarkRange  ( false ),
+            bDragging   ( false ),
+            bIgnoreMove ( false )
 {
     // --- RTL --- no default mirroring for this window, the spreadsheet itself
     // is also not mirrored
     // mirror the vertical window for correct border drawing
     // table layout depends on sheet format, not UI setting, so the
     // borders of the vertical window have to be handled manually, too.
-    EnableRTL( sal_False );
+    EnableRTL( false );
 
     aNormFont = GetFont();
     aNormFont.SetTransparent( sal_True );       //! WEIGHT_NORMAL hart setzen ???
@@ -149,7 +149,7 @@
 {
     sal_Bool bEnabled = SC_MOD()->GetInputOptions().GetMarkHeader();    //! cachen?
     if (!bEnabled)
-        bNewSet = sal_False;
+        bNewSet = false;
 
     //  Variablen setzen
 
@@ -483,7 +483,7 @@
                     else
                         aTransRect = Rectangle( nTransStart, 0, nTransEnd, nBarSize-1 );
                     SetBackground( Color( rStyleSettings.GetFaceColor() ) );
-                    DrawSelectionBackground( aTransRect, 0, sal_True, sal_False, sal_False );
+                    DrawSelectionBackground( aTransRect, 0, sal_True, false, false );
                     SetBackground();
                 }
                 break;
@@ -600,7 +600,7 @@
 
 SCCOLROW ScHeaderControl::GetMousePos( const MouseEvent& rMEvt, sal_Bool& rBorder )
 {
-    sal_Bool    bFound=sal_False;
+    sal_Bool    bFound=false;
     SCCOLROW    nCount = 1;
     SCCOLROW    nPos = GetPos();
     SCCOLROW    nHitNo = nPos;
@@ -684,7 +684,7 @@
     if (IsDisabled())
         return;
 
-    bIgnoreMove = sal_False;
+    bIgnoreMove = false;
     SelectWindow();
 
     sal_Bool bFound;
@@ -713,7 +713,7 @@
 
             StartTracking();
             bDragging = sal_True;
-            bDragMoved = sal_False;
+            bDragMoved = false;
         }
     }
     else if (rMEvt.IsLeft())
@@ -750,21 +750,14 @@
     if ( IsDisabled() )
         return;
 
-<<<<<<< HEAD
-    SetMarking( FALSE );
-    bIgnoreMove = FALSE;
-=======
-    SetMarking( sal_False );
-    bIgnoreMove = sal_False;
-//    sal_Bool bFound;
-//    SCCOLROW nHitNo = GetMousePos( rMEvt, bFound );
->>>>>>> ce6308e4
+    SetMarking( false );
+    bIgnoreMove = false;
 
     if ( bDragging )
     {
         DrawInvert( nDragPos );
         ReleaseMouse();
-        bDragging   = sal_False;
+        bDragging   = false;
 
         long nScrPos    = GetScrPos( nDragNo );
         long nMousePos  = bVertical ? rMEvt.GetPosPixel().Y() : rMEvt.GetPosPixel().X();
@@ -892,19 +885,9 @@
                                          sal::static_int_cast<SCCOL>(nPos), MAXROW, nTab );
 
                 // see if any part of the range is already selected
-<<<<<<< HEAD
                 ScRangeList aRanges;
-                pViewData->GetMarkData().FillRangeListWithMarks( &aRanges, FALSE );
+                pViewData->GetMarkData().FillRangeListWithMarks( &aRanges, false );
                 bool bSelected = aRanges.Intersects(aNewRange);
-=======
-                sal_Bool bSelected = sal_False;
-                ScRangeList aRanges;
-                pViewData->GetMarkData().FillRangeListWithMarks( &aRanges, sal_False );
-                sal_uLong nRangeCount = aRanges.Count();
-                for (sal_uLong i=0; i<nRangeCount && !bSelected; i++)
-                    if ( aRanges.GetObject(i)->Intersects( aNewRange ) )
-                        bSelected = sal_True;
->>>>>>> ce6308e4
 
                 // select the range if no part of it was selected
                 if ( !bSelected )
@@ -926,10 +909,10 @@
     if ( bDragging )
     {
         DrawInvert( nDragPos );
-        bDragging = sal_False;
-    }
-
-    SetMarking( sal_False );
+        bDragging = false;
+    }
+
+    SetMarking( false );
     bIgnoreMove = sal_True;
 
     //  don't call pSelEngine->Reset, so selection across the parts of
@@ -1004,17 +987,17 @@
 
 sal_Bool ScHeaderControl::IsLayoutRTL()
 {
-    return sal_False;
+    return false;
 }
 
 sal_Bool ScHeaderControl::IsMirrored()
 {
-    return sal_False;
+    return false;
 }
 
 sal_Bool ScHeaderControl::IsDisabled()
 {
-    return sal_False;
+    return false;
 }
 
 sal_Bool ScHeaderControl::ResizeAllowed()
