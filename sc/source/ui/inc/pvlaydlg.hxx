/* -*- Mode: C++; tab-width: 4; indent-tabs-mode: nil; c-basic-offset: 4 -*- */
/*************************************************************************
 *
 * DO NOT ALTER OR REMOVE COPYRIGHT NOTICES OR THIS FILE HEADER.
 *
 * Copyright 2000, 2010 Oracle and/or its affiliates.
 *
 * OpenOffice.org - a multi-platform office productivity suite
 *
 * This file is part of OpenOffice.org.
 *
 * OpenOffice.org is free software: you can redistribute it and/or modify
 * it under the terms of the GNU Lesser General Public License version 3
 * only, as published by the Free Software Foundation.
 *
 * OpenOffice.org is distributed in the hope that it will be useful,
 * but WITHOUT ANY WARRANTY; without even the implied warranty of
 * MERCHANTABILITY or FITNESS FOR A PARTICULAR PURPOSE.  See the
 * GNU Lesser General Public License version 3 for more details
 * (a copy is included in the LICENSE file that accompanied this code).
 *
 * You should have received a copy of the GNU Lesser General Public License
 * version 3 along with OpenOffice.org.  If not, see
 * <http://www.openoffice.org/license.html>
 * for a copy of the LGPLv3 License.
 *
 ************************************************************************/

#ifndef SC_PVLAYDLG_HXX
#define SC_PVLAYDLG_HXX

#include <memory>
#include <vector>

<<<<<<< HEAD
#include <vcl/lstbox.hxx>
#include <vcl/scrbar.hxx>
#include <svtools/stdctrl.hxx>
#include <vcl/morebtn.hxx>
#include "pivot.hxx"
=======
#include <formula/funcutl.hxx>
#include <svtools/stdctrl.hxx>
#include <vcl/lstbox.hxx>
#include <vcl/morebtn.hxx>
#include <vcl/scrbar.hxx>

>>>>>>> ce6308e4
#include "anyrefdg.hxx"
#include "fieldwnd.hxx"

// ============================================================================

class ScViewData;
class ScDocument;
class ScRangeData;
class ScDPObject;

<<<<<<< HEAD
//============================================================================

class ScDPLayoutDlg : public ScAnyRefDlg
=======
// ============================================================================

class ScPivotLayoutDlg : public ScAnyRefDlg
>>>>>>> ce6308e4
{
    /** data source type */
    enum DataSrcType {
        SRC_REF,     /// range reference
        SRC_NAME,    /// range name
        SRC_INVALID  /// invalid range
    };
public:
<<<<<<< HEAD
                            ScDPLayoutDlg(
                                SfxBindings* pB,
                                SfxChildWindow* pCW,
                                Window* pParent,
                                const ScDPObject& rDPObject,
                                bool bNewOutput );
    virtual                 ~ScDPLayoutDlg();

    virtual void            SetReference( const ScRange& rRef, ScDocument* pDoc );
    virtual BOOL            IsRefInputMode() const { return bRefInputMode; }
    virtual void            SetActive();
    virtual BOOL            Close();
    virtual void            StateChanged( StateChangedType nStateChange );

    void                    NotifyDoubleClick    ( ScDPFieldType eType, size_t nFieldIndex );
    PointerStyle            NotifyMouseButtonDown( ScDPFieldType eType, size_t nFieldIndex );
    void                    NotifyMouseButtonUp  ( const Point& rAt );
    PointerStyle            NotifyMouseMove      ( const Point& rAt );
    void                    NotifyFieldFocus     ( ScDPFieldType eType, BOOL bGotFocus );
    void                    NotifyMoveFieldToEnd      ( ScDPFieldType eToType );
    void                    NotifyRemoveField    ( ScDPFieldType eType, size_t nFieldIndex );
=======
                        ScPivotLayoutDlg(
                            SfxBindings* pB,
                            SfxChildWindow* pCW,
                            Window* pParent,
                            const ScDPObject& rDPObject );
    virtual             ~ScPivotLayoutDlg();

    ScDPLabelData*      GetLabelData( SCCOL nCol, size_t* pnIndex = 0 );
    String              GetFuncString( sal_uInt16& rnFuncMask, bool bIsValue = true );

    void                NotifyStartTracking( ScPivotFieldWindow& rSourceWindow );
    void                NotifyDoubleClick( ScPivotFieldWindow& rSourceWindow );
    void                NotifyFieldRemoved( ScPivotFieldWindow& rSourceWindow );
>>>>>>> ce6308e4

protected:
    virtual void        Tracking( const TrackingEvent& rTEvt );
    virtual void        SetReference( const ScRange& rRef, ScDocument* pDoc );
    virtual sal_Bool    IsRefInputMode() const;
    virtual void        SetActive();
    virtual sal_Bool    Close();

private:
<<<<<<< HEAD
    typedef boost::shared_ptr< ScDPFuncData >   ScDPFuncDataRef;
    typedef std::vector< ScDPFuncDataRef >      ScDPFuncDataVec;
    typedef std::auto_ptr< ScDPObject >         ScDPObjectPtr;

    FixedLine               aFlLayout;
    FixedText               aFtPage;
    ScDPPageFieldControl    aWndPage;
    FixedText               aFtCol;
    ScDPColFieldControl     aWndCol;
    FixedText               aFtRow;
    ScDPRowFieldControl     aWndRow;
    FixedText               aFtData;
    ScDPDataFieldControl    aWndData;
    ScDPSelectFieldControl  aWndSelect;
    FixedInfo               aFtInfo;

    FixedLine               aFlAreas;

    // DP source selection
    FixedText               aFtInArea;
    ::formula::RefEdit      aEdInPos;
    ::formula::RefButton    aRbInPos;

    // DP output location
    ListBox                 aLbOutPos;
    FixedText               aFtOutArea;
    formula::RefEdit        aEdOutPos;
    formula::RefButton      aRbOutPos;

    CheckBox                aBtnIgnEmptyRows;
    CheckBox                aBtnDetectCat;
    CheckBox                aBtnTotalCol;
    CheckBox                aBtnTotalRow;
    CheckBox                aBtnFilter;
    CheckBox                aBtnDrillDown;

    OKButton                aBtnOk;
    CancelButton            aBtnCancel;
    HelpButton              aBtnHelp;
    PushButton              aBtnRemove;
    PushButton              aBtnOptions;
    MoreButton              aBtnMore;

    const String            aStrUndefined;
    const String            aStrNewTable;
    std::vector< String >   aFuncNameArr;

    ScDPFieldType           eDnDFromType;
    size_t                  nDnDFromIndex;
    BOOL                    bIsDrag;

    ::formula::RefEdit*     pEditActive;

    Rectangle               aRectPage;
    Rectangle               aRectRow;
    Rectangle               aRectCol;
    Rectangle               aRectData;
    Rectangle               aRectSelect;

    ScDPLabelDataVec        aLabelDataArr; // (nCol, Feldname, Zahl/Text)

    ScDPFieldType           eLastActiveType;        /// Type of last active area.
    size_t                  nOffset;                /// Offset of first field in TYPE_SELECT area.

    ScDPFuncDataVec         aSelectArr;
    ScDPFuncDataVec         aPageArr;
    ScDPFuncDataVec         aColArr;
    ScDPFuncDataVec         aRowArr;
    ScDPFuncDataVec         aDataArr;

    long                    mnFieldObjSpace;

    ScDPObjectPtr           xDlgDPObject;
    ScRange                 aOldRange;
    ScPivotParam            thePivotData;
    ScViewData*             pViewData;
    ScDocument*             pDoc;
    bool                    bRefInputMode;

private:
    void                    Init            (bool bNewOutput);
    void                    InitWndSelect   ( const ::std::vector<ScDPLabelDataRef>& rLabels );
    void                    InitFieldWindow ( const ::std::vector<PivotField>& rFields, ScDPFieldType eType );
    void                    InitFocus       ();
    void                    InitFields      ();
    void                    CalcWndSizes    ();
    Point                   DlgPos2WndPos   ( const Point& rPt, Window& rWnd );
    ScDPLabelData*          GetLabelData    ( SCsCOL nCol, size_t* pPos = NULL );
    String                  GetLabelString  ( SCsCOL nCol );
    bool                    IsOrientationAllowed( SCsCOL nCol, ScDPFieldType eType );
    String                  GetFuncString   ( USHORT& rFuncMask, BOOL bIsValue = TRUE );
    BOOL                    Contains        ( ScDPFuncDataVec* pArr, SCsCOL nCol, size_t& nAt );
    void                    Remove          ( ScDPFuncDataVec* pArr, size_t nAt );
    void                    Insert          ( ScDPFuncDataVec* pArr, const ScDPFuncData& rFData, size_t nAt );

    void                    AddField        ( size_t nFromIndex,
                                              ScDPFieldType eToType, const Point& rAtPos );
    void                    AppendField(size_t nFromIndex, ScDPFieldType eToType);
    void                    MoveField       ( ScDPFieldType eFromType, size_t nFromIndex,
                                              ScDPFieldType eToType, const Point&  rAtPos );
    void                    MoveFieldToEnd(ScDPFieldType eFromType, size_t nFromIndex, ScDPFieldType eToType);
    void                    RemoveField     ( ScDPFieldType eRemType, size_t nRemIndex );

    bool                    GetPivotArrays( ::std::vector<PivotField>& rPageFields,
                                            ::std::vector<PivotField>& rColFields,
                                            ::std::vector<PivotField>& rRowFields,
                                            ::std::vector<PivotField>& rDataFields );

    void                    UpdateSrcRange();
    void                    RepaintFieldWindows();

    ScDPFieldControlBase* GetFieldWindow(ScDPFieldType eType);

    /**
     * Get pointers to field windows that are <b>not</b> the window of
     * specified type.  The select window type is not included.
     */
    void GetOtherFieldWindows(
        ScDPFieldType eType, ScDPFieldControlBase*& rpWnd1, ScDPFieldControlBase*& rpWnd2);

    ScDPFuncDataVec* GetFieldDataArray(ScDPFieldType eType);

    /**
     * Like GetOtherFieldWindows(), get pointers to data arrays of the fields
     * that are <b>not</b> the specified field type.
     */
    void GetOtherDataArrays(
        ScDPFieldType eType, ScDPFuncDataVec*& rpArr1, ScDPFuncDataVec*& rpArr2);

    // Handler
    DECL_LINK( ClickHdl, PushButton * );
    DECL_LINK( SelAreaHdl, ListBox * );
    DECL_LINK( MoreClickHdl, MoreButton * );
    DECL_LINK( EdModifyHdl, Edit * );
    DECL_LINK( EdInModifyHdl, Edit * );
=======
    /** Returns the localized function name for the specified (1-based) resource index. */
    inline const String& GetFuncName( sal_uInt16 nFuncIdx ) const { return maFuncNames[ nFuncIdx - 1 ]; }
    /** Returns the specified field window. */
    ScPivotFieldWindow& GetFieldWindow( ScPivotFieldType eFieldType );

    /** Fills the field windows from the current pivot table settings. */
    void                InitFieldWindows();
    /** Sets focus to the specified field window, if it is not empty. */
    void                GrabFieldFocus( ScPivotFieldWindow& rFieldWindow );

    /** Returns true, if the specified field can be inserted into the specified field window. */
    bool                IsInsertAllowed( const ScPivotFieldWindow& rSourceWindow, const ScPivotFieldWindow& rTargetWindow );
    /** Moves the selected field in the source window to the specified window. */
    bool                MoveField( ScPivotFieldWindow& rSourceWindow, ScPivotFieldWindow& rTargetWindow, size_t nInsertIndex, bool bMoveExisting );

    // Handler
    DECL_LINK( ClickHdl, PushButton * );
>>>>>>> ce6308e4
    DECL_LINK( OkHdl, OKButton * );
    DECL_LINK( CancelHdl, CancelButton * );
    DECL_LINK( MoreClickHdl, MoreButton * );
    DECL_LINK( EdOutModifyHdl, Edit * );
    DECL_LINK( EdInModifyHdl, Edit * );
    DECL_LINK( SelAreaHdl, ListBox * );
    DECL_LINK( ChildEventListener, VclWindowEvent* );

<<<<<<< HEAD
#endif // SC_PVLAYDLG_HXX

/* vim:set shiftwidth=4 softtabstop=4 expandtab: */
=======
private:
    typedef ::std::auto_ptr< ScDPObject > ScDPObjectPtr;

    FixedLine           maFlLayout;
    ScrollBar           maScrPage;
    FixedText           maFtPage;
    ScPivotFieldWindow  maWndPage;
    ScrollBar           maScrCol;
    FixedText           maFtCol;
    ScPivotFieldWindow  maWndCol;
    ScrollBar           maScrRow;
    FixedText           maFtRow;
    ScPivotFieldWindow  maWndRow;
    ScrollBar           maScrData;
    FixedText           maFtData;
    ScPivotFieldWindow  maWndData;
    FixedLine           maFlSelect;
    ScrollBar           maScrSelect;
    ScPivotFieldWindow  maWndSelect;
    FixedInfo           maFtInfo;

    FixedLine           maFlAreas;
    FixedText           maFtInArea;
    ::formula::RefEdit  maEdInPos;
    ::formula::RefButton maRbInPos;
    ListBox             maLbOutPos;
    FixedText           maFtOutArea;
    formula::RefEdit    maEdOutPos;
    formula::RefButton  maRbOutPos;
    CheckBox            maBtnIgnEmptyRows;
    CheckBox            maBtnDetectCat;
    CheckBox            maBtnTotalCol;
    CheckBox            maBtnTotalRow;
    CheckBox            maBtnFilter;
    CheckBox            maBtnDrillDown;

    OKButton            maBtnOk;
    CancelButton        maBtnCancel;
    HelpButton          maBtnHelp;
    PushButton          maBtnRemove;
    PushButton          maBtnOptions;
    MoreButton          maBtnMore;

    ::std::vector< String > maFuncNames;    /// Localized function names from resource.

    ScDPObjectPtr       mxDlgDPObject;      /// Clone of the pivot table object this dialog is based on.
    ScPivotParam        maPivotData;        /// The pivot table field configuration.
    ScDPLabelDataVector maLabelData;        /// Information about all dimensions.

    ScViewData*         mpViewData;
    ScDocument*         mpDoc;
    ScPivotFieldWindow* mpFocusWindow;      /// Pointer to the field window that currently has the focus.
    ScPivotFieldWindow* mpTrackingWindow;   /// Pointer to the field window that has started mouse tracking.
    ScPivotFieldWindow* mpDropWindow;       /// Pointer to the field window that shows an insertion cursor.
    ::formula::RefEdit* mpActiveEdit;
    bool                mbRefInputMode;
};

// ============================================================================

#endif
>>>>>>> ce6308e4
<|MERGE_RESOLUTION|>--- conflicted
+++ resolved
@@ -32,20 +32,11 @@
 #include <memory>
 #include <vector>
 
-<<<<<<< HEAD
 #include <vcl/lstbox.hxx>
 #include <vcl/scrbar.hxx>
 #include <svtools/stdctrl.hxx>
 #include <vcl/morebtn.hxx>
 #include "pivot.hxx"
-=======
-#include <formula/funcutl.hxx>
-#include <svtools/stdctrl.hxx>
-#include <vcl/lstbox.hxx>
-#include <vcl/morebtn.hxx>
-#include <vcl/scrbar.hxx>
-
->>>>>>> ce6308e4
 #include "anyrefdg.hxx"
 #include "fieldwnd.hxx"
 
@@ -56,15 +47,9 @@
 class ScRangeData;
 class ScDPObject;
 
-<<<<<<< HEAD
 //============================================================================
 
 class ScDPLayoutDlg : public ScAnyRefDlg
-=======
-// ============================================================================
-
-class ScPivotLayoutDlg : public ScAnyRefDlg
->>>>>>> ce6308e4
 {
     /** data source type */
     enum DataSrcType {
@@ -73,7 +58,6 @@
         SRC_INVALID  /// invalid range
     };
 public:
-<<<<<<< HEAD
                             ScDPLayoutDlg(
                                 SfxBindings* pB,
                                 SfxChildWindow* pCW,
@@ -83,33 +67,18 @@
     virtual                 ~ScDPLayoutDlg();
 
     virtual void            SetReference( const ScRange& rRef, ScDocument* pDoc );
-    virtual BOOL            IsRefInputMode() const { return bRefInputMode; }
+    virtual sal_Bool            IsRefInputMode() const { return bRefInputMode; }
     virtual void            SetActive();
-    virtual BOOL            Close();
+    virtual sal_Bool            Close();
     virtual void            StateChanged( StateChangedType nStateChange );
 
     void                    NotifyDoubleClick    ( ScDPFieldType eType, size_t nFieldIndex );
     PointerStyle            NotifyMouseButtonDown( ScDPFieldType eType, size_t nFieldIndex );
     void                    NotifyMouseButtonUp  ( const Point& rAt );
     PointerStyle            NotifyMouseMove      ( const Point& rAt );
-    void                    NotifyFieldFocus     ( ScDPFieldType eType, BOOL bGotFocus );
+    void                    NotifyFieldFocus     ( ScDPFieldType eType, sal_Bool bGotFocus );
     void                    NotifyMoveFieldToEnd      ( ScDPFieldType eToType );
     void                    NotifyRemoveField    ( ScDPFieldType eType, size_t nFieldIndex );
-=======
-                        ScPivotLayoutDlg(
-                            SfxBindings* pB,
-                            SfxChildWindow* pCW,
-                            Window* pParent,
-                            const ScDPObject& rDPObject );
-    virtual             ~ScPivotLayoutDlg();
-
-    ScDPLabelData*      GetLabelData( SCCOL nCol, size_t* pnIndex = 0 );
-    String              GetFuncString( sal_uInt16& rnFuncMask, bool bIsValue = true );
-
-    void                NotifyStartTracking( ScPivotFieldWindow& rSourceWindow );
-    void                NotifyDoubleClick( ScPivotFieldWindow& rSourceWindow );
-    void                NotifyFieldRemoved( ScPivotFieldWindow& rSourceWindow );
->>>>>>> ce6308e4
 
 protected:
     virtual void        Tracking( const TrackingEvent& rTEvt );
@@ -119,7 +88,6 @@
     virtual sal_Bool    Close();
 
 private:
-<<<<<<< HEAD
     typedef boost::shared_ptr< ScDPFuncData >   ScDPFuncDataRef;
     typedef std::vector< ScDPFuncDataRef >      ScDPFuncDataVec;
     typedef std::auto_ptr< ScDPObject >         ScDPObjectPtr;
@@ -169,7 +137,7 @@
 
     ScDPFieldType           eDnDFromType;
     size_t                  nDnDFromIndex;
-    BOOL                    bIsDrag;
+    sal_Bool                    bIsDrag;
 
     ::formula::RefEdit*     pEditActive;
 
@@ -210,8 +178,8 @@
     ScDPLabelData*          GetLabelData    ( SCsCOL nCol, size_t* pPos = NULL );
     String                  GetLabelString  ( SCsCOL nCol );
     bool                    IsOrientationAllowed( SCsCOL nCol, ScDPFieldType eType );
-    String                  GetFuncString   ( USHORT& rFuncMask, BOOL bIsValue = TRUE );
-    BOOL                    Contains        ( ScDPFuncDataVec* pArr, SCsCOL nCol, size_t& nAt );
+    String                  GetFuncString   ( sal_uInt16& rFuncMask, sal_Bool bIsValue = true );
+    sal_Bool                    Contains        ( ScDPFuncDataVec* pArr, SCsCOL nCol, size_t& nAt );
     void                    Remove          ( ScDPFuncDataVec* pArr, size_t nAt );
     void                    Insert          ( ScDPFuncDataVec* pArr, const ScDPFuncData& rFData, size_t nAt );
 
@@ -255,97 +223,11 @@
     DECL_LINK( MoreClickHdl, MoreButton * );
     DECL_LINK( EdModifyHdl, Edit * );
     DECL_LINK( EdInModifyHdl, Edit * );
-=======
-    /** Returns the localized function name for the specified (1-based) resource index. */
-    inline const String& GetFuncName( sal_uInt16 nFuncIdx ) const { return maFuncNames[ nFuncIdx - 1 ]; }
-    /** Returns the specified field window. */
-    ScPivotFieldWindow& GetFieldWindow( ScPivotFieldType eFieldType );
-
-    /** Fills the field windows from the current pivot table settings. */
-    void                InitFieldWindows();
-    /** Sets focus to the specified field window, if it is not empty. */
-    void                GrabFieldFocus( ScPivotFieldWindow& rFieldWindow );
-
-    /** Returns true, if the specified field can be inserted into the specified field window. */
-    bool                IsInsertAllowed( const ScPivotFieldWindow& rSourceWindow, const ScPivotFieldWindow& rTargetWindow );
-    /** Moves the selected field in the source window to the specified window. */
-    bool                MoveField( ScPivotFieldWindow& rSourceWindow, ScPivotFieldWindow& rTargetWindow, size_t nInsertIndex, bool bMoveExisting );
-
-    // Handler
-    DECL_LINK( ClickHdl, PushButton * );
->>>>>>> ce6308e4
     DECL_LINK( OkHdl, OKButton * );
     DECL_LINK( CancelHdl, CancelButton * );
-    DECL_LINK( MoreClickHdl, MoreButton * );
-    DECL_LINK( EdOutModifyHdl, Edit * );
-    DECL_LINK( EdInModifyHdl, Edit * );
-    DECL_LINK( SelAreaHdl, ListBox * );
-    DECL_LINK( ChildEventListener, VclWindowEvent* );
-
-<<<<<<< HEAD
+    DECL_LINK( GetFocusHdl, Control* );
+};
+
 #endif // SC_PVLAYDLG_HXX
 
-/* vim:set shiftwidth=4 softtabstop=4 expandtab: */
-=======
-private:
-    typedef ::std::auto_ptr< ScDPObject > ScDPObjectPtr;
-
-    FixedLine           maFlLayout;
-    ScrollBar           maScrPage;
-    FixedText           maFtPage;
-    ScPivotFieldWindow  maWndPage;
-    ScrollBar           maScrCol;
-    FixedText           maFtCol;
-    ScPivotFieldWindow  maWndCol;
-    ScrollBar           maScrRow;
-    FixedText           maFtRow;
-    ScPivotFieldWindow  maWndRow;
-    ScrollBar           maScrData;
-    FixedText           maFtData;
-    ScPivotFieldWindow  maWndData;
-    FixedLine           maFlSelect;
-    ScrollBar           maScrSelect;
-    ScPivotFieldWindow  maWndSelect;
-    FixedInfo           maFtInfo;
-
-    FixedLine           maFlAreas;
-    FixedText           maFtInArea;
-    ::formula::RefEdit  maEdInPos;
-    ::formula::RefButton maRbInPos;
-    ListBox             maLbOutPos;
-    FixedText           maFtOutArea;
-    formula::RefEdit    maEdOutPos;
-    formula::RefButton  maRbOutPos;
-    CheckBox            maBtnIgnEmptyRows;
-    CheckBox            maBtnDetectCat;
-    CheckBox            maBtnTotalCol;
-    CheckBox            maBtnTotalRow;
-    CheckBox            maBtnFilter;
-    CheckBox            maBtnDrillDown;
-
-    OKButton            maBtnOk;
-    CancelButton        maBtnCancel;
-    HelpButton          maBtnHelp;
-    PushButton          maBtnRemove;
-    PushButton          maBtnOptions;
-    MoreButton          maBtnMore;
-
-    ::std::vector< String > maFuncNames;    /// Localized function names from resource.
-
-    ScDPObjectPtr       mxDlgDPObject;      /// Clone of the pivot table object this dialog is based on.
-    ScPivotParam        maPivotData;        /// The pivot table field configuration.
-    ScDPLabelDataVector maLabelData;        /// Information about all dimensions.
-
-    ScViewData*         mpViewData;
-    ScDocument*         mpDoc;
-    ScPivotFieldWindow* mpFocusWindow;      /// Pointer to the field window that currently has the focus.
-    ScPivotFieldWindow* mpTrackingWindow;   /// Pointer to the field window that has started mouse tracking.
-    ScPivotFieldWindow* mpDropWindow;       /// Pointer to the field window that shows an insertion cursor.
-    ::formula::RefEdit* mpActiveEdit;
-    bool                mbRefInputMode;
-};
-
-// ============================================================================
-
-#endif
->>>>>>> ce6308e4
+/* vim:set shiftwidth=4 softtabstop=4 expandtab: */