/* -*- Mode: C++; tab-width: 4; indent-tabs-mode: nil; c-basic-offset: 4 -*- */
/*************************************************************************
 *
 * DO NOT ALTER OR REMOVE COPYRIGHT NOTICES OR THIS FILE HEADER.
 *
 * Copyright 2000, 2010 Oracle and/or its affiliates.
 *
 * OpenOffice.org - a multi-platform office productivity suite
 *
 * This file is part of OpenOffice.org.
 *
 * OpenOffice.org is free software: you can redistribute it and/or modify
 * it under the terms of the GNU Lesser General Public License version 3
 * only, as published by the Free Software Foundation.
 *
 * OpenOffice.org is distributed in the hope that it will be useful,
 * but WITHOUT ANY WARRANTY; without even the implied warranty of
 * MERCHANTABILITY or FITNESS FOR A PARTICULAR PURPOSE.  See the
 * GNU Lesser General Public License version 3 for more details
 * (a copy is included in the LICENSE file that accompanied this code).
 *
 * You should have received a copy of the GNU Lesser General Public License
 * version 3 along with OpenOffice.org.  If not, see
 * <http://www.openoffice.org/license.html>
 * for a copy of the LGPLv3 License.
 *
 ************************************************************************/

// MARKER(update_precomp.py): autogen include statement, do not remove
#include "precompiled_vcl.hxx"

#include <string.h>
#include <stdio.h>
#include <stdlib.h>

#include <osl/module.hxx>

#include "salunx.h"

#include "saldata.hxx"
#include "saldisp.hxx"
#include "salinst.h"
#include "salframe.h"
#include "dtint.hxx"
#include "salprn.h"
#include "sm.hxx"

#include "vcl/salwtype.hxx"
#include "vcl/apptypes.hxx"
#include "vcl/helper.hxx"
#include <tools/solarmutex.hxx>
#include "osl/mutex.hxx"
#include <sal/macros.h>

// -------------------------------------------------------------------------
//
// SalYieldMutex
//
// -------------------------------------------------------------------------

SalYieldMutex::SalYieldMutex()
{
    mnCount     = 0;
    mnThreadId  = 0;
    ::tools::SolarMutex::SetSolarMutex( this );
}

void SalYieldMutex::acquire()
{
<<<<<<< HEAD
    SolarMutexObject::acquire();
    mnThreadId = osl::Thread::getCurrentIdentifier();
=======
    OMutex::acquire();
    mnThreadId = vos::OThread::getCurrentIdentifier();
>>>>>>> e2a3d487
    mnCount++;
}

void SalYieldMutex::release()
{
<<<<<<< HEAD
    if ( mnThreadId == osl::Thread::getCurrentIdentifier() )
=======
    if ( mnThreadId == vos::OThread::getCurrentIdentifier() )
>>>>>>> e2a3d487
    {
        if ( mnCount == 1 )
            mnThreadId = 0;
        mnCount--;
    }
    SolarMutexObject::release();
}

sal_Bool SalYieldMutex::tryToAcquire()
{
    if ( SolarMutexObject::tryToAcquire() )
    {
<<<<<<< HEAD
        mnThreadId = osl::Thread::getCurrentIdentifier();
=======
        mnThreadId = vos::OThread::getCurrentIdentifier();
>>>>>>> e2a3d487
        mnCount++;
        return True;
    }
    else
        return False;
}

//----------------------------------------------------------------------------

// -=-= SalInstance =-=-=-=-=-=-=-=-=-=-=-=-=-=-=-=-=-=-=-=-=-=-=-=-=-=-=-=-=-=
// -=-=-=-=-=-=-=-=-=-=-=-=-=-=-=-=-=-=-=-=-=-=-=-=-=-=-=-=-=-=-=-=-=-=-=-=-=-=

// plugin factory function
extern "C"
{
    VCL_DLLPUBLIC SalInstance* create_SalInstance()
    {
        /* #i92121# workaround deadlocks in the X11 implementation
        */
        static const char* pNoXInitThreads = getenv( "SAL_NO_XINITTHREADS" );
        /* #i90094#
           from now on we know that an X connection will be
           established, so protect X against itself
        */
        if( ! ( pNoXInitThreads && *pNoXInitThreads ) )
            XInitThreads();

        X11SalInstance* pInstance = new X11SalInstance( new SalYieldMutex() );

        // initialize SalData
        X11SalData *pSalData = new X11SalData;
        SetSalData( pSalData );
        pSalData->m_pInstance = pInstance;
        pSalData->Init();

        return pInstance;
    }
}

X11SalInstance::~X11SalInstance()
{
    // close session management
    SessionManagerClient::close();

    // dispose SalDisplay list from SalData
    // would be done in a static destructor else which is
    // a little late

    X11SalData *pSalData = GetX11SalData();
    pSalData->deInitNWF();
    delete pSalData;
    SetSalData( NULL );

    ::tools::SolarMutex::SetSolarMutex( 0 );
      delete mpSalYieldMutex;
}


// --------------------------------------------------------
// AnyInput from sv/mow/source/app/svapp.cxx

struct PredicateReturn
{
    sal_uInt16  nType;
    sal_Bool    bRet;
};

extern "C" {
Bool ImplPredicateEvent( Display *, XEvent *pEvent, char *pData )
{
    PredicateReturn *pPre = (PredicateReturn *)pData;

    if ( pPre->bRet )
        return False;

    sal_uInt16 nType;

    switch( pEvent->type )
    {
        case ButtonPress:
        case ButtonRelease:
        case MotionNotify:
        case EnterNotify:
        case LeaveNotify:
            nType = INPUT_MOUSE;
            break;

        case XLIB_KeyPress:
        //case KeyRelease:
            nType = INPUT_KEYBOARD;
            break;
        case Expose:
        case GraphicsExpose:
        case NoExpose:
            nType = INPUT_PAINT;
            break;
        default:
            nType = 0;
    }

    if ( (nType & pPre->nType) || ( ! nType && (pPre->nType & INPUT_OTHER) ) )
        pPre->bRet = sal_True;

    return False;
}
}

bool X11SalInstance::AnyInput(sal_uInt16 nType)
{
    X11SalData *pSalData = GetX11SalData();
    Display *pDisplay  = pSalData->GetDisplay()->GetDisplay();
    sal_Bool bRet = sal_False;

    if( (nType & INPUT_TIMER) &&
        pSalData->GetDisplay()->GetXLib()->CheckTimeout( false ) )
    {
        bRet = sal_True;
    }
    else if (XPending(pDisplay) )
    {
        PredicateReturn aInput;
        XEvent          aEvent;

        aInput.bRet     = sal_False;
        aInput.nType    = nType;

        XCheckIfEvent(pDisplay, &aEvent, ImplPredicateEvent,
                      (char *)&aInput );

        bRet = aInput.bRet;
    }
    return bRet;
}

osl::SolarMutex* X11SalInstance::GetYieldMutex()
{
    return mpSalYieldMutex;
}

// -----------------------------------------------------------------------

sal_uLong X11SalInstance::ReleaseYieldMutex()
{
    SalYieldMutex* pYieldMutex = mpSalYieldMutex;
    if ( pYieldMutex->GetThreadId() ==
<<<<<<< HEAD
         osl::Thread::getCurrentIdentifier() )
=======
         vos::OThread::getCurrentIdentifier() )
>>>>>>> e2a3d487
    {
        sal_uLong nCount = pYieldMutex->GetAcquireCount();
        sal_uLong n = nCount;
        while ( n )
        {
            pYieldMutex->release();
            n--;
        }

        return nCount;
    }
    else
        return 0;
}

// -----------------------------------------------------------------------

void X11SalInstance::AcquireYieldMutex( sal_uLong nCount )
{
    SalYieldMutex* pYieldMutex = mpSalYieldMutex;
    while ( nCount )
    {
        pYieldMutex->acquire();
        nCount--;
    }
}

// -----------------------------------------------------------------------

bool X11SalInstance::CheckYieldMutex()
{
    bool bRet = true;

    SalYieldMutex* pYieldMutex = mpSalYieldMutex;
    if ( pYieldMutex->GetThreadId() !=
         vos::OThread::getCurrentIdentifier() )
    {
        bRet = false;
    }

    return bRet;
}

// -----------------------------------------------------------------------

void X11SalInstance::Yield( bool bWait, bool bHandleAllCurrentEvents )
{ GetX11SalData()->GetLib()->Yield( bWait, bHandleAllCurrentEvents ); }

void* X11SalInstance::GetConnectionIdentifier( ConnectionIdentifierType& rReturnedType, int& rReturnedBytes )
{
    static const char* pDisplay = getenv( "DISPLAY" );
    rReturnedType   = AsciiCString;
    rReturnedBytes  = pDisplay ? strlen( pDisplay )+1 : 1;
    return pDisplay ? (void*)pDisplay : (void*)"";
}

SalFrame *X11SalInstance::CreateFrame( SalFrame *pParent, sal_uLong nSalFrameStyle )
{
    SalFrame *pFrame = new X11SalFrame( pParent, nSalFrameStyle );

    return pFrame;
}

SalFrame* X11SalInstance::CreateChildFrame( SystemParentData* pParentData, sal_uLong nStyle )
{
    SalFrame* pFrame = new X11SalFrame( NULL, nStyle, pParentData );

    return pFrame;
}

void X11SalInstance::DestroyFrame( SalFrame* pFrame )
{
    delete pFrame;
}

static void getServerDirectories( std::list< rtl::OString >& o_rFontPaths )
{
#ifdef LINUX
    /*
     *  chkfontpath exists on some (RH derived) Linux distributions
     */
    static const char* pCommands[] = {
        "/usr/sbin/chkfontpath 2>/dev/null", "chkfontpath 2>/dev/null"
    };
    ::std::list< ByteString > aLines;

    for( unsigned int i = 0; i < SAL_N_ELEMENTS(pCommands); i++ )
    {
        FILE* pPipe = popen( pCommands[i], "r" );
        aLines.clear();
        if( pPipe )
        {
            char line[1024];
            char* pSearch;
            while( fgets( line, sizeof(line), pPipe ) )
            {
                int nLen = strlen( line );
                if( line[nLen-1] == '\n' )
                    line[nLen-1] = 0;
                pSearch = strstr( line, ": " );
                if( pSearch )
                    aLines.push_back( pSearch+2 );
            }
            if( ! pclose( pPipe ) )
                break;
        }
    }

    for( ::std::list< ByteString >::iterator it = aLines.begin(); it != aLines.end(); ++it )
    {
        if( ! access( it->GetBuffer(), F_OK ) )
        {
            o_rFontPaths.push_back( *it );
#if OSL_DEBUG_LEVEL > 1
            fprintf( stderr, "adding fs dir %s\n", it->GetBuffer() );
#endif
        }
    }
#else
    (void)o_rFontPaths;
#endif
}



void X11SalInstance::FillFontPathList( std::list< rtl::OString >& o_rFontPaths )
{
    Display *pDisplay = GetX11SalData()->GetDisplay()->GetDisplay();

    DBG_ASSERT( pDisplay, "No Display !" );
    if( pDisplay )
    {
        // get font paths to look for fonts
        int nPaths = 0, i;
        char** pPaths = XGetFontPath( pDisplay, &nPaths );

        bool bServerDirs = false;
        for( i = 0; i < nPaths; i++ )
        {
            OString aPath( pPaths[i] );
            sal_Int32 nPos = 0;
            if( ! bServerDirs
                && ( nPos = aPath.indexOf( ':' ) ) > 0
                && ( !aPath.copy(nPos).equals( ":unscaled" ) ) )
            {
                bServerDirs = true;
                getServerDirectories( o_rFontPaths );
            }
            else
            {
                psp::normPath( aPath );
                o_rFontPaths.push_back( aPath );
            }
        }

        if( nPaths )
            XFreeFontPath( pPaths );
    }

    // insert some standard directories
    o_rFontPaths.push_back( "/usr/openwin/lib/X11/fonts/TrueType" );
    o_rFontPaths.push_back( "/usr/openwin/lib/X11/fonts/Type1" );
    o_rFontPaths.push_back( "/usr/openwin/lib/X11/fonts/Type1/sun" );
    o_rFontPaths.push_back( "/usr/X11R6/lib/X11/fonts/truetype" );
    o_rFontPaths.push_back( "/usr/X11R6/lib/X11/fonts/Type1" );

    #ifdef SOLARIS
    /* cde specials, from /usr/dt/bin/Xsession: here are the good fonts,
    the OWfontpath file may contain as well multiple lines as a comma
    separated list of fonts in each line. to make it even more weird
    environment variables are allowed as well */

    const char* lang = getenv("LANG");
    if ( lang != NULL )
    {
        String aOpenWinDir( String::CreateFromAscii( "/usr/openwin/lib/locale/" ) );
        aOpenWinDir.AppendAscii( lang );
        aOpenWinDir.AppendAscii( "/OWfontpath" );

        SvFileStream aStream( aOpenWinDir, STREAM_READ );

        // TODO: replace environment variables
        while( aStream.IsOpen() && ! aStream.IsEof() )
        {
            ByteString aLine;
            aStream.ReadLine( aLine );
            // need an OString for normpath
            OString aNLine( aLine );
            psp::normPath( aNLine );
            aLine = aNLine;
            // try to avoid bad fonts in some cases
            static bool bAvoid = (strncasecmp( lang, "ar", 2 ) == 0) || (strncasecmp( lang, "he", 2 ) == 0) || strncasecmp( lang, "iw", 2 ) == 0 || (strncasecmp( lang, "hi", 2 ) == 0);
            if( bAvoid && aLine.Search( "iso_8859" ) != STRING_NOTFOUND )
                continue;
            o_rFontPaths.push_back( aLine );
        }
    }
    #endif /* SOLARIS */
}

extern "C" { static void SAL_CALL thisModule() {} }

void X11SalInstance::AddToRecentDocumentList(const rtl::OUString& rFileUrl, const rtl::OUString& rMimeType)
{
    const rtl::OUString SYM_ADD_TO_RECENTLY_USED_FILE_LIST(RTL_CONSTASCII_USTRINGPARAM("add_to_recently_used_file_list"));
    const rtl::OUString LIB_RECENT_FILE(RTL_CONSTASCII_USTRINGPARAM("librecentfile.so"));
    typedef void (*PFUNC_ADD_TO_RECENTLY_USED_LIST)(const rtl::OUString&, const rtl::OUString&);

    PFUNC_ADD_TO_RECENTLY_USED_LIST add_to_recently_used_file_list = 0;

    osl::Module module;
    module.loadRelative( &thisModule, LIB_RECENT_FILE );
    if (module.is())
        add_to_recently_used_file_list = (PFUNC_ADD_TO_RECENTLY_USED_LIST)module.getFunctionSymbol(SYM_ADD_TO_RECENTLY_USED_FILE_LIST);
    if (add_to_recently_used_file_list)
        add_to_recently_used_file_list(rFileUrl, rMimeType);
}

/* vim:set shiftwidth=4 softtabstop=4 expandtab: */<|MERGE_RESOLUTION|>--- conflicted
+++ resolved
@@ -67,23 +67,14 @@
 
 void SalYieldMutex::acquire()
 {
-<<<<<<< HEAD
     SolarMutexObject::acquire();
     mnThreadId = osl::Thread::getCurrentIdentifier();
-=======
-    OMutex::acquire();
-    mnThreadId = vos::OThread::getCurrentIdentifier();
->>>>>>> e2a3d487
     mnCount++;
 }
 
 void SalYieldMutex::release()
 {
-<<<<<<< HEAD
     if ( mnThreadId == osl::Thread::getCurrentIdentifier() )
-=======
-    if ( mnThreadId == vos::OThread::getCurrentIdentifier() )
->>>>>>> e2a3d487
     {
         if ( mnCount == 1 )
             mnThreadId = 0;
@@ -96,11 +87,7 @@
 {
     if ( SolarMutexObject::tryToAcquire() )
     {
-<<<<<<< HEAD
         mnThreadId = osl::Thread::getCurrentIdentifier();
-=======
-        mnThreadId = vos::OThread::getCurrentIdentifier();
->>>>>>> e2a3d487
         mnCount++;
         return True;
     }
@@ -246,11 +233,7 @@
 {
     SalYieldMutex* pYieldMutex = mpSalYieldMutex;
     if ( pYieldMutex->GetThreadId() ==
-<<<<<<< HEAD
          osl::Thread::getCurrentIdentifier() )
-=======
-         vos::OThread::getCurrentIdentifier() )
->>>>>>> e2a3d487
     {
         sal_uLong nCount = pYieldMutex->GetAcquireCount();
         sal_uLong n = nCount;
@@ -285,8 +268,7 @@
     bool bRet = true;
 
     SalYieldMutex* pYieldMutex = mpSalYieldMutex;
-    if ( pYieldMutex->GetThreadId() !=
-         vos::OThread::getCurrentIdentifier() )
+    if ( pYieldMutex->GetThreadId() != osl::Thread::getCurrentIdentifier() )
     {
         bRet = false;
     }
