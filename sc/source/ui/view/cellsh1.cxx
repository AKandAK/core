--- conflicted
+++ resolved
@@ -361,7 +361,7 @@
                         {
                             case 'A': // Alle
                             nFlags |= IDF_ALL;
-                            bCont = sal_False; // nicht mehr weitermachen!
+                            bCont = false; // nicht mehr weitermachen!
                             break;
                             case 'S': nFlags |= IDF_STRING; break;
                             case 'V': nFlags |= IDF_VALUE; break;
@@ -455,8 +455,8 @@
             {
                 sal_uInt16 nFlags = IDF_NONE;
                 sal_uInt16 nFunction = PASTE_NOFUNC;
-                sal_Bool bSkipEmpty = sal_False;
-                sal_Bool bAsLink    = sal_False;
+                sal_Bool bSkipEmpty = false;
+                sal_Bool bAsLink    = false;
 
                 if ( pReqArgs!=NULL && pTabViewShell->SelectionEditable() )
                 {
@@ -475,7 +475,7 @@
                         {
                             case 'A': // Alle
                             nFlags |= IDF_ALL;
-                            bCont = sal_False; // nicht mehr weitermachen!
+                            bCont = false; // nicht mehr weitermachen!
                             break;
                             case 'S': nFlags |= IDF_STRING; break;
                             case 'V': nFlags |= IDF_VALUE; break;
@@ -494,13 +494,8 @@
                     AbstractScInsertContentsDlg* pDlg = pFact->CreateScInsertContentsDlg( pTabViewShell->GetDialogParent(),
                                                                                             RID_SCDLG_INSCONT, 0, /* nCheckDefaults */
                                                                                             &ScGlobal::GetRscString(STR_FILL_TAB));
-<<<<<<< HEAD
                     DBG_ASSERT(pDlg, "Dialog create fail!");
-                    pDlg->SetFillMode(TRUE);
-=======
-                    DBG_ASSERT(pDlg, "Dialog create fail!");//CHINA001
-                    pDlg->SetFillMode(sal_True);
->>>>>>> ce6308e4
+                    pDlg->SetFillMode(true);
 
                     if (pDlg->Execute() == RET_OK)
                     {
@@ -557,7 +552,7 @@
                 double fStartVal = MAXDOUBLE;
                 double fIncVal   = 1;
                 double fMaxVal   = MAXDOUBLE;
-                sal_Bool   bDoIt     = sal_False;
+                sal_Bool   bDoIt     = false;
 
                 GetViewData()->GetSimpleArea( nStartCol, nStartRow, nStartTab,
                                               nEndCol, nEndRow, nEndTab );
@@ -585,7 +580,7 @@
                     sal_uInt32 nKey;
                     double  fTmpVal;
 
-                    bDoIt=sal_False;
+                    bDoIt=false;
 
                     if( IS_AVAILABLE( FID_FILL_SERIES, &pItem ) )
                         aFillDir = ((const SfxStringItem*)pItem)->GetValue();
@@ -740,7 +735,7 @@
 
                     if ( nStartCol != nEndCol && nStartRow != nEndRow )
                     {
-                        pDlg->SetEdStartValEnabled(sal_False);
+                        pDlg->SetEdStartValEnabled(false);
                     }
 
                     if ( pDlg->Execute() == RET_OK )
@@ -940,7 +935,7 @@
         case SID_OUTLINE_HIDE:
             if ( GetViewData()->GetDocument()->GetDPAtCursor( GetViewData()->GetCurX(),
                                     GetViewData()->GetCurY(), GetViewData()->GetTabNo() ) )
-                pTabViewShell->SetDataPilotDetails( sal_False );
+                pTabViewShell->SetDataPilotDetails( false );
             else
                 pTabViewShell->HideMarkedOutlines();
             rReq.Done();
@@ -984,7 +979,7 @@
 
         case SID_OUTLINE_MAKE:
             {
-                sal_Bool bColumns = sal_False;
+                sal_Bool bColumns = false;
                 sal_Bool bOk = sal_True;
 
                 if ( GetViewData()->GetDocument()->GetDPAtCursor( GetViewData()->GetCurX(),
@@ -1023,12 +1018,12 @@
                     else
                         pTabViewShell->GroupDataPilot();
 
-                    bOk = sal_False;
+                    bOk = false;
                 }
                 else if( pReqArgs != NULL )
                 {
                     const SfxPoolItem* pItem;
-                    bOk = sal_False;
+                    bOk = false;
 
                     if( IS_AVAILABLE( SID_OUTLINE_MAKE, &pItem ) )
                     {
@@ -1037,7 +1032,7 @@
 
                         switch( aCol.GetChar(0) )
                         {
-                            case 'R': bColumns=sal_False; bOk = sal_True;break;
+                            case 'R': bColumns=false; bOk = sal_True;break;
                             case 'C': bColumns=sal_True; bOk = sal_True;break;
                         }
                     }
@@ -1047,28 +1042,18 @@
                     if ( GetViewData()->SimpleColMarked() && !GetViewData()->SimpleRowMarked() )
                         bColumns = sal_True;
                     else if ( !GetViewData()->SimpleColMarked() && GetViewData()->SimpleRowMarked() )
-                        bColumns = sal_False;
+                        bColumns = false;
                     else
                     {
-<<<<<<< HEAD
-=======
-//CHINA001                      ScGroupDlg* pDlg = new ScGroupDlg(pTabViewShell->GetDialogParent(),
-//CHINA001                      RID_SCDLG_GRP_MAKE, sal_False );
->>>>>>> ce6308e4
                         ScAbstractDialogFactory* pFact = ScAbstractDialogFactory::Create();
                         DBG_ASSERT(pFact, "ScAbstractFactory create fail!");
 
-<<<<<<< HEAD
-                        AbstractScGroupDlg* pDlg = pFact->CreateAbstractScGroupDlg( pTabViewShell->GetDialogParent(), RID_SCDLG_GRP_MAKE, RID_SCDLG_GRP_MAKE,FALSE);
+                        AbstractScGroupDlg* pDlg = pFact->CreateAbstractScGroupDlg( pTabViewShell->GetDialogParent(), RID_SCDLG_GRP_MAKE, RID_SCDLG_GRP_MAKE,false);
                         DBG_ASSERT(pDlg, "Dialog create fail!");
-=======
-                        AbstractScGroupDlg* pDlg = pFact->CreateAbstractScGroupDlg( pTabViewShell->GetDialogParent(), RID_SCDLG_GRP_MAKE, RID_SCDLG_GRP_MAKE,sal_False);
-                        DBG_ASSERT(pDlg, "Dialog create fail!");//CHINA001
->>>>>>> ce6308e4
                         if ( pDlg->Execute() == RET_OK )
                             bColumns = pDlg->GetColsChecked();
                         else
-                            bOk = sal_False;
+                            bOk = false;
                         delete pDlg;
                     }
                 }
@@ -1088,19 +1073,19 @@
 
         case SID_OUTLINE_REMOVE:
             {
-                sal_Bool bColumns = sal_False;
+                sal_Bool bColumns = false;
                 sal_Bool bOk = sal_True;
 
                 if ( GetViewData()->GetDocument()->GetDPAtCursor( GetViewData()->GetCurX(),
                                         GetViewData()->GetCurY(), GetViewData()->GetTabNo() ) )
                 {
                     pTabViewShell->UngroupDataPilot();
-                    bOk = sal_False;
+                    bOk = false;
                 }
                 else if( pReqArgs != NULL )
                 {
                     const SfxPoolItem* pItem;
-                    bOk = sal_False;
+                    bOk = false;
 
                     if( IS_AVAILABLE( SID_OUTLINE_REMOVE, &pItem ) )
                     {
@@ -1109,7 +1094,7 @@
 
                         switch( aCol.GetChar(0) )
                         {
-                            case 'R': bColumns=sal_False; bOk = sal_True;break;
+                            case 'R': bColumns=false; bOk = sal_True;break;
                             case 'C': bColumns=sal_True; bOk = sal_True;break;
                         }
                     }
@@ -1120,33 +1105,23 @@
                     pTabViewShell->TestRemoveOutline( bColPoss, bRowPoss );
                     if ( bColPoss && bRowPoss )
                     {
-<<<<<<< HEAD
-=======
-                        //CHINA001 ScGroupDlg* pDlg = new ScGroupDlg(   pTabViewShell->GetDialogParent(),
-                        //CHINA001                                  RID_SCDLG_GRP_KILL, sal_True );
->>>>>>> ce6308e4
                         ScAbstractDialogFactory* pFact = ScAbstractDialogFactory::Create();
                         DBG_ASSERT(pFact, "ScAbstractFactory create fail!");
 
-<<<<<<< HEAD
-                        AbstractScGroupDlg* pDlg = pFact->CreateAbstractScGroupDlg( pTabViewShell->GetDialogParent(), RID_SCDLG_GRP_KILL, RID_SCDLG_GRP_KILL,TRUE);
+                        AbstractScGroupDlg* pDlg = pFact->CreateAbstractScGroupDlg( pTabViewShell->GetDialogParent(), RID_SCDLG_GRP_KILL, RID_SCDLG_GRP_KILL,true);
                         DBG_ASSERT(pDlg, "Dialog create fail!");
-=======
-                        AbstractScGroupDlg* pDlg = pFact->CreateAbstractScGroupDlg( pTabViewShell->GetDialogParent(), RID_SCDLG_GRP_KILL, RID_SCDLG_GRP_KILL,sal_True);
-                        DBG_ASSERT(pDlg, "Dialog create fail!");//CHINA001
->>>>>>> ce6308e4
                         if ( pDlg->Execute() == RET_OK )
                             bColumns = pDlg->GetColsChecked();
                         else
-                            bOk = sal_False;
+                            bOk = false;
                         delete pDlg;
                     }
                     else if ( bColPoss )
                         bColumns = sal_True;
                     else if ( bRowPoss )
-                        bColumns = sal_False;
+                        bColumns = false;
                     else
-                        bOk = sal_False;
+                        bOk = false;
                 }
                 if (bOk)
                 {
@@ -1170,7 +1145,7 @@
         case SID_COPY:              // fuer Grafiken in DrawShell
             {
                 WaitObject aWait( GetViewData()->GetDialogParent() );
-                pTabViewShell->CopyToClip( NULL, sal_False, sal_False, sal_True );
+                pTabViewShell->CopyToClip( NULL, false, false, sal_True );
                 rReq.Done();
                 GetViewData()->SetPasteMode( (ScPasteFlags) (SC_PASTE_MODE | SC_PASTE_BORDER) );
                 pTabViewShell->ShowCursor();
@@ -1234,9 +1209,9 @@
             {
                 sal_uInt16 nFlags = IDF_NONE;
                 sal_uInt16 nFunction = PASTE_NOFUNC;
-                sal_Bool bSkipEmpty = sal_False;
-                sal_Bool bTranspose = sal_False;
-                sal_Bool bAsLink    = sal_False;
+                sal_Bool bSkipEmpty = false;
+                sal_Bool bTranspose = false;
+                sal_Bool bAsLink    = false;
                 InsCellCmd eMoveMode = INS_NONE;
 
                 Window* pWin = GetViewData()->GetActiveWin();
@@ -1264,7 +1239,7 @@
                             {
                                 case 'A': // Alle
                                 nFlags |= IDF_ALL;
-                                bCont = sal_False; // nicht mehr weitermachen!
+                                bCont = false; // nicht mehr weitermachen!
                                 break;
                                 case 'S': nFlags |= IDF_STRING; break;
                                 case 'V': nFlags |= IDF_VALUE; break;
@@ -1275,11 +1250,11 @@
                             }
                         }
 
-                        SFX_REQUEST_ARG( rReq, pFuncItem, SfxUInt16Item, FN_PARAM_1, sal_False );
-                        SFX_REQUEST_ARG( rReq, pSkipItem, SfxBoolItem, FN_PARAM_2, sal_False );
-                        SFX_REQUEST_ARG( rReq, pTransposeItem, SfxBoolItem, FN_PARAM_3, sal_False );
-                        SFX_REQUEST_ARG( rReq, pLinkItem, SfxBoolItem, FN_PARAM_4, sal_False );
-                        SFX_REQUEST_ARG( rReq, pMoveItem, SfxInt16Item, FN_PARAM_5, sal_False );
+                        SFX_REQUEST_ARG( rReq, pFuncItem, SfxUInt16Item, FN_PARAM_1, false );
+                        SFX_REQUEST_ARG( rReq, pSkipItem, SfxBoolItem, FN_PARAM_2, false );
+                        SFX_REQUEST_ARG( rReq, pTransposeItem, SfxBoolItem, FN_PARAM_3, false );
+                        SFX_REQUEST_ARG( rReq, pLinkItem, SfxBoolItem, FN_PARAM_4, false );
+                        SFX_REQUEST_ARG( rReq, pMoveItem, SfxInt16Item, FN_PARAM_5, false );
                         if ( pFuncItem )
                             nFunction = pFuncItem->GetValue();
                         if ( pSkipItem )
@@ -1496,7 +1471,7 @@
         //
 
         case FID_INS_ROWBRK:
-            pTabViewShell->InsertPageBreak( sal_False );
+            pTabViewShell->InsertPageBreak( false );
             rReq.Done();
             break;
 
@@ -1506,7 +1481,7 @@
             break;
 
         case FID_DEL_ROWBRK:
-            pTabViewShell->DeletePageBreak( sal_False );
+            pTabViewShell->DeletePageBreak( false );
             rReq.Done();
             break;
 
@@ -1665,7 +1640,7 @@
             break;
 
         case SID_DEC_INDENT:
-            pTabViewShell->ChangeIndent( sal_False );
+            pTabViewShell->ChangeIndent( false );
             break;
         case SID_INC_INDENT:
             pTabViewShell->ChangeIndent( sal_True );
@@ -1760,7 +1735,7 @@
                 SfxViewFrame* pViewFrm = pTabViewShell->GetViewFrame();
                 SfxChildWindow* pWnd = pViewFrm->GetChildWindow( nId );
 
-                pScMod->SetRefDialog( nId, pWnd ? sal_False : sal_True );
+                pScMod->SetRefDialog( nId, pWnd ? false : sal_True );
             }
             break;
 
@@ -1771,14 +1746,14 @@
                 SfxViewFrame* pViewFrm = pTabViewShell->GetViewFrame();
                 SfxChildWindow* pWnd = pViewFrm->GetChildWindow( nId );
 
-                pScMod->SetRefDialog( nId, pWnd ? sal_False : sal_True );
+                pScMod->SetRefDialog( nId, pWnd ? false : sal_True );
 
             }
             break;
 
         case SID_UPDATECHART:
             {
-                sal_Bool bAll = sal_False;
+                sal_Bool bAll = false;
 
                 if( pReqArgs )
                 {
@@ -1847,7 +1822,7 @@
                                 pScMod->InputKeyEvent( KeyEvent('=',KeyCode()) );
 
                                 String aName = pDlg->GetSelectedName();
-                                pHdl->InsertFunction( aName, sal_False );       // ohne "()"
+                                pHdl->InsertFunction( aName, false );       // ohne "()"
                             }
                         }
                         break;
@@ -1923,14 +1898,14 @@
                 const SfxItemSet *pArgs = rReq.GetArgs();
                 const SfxPoolItem* pItem = 0;
                 if ( pArgs )
-                    pArgs->GetItemState(GetPool().GetWhich(SID_CHARMAP), sal_False, &pItem);
+                    pArgs->GetItemState(GetPool().GetWhich(SID_CHARMAP), false, &pItem);
                 if ( pItem )
                 {
                     const SfxStringItem* pStringItem = PTR_CAST( SfxStringItem, pItem );
                     if ( pStringItem )
                         aChars = pStringItem->GetValue();
                     const SfxPoolItem* pFtItem = NULL;
-                    pArgs->GetItemState( GetPool().GetWhich(SID_ATTR_SPECIALCHAR), sal_False, &pFtItem);
+                    pArgs->GetItemState( GetPool().GetWhich(SID_ATTR_SPECIALCHAR), false, &pFtItem);
                     const SfxStringItem* pFontItem = PTR_CAST( SfxStringItem, pFtItem );
                     if ( pFontItem )
                         aFontName = pFontItem->GetValue();
@@ -1950,10 +1925,6 @@
             }
             else
             {
-<<<<<<< HEAD
-=======
-                //CHINA001 SvxCharacterMap* pDlg = new SvxCharacterMap(     pTabViewShell->GetDialogParent(), sal_False );
->>>>>>> ce6308e4
                 SvxAbstractDialogFactory* pFact = SvxAbstractDialogFactory::Create();
 
                 // font color doesn't matter here
@@ -1962,7 +1933,7 @@
                                                                 pTabViewShell->GetSelectionScriptType() );
 
                 SfxAllItemSet aSet( GetPool() );
-                aSet.Put( SfxBoolItem( FN_PARAM_1, sal_False ) );
+                aSet.Put( SfxBoolItem( FN_PARAM_1, false ) );
                 aSet.Put( SvxFontItem( aCurFont.GetFamily(), aCurFont.GetName(), aCurFont.GetStyleName(), aCurFont.GetPitch(), aCurFont.GetCharSet(), GetPool().GetWhich(SID_ATTR_CHAR_FONT) ) );
 
                 SfxAbstractDialog* pDlg = pFact->CreateSfxDialog( pTabViewShell->GetDialogParent(), aSet,
@@ -1970,8 +1941,8 @@
 
                 if ( pDlg->Execute() == RET_OK )
                 {
-                    SFX_ITEMSET_ARG( pDlg->GetOutputItemSet(), pItem, SfxStringItem, SID_CHARMAP, sal_False );
-                    SFX_ITEMSET_ARG( pDlg->GetOutputItemSet(), pFontItem, SvxFontItem, SID_ATTR_CHAR_FONT, sal_False );
+                    SFX_ITEMSET_ARG( pDlg->GetOutputItemSet(), pItem, SfxStringItem, SID_CHARMAP, false );
+                    SFX_ITEMSET_ARG( pDlg->GetOutputItemSet(), pFontItem, SvxFontItem, SID_ATTR_CHAR_FONT, false );
 
                     if ( pItem && pFontItem )
                     {
@@ -2061,19 +2032,19 @@
                 String aSource;
                 sal_uLong nRefresh=0;
 
-                SFX_REQUEST_ARG( rReq, pFile, SfxStringItem, SID_FILE_NAME, sal_False );
-                SFX_REQUEST_ARG( rReq, pSource, SfxStringItem, FN_PARAM_1, sal_False );
+                SFX_REQUEST_ARG( rReq, pFile, SfxStringItem, SID_FILE_NAME, false );
+                SFX_REQUEST_ARG( rReq, pSource, SfxStringItem, FN_PARAM_1, false );
                 if ( pFile && pSource )
                 {
                     aFile = pFile->GetValue();
                     aSource = pSource->GetValue();
-                    SFX_REQUEST_ARG( rReq, pFilter, SfxStringItem, SID_FILTER_NAME, sal_False );
+                    SFX_REQUEST_ARG( rReq, pFilter, SfxStringItem, SID_FILTER_NAME, false );
                     if ( pFilter )
                         aFilter = pFilter->GetValue();
-                    SFX_REQUEST_ARG( rReq, pOptions, SfxStringItem, SID_FILE_FILTEROPTIONS, sal_False );
+                    SFX_REQUEST_ARG( rReq, pOptions, SfxStringItem, SID_FILE_FILTEROPTIONS, false );
                     if ( pOptions )
                         aOptions = pOptions->GetValue();
-                    SFX_REQUEST_ARG( rReq, pRefresh, SfxUInt32Item, FN_PARAM_2, sal_False );
+                    SFX_REQUEST_ARG( rReq, pRefresh, SfxUInt32Item, FN_PARAM_2, false );
                     if ( pRefresh )
                         nRefresh = pRefresh->GetValue();
                 }
@@ -2124,7 +2095,7 @@
     if ( _rFile.Len() && _rSource.Len() )         // filter may be empty
     {
         ScRange aLinkRange;
-        sal_Bool bMove = sal_False;
+        sal_Bool bMove = false;
 
         ScViewData* pData = GetViewData();
         ScMarkData& rMark = pData->GetMarkData();
@@ -2139,7 +2110,7 @@
 
         ScDocFunc aFunc(*pData->GetDocShell());
         aFunc.InsertAreaLink( _rFile, _rFilter, _rOptions, _rSource,
-                                aLinkRange, _nRefresh, bMove, sal_False );
+                                aLinkRange, _nRefresh, bMove, false );
         _rRequest.Done();
     }
     else
@@ -2166,10 +2137,10 @@
     else            // create new table
     {
         //  select database range or data
-        pTabViewShell->GetDBData( TRUE, SC_DB_OLD );
+        pTabViewShell->GetDBData( true, SC_DB_OLD );
         ScMarkData& rMark = GetViewData()->GetMarkData();
         if ( !rMark.IsMarked() && !rMark.IsMultiMarked() )
-            pTabViewShell->MarkDataArea( FALSE );
+            pTabViewShell->MarkDataArea( false );
 
         //  output to cursor position for non-sheet data
         ScAddress aDestPos( pData->GetCurX(), pData->GetCurY(),
@@ -2300,10 +2271,10 @@
     {
         //  start layout dialog
 
-        USHORT nId  = ScPivotLayoutWrapper::GetChildWindowId();
+        sal_uInt16 nId  = ScPivotLayoutWrapper::GetChildWindowId();
         SfxViewFrame* pViewFrm = pTabViewShell->GetViewFrame();
         SfxChildWindow* pWnd = pViewFrm->GetChildWindow( nId );
-        pScMod->SetRefDialog( nId, pWnd ? FALSE : TRUE );
+        pScMod->SetRefDialog( nId, pWnd ? false : true );
     }
 }
 
@@ -2380,7 +2351,7 @@
                 nFlags &= ~IDF_FORMULA;
 
             pTabViewShell->PasteFromClip( nFlags, pClipDoc,
-                    PASTE_NOFUNC, sal_False, sal_False, sal_False, INS_NONE, IDF_NONE,
+                    PASTE_NOFUNC, false, false, false, INS_NONE, IDF_NONE,
                     bShowDialog );      // allow warning dialog
         }
     }
