/*************************************************************************
 *
 * DO NOT ALTER OR REMOVE COPYRIGHT NOTICES OR THIS FILE HEADER.
 *
 * Copyright 2000, 2010 Oracle and/or its affiliates.
 *
 * OpenOffice.org - a multi-platform office productivity suite
 *
 * This file is part of OpenOffice.org.
 *
 * OpenOffice.org is free software: you can redistribute it and/or modify
 * it under the terms of the GNU Lesser General Public License version 3
 * only, as published by the Free Software Foundation.
 *
 * OpenOffice.org is distributed in the hope that it will be useful,
 * but WITHOUT ANY WARRANTY; without even the implied warranty of
 * MERCHANTABILITY or FITNESS FOR A PARTICULAR PURPOSE.  See the
 * GNU Lesser General Public License version 3 for more details
 * (a copy is included in the LICENSE file that accompanied this code).
 *
 * You should have received a copy of the GNU Lesser General Public License
 * version 3 along with OpenOffice.org.  If not, see
 * <http://www.openoffice.org/license.html>
 * for a copy of the LGPLv3 License.
 *
 ************************************************************************/
package com.sun.star.wizards.form;

import com.sun.star.awt.XListBox;
import com.sun.star.awt.XRadioButton;
import com.sun.star.beans.XPropertySet;
import com.sun.star.container.XNameAccess;
import com.sun.star.lang.EventObject;
import com.sun.star.lang.IllegalArgumentException;
import com.sun.star.lang.XMultiServiceFactory;
import com.sun.star.uno.AnyConverter;
import com.sun.star.uno.Exception;
import com.sun.star.uno.UnoRuntime;
import com.sun.star.wizards.common.Configuration;
import com.sun.star.wizards.common.FileAccess;
import com.sun.star.wizards.common.Helper;
import com.sun.star.wizards.common.JavaTools;
import com.sun.star.wizards.common.NoValidPathException;
import com.sun.star.wizards.common.PropertyNames;
import com.sun.star.wizards.document.Control;
import com.sun.star.wizards.document.DatabaseControl;
import com.sun.star.wizards.document.GridControl;
import com.sun.star.wizards.document.TimeStampControl;
import com.sun.star.wizards.text.TextStyleHandler;
import com.sun.star.wizards.ui.UIConsts;
import com.sun.star.wizards.ui.UnoDialog;
import com.sun.star.wizards.ui.WizardDialog;

public class StyleApplier
{

    private WizardDialog CurUnoDialog;
    private XPropertySet xPageStylePropertySet;
    private XMultiServiceFactory xMSF;
    private short curtabindex;
    private XRadioButton optNoBorder;
    private XRadioButton opt3DLook;
    private XListBox lstStyles;
    private FormDocument curFormDocument;
    private short iOldLayoutPos;
    private static final String SCHANGELAYOUT = "changeLayout";
    private static final String SCHANGEBORDERTYPE = "changeBorderLayouts";
    private String[] StyleNames;
    private String[] StyleNodeNames;
    private String[] FileNames;
    private final static int SOBACKGROUNDCOLOR = 0;
    private final static int SODBTEXTCOLOR = 1;
    private final static int SOLABELTEXTCOLOR = 2;
    private final static int SOBORDERCOLOR = 5;
    private Short IBorderValue = new Short((short) 1);

    public StyleApplier(WizardDialog _CurUnoDialog, FormDocument _curFormDocument) throws NoValidPathException
    {
//        try
//        {
            this.curFormDocument = _curFormDocument;
            xMSF = curFormDocument.xMSF;

            TextStyleHandler oTextStyleHandler = new TextStyleHandler(xMSF, curFormDocument.xTextDocument);
            xPageStylePropertySet = oTextStyleHandler.getStyleByName("PageStyles", "Standard");
            this.CurUnoDialog = _CurUnoDialog;
            curtabindex = (short) (FormWizard.SOSTYLE_PAGE * 100);
            Integer IStyleStep = new Integer(FormWizard.SOSTYLE_PAGE);
            String sPageStyles = CurUnoDialog.m_oResource.getResText(UIConsts.RID_FORM + 86);
            String sNoBorder = CurUnoDialog.m_oResource.getResText(UIConsts.RID_FORM + 29);
            String s3DLook = CurUnoDialog.m_oResource.getResText(UIConsts.RID_FORM + 30);
            String sFlat = CurUnoDialog.m_oResource.getResText(UIConsts.RID_FORM + 31);
            String sFieldBorder = CurUnoDialog.m_oResource.getResText(UIConsts.RID_FORM + 28);
            setStyles();
            short[] SelLayoutPos;
            SelLayoutPos = new short[]
                    {
                        0
                    };

            CurUnoDialog.insertLabel("lblStyles",
                    new String[]
                    {
                        PropertyNames.PROPERTY_HEIGHT, PropertyNames.PROPERTY_LABEL, PropertyNames.PROPERTY_POSITION_X, PropertyNames.PROPERTY_POSITION_Y, PropertyNames.PROPERTY_STEP, PropertyNames.PROPERTY_TABINDEX, PropertyNames.PROPERTY_WIDTH
                    },
                    new Object[]
                    {
                        UIConsts.INTEGERS[8], sPageStyles, 92, 25, IStyleStep, new Short(curtabindex++), 90
                    });

            lstStyles = CurUnoDialog.insertListBox("lstStyles", null, SCHANGELAYOUT, this,
                    new String[]
                    {
                        PropertyNames.PROPERTY_HEIGHT, PropertyNames.PROPERTY_HELPURL, PropertyNames.PROPERTY_POSITION_X, PropertyNames.PROPERTY_POSITION_Y, PropertyNames.SELECTED_ITEMS, PropertyNames.PROPERTY_STEP, PropertyNames.STRING_ITEM_LIST, PropertyNames.PROPERTY_TABINDEX, PropertyNames.PROPERTY_WIDTH
                    },
                    new Object[]
                    {
                        143, "HID:WIZARDS_HID_DLGFORM_LSTSTYLES", 92, 35, SelLayoutPos, IStyleStep, this.StyleNames, new Short(curtabindex++), 90
                    });

            optNoBorder = CurUnoDialog.insertRadioButton("otpNoBorder", SCHANGEBORDERTYPE, this,
                    new String[]
                    {
                        PropertyNames.PROPERTY_HEIGHT, PropertyNames.PROPERTY_HELPURL, PropertyNames.PROPERTY_LABEL, PropertyNames.PROPERTY_POSITION_X, PropertyNames.PROPERTY_POSITION_Y, PropertyNames.PROPERTY_STEP, PropertyNames.PROPERTY_TABINDEX, "Tag", PropertyNames.PROPERTY_WIDTH
                    },
                    new Object[]
                    {
                        UIConsts.INTEGERS[10], "HID:WIZARDS_HID_DLGFORM_CMDNOBORDER", sNoBorder, 196, 39, IStyleStep, new Short(curtabindex++), "0", 93
                    });

            opt3DLook = CurUnoDialog.insertRadioButton("otp3DLook", SCHANGEBORDERTYPE, this,
                    new String[]
                    {
                        PropertyNames.PROPERTY_HEIGHT, PropertyNames.PROPERTY_HELPURL, PropertyNames.PROPERTY_LABEL, PropertyNames.PROPERTY_POSITION_X, PropertyNames.PROPERTY_POSITION_Y, PropertyNames.PROPERTY_STATE, PropertyNames.PROPERTY_STEP, PropertyNames.PROPERTY_TABINDEX, "Tag", PropertyNames.PROPERTY_WIDTH
                    },
                    new Object[]
                    {
                        UIConsts.INTEGERS[10], "HID:WIZARDS_HID_DLGFORM_CMD3DBORDER", s3DLook, 196, 53, new Short((short) 1), IStyleStep, new Short(curtabindex++), "1", 93
                    });

            CurUnoDialog.insertRadioButton("otpFlat", SCHANGEBORDERTYPE, this,
                    new String[]
                    {
                        PropertyNames.PROPERTY_HEIGHT, PropertyNames.PROPERTY_HELPURL, PropertyNames.PROPERTY_LABEL, PropertyNames.PROPERTY_POSITION_X, PropertyNames.PROPERTY_POSITION_Y, PropertyNames.PROPERTY_STEP, PropertyNames.PROPERTY_TABINDEX, "Tag", PropertyNames.PROPERTY_WIDTH
                    },
                    new Object[]
                    {
                        UIConsts.INTEGERS[10], "HID:WIZARDS_HID_DLGFORM_CMDSIMPLEBORDER", sFlat, 196, 67, IStyleStep, new Short(curtabindex++), "2", 93
                    });

            CurUnoDialog.insertFixedLine("lnFieldBorder",
                    new String[]
                    {
                        PropertyNames.PROPERTY_HEIGHT, PropertyNames.PROPERTY_LABEL, PropertyNames.PROPERTY_POSITION_X, PropertyNames.PROPERTY_POSITION_Y, PropertyNames.PROPERTY_STEP, PropertyNames.PROPERTY_TABINDEX, PropertyNames.PROPERTY_WIDTH
                    },
                    new Object[]
                    {
                        UIConsts.INTEGERS[8], sFieldBorder, 192, 25, IStyleStep, new Short(curtabindex++), 98
                    });
//        }
//        catch (Exception e)
//        {
//            e.printStackTrace(System.out);
//        }
    }

<<<<<<< HEAD
=======
    /*  public void initialize(short _iStyleindex){
    if (_iStyleindex < lstStyles.getItemCount()){
    Helper.setUnoPropertyValue(UnoDialog.getModel(lstStyles), PropertyNames.SELECTED_ITEMS, new short[]{_iStyleindex});
    applyStyle(true, false);
    }
    }
     */
>>>>>>> 758e5c13
    private void setStyles()
    {
        try
        {
            Object oRootNode = Configuration.getConfigurationRoot(xMSF, "org.openoffice.Office.FormWizard/FormWizard/Styles", false);
            XNameAccess xNameAccess = UnoRuntime.queryInterface(XNameAccess.class, oRootNode);
            StyleNodeNames = xNameAccess.getElementNames();
            StyleNames = new String[StyleNodeNames.length];
            FileNames = new String[StyleNodeNames.length];
            for (int i = 0; i < StyleNodeNames.length; i++)
            {
                Object oStyleNode = xNameAccess.getByName(StyleNodeNames[i]);
                StyleNames[i] = (String) Helper.getUnoPropertyValue(oStyleNode, PropertyNames.PROPERTY_NAME);
                FileNames[i] = (String) Helper.getUnoPropertyValue(oStyleNode, "CssHref");
            }
        }
        catch (Exception e)
        {
            e.printStackTrace(System.out);
        }
    }

    private short getStyleIndex()
    {
        try
        {
            short[] SelFields = (short[]) AnyConverter.toArray(Helper.getUnoPropertyValue(UnoDialog.getModel(lstStyles), PropertyNames.SELECTED_ITEMS));
            if (SelFields != null)
            {
                return SelFields[0];
            }
        }
        catch (IllegalArgumentException e)
        {
            e.printStackTrace(System.out);
        }
        return (short) -1;
    }

    public void applyStyle(boolean _bmodifyBackground, boolean _bapplyalways)
    {
        short iStyle = getStyleIndex();
        if ((iStyle != iOldLayoutPos) || _bapplyalways)
        {
            if (iStyle > -1)
            {
                iOldLayoutPos = iStyle;
                String sFileName = FileNames[iStyle]; //Style =  lstStyles.getSelectedItem();
                int[] iStyles = getStyleColors(sFileName);
                applyDBControlProperties(iStyles);
            }
        }
    }

    public void changeLayout()
    {
        short iPos = lstStyles.getSelectedItemPos();
        if (iPos != iOldLayoutPos)
        {
            iOldLayoutPos = iPos;
            String sFileName = FileNames[iPos]; //Style =  lstStyles.getSelectedItem();
            int[] iStyles = getStyleColors(sFileName);
            applyDBControlProperties(iStyles);
        }
        curFormDocument.unlockallControllers();
    }

    public Short getBorderType()
    {
        return IBorderValue;
    }

    public void changeBorderLayouts()
    {
        try
        {
            curFormDocument.xTextDocument.lockControllers();

            if (optNoBorder.getState())
            {
                IBorderValue = new Short((short) 0);
            }
            else if (opt3DLook.getState())
            {
                IBorderValue = new Short((short) 1);
            }
            else
            {
                IBorderValue = new Short((short) 2);
            }
            for (int m = 0; m < curFormDocument.oControlForms.size(); m++)
            {
                FormDocument.ControlForm curControlForm = ((FormDocument.ControlForm) curFormDocument.oControlForms.get(m));
                if (curControlForm.getArrangemode() == FormWizard.AS_GRID)
                {
                    GridControl oGridControl = curControlForm.getGridControl();
                    oGridControl.xPropertySet.setPropertyValue(PropertyNames.PROPERTY_BORDER, IBorderValue);
                }
                else
                {
                    DatabaseControl[] DBControls = curControlForm.getDatabaseControls();
                    for (int n = 0; n < DBControls.length; n++)
                    {
                        if (DBControls[n].xServiceInfo.supportsService("com.sun.star.drawing.ShapeCollection"))
                        {
                            TimeStampControl oTimeStampControl = (TimeStampControl) DBControls[n];
                            for (int i = 0; i < 2; i++)
                            {
                                XPropertySet xPropertySet = oTimeStampControl.getControlofGroupShapeByIndex(i);
                                if (xPropertySet.getPropertySetInfo().hasPropertyByName(PropertyNames.PROPERTY_BORDER))
                                {
                                    xPropertySet.setPropertyValue(PropertyNames.PROPERTY_BORDER, IBorderValue);
                                }
                            }
                        }
                        else
                        {
                            if (DBControls[n].xPropertySet.getPropertySetInfo().hasPropertyByName(PropertyNames.PROPERTY_BORDER))
                            {
                                DBControls[n].xPropertySet.setPropertyValue(PropertyNames.PROPERTY_BORDER, IBorderValue);
                            }
                        }
                    }
                }
            }
        }
        catch (Exception e)
        {
            e.printStackTrace(System.out);
        }
        curFormDocument.unlockallControllers();
    }

    public void disposing(EventObject eventObject)
    {
    }

    private int getStyleColor(String[] _sDataList, String _sHeader, String _sPropertyDescription)
    {
        int index = JavaTools.FieldInList(_sDataList, _sHeader);
        if (index > -1)
        {
<<<<<<< HEAD
            String sPropName = "";
=======
            String sPropName = PropertyNames.EMPTY_STRING;
            int iStyleColor;
>>>>>>> 758e5c13
            while (((sPropName.indexOf("}") < 0) && (index < _sDataList.length - 1)))
            {
                String scurline = _sDataList[index++];
                if ((scurline.indexOf(_sPropertyDescription)) > 0)
                {
                    if (scurline.indexOf(":") > 0)
                    {
                        String[] sPropList = JavaTools.ArrayoutofString(scurline, ":");
                        String sPropValue = sPropList[1];
                        sPropValue = sPropValue.trim();
                        if (sPropValue.indexOf("#") > -1)
                        {
                            sPropValue = JavaTools.replaceSubString(sPropValue, PropertyNames.EMPTY_STRING, PropertyNames.SEMI_COLON);
                            sPropValue = JavaTools.replaceSubString(sPropValue, PropertyNames.EMPTY_STRING, PropertyNames.SPACE);
                            return Integer.decode(sPropValue).intValue();
                        }
                    }
                }
            }
        }
        return -1;
    }

    private String getStylePath()
    {
        String StylesPath = "";
        try
        {
<<<<<<< HEAD
            StylesPath = FileAccess.getOfficePath(xMSF, "Config", "", "");
            StylesPath = FileAccess.combinePaths(xMSF, StylesPath, "/wizard/form/styles");
=======
            // TODO: check different languages in header layouts
            aStylePaths = FileAccess.getOfficePaths(getMSF(), "Config", PropertyNames.EMPTY_STRING, PropertyNames.EMPTY_STRING);
            FileAccess.combinePaths(getMSF(), aStylePaths, "/wizard/form/styles");

            String[][] LayoutFiles = FileAccess.getFolderTitles(getMSF(), null, aStylePaths, ".css");

>>>>>>> 758e5c13
        }
        catch (NoValidPathException e)
        {
        }
        return StylesPath;
    }

<<<<<<< HEAD
=======
    private String getStylePath()
        {
// TODO: umstellen auf mehrere Pfade
            String StylesPath = PropertyNames.EMPTY_STRING;
            try
            {
                StylesPath = FileAccess.getOfficePath(xMSF, "Config", PropertyNames.EMPTY_STRING, PropertyNames.EMPTY_STRING);
                StylesPath = FileAccess.combinePaths(xMSF, StylesPath, "/wizard/form/styles");
            }
            catch (NoValidPathException e)
            {
            }
            return StylesPath;
        }

>>>>>>> 758e5c13
    private int[] getStyleColors(String _filename)
    {
        String sFilePath = getStylePath() + "/" + _filename;
        int[] oStylePropList = new int[6];
        String[] sData = FileAccess.getDataFromTextFile(xMSF, sFilePath);
        oStylePropList[SOBACKGROUNDCOLOR] = getStyleColor(sData, ".toctitle {", "background-color:");
        oStylePropList[SODBTEXTCOLOR] = getStyleColor(sData, ".doctitle {", "color:");
        oStylePropList[SOLABELTEXTCOLOR] = getStyleColor(sData, ".toctitle {", "color:");
        oStylePropList[SOBORDERCOLOR] = getStyleColor(sData, ".tcolor {", "border-color:");
        return oStylePropList;
    }

    private void setDBControlColors(XPropertySet xPropertySet, int[] _iStyleColors)
    {
        try
        {
            if (xPropertySet.getPropertySetInfo().hasPropertyByName("TextColor"))
            {
                if (_iStyleColors[SODBTEXTCOLOR] > -1)
                {
                    xPropertySet.setPropertyValue("TextColor", Integer.decode("#00000"));
                }
            }
            if (xPropertySet.getPropertySetInfo().hasPropertyByName("BackgroundColor"))
            {
                xPropertySet.setPropertyValue("BackgroundColor", Integer.decode("#DDDDDD"));
            }
        }
        catch (Exception e)
        {
            e.printStackTrace(System.out);
        }
    }

    public void applyDBControlProperties(int[] _iStyleColors)
    {
        try
        {
            for (int m = 0; m < curFormDocument.oControlForms.size(); m++)
            {
                FormDocument.ControlForm curControlForm = ((FormDocument.ControlForm) curFormDocument.oControlForms.get(m));
                if (curControlForm.getArrangemode() == FormWizard.AS_GRID)
                {
                    if (_iStyleColors[SOLABELTEXTCOLOR] > -1)
                    {
                        curControlForm.oGridControl.xPropertySet.setPropertyValue("TextColor", new Integer(_iStyleColors[SODBTEXTCOLOR]));
                    }
                    curControlForm.oGridControl.xPropertySet.setPropertyValue("BackgroundColor", Integer.decode("#DDDDDD"));
                }
                else
                {
                    DatabaseControl[] DBControls = curControlForm.getDatabaseControls();
                    for (int n = 0; n < DBControls.length; n++)
                    {
                        if (_iStyleColors[SODBTEXTCOLOR] > -1)
                        {
                            DatabaseControl aDBControl = DBControls[n];
                            if (aDBControl != null)
                            {
                                if (aDBControl.xServiceInfo.supportsService("com.sun.star.drawing.ShapeCollection"))
                            {
                                    TimeStampControl oTimeStampControl = (TimeStampControl) aDBControl;
                                for (int i = 0; i < 2; i++)
                                {
                                    XPropertySet xPropertySet = oTimeStampControl.getControlofGroupShapeByIndex(i);
                                    setDBControlColors(xPropertySet, _iStyleColors);
                                }
                            }
                            else
                            {
                                    setDBControlColors(aDBControl.xPropertySet, _iStyleColors);
                                }
                            }
                        }
                    }
                    Control[] LabelControls = curControlForm.getLabelControls();
                    for (int n = 0; n < LabelControls.length; n++)
                    {
                        if (_iStyleColors[SOLABELTEXTCOLOR] > -1)
                        {
                            LabelControls[n].xPropertySet.setPropertyValue("TextColor", new Integer(_iStyleColors[SOLABELTEXTCOLOR]));
                        }
                    }
                }
            }
            xPageStylePropertySet.setPropertyValue("BackColor", new Integer(_iStyleColors[SOBACKGROUNDCOLOR]));
        }
        catch (Exception e)
        {
            e.printStackTrace(System.out);
        }
    }
}<|MERGE_RESOLUTION|>--- conflicted
+++ resolved
@@ -36,7 +36,9 @@
 import com.sun.star.uno.AnyConverter;
 import com.sun.star.uno.Exception;
 import com.sun.star.uno.UnoRuntime;
+import com.sun.star.uno.XInterface;
 import com.sun.star.wizards.common.Configuration;
+import com.sun.star.wizards.common.Desktop;
 import com.sun.star.wizards.common.FileAccess;
 import com.sun.star.wizards.common.Helper;
 import com.sun.star.wizards.common.JavaTools;
@@ -47,9 +49,11 @@
 import com.sun.star.wizards.document.GridControl;
 import com.sun.star.wizards.document.TimeStampControl;
 import com.sun.star.wizards.text.TextStyleHandler;
+import com.sun.star.wizards.ui.*;
 import com.sun.star.wizards.ui.UIConsts;
-import com.sun.star.wizards.ui.UnoDialog;
-import com.sun.star.wizards.ui.WizardDialog;
+import java.util.ArrayList;
+
+// TODO: Style Templates fuer OOo?
 
 public class StyleApplier
 {
@@ -60,17 +64,23 @@
     private short curtabindex;
     private XRadioButton optNoBorder;
     private XRadioButton opt3DLook;
+    private XRadioButton optFlat;
     private XListBox lstStyles;
+    private Desktop.OfficePathRetriever curofficepath;//  String[][] sLayoutFiles;
     private FormDocument curFormDocument;
     private short iOldLayoutPos;
+    private int SOLAYOUTLST = 0;
     private static final String SCHANGELAYOUT = "changeLayout";
     private static final String SCHANGEBORDERTYPE = "changeBorderLayouts";
     private String[] StyleNames;
     private String[] StyleNodeNames;
     private String[] FileNames;
+    // private String StylesPath;
     private final static int SOBACKGROUNDCOLOR = 0;
     private final static int SODBTEXTCOLOR = 1;
     private final static int SOLABELTEXTCOLOR = 2;
+//  final static int SODBCONTROLBACKGROUNDCOLOR = 3;
+    private final static int SOLABELBACKGROUNDCOLOR = 4;
     private final static int SOBORDERCOLOR = 5;
     private Short IBorderValue = new Short((short) 1);
 
@@ -91,6 +101,7 @@
             String s3DLook = CurUnoDialog.m_oResource.getResText(UIConsts.RID_FORM + 30);
             String sFlat = CurUnoDialog.m_oResource.getResText(UIConsts.RID_FORM + 31);
             String sFieldBorder = CurUnoDialog.m_oResource.getResText(UIConsts.RID_FORM + 28);
+//            XInterface xUcbInterface = (XInterface) _curFormDocument.xMSF.createInstance("com.sun.star.ucb.SimpleFileAccess");
             setStyles();
             short[] SelLayoutPos;
             SelLayoutPos = new short[]
@@ -138,7 +149,7 @@
                         UIConsts.INTEGERS[10], "HID:WIZARDS_HID_DLGFORM_CMD3DBORDER", s3DLook, 196, 53, new Short((short) 1), IStyleStep, new Short(curtabindex++), "1", 93
                     });
 
-            CurUnoDialog.insertRadioButton("otpFlat", SCHANGEBORDERTYPE, this,
+            optFlat = CurUnoDialog.insertRadioButton("otpFlat", SCHANGEBORDERTYPE, this,
                     new String[]
                     {
                         PropertyNames.PROPERTY_HEIGHT, PropertyNames.PROPERTY_HELPURL, PropertyNames.PROPERTY_LABEL, PropertyNames.PROPERTY_POSITION_X, PropertyNames.PROPERTY_POSITION_Y, PropertyNames.PROPERTY_STEP, PropertyNames.PROPERTY_TABINDEX, "Tag", PropertyNames.PROPERTY_WIDTH
@@ -164,8 +175,6 @@
 //        }
     }
 
-<<<<<<< HEAD
-=======
     /*  public void initialize(short _iStyleindex){
     if (_iStyleindex < lstStyles.getItemCount()){
     Helper.setUnoPropertyValue(UnoDialog.getModel(lstStyles), PropertyNames.SELECTED_ITEMS, new short[]{_iStyleindex});
@@ -173,7 +182,6 @@
     }
     }
      */
->>>>>>> 758e5c13
     private void setStyles()
     {
         try
@@ -241,6 +249,12 @@
         curFormDocument.unlockallControllers();
     }
 
+    /*  public void changeLayout(){
+    /       curFormDocument.xTextDocument.lockControllers();
+    applyStyle(true, false);
+    curFormDocument.unlockallControllers();
+    }
+     */
     public Short getBorderType()
     {
         return IBorderValue;
@@ -313,15 +327,12 @@
 
     private int getStyleColor(String[] _sDataList, String _sHeader, String _sPropertyDescription)
     {
+        int iColor = -1;
         int index = JavaTools.FieldInList(_sDataList, _sHeader);
         if (index > -1)
         {
-<<<<<<< HEAD
-            String sPropName = "";
-=======
             String sPropName = PropertyNames.EMPTY_STRING;
             int iStyleColor;
->>>>>>> 758e5c13
             while (((sPropName.indexOf("}") < 0) && (index < _sDataList.length - 1)))
             {
                 String scurline = _sDataList[index++];
@@ -345,31 +356,31 @@
         return -1;
     }
 
-    private String getStylePath()
-    {
-        String StylesPath = "";
-        try
-        {
-<<<<<<< HEAD
-            StylesPath = FileAccess.getOfficePath(xMSF, "Config", "", "");
-            StylesPath = FileAccess.combinePaths(xMSF, StylesPath, "/wizard/form/styles");
-=======
+    private XMultiServiceFactory getMSF()
+    {
+        return xMSF;
+    }
+
+    private ArrayList<String> getStylePaths()
+    {
+        ArrayList<String> aStylePaths = new ArrayList<String>();
+        try
+        {
             // TODO: check different languages in header layouts
             aStylePaths = FileAccess.getOfficePaths(getMSF(), "Config", PropertyNames.EMPTY_STRING, PropertyNames.EMPTY_STRING);
             FileAccess.combinePaths(getMSF(), aStylePaths, "/wizard/form/styles");
 
             String[][] LayoutFiles = FileAccess.getFolderTitles(getMSF(), null, aStylePaths, ".css");
 
->>>>>>> 758e5c13
-        }
-        catch (NoValidPathException e)
-        {
-        }
-        return StylesPath;
-    }
-
-<<<<<<< HEAD
-=======
+        }
+        catch (com.sun.star.wizards.common.NoValidPathException e)
+        {
+            // if there are problems, don't show anything is a little bit hard.
+            aStylePaths.add("default");
+        }
+        return aStylePaths;
+    }
+
     private String getStylePath()
         {
 // TODO: umstellen auf mehrere Pfade
@@ -385,7 +396,6 @@
             return StylesPath;
         }
 
->>>>>>> 758e5c13
     private int[] getStyleColors(String _filename)
     {
         String sFilePath = getStylePath() + "/" + _filename;
@@ -394,6 +404,8 @@
         oStylePropList[SOBACKGROUNDCOLOR] = getStyleColor(sData, ".toctitle {", "background-color:");
         oStylePropList[SODBTEXTCOLOR] = getStyleColor(sData, ".doctitle {", "color:");
         oStylePropList[SOLABELTEXTCOLOR] = getStyleColor(sData, ".toctitle {", "color:");
+//      oStylePropList[SODBCONTROLBACKGROUNDCOLOR] = getStyleColor(sData, "body {", "background-color:");
+//      oStylePropList[SOLABELBACKGROUNDCOLOR] = getStyleColor(sData, ".toctitle {", "background-color:");
         oStylePropList[SOBORDERCOLOR] = getStyleColor(sData, ".tcolor {", "border-color:");
         return oStylePropList;
     }
@@ -467,6 +479,8 @@
                         if (_iStyleColors[SOLABELTEXTCOLOR] > -1)
                         {
                             LabelControls[n].xPropertySet.setPropertyValue("TextColor", new Integer(_iStyleColors[SOLABELTEXTCOLOR]));
+//                  if (_iStyleColors[SOCONTROLBACKGROUNDCOLOR] > -1)
+//                      LabelControls[n].xPropertySet.setPropertyValue("BackgroundColor", new Integer(_iStyleColors[SOCONTROLBACKGROUNDCOLOR]));
                         }
                     }
                 }
