/* -*- Mode: C++; tab-width: 4; indent-tabs-mode: nil; c-basic-offset: 4 -*- */
/*************************************************************************
 *
 * DO NOT ALTER OR REMOVE COPYRIGHT NOTICES OR THIS FILE HEADER.
 *
 * Copyright 2000, 2010 Oracle and/or its affiliates.
 *
 * OpenOffice.org - a multi-platform office productivity suite
 *
 * This file is part of OpenOffice.org.
 *
 * OpenOffice.org is free software: you can redistribute it and/or modify
 * it under the terms of the GNU Lesser General Public License version 3
 * only, as published by the Free Software Foundation.
 *
 * OpenOffice.org is distributed in the hope that it will be useful,
 * but WITHOUT ANY WARRANTY; without even the implied warranty of
 * MERCHANTABILITY or FITNESS FOR A PARTICULAR PURPOSE.  See the
 * GNU Lesser General Public License version 3 for more details
 * (a copy is included in the LICENSE file that accompanied this code).
 *
 * You should have received a copy of the GNU Lesser General Public License
 * version 3 along with OpenOffice.org.  If not, see
 * <http://www.openoffice.org/license.html>
 * for a copy of the LGPLv3 License.
 *
 ************************************************************************/

#ifndef SC_CHGTRACK_HXX
#define SC_CHGTRACK_HXX


#include <tools/string.hxx>
#include <tools/datetime.hxx>
#include <tools/table.hxx>
#include <tools/stack.hxx>
#include <tools/queue.hxx>
#include <tools/mempool.hxx>
#include <tools/link.hxx>
#include <unotools/options.hxx>
#include "global.hxx"
#include "bigrange.hxx"
#include "collect.hxx"
#include "scdllapi.h"

#ifdef SC_CHGTRACK_CXX
// core/inc
#include "refupdat.hxx"
#endif

class ScBaseCell;
class ScDocument;


enum ScChangeActionType
{
    SC_CAT_NONE,
    SC_CAT_INSERT_COLS,
    SC_CAT_INSERT_ROWS,
    SC_CAT_INSERT_TABS,
    SC_CAT_DELETE_COLS,
    SC_CAT_DELETE_ROWS,
    SC_CAT_DELETE_TABS,
    SC_CAT_MOVE,
    SC_CAT_CONTENT,
    SC_CAT_REJECT
};


enum ScChangeActionState
{
    SC_CAS_VIRGIN,
    SC_CAS_ACCEPTED,
    SC_CAS_REJECTED
};


enum ScChangeActionClipMode
{
    SC_CACM_NONE,
    SC_CACM_CUT,
    SC_CACM_COPY,
    SC_CACM_PASTE
};

class SvStream;

// --- ScChangeActionLinkEntry ---------------------------------------------

// Inserts itself as the head of a chain (better: linked list?), or before a LinkEntry
// on delete: automatically remove of what is linked (German original was strange...)
// ppPrev == &previous->pNext oder address of pointer to head of linked list,
// *ppPrev == this

class ScChangeAction;

class ScChangeActionLinkEntry
{
                                // not implemented, prevent usage
                                ScChangeActionLinkEntry(
                                    const ScChangeActionLinkEntry& );
    ScChangeActionLinkEntry&    operator=( const ScChangeActionLinkEntry& );

protected:

    ScChangeActionLinkEntry*    pNext;
    ScChangeActionLinkEntry**   ppPrev;
    ScChangeAction*             pAction;
    ScChangeActionLinkEntry*    pLink;

public:

    DECL_FIXEDMEMPOOL_NEWDEL( ScChangeActionLinkEntry )

                                ScChangeActionLinkEntry(
                                        ScChangeActionLinkEntry** ppPrevP,
                                        ScChangeAction* pActionP )
                                    :   pNext( *ppPrevP ),
                                        ppPrev( ppPrevP ),
                                        pAction( pActionP ),
                                        pLink( NULL )
                                    {
                                        if ( pNext )
                                            pNext->ppPrev = &pNext;
                                        *ppPrevP = this;
                                    }

    virtual                     ~ScChangeActionLinkEntry()
                                    {
                                        ScChangeActionLinkEntry* p = pLink;
                                        UnLink();
                                        Remove();
                                        if ( p )
                                            delete p;
                                    }

            void                SetLink( ScChangeActionLinkEntry* pLinkP )
                                    {
                                        UnLink();
                                        if ( pLinkP )
                                        {
                                            pLink = pLinkP;
                                            pLinkP->pLink = this;
                                        }
                                    }

            void                UnLink()
                                    {
                                        if ( pLink )
                                        {
                                            pLink->pLink = NULL;
                                            pLink = NULL;
                                        }
                                    }

            void                Remove()
                                    {
                                        if ( ppPrev )
                                        {
                                            if ( ( *ppPrev = pNext ) != NULL )
                                                pNext->ppPrev = ppPrev;
                                            ppPrev = NULL;  // not inserted
                                        }
                                    }

            void                Insert( ScChangeActionLinkEntry** ppPrevP )
                                    {
                                        if ( !ppPrev )
                                        {
                                            ppPrev = ppPrevP;
                                            if ( (pNext = *ppPrevP) )
                                                pNext->ppPrev = &pNext;
                                            *ppPrevP = this;
                                        }
                                    }

    const ScChangeActionLinkEntry*  GetLink() const     { return pLink; }
    ScChangeActionLinkEntry*        GetLink()           { return pLink; }
    const ScChangeActionLinkEntry*  GetNext() const     { return pNext; }
    ScChangeActionLinkEntry*        GetNext()           { return pNext; }
    const ScChangeAction*           GetAction() const   { return pAction; }
    ScChangeAction*                 GetAction()         { return pAction; }
};

// --- ScChangeActionCellListEntry -----------------------------------------
// this is only for the XML Export in the hxx
class ScChangeActionContent;

class ScChangeActionCellListEntry
{
    friend class ScChangeAction;
    friend class ScChangeActionDel;
    friend class ScChangeActionMove;
    friend class ScChangeTrack;

            ScChangeActionCellListEntry*    pNext;
            ScChangeActionContent*          pContent;

                                ScChangeActionCellListEntry(
                                    ScChangeActionContent* pContentP,
                                    ScChangeActionCellListEntry* pNextP )
                                    :   pNext( pNextP ),
                                        pContent( pContentP )
                                    {}

public:
    const ScChangeActionCellListEntry* GetNext() const { return pNext; } // this is only for the XML Export public
    const ScChangeActionContent* GetContent() const { return pContent; } // this is only for the XML Export public

    DECL_FIXEDMEMPOOL_NEWDEL( ScChangeActionCellListEntry )
};

// --- ScChangeAction -------------------------------------------------------

class ScChangeTrack;
class ScChangeActionIns;
class ScChangeActionDel;
class ScChangeActionContent;

class ScChangeAction
{
    friend class ScChangeTrack;
    friend class ScChangeActionIns;
    friend class ScChangeActionDel;
    friend class ScChangeActionMove;
    friend class ScChangeActionContent;

                                // not implemented, prevent usage
                                ScChangeAction( const ScChangeAction& );
            ScChangeAction&     operator=( const ScChangeAction& );

protected:

            ScBigRange          aBigRange;          // Ins/Del/MoveTo/ContentPos
            DateTime            aDateTime;          //! UTC
<<<<<<< HEAD
            String              aUser;              // who?
            String              aComment;           // user comment
            ScChangeAction*     pNext;              // next in linked list
            ScChangeAction*     pPrev;              // previous in linked list
            ScChangeActionLinkEntry*    pLinkAny;   // arbitrary links
            ScChangeActionLinkEntry*    pLinkDeletedIn; // access to insert areas which were
                                                    // deleted or moved or rejected
            ScChangeActionLinkEntry*    pLinkDeleted;   // links to deleted
            ScChangeActionLinkEntry*    pLinkDependent; // links to dependent
            ULONG               nAction;
            ULONG               nRejectAction;
=======
            String              aUser;              // wer war's
            String              aComment;           // Benutzerkommentar
            ScChangeAction*     pNext;              // naechster in Kette
            ScChangeAction*     pPrev;              // vorheriger in Kette
            ScChangeActionLinkEntry*    pLinkAny;   // irgendwelche Links
            ScChangeActionLinkEntry*    pLinkDeletedIn; // Zuordnung zu
                                                    // geloeschten oder
                                                    // druebergemoveten oder
                                                    // rejecteten Insert
                                                    // Bereichen
            ScChangeActionLinkEntry*    pLinkDeleted;   // Links zu geloeschten
            ScChangeActionLinkEntry*    pLinkDependent; // Links zu abhaengigen
            sal_uLong               nAction;
            sal_uLong               nRejectAction;
>>>>>>> ce6308e4
            ScChangeActionType  eType;
            ScChangeActionState eState;


                                ScChangeAction( ScChangeActionType,
                                                const ScRange& );

                                // only to be used in the XML import
                                ScChangeAction( ScChangeActionType,
                                                const ScBigRange&,
                                                const sal_uLong nAction,
                                                const sal_uLong nRejectAction,
                                                const ScChangeActionState eState,
                                                const DateTime& aDateTime,
                                                const String& aUser,
                                                const String& aComment );
                                // only to be used in the XML import
                                ScChangeAction( ScChangeActionType,
                                                const ScBigRange&,
                                                const sal_uLong nAction);

    virtual                     ~ScChangeAction();

            String              GetRefString( const ScBigRange&,
                                    ScDocument*, sal_Bool bFlag3D = sal_False ) const;

            void                SetActionNumber( sal_uLong n ) { nAction = n; }
            void                SetRejectAction( sal_uLong n ) { nRejectAction = n; }
            void                SetUser( const String& r ) { aUser = r; }
            void                SetType( ScChangeActionType e ) { eType = e; }
            void                SetState( ScChangeActionState e ) { eState = e; }
            void                SetRejected();

            ScBigRange&         GetBigRange() { return aBigRange; }

            ScChangeActionLinkEntry*    AddLink( ScChangeAction* p,
                                            ScChangeActionLinkEntry* pL )
                                    {
                                        ScChangeActionLinkEntry* pLnk =
                                            new ScChangeActionLinkEntry(
                                            &pLinkAny, p );
                                        pLnk->SetLink( pL );
                                        return pLnk;
                                    }
            void                RemoveAllAnyLinks();

    virtual ScChangeActionLinkEntry*    GetDeletedIn() const
                                            { return pLinkDeletedIn; }
    virtual ScChangeActionLinkEntry**   GetDeletedInAddress()
                                            { return &pLinkDeletedIn; }
            ScChangeActionLinkEntry*    AddDeletedIn( ScChangeAction* p )
                                    {
                                        return new ScChangeActionLinkEntry(
                                            GetDeletedInAddress(), p );
                                    }
            sal_Bool                RemoveDeletedIn( const ScChangeAction* );
            void                SetDeletedIn( ScChangeAction* );

            ScChangeActionLinkEntry*    AddDeleted( ScChangeAction* p )
                                    {
                                        return new ScChangeActionLinkEntry(
                                            &pLinkDeleted, p );
                                    }
            void                RemoveAllDeleted();

            ScChangeActionLinkEntry*    AddDependent( ScChangeAction* p )
                                    {
                                        return new ScChangeActionLinkEntry(
                                            &pLinkDependent, p );
                                    }
            void                RemoveAllDependent();

            void                RemoveAllLinks();

    virtual void                AddContent( ScChangeActionContent* ) = 0;
    virtual void                DeleteCellEntries() = 0;

    virtual void                UpdateReference( const ScChangeTrack*,
                                    UpdateRefMode, const ScBigRange&,
                                    sal_Int32 nDx, sal_Int32 nDy, sal_Int32 nDz );

            void                Accept();
    virtual sal_Bool                Reject( ScDocument* ) = 0;
            void                RejectRestoreContents( ScChangeTrack*,
                                    SCsCOL nDx, SCsROW nDy );

                                // used in Reject() instead of IsRejectable()
            sal_Bool                IsInternalRejectable() const;

                                // Derived classes that hold a pointer to the
                                // ChangeTrack must return that. Otherwise NULL.
    virtual const ScChangeTrack*    GetChangeTrack() const = 0;

public:

            sal_Bool                IsInsertType() const
                                    {
                                        return eType == SC_CAT_INSERT_COLS ||
                                            eType == SC_CAT_INSERT_ROWS ||
                                            eType == SC_CAT_INSERT_TABS;
                                    }
            sal_Bool                IsDeleteType() const
                                    {
                                        return eType == SC_CAT_DELETE_COLS ||
                                            eType == SC_CAT_DELETE_ROWS ||
                                            eType == SC_CAT_DELETE_TABS;
                                    }
            sal_Bool                IsVirgin() const
                                    { return eState == SC_CAS_VIRGIN; }
            sal_Bool                IsAccepted() const
                                    { return eState == SC_CAS_ACCEPTED; }
            sal_Bool                IsRejected() const
                                    { return eState == SC_CAS_REJECTED; }

                                // Action rejects another Action
            sal_Bool                IsRejecting() const
                                    { return nRejectAction != 0; }

<<<<<<< HEAD
                                // if action is visible in the document
            BOOL                IsVisible() const;

                                // if action if touchable
            BOOL                IsTouchable() const;

                                // if action is an entry in dialog root
            BOOL                IsDialogRoot() const;

                                // if an entry in a dialog shall be a drop down entry
            BOOL                IsDialogParent() const;

                                // if action is a delete with subdeletes (aufgeklappt = open ?)
            BOOL                IsMasterDelete() const;

                                // if action is acceptable/selectable/rejectable
            BOOL                IsClickable() const;

                                // if action is rejectable
            BOOL                IsRejectable() const;
=======
                                // ob Action im Dokument sichtbar ist
            sal_Bool                IsVisible() const;

                                // ob Action anfassbar ist
            sal_Bool                IsTouchable() const;

                                // ob Action ein Eintrag in Dialog-Root ist
            sal_Bool                IsDialogRoot() const;

                                // ob ein Eintrag im Dialog aufklappbar sein soll
            sal_Bool                IsDialogParent() const;

                                // ob Action ein Delete ist, unter dem
                                // aufgeklappt mehrere einzelne Deletes sind
            sal_Bool                IsMasterDelete() const;

                                // ob Action akzeptiert/selektiert/abgelehnt
                                // werden kann
            sal_Bool                IsClickable() const;

                                // ob Action abgelehnt werden kann
            sal_Bool                IsRejectable() const;
>>>>>>> ce6308e4

            const ScBigRange&   GetBigRange() const { return aBigRange; }
            SC_DLLPUBLIC DateTime           GetDateTime() const;        // local time
            const DateTime&     GetDateTimeUTC() const      // UTC time
                                    { return aDateTime; }
            const String&       GetUser() const { return aUser; }
            const String&       GetComment() const { return aComment; }
            ScChangeActionType  GetType() const { return eType; }
            ScChangeActionState GetState() const { return eState; }
            sal_uLong               GetActionNumber() const { return nAction; }
            sal_uLong               GetRejectAction() const { return nRejectAction; }

            ScChangeAction*     GetNext() const { return pNext; }
            ScChangeAction*     GetPrev() const { return pPrev; }

            sal_Bool                IsDeletedIn() const
                                    { return GetDeletedIn() != NULL; }
            sal_Bool                IsDeleted() const
                                    { return IsDeleteType() || IsDeletedIn(); }
            sal_Bool                IsDeletedIn( const ScChangeAction* ) const;
            sal_Bool                IsDeletedInDelType( ScChangeActionType ) const;
            void                RemoveAllDeletedIn();

            const ScChangeActionLinkEntry* GetFirstDeletedEntry() const
                                    { return pLinkDeleted; }
            const ScChangeActionLinkEntry* GetFirstDependentEntry() const
                                    { return pLinkDependent; }
            sal_Bool                HasDependent() const
                                    { return pLinkDependent != NULL; }
            sal_Bool                HasDeleted() const
                                    { return pLinkDeleted != NULL; }

                                // description will be appended to string
                                // with bSplitRange only one column/row will be considered for delete
                                // (for a listing of entries)
    virtual void                GetDescription( String&, ScDocument*,
                                    sal_Bool bSplitRange = sal_False, bool bWarning = true ) const;

    virtual void                GetRefString( String&, ScDocument*,
                                    sal_Bool bFlag3D = sal_False ) const;

                                // for DocumentMerge set old date of the other
                                // action, fetched by GetDateTimeUTC
            void                SetDateTimeUTC( const DateTime& rDT )
                                    { aDateTime = rDT; }

                                // set user comment
            void                SetComment( const String& rStr )
                                    { aComment = rStr; }

                                // only to be used in the XML import
            void                SetDeletedInThis( sal_uLong nActionNumber,
                                        const ScChangeTrack* pTrack );
                                // only to be used in the XML import
            void                AddDependent( sal_uLong nActionNumber,
                                        const ScChangeTrack* pTrack );
};


// --- ScChangeActionIns ----------------------------------------------------

class ScChangeActionIns : public ScChangeAction
{
    friend class ScChangeTrack;

                                ScChangeActionIns( const ScRange& rRange );
    virtual                     ~ScChangeActionIns();

    virtual void                AddContent( ScChangeActionContent* ) {}
    virtual void                DeleteCellEntries() {}

    virtual sal_Bool                Reject( ScDocument* );

    virtual const ScChangeTrack*    GetChangeTrack() const { return 0; }

public:
                                ScChangeActionIns(const sal_uLong nActionNumber,
                                        const ScChangeActionState eState,
                                        const sal_uLong nRejectingNumber,
                                        const ScBigRange& aBigRange,
                                        const String& aUser,
                                        const DateTime& aDateTime,
                                        const String &sComment,
                                        const ScChangeActionType eType); // only to use in the XML import

    virtual void                GetDescription( String&, ScDocument*,
                                    sal_Bool bSplitRange = sal_False, bool bWarning = true ) const;
};


// --- ScChangeActionDel ----------------------------------------------------

class ScChangeActionMove;

class ScChangeActionDelMoveEntry : public ScChangeActionLinkEntry
{
    friend class ScChangeActionDel;
    friend class ScChangeTrack;

            short               nCutOffFrom;
            short               nCutOffTo;


                                ScChangeActionDelMoveEntry(
                                    ScChangeActionDelMoveEntry** ppPrevP,
                                    ScChangeActionMove* pMove,
                                    short nFrom, short nTo )
                                    :   ScChangeActionLinkEntry(
                                            (ScChangeActionLinkEntry**)
                                                ppPrevP,
                                            (ScChangeAction*) pMove ),
                                        nCutOffFrom( nFrom ),
                                        nCutOffTo( nTo )
                                    {}

            ScChangeActionDelMoveEntry* GetNext()
                                    {
                                        return (ScChangeActionDelMoveEntry*)
                                        ScChangeActionLinkEntry::GetNext();
                                    }
            ScChangeActionMove* GetMove()
                                    {
                                        return (ScChangeActionMove*)
                                        ScChangeActionLinkEntry::GetAction();
                                    }

public:
            const ScChangeActionDelMoveEntry*   GetNext() const
                                    {
                                        return (const ScChangeActionDelMoveEntry*)
                                        ScChangeActionLinkEntry::GetNext();
                                    }
            const ScChangeActionMove*   GetMove() const
                                    {
                                        return (const ScChangeActionMove*)
                                        ScChangeActionLinkEntry::GetAction();
                                    }
            short               GetCutOffFrom() const { return nCutOffFrom; }
            short               GetCutOffTo() const { return nCutOffTo; }
};


class ScChangeActionDel : public ScChangeAction
{
    friend class ScChangeTrack;
    friend void ScChangeAction::Accept();

            ScChangeTrack*      pTrack;
            ScChangeActionCellListEntry* pFirstCell;
            ScChangeActionIns*  pCutOff;        // cut insert
            short               nCutOff;        // +: start  -: end
            ScChangeActionDelMoveEntry* pLinkMove;
            SCsCOL              nDx;
            SCsROW              nDy;

                                ScChangeActionDel( const ScRange& rRange,
                                    SCsCOL nDx, SCsROW nDy, ScChangeTrack* );
    virtual                     ~ScChangeActionDel();

            ScChangeActionIns*  GetCutOffInsert() { return pCutOff; }

    virtual void                AddContent( ScChangeActionContent* );
    virtual void                DeleteCellEntries();

            void                UndoCutOffMoves();
            void                UndoCutOffInsert();

    virtual void                UpdateReference( const ScChangeTrack*,
                                    UpdateRefMode, const ScBigRange&,
                                    sal_Int32 nDx, sal_Int32 nDy, sal_Int32 nDz );

    virtual sal_Bool                Reject( ScDocument* );

    virtual const ScChangeTrack*    GetChangeTrack() const { return pTrack; }

public:
                                ScChangeActionDel(const sal_uLong nActionNumber,
                                                const ScChangeActionState eState,
                                                const sal_uLong nRejectingNumber,
                                                const ScBigRange& aBigRange,
                                                const String& aUser,
                                                const DateTime& aDateTime,
                                                const String &sComment,
                                                const ScChangeActionType eType,
                                                const SCsCOLROW nD,
                                                ScChangeTrack* pTrack); // only to use in the XML import
                                                                        // which of nDx and nDy is set is dependend on the type

<<<<<<< HEAD
                                // is the last in a row (or single)
            BOOL                IsBaseDelete() const;

                                // is the first in a row (or single)
            BOOL                IsTopDelete() const;

                                // is part of a row
            BOOL                IsMultiDelete() const;

                                // is col, belonging to a TabDelete
            BOOL                IsTabDeleteCol() const;
=======
                                // ob dieses das unterste einer Reihe (oder
                                // auch einzeln) ist
            sal_Bool                IsBaseDelete() const;

                                // ob dieses das oberste einer Reihe (oder
                                // auch einzeln) ist
            sal_Bool                IsTopDelete() const;

                                // ob dieses ein Teil einer Reihe ist
            sal_Bool                IsMultiDelete() const;

                                // ob es eine Col ist, die zu einem TabDelete gehoert
            sal_Bool                IsTabDeleteCol() const;
>>>>>>> ce6308e4

            SCsCOL              GetDx() const { return nDx; }
            SCsROW              GetDy() const { return nDy; }
            ScBigRange          GetOverAllRange() const;    // BigRange + (nDx, nDy)

            const ScChangeActionCellListEntry* GetFirstCellEntry() const
                                    { return pFirstCell; }
            const ScChangeActionDelMoveEntry* GetFirstMoveEntry() const
                                    { return pLinkMove; }
            const ScChangeActionIns*    GetCutOffInsert() const { return pCutOff; }
            short               GetCutOffCount() const { return nCutOff; }

    virtual void                GetDescription( String&, ScDocument*,
                                    sal_Bool bSplitRange = sal_False, bool bWarning = true ) const;
            void                SetCutOffInsert( ScChangeActionIns* p, short n )
                                    { pCutOff = p; nCutOff = n; }   // only to use in the XML import
                                                                    // this should be protected, but for the XML import it is public
            // only to use in the XML import
            // this should be protected, but for the XML import it is public
            ScChangeActionDelMoveEntry* AddCutOffMove( ScChangeActionMove* pMove,
                                        short nFrom, short nTo )
                                    {
                                        return new ScChangeActionDelMoveEntry(
                                        &pLinkMove, pMove, nFrom, nTo );
                                    }
};


// --- ScChangeActionMove ---------------------------------------------------

class ScChangeActionMove : public ScChangeAction
{
    friend class ScChangeTrack;
    friend class ScChangeActionDel;

            ScBigRange          aFromRange;
            ScChangeTrack*      pTrack;
            ScChangeActionCellListEntry* pFirstCell;
            sal_uLong               nStartLastCut;  // fuer PasteCut Undo
            sal_uLong               nEndLastCut;

                                ScChangeActionMove( const ScRange& rFromRange,
                                    const ScRange& rToRange,
                                    ScChangeTrack* pTrackP )
                                    : ScChangeAction( SC_CAT_MOVE, rToRange ),
                                        aFromRange( rFromRange ),
                                        pTrack( pTrackP ),
                                        pFirstCell( NULL ),
                                        nStartLastCut(0),
                                        nEndLastCut(0)
                                    {}
    virtual                     ~ScChangeActionMove();

    virtual void                AddContent( ScChangeActionContent* );
    virtual void                DeleteCellEntries();

            ScBigRange&         GetFromRange() { return aFromRange; }

            void                SetStartLastCut( sal_uLong nVal ) { nStartLastCut = nVal; }
            sal_uLong               GetStartLastCut() const { return nStartLastCut; }
            void                SetEndLastCut( sal_uLong nVal ) { nEndLastCut = nVal; }
            sal_uLong               GetEndLastCut() const { return nEndLastCut; }

    virtual void                UpdateReference( const ScChangeTrack*,
                                    UpdateRefMode, const ScBigRange&,
                                    sal_Int32 nDx, sal_Int32 nDy, sal_Int32 nDz );

    virtual sal_Bool                Reject( ScDocument* );

    virtual const ScChangeTrack*    GetChangeTrack() const { return pTrack; }

protected:
    using ScChangeAction::GetRefString;

public:
                                ScChangeActionMove(const sal_uLong nActionNumber,
                                                const ScChangeActionState eState,
                                                const sal_uLong nRejectingNumber,
                                                const ScBigRange& aToBigRange,
                                                const String& aUser,
                                                const DateTime& aDateTime,
                                                const String &sComment,
                                                const ScBigRange& aFromBigRange,
                                                ScChangeTrack* pTrack); // only to use in the XML import
            const ScChangeActionCellListEntry* GetFirstCellEntry() const
                                    { return pFirstCell; } // only to use in the XML export

            const ScBigRange&   GetFromRange() const { return aFromRange; }
    SC_DLLPUBLIC        void                GetDelta( sal_Int32& nDx, sal_Int32& nDy, sal_Int32& nDz ) const;

    virtual void                GetDescription( String&, ScDocument*,
                                    sal_Bool bSplitRange = sal_False, bool bWarning = true ) const;

    virtual void                GetRefString( String&, ScDocument*,
                                    sal_Bool bFlag3D = sal_False ) const;
};


// --- ScChangeActionContent ------------------------------------------------

enum ScChangeActionContentCellType
{
    SC_CACCT_NONE = 0,
    SC_CACCT_NORMAL,
    SC_CACCT_MATORG,
    SC_CACCT_MATREF
};

class Stack;

class ScChangeActionContent : public ScChangeAction
{
    friend class ScChangeTrack;

            String              aOldValue;
            String              aNewValue;
            ScBaseCell*         pOldCell;
            ScBaseCell*         pNewCell;
        ScChangeActionContent*  pNextContent;   // at the same position
        ScChangeActionContent*  pPrevContent;
        ScChangeActionContent*  pNextInSlot;    // in the same slot
        ScChangeActionContent** ppPrevInSlot;

            void                InsertInSlot( ScChangeActionContent** pp )
                                    {
                                        if ( !ppPrevInSlot )
                                        {
                                            ppPrevInSlot = pp;
                                            if ( ( pNextInSlot = *pp ) != NULL )
                                                pNextInSlot->ppPrevInSlot = &pNextInSlot;
                                            *pp = this;
                                        }
                                    }
            void                RemoveFromSlot()
                                    {
                                        if ( ppPrevInSlot )
                                        {
                                            if ( ( *ppPrevInSlot = pNextInSlot ) != NULL )
                                                pNextInSlot->ppPrevInSlot = ppPrevInSlot;
                                            ppPrevInSlot = NULL;    // not inserted
                                        }
                                    }
        ScChangeActionContent*  GetNextInSlot() { return pNextInSlot; }

            void                ClearTrack();

    static  void                GetStringOfCell( String& rStr,
                                    const ScBaseCell* pCell,
                                    const ScDocument* pDoc,
                                    const ScAddress& rPos );

    static  void                GetStringOfCell( String& rStr,
                                    const ScBaseCell* pCell,
                                    const ScDocument* pDoc,
                                    sal_uLong nFormat );

    static  void                SetValue( String& rStr, ScBaseCell*& pCell,
                                    const ScAddress& rPos,
                                    const ScBaseCell* pOrgCell,
                                    const ScDocument* pFromDoc,
                                    ScDocument* pToDoc );

    static  void                SetValue( String& rStr, ScBaseCell*& pCell,
                                    sal_uLong nFormat,
                                    const ScBaseCell* pOrgCell,
                                    const ScDocument* pFromDoc,
                                    ScDocument* pToDoc );

    static  void                SetCell( String& rStr, ScBaseCell* pCell,
                                    sal_uLong nFormat, const ScDocument* pDoc );

    static  sal_Bool                NeedsNumberFormat( const ScBaseCell* );

            void                SetValueString( String& rValue,
                                    ScBaseCell*& pCell, const String& rStr,
                                    ScDocument* pDoc );

            void                GetValueString( String& rStr,
                                    const String& rValue,
                                    const ScBaseCell* pCell ) const;

            void                GetFormulaString( String& rStr,
                                    const ScFormulaCell* pCell ) const;

    virtual void                AddContent( ScChangeActionContent* ) {}
    virtual void                DeleteCellEntries() {}

    virtual void                UpdateReference( const ScChangeTrack*,
                                    UpdateRefMode, const ScBigRange&,
                                    sal_Int32 nDx, sal_Int32 nDy, sal_Int32 nDz );

    virtual sal_Bool                Reject( ScDocument* );

    virtual const ScChangeTrack*    GetChangeTrack() const { return 0; }

                                // pRejectActions!=NULL: reject actions get
                                // stacked, no SetNewValue, no Append
            sal_Bool                Select( ScDocument*, ScChangeTrack*,
                                    sal_Bool bOldest, Stack* pRejectActions );

            void                PutValueToDoc( ScBaseCell*, const String&,
                                    ScDocument*, SCsCOL nDx, SCsROW nDy ) const;

protected:
    using ScChangeAction::GetRefString;

public:

    DECL_FIXEDMEMPOOL_NEWDEL( ScChangeActionContent )

                                ScChangeActionContent( const ScRange& rRange )
                                    : ScChangeAction( SC_CAT_CONTENT, rRange ),
                                        pOldCell( NULL ),
                                        pNewCell( NULL ),
                                        pNextContent( NULL ),
                                        pPrevContent( NULL ),
                                        pNextInSlot( NULL ),
                                        ppPrevInSlot( NULL )
                                    {}
                                ScChangeActionContent(const sal_uLong nActionNumber,
                                                const ScChangeActionState eState,
                                                const sal_uLong nRejectingNumber,
                                                const ScBigRange& aBigRange,
                                                const String& aUser,
                                                const DateTime& aDateTime,
                                                const String &sComment,
                                                ScBaseCell* pOldCell,
                                                ScDocument* pDoc,
                                                const String& sOldValue); // to use for XML Import
                                ScChangeActionContent(const sal_uLong nActionNumber,
                                                ScBaseCell* pNewCell,
                                                const ScBigRange& aBigRange,
                                                ScDocument* pDoc,
                                                const String& sNewValue); // to use for XML Import of Generated Actions
    virtual                     ~ScChangeActionContent();

        ScChangeActionContent*  GetNextContent() const { return pNextContent; }
        ScChangeActionContent*  GetPrevContent() const { return pPrevContent; }
        ScChangeActionContent*  GetTopContent() const;
            sal_Bool                IsTopContent() const
                                    { return pNextContent == NULL; }

    virtual ScChangeActionLinkEntry*    GetDeletedIn() const;
    virtual ScChangeActionLinkEntry**   GetDeletedInAddress();

            void                PutOldValueToDoc( ScDocument*,
                                    SCsCOL nDx, SCsROW nDy ) const;
            void                PutNewValueToDoc( ScDocument*,
                                    SCsCOL nDx, SCsROW nDy ) const;

            void                SetOldValue( const ScBaseCell*,
                                    const ScDocument* pFromDoc,
                                    ScDocument* pToDoc,
                                    sal_uLong nFormat );
            void                SetOldValue( const ScBaseCell*,
                                    const ScDocument* pFromDoc,
                                    ScDocument* pToDoc );
            void                SetNewValue( const ScBaseCell*, ScDocument* );

                                // Used in import filter AppendContentOnTheFly,
                                // takes ownership of cells.
            void                SetOldNewCells( ScBaseCell* pOldCell,
                                    sal_uLong nOldFormat, ScBaseCell* pNewCell,
                                    sal_uLong nNewFormat, ScDocument* pDoc );

                                // Use this only in the XML import,
                                // takes ownership of cell.
            void                SetNewCell( ScBaseCell* pCell, ScDocument* pDoc, const String& rFormatted );

                                // These functions should be protected but for
                                // the XML import they are public.
            void                SetNextContent( ScChangeActionContent* p )
                                    { pNextContent = p; }
            void                SetPrevContent( ScChangeActionContent* p )
                                    { pPrevContent = p; }

                                // don't use:
                                // assigns String / creates forumula cell
            void                SetOldValue( const String& rOld, ScDocument* );
            void                SetNewValue( const String& rNew, ScDocument* );

            void                GetOldString( String& ) const;
            void                GetNewString( String& ) const;
            const ScBaseCell*   GetOldCell() const { return pOldCell; }
            const ScBaseCell*   GetNewCell() const { return pNewCell; }
    virtual void                GetDescription( String&, ScDocument*,
                                    sal_Bool bSplitRange = sal_False, bool bWarning = true ) const;
    virtual void                GetRefString( String&, ScDocument*,
                                    sal_Bool bFlag3D = sal_False ) const;

    static  ScChangeActionContentCellType   GetContentCellType( const ScBaseCell* );

                                // NewCell
            sal_Bool                IsMatrixOrigin() const
                                    {
                                        return GetContentCellType( GetNewCell() )
                                            == SC_CACCT_MATORG;
                                    }
            sal_Bool                IsMatrixReference() const
                                    {
                                        return GetContentCellType( GetNewCell() )
                                            == SC_CACCT_MATREF;
                                    }
                                // OldCell
            sal_Bool                IsOldMatrixOrigin() const
                                    {
                                        return GetContentCellType( GetOldCell() )
                                            == SC_CACCT_MATORG;
                                    }
            sal_Bool                IsOldMatrixReference() const
                                    {
                                        return GetContentCellType( GetOldCell() )
                                            == SC_CACCT_MATREF;
                                    }

};


// --- ScChangeActionReject -------------------------------------------------

class Stack;

class ScChangeActionReject : public ScChangeAction
{
    friend class ScChangeTrack;
    friend class ScChangeActionContent;

                                ScChangeActionReject( sal_uLong nReject )
                                    : ScChangeAction( SC_CAT_REJECT, ScRange() )
                                    {
                                        SetRejectAction( nReject );
                                        SetState( SC_CAS_ACCEPTED );
                                    }

    virtual void                AddContent( ScChangeActionContent* ) {}
    virtual void                DeleteCellEntries() {}

    virtual sal_Bool                Reject( ScDocument* ) { return sal_False; }

    virtual const ScChangeTrack*    GetChangeTrack() const { return 0; }

public:
                                ScChangeActionReject(const sal_uLong nActionNumber,
                                                const ScChangeActionState eState,
                                                const sal_uLong nRejectingNumber,
                                                const ScBigRange& aBigRange,
                                                const String& aUser,
                                                const DateTime& aDateTime,
                                                const String &sComment); // only to use in the XML import
};


// --- ScChangeTrack --------------------------------------------------------

enum ScChangeTrackMsgType
{
    SC_CTM_NONE,
    SC_CTM_APPEND,      // Actions appended
    SC_CTM_REMOVE,      // Actions removed
    SC_CTM_CHANGE,      // Actions changed
    SC_CTM_PARENT       // became a parent (and wasn't before)
};

struct ScChangeTrackMsgInfo
{
    DECL_FIXEDMEMPOOL_NEWDEL( ScChangeTrackMsgInfo )

    ScChangeTrackMsgType    eMsgType;
    sal_uLong                   nStartAction;
    sal_uLong                   nEndAction;
};

// MsgQueue for notification via ModifiedLink
DECLARE_QUEUE( ScChangeTrackMsgQueue, ScChangeTrackMsgInfo* )
DECLARE_STACK( ScChangeTrackMsgStack, ScChangeTrackMsgInfo* )

enum ScChangeTrackMergeState
{
    SC_CTMS_NONE,
    SC_CTMS_PREPARE,
    SC_CTMS_OWN,
    SC_CTMS_UNDO,
    SC_CTMS_OTHER
};

// Table, additionally to pFirst/pNext/pLast/pPrev, to enable fast access by ActionNumber and by list
DECLARE_TABLE( ScChangeActionTable, ScChangeAction* )

<<<<<<< HEAD
// Internally generated actions start at this value (nearly all bits set)
// and are decremented, to keep values in a table seperated from "normal" actions.
#define SC_CHGTRACK_GENERATED_START ((UINT32) 0xfffffff0)
=======
// Intern generierte Actions beginnen bei diesem Wert (fast alle Bits gesetzt)
// und werden runtergezaehlt, um sich in einer Table wertemaessig nicht mit den
// "normalen" Actions in die Quere zu kommen.
#define SC_CHGTRACK_GENERATED_START ((sal_uInt32) 0xfffffff0)
>>>>>>> ce6308e4

class ScChangeTrack : public utl::ConfigurationListener
{
    friend void ScChangeAction::RejectRestoreContents( ScChangeTrack*, SCsCOL, SCsROW );
    friend sal_Bool ScChangeActionDel::Reject( ScDocument* pDoc );
    friend void ScChangeActionDel::DeleteCellEntries();
    friend void ScChangeActionMove::DeleteCellEntries();
    friend sal_Bool ScChangeActionMove::Reject( ScDocument* pDoc );

    static  const SCROW         nContentRowsPerSlot;
    static  const SCSIZE        nContentSlots;

    com::sun::star::uno::Sequence< sal_Int8 >   aProtectPass;
            ScChangeActionTable aTable;
            ScChangeActionTable aGeneratedTable;
            ScChangeActionTable aPasteCutTable;
        ScChangeTrackMsgQueue   aMsgQueue;
        ScChangeTrackMsgStack   aMsgStackTmp;
        ScChangeTrackMsgStack   aMsgStackFinal;
            ScStrCollection     aUserCollection;
            String              aUser;
            Link                aModifiedLink;
            ScRange             aInDeleteRange;
            DateTime            aFixDateTime;
            ScChangeAction*     pFirst;
            ScChangeAction*     pLast;
        ScChangeActionContent*  pFirstGeneratedDelContent;
        ScChangeActionContent** ppContentSlots;
        ScChangeActionMove*     pLastCutMove;
    ScChangeActionLinkEntry*    pLinkInsertCol;
    ScChangeActionLinkEntry*    pLinkInsertRow;
    ScChangeActionLinkEntry*    pLinkInsertTab;
    ScChangeActionLinkEntry*    pLinkMove;
        ScChangeTrackMsgInfo*   pBlockModifyMsg;
            ScDocument*         pDoc;
            sal_uLong               nActionMax;
            sal_uLong               nGeneratedMin;
            sal_uLong               nMarkLastSaved;
            sal_uLong               nStartLastCut;
            sal_uLong               nEndLastCut;
            sal_uLong               nLastMerge;
        ScChangeTrackMergeState eMergeState;
            sal_uInt16              nLoadedFileFormatVersion;
            sal_Bool                bLoadSave;
            sal_Bool                bInDelete;
            sal_Bool                bInDeleteUndo;
            sal_Bool                bInDeleteTop;
            sal_Bool                bInPasteCut;
            sal_Bool                bUseFixDateTime;
            sal_Bool                bTime100thSeconds;

                                // not implemented, prevent usage
                                ScChangeTrack( const ScChangeTrack& );
            ScChangeTrack&      operator=( const ScChangeTrack& );

#ifdef SC_CHGTRACK_CXX
    static  SCROW               InitContentRowsPerSlot();

                                // sal_True if one is MM_FORMULA and the other is
                                // not, or if both are and range differs
    static  sal_Bool                IsMatrixFormulaRangeDifferent(
                                    const ScBaseCell* pOldCell,
                                    const ScBaseCell* pNewCell );

            void                Init();
            void                DtorClear();
            void                SetLoadSave( sal_Bool bVal ) { bLoadSave = bVal; }
            void                SetInDeleteRange( const ScRange& rRange )
                                    { aInDeleteRange = rRange; }
            void                SetInDelete( sal_Bool bVal )
                                    { bInDelete = bVal; }
            void                SetInDeleteTop( sal_Bool bVal )
                                    { bInDeleteTop = bVal; }
            void                SetInDeleteUndo( sal_Bool bVal )
                                    { bInDeleteUndo = bVal; }
            void                SetInPasteCut( sal_Bool bVal )
                                    { bInPasteCut = bVal; }
            void                SetMergeState( ScChangeTrackMergeState eState )
                                    { eMergeState = eState; }
        ScChangeTrackMergeState GetMergeState() const { return eMergeState; }
            void                SetLastMerge( sal_uLong nVal ) { nLastMerge = nVal; }
            sal_uLong               GetLastMerge() const { return nLastMerge; }

            void                SetLastCutMoveRange( const ScRange&, ScDocument* );

                                // create block of ModifyMsg
            void                StartBlockModify( ScChangeTrackMsgType,
                                    sal_uLong nStartAction );
            void                EndBlockModify( sal_uLong nEndAction );

            void                AddDependentWithNotify( ScChangeAction* pParent,
                                    ScChangeAction* pDependent );

            void                Dependencies( ScChangeAction* );
            void                UpdateReference( ScChangeAction*, sal_Bool bUndo );
            void                UpdateReference( ScChangeAction** ppFirstAction,
                                    ScChangeAction* pAct, sal_Bool bUndo );
            void                Append( ScChangeAction* pAppend, sal_uLong nAction );
    SC_DLLPUBLIC        void                AppendDeleteRange( const ScRange&,
                                    ScDocument* pRefDoc, SCsTAB nDz,
                                    sal_uLong nRejectingInsert );
            void                AppendOneDeleteRange( const ScRange& rOrgRange,
                                    ScDocument* pRefDoc,
                                    SCsCOL nDx, SCsROW nDy, SCsTAB nDz,
                                    sal_uLong nRejectingInsert );
            void                LookUpContents( const ScRange& rOrgRange,
                                    ScDocument* pRefDoc,
                                    SCsCOL nDx, SCsROW nDy, SCsTAB nDz );
            void                Remove( ScChangeAction* );
            void                MasterLinks( ScChangeAction* );

                                // Content on top an Position
        ScChangeActionContent*  SearchContentAt( const ScBigAddress&,
                                    ScChangeAction* pButNotThis ) const;
            void                DeleteGeneratedDelContent(
                                    ScChangeActionContent* );
        ScChangeActionContent*  GenerateDelContent( const ScAddress&,
                                    const ScBaseCell*,
                                    const ScDocument* pFromDoc );
            void                DeleteCellEntries(
                                    ScChangeActionCellListEntry*&,
                                    ScChangeAction* pDeletor );

<<<<<<< HEAD
                                // Reject action and all dependent actions,
                                // Table stems from previous GetDependents,
                                // only needed for Insert and Move (MasterType),
                                // is NULL otherwise.
                                // bRecursion == called from reject with table
            BOOL                Reject( ScChangeAction*,
                                    ScChangeActionTable*, BOOL bRecursion );
=======
                                // Action und alle abhaengigen rejecten,
                                // Table stammt aus vorherigem GetDependents,
                                // ist nur bei Insert und Move (MasterType)
                                // noetig, kann ansonsten NULL sein.
                                // bRecursion == Aufruf aus Reject mit Table
            sal_Bool                Reject( ScChangeAction*,
                                    ScChangeActionTable*, sal_Bool bRecursion );
>>>>>>> ce6308e4

#endif  // SC_CHGTRACK_CXX

            void                ClearMsgQueue();
    virtual void                ConfigurationChanged( utl::ConfigurationBroadcaster*, sal_uInt32 );

public:

    static  SCSIZE              ComputeContentSlot( sal_Int32 nRow )
                                    {
                                        if ( nRow < 0 || nRow > MAXROW )
                                            return nContentSlots - 1;
                                        return static_cast< SCSIZE >( nRow / nContentRowsPerSlot );
                                    }

            SC_DLLPUBLIC        ScChangeTrack( ScDocument* );
                                ScChangeTrack( ScDocument*,
                                            const ScStrCollection& ); // only to use in the XML import
            SC_DLLPUBLIC virtual ~ScChangeTrack();
            void                Clear();

            ScChangeActionContent*  GetFirstGenerated() const { return pFirstGeneratedDelContent; }
            ScChangeAction*     GetFirst() const { return pFirst; }
            ScChangeAction*     GetLast() const { return pLast; }
            sal_uLong               GetActionMax() const { return nActionMax; }
            sal_Bool                IsGenerated( sal_uLong nAction ) const
                                    { return nAction >= nGeneratedMin; }
            ScChangeAction*     GetAction( sal_uLong nAction ) const
                                    { return aTable.Get( nAction ); }
            ScChangeAction*     GetGenerated( sal_uLong nGenerated ) const
                                    { return aGeneratedTable.Get( nGenerated ); }
            ScChangeAction*     GetActionOrGenerated( sal_uLong nAction ) const
                                    {
                                        return IsGenerated( nAction ) ?
                                            GetGenerated( nAction ) :
                                            GetAction( nAction );
                                    }
            sal_uLong               GetLastSavedActionNumber() const
                                    { return nMarkLastSaved; }
            void                SetLastSavedActionNumber(sal_uLong nNew)
                                    { nMarkLastSaved = nNew; }
            ScChangeAction*     GetLastSaved() const
                                    { return aTable.Get( nMarkLastSaved ); }
        ScChangeActionContent** GetContentSlots() const { return ppContentSlots; }

            sal_Bool                IsLoadSave() const { return bLoadSave; }
            const ScRange&      GetInDeleteRange() const
                                    { return aInDeleteRange; }
            sal_Bool                IsInDelete() const { return bInDelete; }
            sal_Bool                IsInDeleteTop() const { return bInDeleteTop; }
            sal_Bool                IsInDeleteUndo() const { return bInDeleteUndo; }
            sal_Bool                IsInPasteCut() const { return bInPasteCut; }
    SC_DLLPUBLIC        void                SetUser( const String& );
            const String&       GetUser() const { return aUser; }
            const ScStrCollection&  GetUserCollection() const
                                    { return aUserCollection; }
            ScDocument*         GetDocument() const { return pDoc; }
                                // for import filter
            const DateTime&     GetFixDateTime() const { return aFixDateTime; }

                                // set this if the date/time set with
                                // SetFixDateTime...() shall be applied to
                                // appended actions
            void                SetUseFixDateTime( sal_Bool bVal )
                                    { bUseFixDateTime = bVal; }
                                // for MergeDocument, apply original date/time as UTC
            void                SetFixDateTimeUTC( const DateTime& rDT )
                                    { aFixDateTime = rDT; }
                                // for import filter, apply original date/time as local time
            void                SetFixDateTimeLocal( const DateTime& rDT )
                                    { aFixDateTime = rDT; aFixDateTime.ConvertToUTC(); }

            void                Append( ScChangeAction* );

                                // pRefDoc may be NULL => no lookup of contents
                                // => no generation of deleted contents
    SC_DLLPUBLIC        void                AppendDeleteRange( const ScRange&,
                                    ScDocument* pRefDoc,
                                    sal_uLong& nStartAction, sal_uLong& nEndAction,
                                    SCsTAB nDz = 0 );
                                    // nDz: multi TabDel, LookUpContent must be searched
                                    // with an offset of -nDz

                                // after new value was set in the document,
                                // old value from RefDoc/UndoDoc
            void                AppendContent( const ScAddress& rPos,
                                    ScDocument* pRefDoc );
                                // after new values were set in the document,
                                // old values from RefDoc/UndoDoc
            void                AppendContentRange( const ScRange& rRange,
                                    ScDocument* pRefDoc,
                                    sal_uLong& nStartAction, sal_uLong& nEndAction,
                                    ScChangeActionClipMode eMode = SC_CACM_NONE );
                                // after new value was set in the document,
                                // old value from pOldCell, nOldFormat,
                                // RefDoc==NULL => Doc
            void                AppendContent( const ScAddress& rPos,
                                    const ScBaseCell* pOldCell,
<<<<<<< HEAD
                                    ULONG nOldFormat, ScDocument* pRefDoc = NULL );
                                // after new value was set in the document,
                                // old value from pOldCell, format from Doc
=======
                                    sal_uLong nOldFormat, ScDocument* pRefDoc = NULL );
                                // nachdem neuer Wert im Dokument gesetzt wurde,
                                // alter Wert aus pOldCell, Format aus Doc
>>>>>>> ce6308e4
            void                AppendContent( const ScAddress& rPos,
                                    const ScBaseCell* pOldCell );
                                // after new values were set in the document,
                                // old values from RefDoc/UndoDoc.
                                // All contents with a cell in RefDoc
            void                AppendContentsIfInRefDoc( ScDocument* pRefDoc,
                                    sal_uLong& nStartAction, sal_uLong& nEndAction );

                                // Meant for import filter, creates and inserts
                                // an unconditional content action of the two
                                // cells without querying the document, not
                                // even for number formats (though the number
                                // formatter of the document may be used).
                                // The action is returned and may be used to
                                // set user name, description, date/time et al.
                                // Takes ownership of the cells!
    SC_DLLPUBLIC    ScChangeActionContent*  AppendContentOnTheFly( const ScAddress& rPos,
                                    ScBaseCell* pOldCell,
                                    ScBaseCell* pNewCell,
                                    sal_uLong nOldFormat = 0,
                                    sal_uLong nNewFormat = 0 );

                                // Only use the following two if there is no different solution!
                                // (Assign String for NewValue or creation of a formula respectively)

    SC_DLLPUBLIC        void                AppendInsert( const ScRange& );

                                // pRefDoc may be NULL => no lookup of contents
                                // => no generation of deleted contents
    SC_DLLPUBLIC        void                AppendMove( const ScRange& rFromRange,
                                    const ScRange& rToRange,
                                    ScDocument* pRefDoc );

                                // Cut to Clipboard
            void                ResetLastCut()
                                    {
                                        nStartLastCut = nEndLastCut = 0;
                                        if ( pLastCutMove )
                                        {
                                            delete pLastCutMove;
                                            pLastCutMove = NULL;
                                        }
                                    }
            sal_Bool                HasLastCut() const
                                    {
                                        return nEndLastCut > 0 &&
                                            nStartLastCut <= nEndLastCut &&
                                            pLastCutMove;
                                    }

    SC_DLLPUBLIC        void                Undo( sal_uLong nStartAction, sal_uLong nEndAction, bool bMerge = false );

                                // adjust references for MergeDocument
                                //! may only be used in a temporary opened document.
                                //! the Track (?) is unclean afterwards
            void                MergePrepare( ScChangeAction* pFirstMerge, bool bShared = false );
            void                MergeOwn( ScChangeAction* pAct, sal_uLong nFirstMerge, bool bShared = false );
    static  sal_Bool                MergeIgnore( const ScChangeAction&, sal_uLong nFirstMerge );

                                // This comment was already really strange in German.
                                // Tried to structure it a little. Hope no information got lost...
                                //
                                // Insert dependents into table.
                                // ScChangeAction is
                                // - "Insert": really dependents
                                // - "Move": dependent contents in FromRange /
                                //           deleted contents in ToRange
                                //      OR   inserts in FromRange or ToRange
                                // - "Delete": a list of deleted (what?)
                                //      OR     for content, different contents at the same position
                                //      OR     MatrixReferences belonging to MatrixOrigin
                                //
                                // With bListMasterDelete (==TRUE ?) all Deletes of a row belonging
                                // to a MasterDelete are listed (possibly it is
                                // "all Deletes belonging...are listed in a row?)
                                //
                                // With bAllFlat (==TRUE ?) all dependents of dependents
                                // will be inserted flatly.

    SC_DLLPUBLIC        void                GetDependents( ScChangeAction*,
                                    ScChangeActionTable&,
                                    sal_Bool bListMasterDelete = sal_False,
                                    sal_Bool bAllFlat = sal_False ) const;

<<<<<<< HEAD
                                // Reject visible action (and dependents)
            BOOL                Reject( ScChangeAction*, bool bShared = false );

                                // Accept visible action (and dependents)
    SC_DLLPUBLIC        BOOL                Accept( ScChangeAction* );

            void                AcceptAll();    // all Virgins
            BOOL                RejectAll();    // all Virgins

                                // Selects a content of several contents at the same
                                // position and accepts this one and
                                // the older ones, rejects the more recent ones.
                                // If bOldest==TRUE then the first OldValue
                                // of a Virgin-Content-List will be restored.
            BOOL                SelectContent( ScChangeAction*,
                                    BOOL bOldest = FALSE );
=======
                                // Reject visible Action (und abhaengige)
            sal_Bool                Reject( ScChangeAction*, bool bShared = false );

                                // Accept visible Action (und abhaengige)
    SC_DLLPUBLIC        sal_Bool                Accept( ScChangeAction* );

            void                AcceptAll();    // alle Virgins
            sal_Bool                RejectAll();    // alle Virgins

                                // Selektiert einen Content von mehreren an
                                // gleicher Position und akzeptiert diesen und
                                // die aelteren, rejected die neueren.
                                // Mit bOldest==sal_True wird der erste OldValue
                                // einer Virgin-Content-Kette restauriert.
            sal_Bool                SelectContent( ScChangeAction*,
                                    sal_Bool bOldest = sal_False );
>>>>>>> ce6308e4

                                // If ModifiedLink is set, changes go to
                                // ScChangeTrackMsgQueue
            void                SetModifiedLink( const Link& r )
                                    { aModifiedLink = r; ClearMsgQueue(); }
            const Link&         GetModifiedLink() const { return aModifiedLink; }
            ScChangeTrackMsgQueue& GetMsgQueue() { return aMsgQueue; }

            void                NotifyModified( ScChangeTrackMsgType eMsgType,
                                    sal_uLong nStartAction, sal_uLong nEndAction );

            sal_uInt16              GetLoadedFileFormatVersion() const
                                    { return nLoadedFileFormatVersion; }

            sal_uLong               AddLoadedGenerated(ScBaseCell* pOldCell,
                                                const ScBigRange& aBigRange, const String& sNewValue ); // only to use in the XML import
            void                AppendLoaded( ScChangeAction* pAppend ); // this is only for the XML import public, it should be protected
            void                SetActionMax(sal_uLong nTempActionMax)
                                    { nActionMax = nTempActionMax; } // only to use in the XML import

            void                SetProtection( const com::sun::star::uno::Sequence< sal_Int8 >& rPass )
                                    { aProtectPass = rPass; }
    com::sun::star::uno::Sequence< sal_Int8 >   GetProtection() const
                                    { return aProtectPass; }
            sal_Bool                IsProtected() const
                                    { return aProtectPass.getLength() != 0; }

                                // If time stamps of actions of this
                                // ChangeTrack and a second one are to be
                                // compared including 100th seconds.
            void                SetTime100thSeconds( sal_Bool bVal )
                                    { bTime100thSeconds = bVal; }
            sal_Bool                IsTime100thSeconds() const
                                    { return bTime100thSeconds; }

            void                AppendCloned( ScChangeAction* pAppend );
    SC_DLLPUBLIC ScChangeTrack* Clone( ScDocument* pDocument ) const;
            void                MergeActionState( ScChangeAction* pAct, const ScChangeAction* pOtherAct );
};


#endif


/* vim:set shiftwidth=4 softtabstop=4 expandtab: */<|MERGE_RESOLUTION|>--- conflicted
+++ resolved
@@ -233,7 +233,6 @@
 
             ScBigRange          aBigRange;          // Ins/Del/MoveTo/ContentPos
             DateTime            aDateTime;          //! UTC
-<<<<<<< HEAD
             String              aUser;              // who?
             String              aComment;           // user comment
             ScChangeAction*     pNext;              // next in linked list
@@ -243,24 +242,8 @@
                                                     // deleted or moved or rejected
             ScChangeActionLinkEntry*    pLinkDeleted;   // links to deleted
             ScChangeActionLinkEntry*    pLinkDependent; // links to dependent
-            ULONG               nAction;
-            ULONG               nRejectAction;
-=======
-            String              aUser;              // wer war's
-            String              aComment;           // Benutzerkommentar
-            ScChangeAction*     pNext;              // naechster in Kette
-            ScChangeAction*     pPrev;              // vorheriger in Kette
-            ScChangeActionLinkEntry*    pLinkAny;   // irgendwelche Links
-            ScChangeActionLinkEntry*    pLinkDeletedIn; // Zuordnung zu
-                                                    // geloeschten oder
-                                                    // druebergemoveten oder
-                                                    // rejecteten Insert
-                                                    // Bereichen
-            ScChangeActionLinkEntry*    pLinkDeleted;   // Links zu geloeschten
-            ScChangeActionLinkEntry*    pLinkDependent; // Links zu abhaengigen
             sal_uLong               nAction;
             sal_uLong               nRejectAction;
->>>>>>> ce6308e4
             ScChangeActionType  eType;
             ScChangeActionState eState;
 
@@ -285,7 +268,7 @@
     virtual                     ~ScChangeAction();
 
             String              GetRefString( const ScBigRange&,
-                                    ScDocument*, sal_Bool bFlag3D = sal_False ) const;
+                                    ScDocument*, sal_Bool bFlag3D = false ) const;
 
             void                SetActionNumber( sal_uLong n ) { nAction = n; }
             void                SetRejectAction( sal_uLong n ) { nRejectAction = n; }
@@ -379,51 +362,26 @@
             sal_Bool                IsRejecting() const
                                     { return nRejectAction != 0; }
 
-<<<<<<< HEAD
                                 // if action is visible in the document
-            BOOL                IsVisible() const;
+            sal_Bool                IsVisible() const;
 
                                 // if action if touchable
-            BOOL                IsTouchable() const;
+            sal_Bool                IsTouchable() const;
 
                                 // if action is an entry in dialog root
-            BOOL                IsDialogRoot() const;
+            sal_Bool                IsDialogRoot() const;
 
                                 // if an entry in a dialog shall be a drop down entry
-            BOOL                IsDialogParent() const;
+            sal_Bool                IsDialogParent() const;
 
                                 // if action is a delete with subdeletes (aufgeklappt = open ?)
-            BOOL                IsMasterDelete() const;
+            sal_Bool                IsMasterDelete() const;
 
                                 // if action is acceptable/selectable/rejectable
-            BOOL                IsClickable() const;
+            sal_Bool                IsClickable() const;
 
                                 // if action is rejectable
-            BOOL                IsRejectable() const;
-=======
-                                // ob Action im Dokument sichtbar ist
-            sal_Bool                IsVisible() const;
-
-                                // ob Action anfassbar ist
-            sal_Bool                IsTouchable() const;
-
-                                // ob Action ein Eintrag in Dialog-Root ist
-            sal_Bool                IsDialogRoot() const;
-
-                                // ob ein Eintrag im Dialog aufklappbar sein soll
-            sal_Bool                IsDialogParent() const;
-
-                                // ob Action ein Delete ist, unter dem
-                                // aufgeklappt mehrere einzelne Deletes sind
-            sal_Bool                IsMasterDelete() const;
-
-                                // ob Action akzeptiert/selektiert/abgelehnt
-                                // werden kann
-            sal_Bool                IsClickable() const;
-
-                                // ob Action abgelehnt werden kann
             sal_Bool                IsRejectable() const;
->>>>>>> ce6308e4
 
             const ScBigRange&   GetBigRange() const { return aBigRange; }
             SC_DLLPUBLIC DateTime           GetDateTime() const;        // local time
@@ -460,10 +418,10 @@
                                 // with bSplitRange only one column/row will be considered for delete
                                 // (for a listing of entries)
     virtual void                GetDescription( String&, ScDocument*,
-                                    sal_Bool bSplitRange = sal_False, bool bWarning = true ) const;
+                                    sal_Bool bSplitRange = false, bool bWarning = true ) const;
 
     virtual void                GetRefString( String&, ScDocument*,
-                                    sal_Bool bFlag3D = sal_False ) const;
+                                    sal_Bool bFlag3D = false ) const;
 
                                 // for DocumentMerge set old date of the other
                                 // action, fetched by GetDateTimeUTC
@@ -510,7 +468,7 @@
                                         const ScChangeActionType eType); // only to use in the XML import
 
     virtual void                GetDescription( String&, ScDocument*,
-                                    sal_Bool bSplitRange = sal_False, bool bWarning = true ) const;
+                                    sal_Bool bSplitRange = false, bool bWarning = true ) const;
 };
 
 
@@ -612,33 +570,17 @@
                                                 ScChangeTrack* pTrack); // only to use in the XML import
                                                                         // which of nDx and nDy is set is dependend on the type
 
-<<<<<<< HEAD
                                 // is the last in a row (or single)
-            BOOL                IsBaseDelete() const;
+            sal_Bool                IsBaseDelete() const;
 
                                 // is the first in a row (or single)
-            BOOL                IsTopDelete() const;
+            sal_Bool                IsTopDelete() const;
 
                                 // is part of a row
-            BOOL                IsMultiDelete() const;
+            sal_Bool                IsMultiDelete() const;
 
                                 // is col, belonging to a TabDelete
-            BOOL                IsTabDeleteCol() const;
-=======
-                                // ob dieses das unterste einer Reihe (oder
-                                // auch einzeln) ist
-            sal_Bool                IsBaseDelete() const;
-
-                                // ob dieses das oberste einer Reihe (oder
-                                // auch einzeln) ist
-            sal_Bool                IsTopDelete() const;
-
-                                // ob dieses ein Teil einer Reihe ist
-            sal_Bool                IsMultiDelete() const;
-
-                                // ob es eine Col ist, die zu einem TabDelete gehoert
             sal_Bool                IsTabDeleteCol() const;
->>>>>>> ce6308e4
 
             SCsCOL              GetDx() const { return nDx; }
             SCsROW              GetDy() const { return nDy; }
@@ -652,7 +594,7 @@
             short               GetCutOffCount() const { return nCutOff; }
 
     virtual void                GetDescription( String&, ScDocument*,
-                                    sal_Bool bSplitRange = sal_False, bool bWarning = true ) const;
+                                    sal_Bool bSplitRange = false, bool bWarning = true ) const;
             void                SetCutOffInsert( ScChangeActionIns* p, short n )
                                     { pCutOff = p; nCutOff = n; }   // only to use in the XML import
                                                                     // this should be protected, but for the XML import it is public
@@ -730,10 +672,10 @@
     SC_DLLPUBLIC        void                GetDelta( sal_Int32& nDx, sal_Int32& nDy, sal_Int32& nDz ) const;
 
     virtual void                GetDescription( String&, ScDocument*,
-                                    sal_Bool bSplitRange = sal_False, bool bWarning = true ) const;
+                                    sal_Bool bSplitRange = false, bool bWarning = true ) const;
 
     virtual void                GetRefString( String&, ScDocument*,
-                                    sal_Bool bFlag3D = sal_False ) const;
+                                    sal_Bool bFlag3D = false ) const;
 };
 
 
@@ -925,9 +867,9 @@
             const ScBaseCell*   GetOldCell() const { return pOldCell; }
             const ScBaseCell*   GetNewCell() const { return pNewCell; }
     virtual void                GetDescription( String&, ScDocument*,
-                                    sal_Bool bSplitRange = sal_False, bool bWarning = true ) const;
+                                    sal_Bool bSplitRange = false, bool bWarning = true ) const;
     virtual void                GetRefString( String&, ScDocument*,
-                                    sal_Bool bFlag3D = sal_False ) const;
+                                    sal_Bool bFlag3D = false ) const;
 
     static  ScChangeActionContentCellType   GetContentCellType( const ScBaseCell* );
 
@@ -976,7 +918,7 @@
     virtual void                AddContent( ScChangeActionContent* ) {}
     virtual void                DeleteCellEntries() {}
 
-    virtual sal_Bool                Reject( ScDocument* ) { return sal_False; }
+    virtual sal_Bool                Reject( ScDocument* ) { return false; }
 
     virtual const ScChangeTrack*    GetChangeTrack() const { return 0; }
 
@@ -1027,16 +969,9 @@
 // Table, additionally to pFirst/pNext/pLast/pPrev, to enable fast access by ActionNumber and by list
 DECLARE_TABLE( ScChangeActionTable, ScChangeAction* )
 
-<<<<<<< HEAD
 // Internally generated actions start at this value (nearly all bits set)
 // and are decremented, to keep values in a table seperated from "normal" actions.
-#define SC_CHGTRACK_GENERATED_START ((UINT32) 0xfffffff0)
-=======
-// Intern generierte Actions beginnen bei diesem Wert (fast alle Bits gesetzt)
-// und werden runtergezaehlt, um sich in einer Table wertemaessig nicht mit den
-// "normalen" Actions in die Quere zu kommen.
 #define SC_CHGTRACK_GENERATED_START ((sal_uInt32) 0xfffffff0)
->>>>>>> ce6308e4
 
 class ScChangeTrack : public utl::ConfigurationListener
 {
@@ -1160,23 +1095,13 @@
                                     ScChangeActionCellListEntry*&,
                                     ScChangeAction* pDeletor );
 
-<<<<<<< HEAD
                                 // Reject action and all dependent actions,
                                 // Table stems from previous GetDependents,
                                 // only needed for Insert and Move (MasterType),
                                 // is NULL otherwise.
                                 // bRecursion == called from reject with table
-            BOOL                Reject( ScChangeAction*,
-                                    ScChangeActionTable*, BOOL bRecursion );
-=======
-                                // Action und alle abhaengigen rejecten,
-                                // Table stammt aus vorherigem GetDependents,
-                                // ist nur bei Insert und Move (MasterType)
-                                // noetig, kann ansonsten NULL sein.
-                                // bRecursion == Aufruf aus Reject mit Table
             sal_Bool                Reject( ScChangeAction*,
                                     ScChangeActionTable*, sal_Bool bRecursion );
->>>>>>> ce6308e4
 
 #endif  // SC_CHGTRACK_CXX
 
@@ -1275,15 +1200,9 @@
                                 // RefDoc==NULL => Doc
             void                AppendContent( const ScAddress& rPos,
                                     const ScBaseCell* pOldCell,
-<<<<<<< HEAD
-                                    ULONG nOldFormat, ScDocument* pRefDoc = NULL );
+                                    sal_uLong nOldFormat, ScDocument* pRefDoc = NULL );
                                 // after new value was set in the document,
                                 // old value from pOldCell, format from Doc
-=======
-                                    sal_uLong nOldFormat, ScDocument* pRefDoc = NULL );
-                                // nachdem neuer Wert im Dokument gesetzt wurde,
-                                // alter Wert aus pOldCell, Format aus Doc
->>>>>>> ce6308e4
             void                AppendContent( const ScAddress& rPos,
                                     const ScBaseCell* pOldCell );
                                 // after new values were set in the document,
@@ -1365,44 +1284,25 @@
 
     SC_DLLPUBLIC        void                GetDependents( ScChangeAction*,
                                     ScChangeActionTable&,
-                                    sal_Bool bListMasterDelete = sal_False,
-                                    sal_Bool bAllFlat = sal_False ) const;
-
-<<<<<<< HEAD
+                                    sal_Bool bListMasterDelete = false,
+                                    sal_Bool bAllFlat = false ) const;
+
                                 // Reject visible action (and dependents)
-            BOOL                Reject( ScChangeAction*, bool bShared = false );
+            sal_Bool                Reject( ScChangeAction*, bool bShared = false );
 
                                 // Accept visible action (and dependents)
-    SC_DLLPUBLIC        BOOL                Accept( ScChangeAction* );
+    SC_DLLPUBLIC        sal_Bool                Accept( ScChangeAction* );
 
             void                AcceptAll();    // all Virgins
-            BOOL                RejectAll();    // all Virgins
+            sal_Bool                RejectAll();    // all Virgins
 
                                 // Selects a content of several contents at the same
                                 // position and accepts this one and
                                 // the older ones, rejects the more recent ones.
                                 // If bOldest==TRUE then the first OldValue
                                 // of a Virgin-Content-List will be restored.
-            BOOL                SelectContent( ScChangeAction*,
-                                    BOOL bOldest = FALSE );
-=======
-                                // Reject visible Action (und abhaengige)
-            sal_Bool                Reject( ScChangeAction*, bool bShared = false );
-
-                                // Accept visible Action (und abhaengige)
-    SC_DLLPUBLIC        sal_Bool                Accept( ScChangeAction* );
-
-            void                AcceptAll();    // alle Virgins
-            sal_Bool                RejectAll();    // alle Virgins
-
-                                // Selektiert einen Content von mehreren an
-                                // gleicher Position und akzeptiert diesen und
-                                // die aelteren, rejected die neueren.
-                                // Mit bOldest==sal_True wird der erste OldValue
-                                // einer Virgin-Content-Kette restauriert.
             sal_Bool                SelectContent( ScChangeAction*,
-                                    sal_Bool bOldest = sal_False );
->>>>>>> ce6308e4
+                                    sal_Bool bOldest = false );
 
                                 // If ModifiedLink is set, changes go to
                                 // ScChangeTrackMsgQueue
