/* -*- Mode: C++; tab-width: 4; indent-tabs-mode: nil; c-basic-offset: 4 -*- */
/*************************************************************************
 *
 * DO NOT ALTER OR REMOVE COPYRIGHT NOTICES OR THIS FILE HEADER.
 *
 * Copyright 2000, 2010 Oracle and/or its affiliates.
 *
 * OpenOffice.org - a multi-platform office productivity suite
 *
 * This file is part of OpenOffice.org.
 *
 * OpenOffice.org is free software: you can redistribute it and/or modify
 * it under the terms of the GNU Lesser General Public License version 3
 * only, as published by the Free Software Foundation.
 *
 * OpenOffice.org is distributed in the hope that it will be useful,
 * but WITHOUT ANY WARRANTY; without even the implied warranty of
 * MERCHANTABILITY or FITNESS FOR A PARTICULAR PURPOSE.  See the
 * GNU Lesser General Public License version 3 for more details
 * (a copy is included in the LICENSE file that accompanied this code).
 *
 * You should have received a copy of the GNU Lesser General Public License
 * version 3 along with OpenOffice.org.  If not, see
 * <http://www.openoffice.org/license.html>
 * for a copy of the LGPLv3 License.
 *
 ************************************************************************/

// MARKER(update_precomp.py): autogen include statement, do not remove
#include "precompiled_sc.hxx"

#include <boost/scoped_ptr.hpp>

#include "scitems.hxx"
#include <sfx2/request.hxx>
#include <sfx2/bindings.hxx>
#include <sfx2/viewfrm.hxx>
#include <basic/sbstar.hxx>
#include <layout/layout.hxx>
#include <svl/languageoptions.hxx>
#include <svl/stritem.hxx>
#include <svl/whiter.hxx>
#include <vcl/msgbox.hxx>
#include <sfx2/objface.hxx>
#include <svx/svxdlg.hxx>
#include <editeng/colritem.hxx>

#include "tabvwsh.hxx"
#include "sc.hrc"
#include "docsh.hxx"
#include "document.hxx"
#include "shtabdlg.hxx"
#include "scresid.hxx"
#include "globstr.hrc"
#include "docfunc.hxx"
#include "eventuno.hxx"

#include "scabstdlg.hxx"

#include "tabbgcolor.hxx"
#include "tabbgcolordlg.hxx"
#include "sccommands.h"

#include <vector>

using ::boost::scoped_ptr;
using namespace com::sun::star;

#define IS_AVAILABLE(WhichId,ppItem) \
    (pReqArgs->GetItemState((WhichId), sal_True, ppItem ) == SFX_ITEM_SET)

//------------------------------------------------------------------

void ScTabViewShell::ExecuteTable( SfxRequest& rReq )
{
    ScViewData* pViewData   = GetViewData();
    ScDocument* pDoc        = pViewData->GetDocument();

    SCTAB       nCurrentTab = pViewData->GetTabNo();
    SCTAB       nTabCount   = pDoc->GetTableCount();
    sal_uInt16      nSlot       = rReq.GetSlot();
    const SfxItemSet* pReqArgs = rReq.GetArgs();

    HideListBox();                  // Autofilter-DropDown-Listbox

    switch ( nSlot )
    {
        case FID_TABLE_VISIBLE:
            {
                String aName;
                pDoc->GetName( nCurrentTab, aName );

                sal_Bool bVisible=sal_True;
                if( pReqArgs != NULL )
                {
                    const SfxPoolItem* pItem;
                    if( IS_AVAILABLE( FID_TABLE_VISIBLE, &pItem ) )
                        bVisible = ((const SfxBoolItem*)pItem)->GetValue();
                }

                if( ! bVisible )            // ausblenden
                {
                    ScMarkData& rMark = pViewData->GetMarkData();
                    SCTAB nTabSelCount = rMark.GetSelectCount();
                    sal_uInt16 nVis = 0;
                    for ( SCTAB i=0; i < nTabCount && nVis<2; i++ )
                        if (pDoc->IsVisible(i))
                            ++nVis;
                    if ( nVis<2 || !pDoc->IsDocEditable() || nTabSelCount > 1 )
                        break;

                    SCTAB nHideTab;
                    if (pDoc->GetTable( aName, nHideTab ))
                        HideTable( nHideTab );
                }
                else                        // einblenden
                {
                    ShowTable( aName );
                }
            }
            break;

        case FID_TABLE_HIDE:
            {
                ScMarkData& rMark = pViewData->GetMarkData();
                SCTAB nTabSelCount = rMark.GetSelectCount();
                sal_uInt16 nVis = 0;
                for ( SCTAB i=0; i < nTabCount && nVis<2; i++ )
                    if (pDoc->IsVisible(i))
                        ++nVis;
                if ( nVis<2 || !pDoc->IsDocEditable() || nTabSelCount > 1 )
                    break;


                String aName;
                if( pReqArgs != NULL )
                {
                    const SfxPoolItem* pItem;
                    if( IS_AVAILABLE( FID_TABLE_HIDE, &pItem ) )
                        aName = ((const SfxStringItem*)pItem)->GetValue();
                }

                if (!aName.Len())
                {
                    pDoc->GetName( nCurrentTab, aName );        // aktuelle Tabelle
                    rReq.AppendItem( SfxStringItem( FID_TABLE_HIDE, aName ) );
                }

                SCTAB nHideTab;
                if (pDoc->GetTable( aName, nHideTab ))
                    HideTable( nHideTab );

                if( ! rReq.IsAPI() )
                    rReq.Done();
            }
            break;

        case FID_TABLE_SHOW:
            {
                String aName;
                if ( pReqArgs )
                {
                    const SfxPoolItem* pItem;
                    if( IS_AVAILABLE( FID_TABLE_SHOW, &pItem ) )
                    {
                        aName = ((const SfxStringItem*)pItem)->GetValue();

                        ShowTable( aName );

                        if( ! rReq.IsAPI() )
                            rReq.Done();
                    }
                }
                else
                {
                    ScAbstractDialogFactory* pFact = ScAbstractDialogFactory::Create();
                    DBG_ASSERT(pFact, "ScAbstractFactory create fail!");

                    AbstractScShowTabDlg* pDlg = pFact->CreateScShowTabDlg( GetDialogParent(), RID_SCDLG_SHOW_TAB);
                    DBG_ASSERT(pDlg, "Dialog create fail!");

                    String aTabName;
                    sal_Bool bFirst = sal_True;
                    for ( SCTAB i=0; i != nTabCount; i++ )
                    {
                        if (!pDoc->IsVisible(i))
                        {
                            pDoc->GetName( i, aTabName );
                            pDlg->Insert( aTabName, bFirst );
                            bFirst = sal_False;
                        }
                    }

                    if ( pDlg->Execute() == RET_OK )
                    {
                        sal_uInt16 nCount = pDlg->GetSelectEntryCount();
                        for (sal_uInt16 nPos=0; nPos<nCount; nPos++)
                        {
                            aName = pDlg->GetSelectEntry(nPos);
                            ShowTable( aName );
                        }
                        rReq.AppendItem( SfxStringItem( FID_TABLE_SHOW, aName ) );
                        rReq.Done();
                    }
                    delete pDlg;
                }
            }
            break;

        case FID_INS_TABLE:
        case FID_INS_TABLE_EXT:
            {
                ScMarkData& rMark    = pViewData->GetMarkData();
                SCTAB   nTabSelCount = rMark.GetSelectCount();
                SCTAB   nTabNr       = nCurrentTab;

                if ( !pDoc->IsDocEditable() )
                    break;                          // gesperrt

                if ( pReqArgs != NULL )             // von Basic
                {
                    sal_Bool bOk = sal_False;
                    const SfxPoolItem*  pTabItem;
                    const SfxPoolItem*  pNameItem;
                    String              aName;

                    if ( IS_AVAILABLE( FN_PARAM_1, &pTabItem ) &&
                         IS_AVAILABLE( nSlot, &pNameItem ) )
                    {
                        //  Tabellennr. von Basic: 1-basiert

                        aName = ((const SfxStringItem*)pNameItem)->GetValue();
                        nTabNr = ((const SfxUInt16Item*)pTabItem)->GetValue() - 1;
                        if ( nTabNr < nTabCount )
                            bOk = InsertTable( aName, nTabNr );
                    }

                    if (bOk)
                        rReq.Done( *pReqArgs );
                    //! sonst Fehler setzen
                }
                else                                // Dialog
                {
                    ScAbstractDialogFactory* pFact = ScAbstractDialogFactory::Create();
                    DBG_ASSERT(pFact, "ScAbstractFactory create fail!");

                    AbstractScInsertTableDlg* pDlg = pFact->CreateScInsertTableDlg( GetDialogParent(), *pViewData,
                                                                                    nTabSelCount, nSlot == FID_INS_TABLE_EXT,
                                                                                    RID_SCDLG_INSERT_TABLE);
                    DBG_ASSERT(pDlg, "Dialog create fail!");
                    if ( RET_OK == pDlg->Execute() )
                    {
                        if (pDlg->GetTablesFromFile())
                        {
                            SCTAB nTabs[MAXTABCOUNT];
                            SCTAB nCount = 0;
                            sal_uInt16 n = 0;
                            const String* pStr = pDlg->GetFirstTable( &n );
                            while ( pStr )
                            {
                                nTabs[nCount++] = static_cast<SCTAB>(n);
                                pStr = pDlg->GetNextTable( &n );
                            }
                            sal_Bool bLink = pDlg->GetTablesAsLink();
                            if (nCount != 0)
                            {
                                if(pDlg->IsTableBefore())
                                {
                                    ImportTables( pDlg->GetDocShellTables(), nCount, nTabs,
                                                bLink,nTabNr );
                                }
                                else
                                {
                                    SCTAB   nTabAfter    = nTabNr+1;

                                    for(SCTAB j=nCurrentTab+1;j<nTabCount;j++)
                                    {
                                        if(!pDoc->IsScenario(j))
                                        {
                                            nTabAfter=j;
                                            break;
                                        }
                                    }

                                    ImportTables( pDlg->GetDocShellTables(), nCount, nTabs,
                                                bLink,nTabAfter );
                                }
                            }
                        }
                        else
                        {
                            SCTAB nCount=pDlg->GetTableCount();
                            if(pDlg->IsTableBefore())
                            {
                                if(nCount==1 && pDlg->GetFirstTable()->Len()>0)
                                {
                                    rReq.AppendItem( SfxStringItem( FID_INS_TABLE, *pDlg->GetFirstTable() ) );
                                    rReq.AppendItem( SfxUInt16Item( FN_PARAM_1, static_cast<sal_uInt16>(nTabNr) + 1 ) );        // 1-based
                                    rReq.Done();

                                    InsertTable( *pDlg->GetFirstTable(), nTabNr );
                                }
                                else
                                    InsertTables( NULL, nTabNr,nCount );
                            }
                            else
                            {
                                SCTAB   nTabAfter    = nTabNr+1;
                                SCTAB nSelHigh=0;

                                for(SCTAB i=0;i<nTabCount;i++)
                                {
                                    if(rMark.GetTableSelect(i))
                                    {
                                        nSelHigh=i;
                                    }
                                }

                                for(SCTAB j=nSelHigh+1;j<nTabCount;j++)
                                {
                                    if(!pDoc->IsScenario(j))
                                    {
                                        nTabAfter=j;
                                        break;
                                    }
                                    else // #101672#; increase nTabAfter, because it is possible that the scenario tables are the last
                                        nTabAfter = j + 1;
                                }

                                if(nCount==1 && pDlg->GetFirstTable()->Len()>0)
                                {
                                    rReq.AppendItem( SfxStringItem( FID_INS_TABLE, *pDlg->GetFirstTable() ) );
                                    rReq.AppendItem( SfxUInt16Item( FN_PARAM_1, static_cast<sal_uInt16>(nTabAfter) + 1 ) );     // 1-based
                                    rReq.Done();

                                    InsertTable( *pDlg->GetFirstTable(), nTabAfter);
                                }
                                else
                                {
                                    InsertTables( NULL, nTabAfter,nCount);
                                }
                            }
                        }
                    }

                    delete pDlg;
                }
            }
            break;

        case FID_TAB_APPEND:
        case FID_TAB_RENAME:
        case FID_TAB_MENU_RENAME:
            {
                //  FID_TAB_MENU_RENAME - "umbenennen" im Menu
                //  FID_TAB_RENAME      - "Name"-Property fuer Basic
                //  Execute ist gleich, aber im GetState wird MENU_RENAME evtl. disabled

                if ( nSlot == FID_TAB_MENU_RENAME )
                    nSlot = FID_TAB_RENAME;             // Execute ist gleich

                SCTAB nTabNr = pViewData->GetTabNo();
                ScMarkData& rMark = pViewData->GetMarkData();
                SCTAB nTabSelCount = rMark.GetSelectCount();

                if ( !pDoc->IsDocEditable() )
                    break; // alles gesperrt

                if ( nSlot != FID_TAB_APPEND &&
                        ( pDoc->IsTabProtected( nTabNr ) || nTabSelCount > 1 ) )
                    break; // kein Rename

                if( pReqArgs != NULL )
                {
                    sal_Bool        bDone   = sal_False;
                    const SfxPoolItem* pItem;
                    String      aName;

                    if( IS_AVAILABLE( FN_PARAM_1, &pItem ) )
                        nTabNr = ((const SfxUInt16Item*)pItem)->GetValue();

                    if( IS_AVAILABLE( nSlot, &pItem ) )
                        aName = ((const SfxStringItem*)pItem)->GetValue();

                    switch ( nSlot )
                    {
                        case FID_TAB_APPEND:
                            bDone = AppendTable( aName );
                            break;
                        case FID_TAB_RENAME:
                            bDone = RenameTable( aName, nTabNr );
                            break;
                    }

                    if( bDone )
                    {
                        rReq.Done( *pReqArgs );
                    }
                }
                else
                {
                    sal_uInt16      nRet    = RET_OK;
                    sal_Bool        bDone   = sal_False;
                    String      aErrMsg ( ScGlobal::GetRscString( STR_INVALIDTABNAME ) );
                    String      aName;
                    String      aDlgTitle;
                    const sal_Char* pHelpId = 0;

                    switch ( nSlot )
                    {
                        case FID_TAB_APPEND:
                            aDlgTitle = String(ScResId(SCSTR_APDTABLE));
                            pDoc->CreateValidTabName( aName );
                            pHelpId = HID_SC_APPEND_NAME;
                            break;

                        case FID_TAB_RENAME:
                            aDlgTitle = String(ScResId(SCSTR_RENAMETAB));
                            pDoc->GetName( pViewData->GetTabNo(), aName );
                            pHelpId = HID_SC_RENAME_NAME;
                            break;
                    }

                    ScAbstractDialogFactory* pFact = ScAbstractDialogFactory::Create();
                    DBG_ASSERT(pFact, "ScAbstractFactory create fail!");

                    AbstractScStringInputDlg* pDlg = pFact->CreateScStringInputDlg( GetDialogParent(),
                                                                                    aDlgTitle,
                                                                                    String(ScResId(SCSTR_NAME)),
                                                                                    aName,
<<<<<<< HEAD
                                                                                    nSlot,RID_SCDLG_STRINPUT);
                    DBG_ASSERT(pDlg, "Dialog create fail!");
=======
                                                                                    GetStaticInterface()->GetSlot(nSlot)->GetCommand(), pHelpId, RID_SCDLG_STRINPUT);
                    DBG_ASSERT(pDlg, "Dialog create fail!");//CHINA001
>>>>>>> ce6308e4

                    while ( !bDone && nRet == RET_OK )
                    {
                        nRet = pDlg->Execute();

                        if ( nRet == RET_OK )
                        {
                            pDlg->GetInputString( aName );


                            switch ( nSlot )
                            {
                                case FID_TAB_APPEND:
                                    bDone = AppendTable( aName );
                                    break;
                                case FID_TAB_RENAME:
                                    bDone = RenameTable( aName, nTabNr );
                                    break;
                            }

                            if ( bDone )
                            {
                                rReq.AppendItem( SfxStringItem( nSlot, aName ) );
                                rReq.Done();
                            }
                            else
                            {
                                if( rReq.IsAPI() )
                                {
                                    StarBASIC::Error( SbERR_SETPROP_FAILED ); // XXX Fehlerbehandlung???
                                }
                                else
                                {
                                    nRet = ErrorBox( GetDialogParent(),
                                                     WinBits( WB_OK | WB_DEF_OK ),
                                                     aErrMsg
                                                   ).Execute();
                                }
                            }
                        }
                    }
                    delete pDlg;
                }
            }
            break;

        case FID_TAB_MOVE:
            {
                if ( pDoc->GetChangeTrack() != NULL )
                    break;      // bei aktiviertem ChangeTracking kein TabMove

                sal_Bool   bDoIt = sal_False;
                sal_uInt16 nDoc = 0;
                SCTAB nTab = pViewData->GetTabNo();
                sal_Bool   bCpy = sal_False;
                String aDocName;
                String aTabName;

                if( pReqArgs != NULL )
                {
                    SCTAB nTableCount = pDoc->GetTableCount();
                    const SfxPoolItem* pItem;

                    if( IS_AVAILABLE( FID_TAB_MOVE, &pItem ) )
                        aDocName = ((const SfxStringItem*)pItem)->GetValue();
                    if( IS_AVAILABLE( FN_PARAM_1, &pItem ) )
                    {
                        //  Tabelle ist 1-basiert
                        nTab = ((const SfxUInt16Item*)pItem)->GetValue() - 1;
                        if ( nTab >= nTableCount )
                            nTab = SC_TAB_APPEND;
                    }
                    if( IS_AVAILABLE( FN_PARAM_2, &pItem ) )
                        bCpy = ((const SfxBoolItem*)pItem)->GetValue();

                    if( aDocName.Len() )
                    {
                        SfxObjectShell* pSh     = SfxObjectShell::GetFirst();
                        ScDocShell*     pScSh   = NULL;
                        sal_uInt16          i=0;

                        while ( pSh )
                        {
                            pScSh = PTR_CAST( ScDocShell, pSh );

                            if( pScSh )
                            {
                                pScSh->GetTitle();

                                if( pScSh->GetTitle() == aDocName )
                                {
                                    nDoc = i;
                                    ScDocument* pDestDoc = pScSh->GetDocument();
                                    nTableCount = pDestDoc->GetTableCount();
                                    bDoIt = pDestDoc->IsDocEditable();
                                    break;
                                }

                                i++;        // nur die ScDocShell's zaehlen
                            }
                            pSh = SfxObjectShell::GetNext( *pSh );
                        }
                    }
                    else // Kein Dokumentname -> neues Dokument
                    {
                        nDoc = SC_DOC_NEW;
                        bDoIt = sal_True;
                    }

                    if ( bDoIt && nTab >= nTableCount )     // ggf. anhaengen
                        nTab = SC_TAB_APPEND;
                }
                else
                {
                    String aDefaultName;
                    pDoc->GetName( pViewData->GetTabNo(), aDefaultName );

                    ScAbstractDialogFactory* pFact = ScAbstractDialogFactory::Create();
                    DBG_ASSERT(pFact, "ScAbstractFactory create fail!");

                    AbstractScMoveTableDlg* pDlg = pFact->CreateScMoveTableDlg( GetDialogParent(),
                                                                                aDefaultName,
                                                                                RID_SCDLG_MOVETAB );
                    DBG_ASSERT(pDlg, "Dialog create fail!");

                    SCTAB nTableCount = pDoc->GetTableCount();
                    ScMarkData& rMark       = GetViewData()->GetMarkData();
                    SCTAB       nTabSelCount = rMark.GetSelectCount();


                    if(nTableCount==nTabSelCount)
                    {
<<<<<<< HEAD
                        pDlg->SetForceCopyTable();
=======
                        pDlg->SetCopyTable();
                        pDlg->EnableCopyTable(sal_False);
>>>>>>> ce6308e4
                    }

                    // We support direct renaming of sheet only when one sheet
                    // is selected.
                    pDlg->EnableRenameTable(nTabSelCount == 1);

                    if ( pDlg->Execute() == RET_OK )
                    {
                        nDoc = pDlg->GetSelectedDocument();
                        nTab = pDlg->GetSelectedTable();
                        bCpy = pDlg->GetCopyTable();
<<<<<<< HEAD
                        bool bRna = pDlg->GetRenameTable();
                        // Leave aTabName string empty, when Rename is FALSE.
                        if( bRna )
                        {
                           pDlg->GetTabNameString( aTabName );
                        }
                        bDoIt = TRUE;
=======
                        bDoIt = sal_True;
>>>>>>> ce6308e4

                        String aFoundDocName;
                        if ( nDoc != SC_DOC_NEW )
                        {
                            ScDocShell* pSh = ScDocShell::GetShellByNum( nDoc );
                            if (pSh)
                            {
                                aFoundDocName = pSh->GetTitle();
                                if ( !pSh->GetDocument()->IsDocEditable() )
                                {
                                    ErrorMessage(STR_READONLYERR);
                                    bDoIt = sal_False;
                                }
                            }
                        }
                        rReq.AppendItem( SfxStringItem( FID_TAB_MOVE, aFoundDocName ) );
                        //  Tabelle ist 1-basiert, wenn nicht APPEND
                        SCTAB nBasicTab = ( nTab <= MAXTAB ) ? (nTab+1) : nTab;
                        rReq.AppendItem( SfxUInt16Item( FN_PARAM_1, static_cast<sal_uInt16>(nBasicTab) ) );
                        rReq.AppendItem( SfxBoolItem( FN_PARAM_2, bCpy ) );
                    }
                    delete pDlg;
                }

                if( bDoIt )
                {
                    rReq.Done();        // aufzeichnen, solange das Dokument noch aktiv ist

                    MoveTable( nDoc, nTab, bCpy, &aTabName );
                }
            }
            break;

        case FID_DELETE_TABLE:
            {
                //  Parameter war ueberfluessig, weil die Methode an der Table haengt

                sal_Bool bDoIt = rReq.IsAPI();
                if( !bDoIt )
                {
                    //  wenn's nicht von Basic kommt, nochmal nachfragen:

#if ENABLE_LAYOUT
// Using layout::QueryBox without client code modification is
// deprecated, rather add HIG-complient buttons with verbs.
#define QueryBox( parent, winbits, question ) layout::QueryBox (parent, question, ScGlobal::GetRscString (STR_UNDO_DELETE_TAB))
#endif /* ENABLE_LAYOUT */

                        bDoIt = ( RET_YES ==
                                  QueryBox( GetDialogParent(),
                                            WinBits( WB_YES_NO | WB_DEF_YES ),
                                            ScGlobal::GetRscString(STR_QUERY_DELTAB)
                                      ).Execute() );
                }
                if( bDoIt )
                {
                    SCTAB nNewTab   = nCurrentTab;
                    SCTAB nFirstTab=0;
                    sal_Bool   bTabFlag=sal_False;
                    ScMarkData& rMark = pViewData->GetMarkData();
                    std::vector<SCTAB> TheTabs;
                    for(SCTAB i=0;i<nTabCount;i++)
                    {
                        if(rMark.GetTableSelect(i) &&!pDoc->IsTabProtected(i))
                        {
                            TheTabs.push_back(i);
<<<<<<< HEAD
                            bTabFlag=TRUE;
=======
                            bTabFlag=sal_True;
>>>>>>> ce6308e4
                            if(nNewTab==i) nNewTab++;
                        }
                        if(!bTabFlag) nFirstTab=i;
                    }
                    if(nNewTab>=nTabCount) nNewTab=nFirstTab;

                    pViewData->SetTabNo(nNewTab);
                    DeleteTables(TheTabs);
                    TheTabs.clear();
                    rReq.Done();
                }
            }
            break;

        case FID_TAB_RTL:
            {
                ScDocShell* pDocSh = pViewData->GetDocShell();
                ScDocFunc aFunc(*pDocSh);
                sal_Bool bSet = !pDoc->IsLayoutRTL( nCurrentTab );

                const ScMarkData& rMark = pViewData->GetMarkData();
                if ( rMark.GetSelectCount() != 0 )
                {
                    //  handle several sheets

                    ::svl::IUndoManager* pUndoManager = pDocSh->GetUndoManager();
                    String aUndo = ScGlobal::GetRscString( STR_UNDO_TAB_RTL );
                    pUndoManager->EnterListAction( aUndo, aUndo );

                    for (SCTAB nTab=0; nTab<nTabCount; nTab++)
                        if ( rMark.GetTableSelect(nTab) )
                            aFunc.SetLayoutRTL( nTab, bSet, sal_False );

                    pUndoManager->LeaveListAction();
                }
                else
                    aFunc.SetLayoutRTL( nCurrentTab, bSet, sal_False );
            }
            break;

        case FID_TAB_TOGGLE_GRID:
            {
                bool bShowGrid = pViewData->GetShowGrid();
                pViewData->SetShowGrid(!bShowGrid);
                SfxBindings& rBindings = GetViewFrame()->GetBindings();
                rBindings.Invalidate( FID_TAB_TOGGLE_GRID );
                PaintGrid();
                rReq.Done();
            }
            break;

        case FID_TAB_SET_TAB_BG_COLOR:
        case FID_TAB_MENU_SET_TAB_BG_COLOR:
            {
                if ( nSlot == FID_TAB_MENU_SET_TAB_BG_COLOR )
                    nSlot = FID_TAB_SET_TAB_BG_COLOR;
                SCTAB nTabNr = pViewData->GetTabNo();
                ScMarkData& rMark = pViewData->GetMarkData();
                SCTAB nTabSelCount = rMark.GetSelectCount();
                if ( !pDoc->IsDocEditable() )
                    break;

                if ( pDoc->IsTabProtected( nTabNr ) ) // ||nTabSelCount > 1
                    break;

                if( pReqArgs != NULL )
                {
                    sal_Bool                bDone = sal_False;
                    const SfxPoolItem*  pItem;
                    Color               aColor;
                    if( IS_AVAILABLE( FN_PARAM_1, &pItem ) )
                        nTabNr = ((const SfxUInt16Item*)pItem)->GetValue();

                    if( IS_AVAILABLE( nSlot, &pItem ) )
                        aColor = ((const SvxColorItem*)pItem)->GetValue();

                    if ( nTabSelCount > 1 )
                    {
                        scoped_ptr<ScUndoTabColorInfo::List>
                            pTabColorList(new ScUndoTabColorInfo::List);
                        for (SCTAB nTab=0; nTab<nTabCount; nTab++)
                        {
                            if ( rMark.GetTableSelect(nTab) && !pDoc->IsTabProtected(nTab) )
                            {
                                ScUndoTabColorInfo aTabColorInfo(nTab);
                                aTabColorInfo.maNewTabBgColor = aColor;
                                pTabColorList->push_back(aTabColorInfo);
                            }
                        }
                        bDone = SetTabBgColor( *pTabColorList );
                    }
                    else
                    {
                        bDone = SetTabBgColor( aColor, nCurrentTab ); //ScViewFunc.SetTabBgColor
                    }
                    if( bDone )
                    {
                        rReq.Done( *pReqArgs );
                    }
                }
                else
                {
                    sal_uInt16      nRet    = RET_OK; /// temp
                    sal_Bool        bDone   = sal_False; /// temp
                    Color       aTabBgColor;
                    Color       aNewTabBgColor;

                    aTabBgColor = pDoc->GetTabBgColor( nCurrentTab );
                    ScAbstractDialogFactory* pFact = ScAbstractDialogFactory::Create();
                    DBG_ASSERT(pFact, "ScAbstractFactory create fail!");
                    AbstractScTabBgColorDlg* pDlg = pFact->CreateScTabBgColorDlg(
                                                                GetDialogParent(),
                                                                String(ScResId(SCSTR_SET_TAB_BG_COLOR)),
                                                                String(ScResId(SCSTR_NO_TAB_BG_COLOR)),
                                                                aTabBgColor,
                                                                CMD_FID_TAB_SET_TAB_BG_COLOR,
                                                                RID_SCDLG_TAB_BG_COLOR);
                    while ( !bDone && nRet == RET_OK )
                    {
                        nRet = pDlg->Execute();
                        if( nRet == RET_OK )
                        {
                            Color aSelectedColor;
                            pDlg->GetSelectedColor(aSelectedColor);
                            scoped_ptr<ScUndoTabColorInfo::List>
                                pTabColorList(new ScUndoTabColorInfo::List);
                            if ( nTabSelCount > 1 )
                            {
                                for  (SCTAB nTab=0; nTab<nTabCount; nTab++)
                                {
                                    if ( rMark.GetTableSelect(nTab) && !pDoc->IsTabProtected(nTab) )
                                    {
                                        ScUndoTabColorInfo aTabColorInfo(nTab);
                                        aTabColorInfo.maNewTabBgColor = aSelectedColor;
                                        pTabColorList->push_back(aTabColorInfo);
                                    }
                                }
                                bDone = SetTabBgColor( *pTabColorList );
                            }
                            else
                            {
                                bDone = SetTabBgColor( aSelectedColor, nCurrentTab ); //ScViewFunc.SetTabBgColor
                            }
                            if ( bDone )
                            {
                                rReq.AppendItem( SvxColorItem( aTabBgColor, nSlot ) );
                                rReq.Done();
                            }
                            else
                            {
                                if( rReq.IsAPI() )
                                {
                                    StarBASIC::Error( SbERR_SETPROP_FAILED );
                                }
                            }
                        }
                    }
                    delete( pDlg );
                }
            }
            break;

        case FID_TAB_EVENTS:
            {
                ScDocShell* pDocSh = pViewData->GetDocShell();
                uno::Reference<container::XNameReplace> xEvents( new ScSheetEventsObj( pDocSh, nCurrentTab ) );
                uno::Reference<frame::XFrame> xFrame = GetViewFrame()->GetFrame().GetFrameInterface();
                SvxAbstractDialogFactory* pDlgFactory = SvxAbstractDialogFactory::Create();
                if (pDlgFactory)
                {
                    std::auto_ptr<VclAbstractDialog> pDialog( pDlgFactory->CreateSvxMacroAssignDlg(
                        GetDialogParent(), xFrame, false, xEvents, 0 ) );
                    if ( pDialog.get() && pDialog->Execute() == RET_OK )
                    {
                        // the dialog modifies the settings directly
                    }
                }
            }
            break;

        default:
            OSL_FAIL("Unbekannte Message bei ViewShell");
            break;
    }
}

//------------------------------------------------------------------

void ScTabViewShell::GetStateTable( SfxItemSet& rSet )
{
    ScViewData* pViewData   = GetViewData();
    ScDocument* pDoc        = pViewData->GetDocument();
    ScDocShell* pDocShell   = pViewData->GetDocShell();
    ScMarkData& rMark       = GetViewData()->GetMarkData();
    SCTAB       nTab        = pViewData->GetTabNo();

    SCTAB nTabCount = pDoc->GetTableCount();
    SCTAB nTabSelCount = rMark.GetSelectCount();

    SfxWhichIter    aIter(rSet);
    sal_uInt16          nWhich = aIter.FirstWhich();

    while ( nWhich )
    {
        switch ( nWhich )
        {

            case FID_TABLE_VISIBLE:
                rSet.Put( SfxBoolItem( nWhich, pDoc->IsVisible(nTab) ));
                break;

            case FID_TABLE_HIDE:
                {
                    sal_uInt16 nVis = 0;
                    for ( SCTAB i=0; i < nTabCount && nVis<2; i++ )
                        if (pDoc->IsVisible(i))
                            ++nVis;

                    if ( nVis<2 || !pDoc->IsDocEditable() || nTabSelCount > 1 )
                        rSet.DisableItem( nWhich );
                }
                break;

            case FID_TABLE_SHOW:
                {
                    sal_Bool bHasHidden = sal_False;
                    for ( SCTAB i=0; i < nTabCount && !bHasHidden; i++ )
                        if (!pDoc->IsVisible(i))
                            bHasHidden = sal_True;
                    if ( !bHasHidden || pDoc->IsDocProtected() || nTabSelCount > 1 )
                        rSet.DisableItem( nWhich );
                }
                break;

            case FID_DELETE_TABLE:
                {
                    if ( pDoc->GetChangeTrack() )
                        rSet.DisableItem( nWhich );
                    else
                    {
                        sal_uInt16 nVis = 0;
                        for ( SCTAB i=0; i < nTabCount && nVis<2; i++ )
                            if (pDoc->IsVisible(i))
                                ++nVis;
                        if (   pDoc->IsTabProtected(nTab)
                            || !pDoc->IsDocEditable()
                            || nVis < 2
                            || nTabSelCount == nTabCount)
                        rSet.DisableItem( nWhich );
                    }
                }
                break;

            case FID_INS_TABLE:
            case FID_INS_TABLE_EXT:
            case FID_TAB_APPEND:
                if ( !pDoc->IsDocEditable() ||
                     nTabCount > MAXTAB ||
                     ( nWhich == FID_INS_TABLE_EXT && pDocShell && pDocShell->IsDocShared() ) )
                    rSet.DisableItem( nWhich );
                break;

            case FID_TAB_MOVE:
                if (   !pDoc->IsDocEditable()
                    || pDoc->GetChangeTrack() != NULL
                    || nTabCount > MAXTAB)
                    rSet.DisableItem( nWhich );
                break;

            //  FID_TAB_MENU_RENAME - "umbenennen" im Menu
            //  FID_TAB_RENAME      - "Name"-Property fuer Basic

            case FID_TAB_MENU_RENAME:
                if ( !pDoc->IsDocEditable() ||
                     pDoc->IsTabProtected(nTab) ||nTabSelCount > 1 ||
                     ( pDocShell && pDocShell->IsDocShared() ) )
                    rSet.DisableItem( nWhich );
                break;

            case FID_TAB_RENAME:
                {
                    String aTabName;
                    pDoc->GetName( nTab, aTabName );

                    rSet.Put( SfxStringItem( nWhich, aTabName ));

                }
                break;

            case FID_TAB_RTL:
                {
                    SvtLanguageOptions aLangOpt;
                    if ( !aLangOpt.IsCTLFontEnabled() )
                        rSet.DisableItem( nWhich );
                    else
                        rSet.Put( SfxBoolItem( nWhich, pDoc->IsLayoutRTL( nTab ) ) );
                }
                break;

            case FID_TAB_MENU_SET_TAB_BG_COLOR:
                {
                    if ( !pDoc->IsDocEditable()
                        || ( pDocShell && pDocShell->IsDocShared() )
                        || pDoc->IsTabProtected(nTab) )
                        rSet.DisableItem( nWhich );
                }
                break;

            case FID_TAB_SET_TAB_BG_COLOR:
                {
                    Color aColor;
                    aColor = pDoc->GetTabBgColor( nTab );
                    rSet.Put( SvxColorItem( aColor, nWhich ) );
                }
                break;

            case FID_TAB_TOGGLE_GRID:
                rSet.Put( SfxBoolItem(nWhich, pViewData->GetShowGrid()) );
                break;
        }
        nWhich = aIter.NextWhich();
    }
}




/* vim:set shiftwidth=4 softtabstop=4 expandtab: */<|MERGE_RESOLUTION|>--- conflicted
+++ resolved
@@ -187,7 +187,7 @@
                         {
                             pDoc->GetName( i, aTabName );
                             pDlg->Insert( aTabName, bFirst );
-                            bFirst = sal_False;
+                            bFirst = false;
                         }
                     }
 
@@ -219,7 +219,7 @@
 
                 if ( pReqArgs != NULL )             // von Basic
                 {
-                    sal_Bool bOk = sal_False;
+                    sal_Bool bOk = false;
                     const SfxPoolItem*  pTabItem;
                     const SfxPoolItem*  pNameItem;
                     String              aName;
@@ -372,7 +372,7 @@
 
                 if( pReqArgs != NULL )
                 {
-                    sal_Bool        bDone   = sal_False;
+                    sal_Bool        bDone   = false;
                     const SfxPoolItem* pItem;
                     String      aName;
 
@@ -400,7 +400,7 @@
                 else
                 {
                     sal_uInt16      nRet    = RET_OK;
-                    sal_Bool        bDone   = sal_False;
+                    sal_Bool        bDone   = false;
                     String      aErrMsg ( ScGlobal::GetRscString( STR_INVALIDTABNAME ) );
                     String      aName;
                     String      aDlgTitle;
@@ -428,13 +428,8 @@
                                                                                     aDlgTitle,
                                                                                     String(ScResId(SCSTR_NAME)),
                                                                                     aName,
-<<<<<<< HEAD
                                                                                     nSlot,RID_SCDLG_STRINPUT);
                     DBG_ASSERT(pDlg, "Dialog create fail!");
-=======
-                                                                                    GetStaticInterface()->GetSlot(nSlot)->GetCommand(), pHelpId, RID_SCDLG_STRINPUT);
-                    DBG_ASSERT(pDlg, "Dialog create fail!");//CHINA001
->>>>>>> ce6308e4
 
                     while ( !bDone && nRet == RET_OK )
                     {
@@ -486,10 +481,10 @@
                 if ( pDoc->GetChangeTrack() != NULL )
                     break;      // bei aktiviertem ChangeTracking kein TabMove
 
-                sal_Bool   bDoIt = sal_False;
+                sal_Bool   bDoIt = false;
                 sal_uInt16 nDoc = 0;
                 SCTAB nTab = pViewData->GetTabNo();
-                sal_Bool   bCpy = sal_False;
+                sal_Bool   bCpy = false;
                 String aDocName;
                 String aTabName;
 
@@ -567,12 +562,7 @@
 
                     if(nTableCount==nTabSelCount)
                     {
-<<<<<<< HEAD
                         pDlg->SetForceCopyTable();
-=======
-                        pDlg->SetCopyTable();
-                        pDlg->EnableCopyTable(sal_False);
->>>>>>> ce6308e4
                     }
 
                     // We support direct renaming of sheet only when one sheet
@@ -584,17 +574,13 @@
                         nDoc = pDlg->GetSelectedDocument();
                         nTab = pDlg->GetSelectedTable();
                         bCpy = pDlg->GetCopyTable();
-<<<<<<< HEAD
                         bool bRna = pDlg->GetRenameTable();
                         // Leave aTabName string empty, when Rename is FALSE.
                         if( bRna )
                         {
                            pDlg->GetTabNameString( aTabName );
                         }
-                        bDoIt = TRUE;
-=======
-                        bDoIt = sal_True;
->>>>>>> ce6308e4
+                        bDoIt = true;
 
                         String aFoundDocName;
                         if ( nDoc != SC_DOC_NEW )
@@ -606,7 +592,7 @@
                                 if ( !pSh->GetDocument()->IsDocEditable() )
                                 {
                                     ErrorMessage(STR_READONLYERR);
-                                    bDoIt = sal_False;
+                                    bDoIt = false;
                                 }
                             }
                         }
@@ -653,7 +639,7 @@
                 {
                     SCTAB nNewTab   = nCurrentTab;
                     SCTAB nFirstTab=0;
-                    sal_Bool   bTabFlag=sal_False;
+                    sal_Bool   bTabFlag=false;
                     ScMarkData& rMark = pViewData->GetMarkData();
                     std::vector<SCTAB> TheTabs;
                     for(SCTAB i=0;i<nTabCount;i++)
@@ -661,11 +647,7 @@
                         if(rMark.GetTableSelect(i) &&!pDoc->IsTabProtected(i))
                         {
                             TheTabs.push_back(i);
-<<<<<<< HEAD
-                            bTabFlag=TRUE;
-=======
-                            bTabFlag=sal_True;
->>>>>>> ce6308e4
+                            bTabFlag=true;
                             if(nNewTab==i) nNewTab++;
                         }
                         if(!bTabFlag) nFirstTab=i;
@@ -697,12 +679,12 @@
 
                     for (SCTAB nTab=0; nTab<nTabCount; nTab++)
                         if ( rMark.GetTableSelect(nTab) )
-                            aFunc.SetLayoutRTL( nTab, bSet, sal_False );
+                            aFunc.SetLayoutRTL( nTab, bSet, false );
 
                     pUndoManager->LeaveListAction();
                 }
                 else
-                    aFunc.SetLayoutRTL( nCurrentTab, bSet, sal_False );
+                    aFunc.SetLayoutRTL( nCurrentTab, bSet, false );
             }
             break;
 
@@ -733,7 +715,7 @@
 
                 if( pReqArgs != NULL )
                 {
-                    sal_Bool                bDone = sal_False;
+                    sal_Bool                bDone = false;
                     const SfxPoolItem*  pItem;
                     Color               aColor;
                     if( IS_AVAILABLE( FN_PARAM_1, &pItem ) )
@@ -769,7 +751,7 @@
                 else
                 {
                     sal_uInt16      nRet    = RET_OK; /// temp
-                    sal_Bool        bDone   = sal_False; /// temp
+                    sal_Bool        bDone   = false; /// temp
                     Color       aTabBgColor;
                     Color       aNewTabBgColor;
 
@@ -891,7 +873,7 @@
 
             case FID_TABLE_SHOW:
                 {
-                    sal_Bool bHasHidden = sal_False;
+                    sal_Bool bHasHidden = false;
                     for ( SCTAB i=0; i < nTabCount && !bHasHidden; i++ )
                         if (!pDoc->IsVisible(i))
                             bHasHidden = sal_True;
