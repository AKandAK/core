/* -*- Mode: C++; tab-width: 4; indent-tabs-mode: nil; c-basic-offset: 4 -*- */
/*************************************************************************
 *
 * DO NOT ALTER OR REMOVE COPYRIGHT NOTICES OR THIS FILE HEADER.
 *
 * Copyright 2000, 2010 Oracle and/or its affiliates.
 *
 * OpenOffice.org - a multi-platform office productivity suite
 *
 * This file is part of OpenOffice.org.
 *
 * OpenOffice.org is free software: you can redistribute it and/or modify
 * it under the terms of the GNU Lesser General Public License version 3
 * only, as published by the Free Software Foundation.
 *
 * OpenOffice.org is distributed in the hope that it will be useful,
 * but WITHOUT ANY WARRANTY; without even the implied warranty of
 * MERCHANTABILITY or FITNESS FOR A PARTICULAR PURPOSE.  See the
 * GNU Lesser General Public License version 3 for more details
 * (a copy is included in the LICENSE file that accompanied this code).
 *
 * You should have received a copy of the GNU Lesser General Public License
 * version 3 along with OpenOffice.org.  If not, see
 * <http://www.openoffice.org/license.html>
 * for a copy of the LGPLv3 License.
 *
 ************************************************************************/

#include "oox/drawingml/textliststyle.hxx"

namespace oox { namespace drawingml {

TextListStyle::TextListStyle()
{
    for ( int i = 0; i < 9; i++ )
    {
        maListStyle.push_back( TextParagraphPropertiesPtr( new TextParagraphProperties() ) );
        maAggregationListStyle.push_back( TextParagraphPropertiesPtr( new TextParagraphProperties() ) );
    }
}

TextListStyle::~TextListStyle()
{
}

void applyStyleList( const TextParagraphPropertiesVector& rSourceListStyle, TextParagraphPropertiesVector& rDestListStyle )
{
    TextParagraphPropertiesVector::const_iterator aSourceListStyleIter( rSourceListStyle.begin() );
    TextParagraphPropertiesVector::iterator aDestListStyleIter( rDestListStyle.begin() );
    while( aSourceListStyleIter != rSourceListStyle.end() )
    {
        if ( aDestListStyleIter != rDestListStyle.end() )
        {
            (*aDestListStyleIter)->apply( **aSourceListStyleIter );
            ++aDestListStyleIter;
        }
        else
            rDestListStyle.push_back( TextParagraphPropertiesPtr( new TextParagraphProperties( **aSourceListStyleIter ) ) );
        ++aSourceListStyleIter;
    }
}

void TextListStyle::apply( const TextListStyle& rTextListStyle )
{
    applyStyleList( rTextListStyle.getAggregationListStyle(), getAggregationListStyle() );
    applyStyleList( rTextListStyle.getListStyle(), getListStyle() );
}

<<<<<<< HEAD
#if OSL_DEBUG_LEVEL > 0
void TextListStyle::dump( int nLevels ) const
{
    for ( int i = 0; i < nLevels; i++ )
    {
    OSL_TRACE("level: %d", i);
        maListStyle[ i ]->dump();
    }
}
#endif

} }

/* vim:set shiftwidth=4 softtabstop=4 expandtab: */
=======
} }
>>>>>>> 818573bf
<|MERGE_RESOLUTION|>--- conflicted
+++ resolved
@@ -66,21 +66,6 @@
     applyStyleList( rTextListStyle.getListStyle(), getListStyle() );
 }
 
-<<<<<<< HEAD
-#if OSL_DEBUG_LEVEL > 0
-void TextListStyle::dump( int nLevels ) const
-{
-    for ( int i = 0; i < nLevels; i++ )
-    {
-    OSL_TRACE("level: %d", i);
-        maListStyle[ i ]->dump();
-    }
-}
-#endif
-
 } }
 
-/* vim:set shiftwidth=4 softtabstop=4 expandtab: */
-=======
-} }
->>>>>>> 818573bf
+/* vim:set shiftwidth=4 softtabstop=4 expandtab: */