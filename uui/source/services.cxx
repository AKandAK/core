--- conflicted
+++ resolved
@@ -41,54 +41,8 @@
 using namespace com::sun::star::lang;
 using namespace com::sun::star::registry;
 
-<<<<<<< HEAD
 using ::rtl::OUString;
 
-namespace {
-
-sal_Bool writeInfo( void * pRegistryKey,
-                    const OUString & rImplementationName,
-                    Sequence< OUString > const & rServiceNames )
-{
-    OUString aKeyName( OUString(RTL_CONSTASCII_USTRINGPARAM( "/" )) );
-    aKeyName += rImplementationName;
-    aKeyName += OUString(RTL_CONSTASCII_USTRINGPARAM( "/UNO/SERVICES" ));
-
-    Reference< XRegistryKey > xKey;
-    try
-    {
-        xKey = static_cast< XRegistryKey * >(
-            pRegistryKey )->createKey( aKeyName );
-    }
-    catch ( InvalidRegistryException const & )
-    {
-    }
-
-    if ( !xKey.is() )
-    {
-        return sal_False;
-    }
-    sal_Bool bSuccess = sal_True;
-
-    for ( sal_Int32 n = 0; n < rServiceNames.getLength(); ++n )
-    {
-        try
-        {
-            xKey->createKey( rServiceNames[ n ] );
-        }
-        catch ( InvalidRegistryException const & )
-        {
-            bSuccess = sal_False;
-            break;
-        }
-    }
-    return bSuccess;
-}
-
-} // namespace
-
-=======
->>>>>>> 4fba42e5
 //============================================================================
 //
 //  component_getImplementationEnvironment
