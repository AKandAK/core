--- conflicted
+++ resolved
@@ -28,12 +28,8 @@
 
 // MARKER(update_precomp.py): autogen include statement, do not remove
 #include "precompiled_vcl.hxx"
-<<<<<<< HEAD
 #include <svsys.h>
-=======
-
 #include "tools/svwin.h"
->>>>>>> 9e849585
 #include "rtl/tencinfo.h"
 #include "vcl/svapp.hxx"
 
