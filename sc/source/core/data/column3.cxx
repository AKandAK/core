/* -*- Mode: C++; tab-width: 4; indent-tabs-mode: nil; c-basic-offset: 4 -*- */
/*************************************************************************
 *
 * DO NOT ALTER OR REMOVE COPYRIGHT NOTICES OR THIS FILE HEADER.
 *
 * Copyright 2000, 2010 Oracle and/or its affiliates.
 *
 * OpenOffice.org - a multi-platform office productivity suite
 *
 * This file is part of OpenOffice.org.
 *
 * OpenOffice.org is free software: you can redistribute it and/or modify
 * it under the terms of the GNU Lesser General Public License version 3
 * only, as published by the Free Software Foundation.
 *
 * OpenOffice.org is distributed in the hope that it will be useful,
 * but WITHOUT ANY WARRANTY; without even the implied warranty of
 * MERCHANTABILITY or FITNESS FOR A PARTICULAR PURPOSE.  See the
 * GNU Lesser General Public License version 3 for more details
 * (a copy is included in the LICENSE file that accompanied this code).
 *
 * You should have received a copy of the GNU Lesser General Public License
 * version 3 along with OpenOffice.org.  If not, see
 * <http://www.openoffice.org/license.html>
 * for a copy of the LGPLv3 License.
 *
 ************************************************************************/

// MARKER(update_precomp.py): autogen include statement, do not remove
#include "precompiled_sc.hxx"
// INCLUDE ---------------------------------------------------------------



#include <sfx2/objsh.hxx>
#include <svl/zforlist.hxx>
#include <svl/zformat.hxx>

#include "scitems.hxx"
#include "column.hxx"
#include "cell.hxx"
#include "document.hxx"
#include "attarray.hxx"
#include "patattr.hxx"
#include "cellform.hxx"
#include "collect.hxx"
#include "formula/errorcodes.hxx"
#include "formula/token.hxx"
#include "brdcst.hxx"
#include "docoptio.hxx"         // GetStdPrecision fuer GetMaxNumberStringLen
#include "subtotal.hxx"
#include "markdata.hxx"
#include "detfunc.hxx"          // fuer Notizen bei DeleteRange
#include "postit.hxx"
#include "stringutil.hxx"
#include "docpool.hxx"

#include <com/sun/star/i18n/LocaleDataItem.hpp>

using ::com::sun::star::i18n::LocaleDataItem;
using ::rtl::OUString;
using ::rtl::OUStringBuffer;

// Err527 Workaround
extern const ScFormulaCell* pLastFormulaTreeTop;    // in cellform.cxx
using namespace formula;
// STATIC DATA -----------------------------------------------------------

<<<<<<< HEAD
bool ScColumn::bDoubleAlloc = FALSE;    // fuer Import: Groesse beim Allozieren verdoppeln
=======
sal_Bool ScColumn::bDoubleAlloc = sal_False;    // fuer Import: Groesse beim Allozieren verdoppeln
>>>>>>> ce6308e4


void ScColumn::Insert( SCROW nRow, ScBaseCell* pNewCell )
{
    sal_Bool bIsAppended = sal_False;
    if (pItems && nCount>0)
    {
        if (pItems[nCount-1].nRow < nRow)
        {
            Append(nRow, pNewCell );
            bIsAppended = sal_True;
        }
    }
    if ( !bIsAppended )
    {
        SCSIZE  nIndex;
        if (Search(nRow, nIndex))
        {
            ScBaseCell* pOldCell = pItems[nIndex].pCell;

            // move broadcaster and note to new cell, if not existing in new cell
            if (pOldCell->HasBroadcaster() && !pNewCell->HasBroadcaster())
                pNewCell->TakeBroadcaster( pOldCell->ReleaseBroadcaster() );
            if (pOldCell->HasNote() && !pNewCell->HasNote())
                pNewCell->TakeNote( pOldCell->ReleaseNote() );

            if ( pOldCell->GetCellType() == CELLTYPE_FORMULA && !pDocument->IsClipOrUndo() )
            {
                pOldCell->EndListeningTo( pDocument );
                // falls in EndListening NoteCell in gleicher Col zerstoert
                if ( nIndex >= nCount || pItems[nIndex].nRow != nRow )
                    Search(nRow, nIndex);
            }
            pOldCell->Delete();
            pItems[nIndex].pCell = pNewCell;
        }
        else
        {
            if (nCount + 1 > nLimit)
            {
                if (bDoubleAlloc)
                {
                    if (nLimit < COLUMN_DELTA)
                        nLimit = COLUMN_DELTA;
                    else
                    {
                        nLimit *= 2;
                        if ( nLimit > sal::static_int_cast<SCSIZE>(MAXROWCOUNT) )
                            nLimit = MAXROWCOUNT;
                    }
                }
                else
                    nLimit += COLUMN_DELTA;

                ColEntry* pNewItems = new ColEntry[nLimit];
                if (pItems)
                {
                    memmove( pNewItems, pItems, nCount * sizeof(ColEntry) );
                    delete[] pItems;
                }
                pItems = pNewItems;
            }
            memmove( &pItems[nIndex + 1], &pItems[nIndex], (nCount - nIndex) * sizeof(ColEntry) );
            pItems[nIndex].pCell = pNewCell;
            pItems[nIndex].nRow  = nRow;
            ++nCount;
        }
    }
    // Bei aus Clipboard sind hier noch falsche (alte) Referenzen!
    // Werden in CopyBlockFromClip per UpdateReference umgesetzt,
    // danach StartListeningFromClip und BroadcastFromClip gerufen.
    // Wird ins Clipboard/UndoDoc gestellt, wird kein Broadcast gebraucht.
    // Nach Import wird CalcAfterLoad gerufen, dort Listening.
    if ( !(pDocument->IsClipOrUndo() || pDocument->IsInsertingFromOtherDoc()) )
    {
        pNewCell->StartListeningTo( pDocument );
        CellType eCellType = pNewCell->GetCellType();
        // Notizzelle entsteht beim Laden nur durch StartListeningCell,
        // ausloesende Formelzelle muss sowieso dirty sein.
        if ( !(pDocument->IsCalcingAfterLoad() && eCellType == CELLTYPE_NOTE) )
        {
            if ( eCellType == CELLTYPE_FORMULA )
                ((ScFormulaCell*)pNewCell)->SetDirty();
            else
                pDocument->Broadcast( ScHint( SC_HINT_DATACHANGED,
                    ScAddress( nCol, nRow, nTab ), pNewCell ) );
        }
    }
}


<<<<<<< HEAD
void ScColumn::Insert( SCROW nRow, sal_uInt32 nNumberFormat, ScBaseCell* pCell )
=======
void ScColumn::Insert( SCROW nRow, sal_uLong nNumberFormat, ScBaseCell* pCell )
>>>>>>> ce6308e4
{
    Insert(nRow, pCell);
    short eOldType = pDocument->GetFormatTable()->
                        GetType( (sal_uLong)
                            ((SfxUInt32Item*)GetAttr( nRow, ATTR_VALUE_FORMAT ))->
                                GetValue() );
    short eNewType = pDocument->GetFormatTable()->GetType(nNumberFormat);
    if (!pDocument->GetFormatTable()->IsCompatible(eOldType, eNewType))
        ApplyAttr( nRow, SfxUInt32Item( ATTR_VALUE_FORMAT, (sal_uInt32) nNumberFormat) );
}


void ScColumn::Append( SCROW nRow, ScBaseCell* pCell )
{
    if (nCount + 1 > nLimit)
    {
        if (bDoubleAlloc)
        {
            if (nLimit < COLUMN_DELTA)
                nLimit = COLUMN_DELTA;
            else
            {
                nLimit *= 2;
                if ( nLimit > sal::static_int_cast<SCSIZE>(MAXROWCOUNT) )
                    nLimit = MAXROWCOUNT;
            }
        }
        else
            nLimit += COLUMN_DELTA;

        ColEntry* pNewItems = new ColEntry[nLimit];
        if (pItems)
        {
            memmove( pNewItems, pItems, nCount * sizeof(ColEntry) );
            delete[] pItems;
        }
        pItems = pNewItems;
    }
    pItems[nCount].pCell = pCell;
    pItems[nCount].nRow  = nRow;
    ++nCount;
}


void ScColumn::Delete( SCROW nRow )
{
    SCSIZE  nIndex;

    if (Search(nRow, nIndex))
    {
        ScBaseCell* pCell = pItems[nIndex].pCell;
        ScNoteCell* pNoteCell = new ScNoteCell;
        pItems[nIndex].pCell = pNoteCell;       // Dummy fuer Interpret
        pDocument->Broadcast( ScHint( SC_HINT_DYING,
            ScAddress( nCol, nRow, nTab ), pCell ) );
        if ( SvtBroadcaster* pBC = pCell->ReleaseBroadcaster() )
        {
            pNoteCell->TakeBroadcaster( pBC );
        }
        else
        {
            delete pNoteCell;
            --nCount;
            memmove( &pItems[nIndex], &pItems[nIndex + 1], (nCount - nIndex) * sizeof(ColEntry) );
            pItems[nCount].nRow = 0;
            pItems[nCount].pCell = NULL;
            //  Soll man hier den Speicher freigeben (delta)? Wird dann langsamer!
        }
        pCell->EndListeningTo( pDocument );
        pCell->Delete();
    }
}


void ScColumn::DeleteAtIndex( SCSIZE nIndex )
{
    ScBaseCell* pCell = pItems[nIndex].pCell;
    ScNoteCell* pNoteCell = new ScNoteCell;
    pItems[nIndex].pCell = pNoteCell;       // Dummy fuer Interpret
    pDocument->Broadcast( ScHint( SC_HINT_DYING,
        ScAddress( nCol, pItems[nIndex].nRow, nTab ), pCell ) );
    delete pNoteCell;
    --nCount;
    memmove( &pItems[nIndex], &pItems[nIndex + 1], (nCount - nIndex) * sizeof(ColEntry) );
    pItems[nCount].nRow = 0;
    pItems[nCount].pCell = NULL;
    pCell->EndListeningTo( pDocument );
    pCell->Delete();
}


void ScColumn::FreeAll()
{
    if (pItems)
    {
        for (SCSIZE i = 0; i < nCount; i++)
            pItems[i].pCell->Delete();
        delete[] pItems;
        pItems = NULL;
    }
    nCount = 0;
    nLimit = 0;
}


void ScColumn::DeleteRow( SCROW nStartRow, SCSIZE nSize )
{
    pAttrArray->DeleteRow( nStartRow, nSize );

    if ( !pItems || !nCount )
        return ;

    SCSIZE nFirstIndex;
    Search( nStartRow, nFirstIndex );
    if ( nFirstIndex >= nCount )
        return ;

    sal_Bool bOldAutoCalc = pDocument->GetAutoCalc();
    pDocument->SetAutoCalc( sal_False );    // Mehrfachberechnungen vermeiden

    sal_Bool bFound=sal_False;
    SCROW nEndRow = nStartRow + nSize - 1;
    SCSIZE nStartIndex = 0;
    SCSIZE nEndIndex = 0;
    SCSIZE i;

    for ( i = nFirstIndex; i < nCount && pItems[i].nRow <= nEndRow; i++ )
    {
        if (!bFound)
        {
            nStartIndex = i;
            bFound = sal_True;
        }
        nEndIndex = i;

        ScBaseCell* pCell = pItems[i].pCell;
        SvtBroadcaster* pBC = pCell->GetBroadcaster();
        if (pBC)
        {
// gibt jetzt invalid reference, kein Aufruecken der direkten Referenzen
//          MoveListeners( *pBC, nRow+nSize );
            pCell->DeleteBroadcaster();
            //  in DeleteRange werden leere Broadcaster geloescht
        }
    }
    if (bFound)
    {
        DeleteRange( nStartIndex, nEndIndex, IDF_CONTENTS );
        Search( nStartRow, i );
        if ( i >= nCount )
        {
            pDocument->SetAutoCalc( bOldAutoCalc );
            return ;
        }
    }
    else
        i = nFirstIndex;

    ScAddress aAdr( nCol, 0, nTab );
    ScHint aHint( SC_HINT_DATACHANGED, aAdr, NULL );    // only areas (ScBaseCell* == NULL)
    ScAddress& rAddress = aHint.GetAddress();
    // for sparse occupation use single broadcasts, not ranges
    sal_Bool bSingleBroadcasts = (((pItems[nCount-1].nRow - pItems[i].nRow) /
                (nCount - i)) > 1);
    if ( bSingleBroadcasts )
    {
        SCROW nLastBroadcast = MAXROW+1;
        for ( ; i < nCount; i++ )
        {
            SCROW nOldRow = pItems[i].nRow;
            // Aenderung Quelle broadcasten
            rAddress.SetRow( nOldRow );
            pDocument->AreaBroadcast( aHint );
            SCROW nNewRow = (pItems[i].nRow -= nSize);
            // Aenderung Ziel broadcasten
            if ( nLastBroadcast != nNewRow )
            {   // direkt aufeinanderfolgende nicht doppelt broadcasten
                rAddress.SetRow( nNewRow );
                pDocument->AreaBroadcast( aHint );
            }
            nLastBroadcast = nOldRow;
            ScBaseCell* pCell = pItems[i].pCell;
            if ( pCell->GetCellType() == CELLTYPE_FORMULA )
                ((ScFormulaCell*)pCell)->aPos.SetRow( nNewRow );
        }
    }
    else
    {
        rAddress.SetRow( pItems[i].nRow );
        ScRange aRange( rAddress );
        aRange.aEnd.SetRow( pItems[nCount-1].nRow );
        for ( ; i < nCount; i++ )
        {
            SCROW nNewRow = (pItems[i].nRow -= nSize);
            ScBaseCell* pCell = pItems[i].pCell;
            if ( pCell->GetCellType() == CELLTYPE_FORMULA )
                ((ScFormulaCell*)pCell)->aPos.SetRow( nNewRow );
        }
        pDocument->AreaBroadcastInRange( aRange, aHint );
    }

    pDocument->SetAutoCalc( bOldAutoCalc );
}


void ScColumn::DeleteRange( SCSIZE nStartIndex, SCSIZE nEndIndex, sal_uInt16 nDelFlag )
{
    /*  If caller specifies to not remove the note caption objects, all cells
        have to forget the pointers to them. This is used e.g. while undoing a
        "paste cells" operation, which removes the caption objects later in
        drawing undo. */
    bool bDeleteNote = (nDelFlag & IDF_NOTE) != 0;
    bool bNoCaptions = (nDelFlag & IDF_NOCAPTIONS) != 0;
    if (bDeleteNote && bNoCaptions)
        for ( SCSIZE nIdx = nStartIndex; nIdx <= nEndIndex; ++nIdx )
            if ( ScPostIt* pNote = pItems[ nIdx ].pCell->GetNote() )
                pNote->ForgetCaption();

    // special simple mode if all contents are deleted and cells do not contain broadcasters
    bool bSimple = ((nDelFlag & IDF_CONTENTS) == IDF_CONTENTS);
    if (bSimple)
        for ( SCSIZE nIdx = nStartIndex; bSimple && (nIdx <= nEndIndex); ++nIdx )
            if (pItems[ nIdx ].pCell->GetBroadcaster())
                bSimple = false;

    ScHint aHint( SC_HINT_DYING, ScAddress( nCol, 0, nTab ), 0 );

    // cache all formula cells, they will be deleted at end of this function
    typedef ::std::vector< ScFormulaCell* > FormulaCellVector;
    FormulaCellVector aDelCells;
    aDelCells.reserve( nEndIndex - nStartIndex + 1 );

    // simple deletion of the cell objects
    if (bSimple)
    {
        // pNoteCell: dummy replacement for old cells, to prevent that interpreter uses old cell
        ScNoteCell* pNoteCell = new ScNoteCell;
        for ( SCSIZE nIdx = nStartIndex; nIdx <= nEndIndex; ++nIdx )
        {
            ScBaseCell* pOldCell = pItems[ nIdx ].pCell;
            if (pOldCell->GetCellType() == CELLTYPE_FORMULA)
            {
                // cache formula cell, will be deleted below
                aDelCells.push_back( static_cast< ScFormulaCell* >( pOldCell ) );
            }
            else
            {
                // interpret in broadcast must not use the old cell
                pItems[ nIdx ].pCell = pNoteCell;
                aHint.GetAddress().SetRow( pItems[ nIdx ].nRow );
                aHint.SetCell( pOldCell );
                pDocument->Broadcast( aHint );
                pOldCell->Delete();
            }
        }
        delete pNoteCell;
        memmove( &pItems[nStartIndex], &pItems[nEndIndex + 1], (nCount - nEndIndex - 1) * sizeof(ColEntry) );
        nCount -= nEndIndex-nStartIndex+1;
    }

    // else: delete some contents of the cells
    else
    {
        SCSIZE j = nStartIndex;
        for ( SCSIZE nIdx = nStartIndex; nIdx <= nEndIndex; ++nIdx )
        {
            // decide whether to delete the cell object according to passed flags
            bool bDelete = false;
            ScBaseCell* pOldCell = pItems[j].pCell;
            CellType eCellType = pOldCell->GetCellType();
            switch ( eCellType )
            {
                case CELLTYPE_VALUE:
                {
                    sal_uInt16 nValFlags = nDelFlag & (IDF_DATETIME|IDF_VALUE);
                    // delete values and dates?
                    bDelete = nValFlags == (IDF_DATETIME|IDF_VALUE);
                    // if not, decide according to cell number format
                    if( !bDelete && (nValFlags != 0) )
                    {
                        sal_uLong nIndex = (sal_uLong)((SfxUInt32Item*)GetAttr( pItems[j].nRow, ATTR_VALUE_FORMAT ))->GetValue();
                        short nType = pDocument->GetFormatTable()->GetType(nIndex);
                        bool bIsDate = (nType == NUMBERFORMAT_DATE) || (nType == NUMBERFORMAT_TIME) || (nType == NUMBERFORMAT_DATETIME);
                        bDelete = nValFlags == (bIsDate ? IDF_DATETIME : IDF_VALUE);
                    }
                }
                break;

                case CELLTYPE_STRING:
                case CELLTYPE_EDIT:
                    bDelete = (nDelFlag & IDF_STRING) != 0;
                break;

                case CELLTYPE_FORMULA:
                    bDelete = (nDelFlag & IDF_FORMULA) != 0;
                break;

                case CELLTYPE_NOTE:
                    // do note delete note cell with broadcaster
                    bDelete = bDeleteNote && !pOldCell->GetBroadcaster();
                break;

                default:;   // added to avoid warnings
            }

            if (bDelete)
            {
                // try to create a replacement note cell, if note or broadcaster exists
                ScNoteCell* pNoteCell = 0;
                if (eCellType != CELLTYPE_NOTE)
                {
                    // do not rescue note if it has to be deleted according to passed flags
                    ScPostIt* pNote = bDeleteNote ? 0 : pOldCell->ReleaseNote();
                    // #i99844# do not release broadcaster from old cell, it still has to notify deleted content
                    SvtBroadcaster* pBC = pOldCell->GetBroadcaster();
                    if( pNote || pBC )
                        pNoteCell = new ScNoteCell( pNote, pBC );
                }

                // remove cell entry in cell item list
                SCROW nOldRow = pItems[j].nRow;
                if (pNoteCell)
                {
                    // replace old cell with the replacement note cell
                    pItems[j].pCell = pNoteCell;
                    ++j;
                }
                else
                {
                    // remove the old cell from the cell item list
                    --nCount;
                    memmove( &pItems[j], &pItems[j + 1], (nCount - j) * sizeof(ColEntry) );
                    pItems[nCount].nRow = 0;
                    pItems[nCount].pCell = 0;
                }

                // cache formula cells (will be deleted later), delete cell of other type
                if (eCellType == CELLTYPE_FORMULA)
                {
                    aDelCells.push_back( static_cast< ScFormulaCell* >( pOldCell ) );
                }
                else
                {
                    aHint.GetAddress().SetRow( nOldRow );
                    aHint.SetCell( pOldCell );
                    pDocument->Broadcast( aHint );
                    // #i99844# after broadcasting, old cell has to forget the broadcaster (owned by pNoteCell)
                    pOldCell->ReleaseBroadcaster();
                    pOldCell->Delete();
                }
            }
            else
            {
                // delete cell note
                if (bDeleteNote)
                    pItems[j].pCell->DeleteNote();
                // cell not deleted, move index to next cell
                ++j;
            }
        }
    }

    // *** delete all formula cells ***

    // first, all cells stop listening, may save unneeded recalcualtions
    for ( FormulaCellVector::iterator aIt = aDelCells.begin(), aEnd = aDelCells.end(); aIt != aEnd; ++aIt )
        (*aIt)->EndListeningTo( pDocument );

    // #i101869# if the note cell with the broadcaster was deleted in EndListening,
    // forget the pointer to the broadcaster
    for ( FormulaCellVector::iterator aIt = aDelCells.begin(), aEnd = aDelCells.end(); aIt != aEnd; ++aIt )
    {
        SCSIZE nIndex;
        if ( !Search( (*aIt)->aPos.Row(), nIndex ) )
            (*aIt)->ReleaseBroadcaster();
    }

    // broadcast SC_HINT_DYING for all cells and delete them
    for ( FormulaCellVector::iterator aIt = aDelCells.begin(), aEnd = aDelCells.end(); aIt != aEnd; ++aIt )
    {
        aHint.SetAddress( (*aIt)->aPos );
        aHint.SetCell( *aIt );
        pDocument->Broadcast( aHint );
        // #i99844# after broadcasting, old cell has to forget the broadcaster (owned by replacement note cell)
        (*aIt)->ReleaseBroadcaster();
        (*aIt)->Delete();
    }
}


void ScColumn::DeleteArea(SCROW nStartRow, SCROW nEndRow, sal_uInt16 nDelFlag)
{
    //  FreeAll darf hier nicht gerufen werden wegen Broadcastern

    //  Attribute erst am Ende, damit vorher noch zwischen Zahlen und Datum
    //  unterschieden werden kann (#47901#)

    sal_uInt16 nContMask = IDF_CONTENTS;
    //  IDF_NOCAPTIONS needs to be passed too, if IDF_NOTE is set
    if( nDelFlag & IDF_NOTE )
        nContMask |= IDF_NOCAPTIONS;
    sal_uInt16 nContFlag = nDelFlag & nContMask;

    if (pItems && nCount>0 && nContFlag)
    {
        if (nStartRow==0 && nEndRow==MAXROW)
            DeleteRange( 0, nCount-1, nContFlag );
        else
        {
            sal_Bool bFound=sal_False;
            SCSIZE nStartIndex = 0;
            SCSIZE nEndIndex = 0;
            for (SCSIZE i = 0; i < nCount; i++)
                if ((pItems[i].nRow >= nStartRow) && (pItems[i].nRow <= nEndRow))
                {
                    if (!bFound)
                    {
                        nStartIndex = i;
                        bFound = sal_True;
                    }
                    nEndIndex = i;
                }
            if (bFound)
                DeleteRange( nStartIndex, nEndIndex, nContFlag );
        }
    }

    if ( nDelFlag & IDF_EDITATTR )
    {
        DBG_ASSERT( nContFlag == 0, "DeleteArea: falsche Flags" );
        RemoveEditAttribs( nStartRow, nEndRow );
    }

    //  Attribute erst hier
    if ((nDelFlag & IDF_ATTRIB) == IDF_ATTRIB) pAttrArray->DeleteArea( nStartRow, nEndRow );
    else if ((nDelFlag & IDF_ATTRIB) != 0) pAttrArray->DeleteHardAttr( nStartRow, nEndRow );
}


ScFormulaCell* ScColumn::CreateRefCell( ScDocument* pDestDoc, const ScAddress& rDestPos,
                                            SCSIZE nIndex, sal_uInt16 nFlags ) const
{
    sal_uInt16 nContFlags = nFlags & IDF_CONTENTS;
    if (!nContFlags)
        return NULL;

    //  Testen, ob Zelle kopiert werden soll
    //  auch bei IDF_CONTENTS komplett, wegen Notes / Broadcastern

    sal_Bool bMatch = sal_False;
    ScBaseCell* pCell = pItems[nIndex].pCell;
    CellType eCellType = pCell->GetCellType();
    switch ( eCellType )
    {
        case CELLTYPE_VALUE:
            {
                sal_uInt16 nValFlags = nFlags & (IDF_DATETIME|IDF_VALUE);

                if ( nValFlags == (IDF_DATETIME|IDF_VALUE) )
                    bMatch = sal_True;
                else if ( nValFlags )
                {
                    sal_uLong nNumIndex = (sal_uLong)((SfxUInt32Item*)GetAttr(
                                    pItems[nIndex].nRow, ATTR_VALUE_FORMAT ))->GetValue();
                    short nTyp = pDocument->GetFormatTable()->GetType(nNumIndex);
                    if ((nTyp == NUMBERFORMAT_DATE) || (nTyp == NUMBERFORMAT_TIME) || (nTyp == NUMBERFORMAT_DATETIME))
                        bMatch = ((nFlags & IDF_DATETIME) != 0);
                    else
                        bMatch = ((nFlags & IDF_VALUE) != 0);
                }
            }
            break;
        case CELLTYPE_STRING:
        case CELLTYPE_EDIT:     bMatch = ((nFlags & IDF_STRING) != 0); break;
        case CELLTYPE_FORMULA:  bMatch = ((nFlags & IDF_FORMULA) != 0); break;
        default:
        {
            // added to avoid warnings
        }
    }
    if (!bMatch)
        return NULL;


    //  Referenz einsetzen
    ScSingleRefData aRef;
    aRef.nCol = nCol;
    aRef.nRow = pItems[nIndex].nRow;
    aRef.nTab = nTab;
    aRef.InitFlags();                           // -> alles absolut
    aRef.SetFlag3D(sal_True);

    //! 3D(sal_False) und TabRel(sal_True), wenn die endgueltige Position auf der selben Tabelle ist?
    //! (bei TransposeClip ist die Zielposition noch nicht bekannt)

    aRef.CalcRelFromAbs( rDestPos );

    ScTokenArray aArr;
    aArr.AddSingleReference( aRef );

    return new ScFormulaCell( pDestDoc, rDestPos, &aArr );
}


//  rColumn = Quelle
//  nRow1, nRow2 = Zielposition

void ScColumn::CopyFromClip(SCROW nRow1, SCROW nRow2, long nDy,
<<<<<<< HEAD
                                USHORT nInsFlag, bool bAsLink, bool bSkipAttrForEmpty,
=======
                                sal_uInt16 nInsFlag, sal_Bool bAsLink, sal_Bool bSkipAttrForEmpty,
>>>>>>> ce6308e4
                                ScColumn& rColumn)
{
    if ((nInsFlag & IDF_ATTRIB) != 0)
    {
        if ( bSkipAttrForEmpty )
        {
            //  copy only attributes for non-empty cells
            //  (notes are not counted as non-empty here, to match the content behavior)

            SCSIZE nStartIndex;
            rColumn.Search( nRow1-nDy, nStartIndex );
            while ( nStartIndex < rColumn.nCount && rColumn.pItems[nStartIndex].nRow <= nRow2-nDy )
            {
                SCSIZE nEndIndex = nStartIndex;
                if ( rColumn.pItems[nStartIndex].pCell->GetCellType() != CELLTYPE_NOTE )
                {
                    SCROW nStartRow = rColumn.pItems[nStartIndex].nRow;
                    SCROW nEndRow = nStartRow;

                    //  find consecutive non-empty cells

                    while ( nEndRow < nRow2-nDy &&
                            nEndIndex+1 < rColumn.nCount &&
                            rColumn.pItems[nEndIndex+1].nRow == nEndRow+1 &&
                            rColumn.pItems[nEndIndex+1].pCell->GetCellType() != CELLTYPE_NOTE )
                    {
                        ++nEndIndex;
                        ++nEndRow;
                    }

                    rColumn.pAttrArray->CopyAreaSafe( nStartRow+nDy, nEndRow+nDy, nDy, *pAttrArray );
                }
                nStartIndex = nEndIndex + 1;
            }
        }
        else
            rColumn.pAttrArray->CopyAreaSafe( nRow1, nRow2, nDy, *pAttrArray );
    }
    if ((nInsFlag & IDF_CONTENTS) == 0)
        return;

    if ( bAsLink && nInsFlag == IDF_ALL )
    {
        //  bei "alles" werden auch leere Zellen referenziert
        //! IDF_ALL muss immer mehr Flags enthalten, als bei "Inhalte Einfuegen"
        //! einzeln ausgewaehlt werden koennen!

        Resize( nCount + static_cast<SCSIZE>(nRow2-nRow1+1) );

        ScAddress aDestPos( nCol, 0, nTab );        // Row wird angepasst

        //  Referenz erzeugen (Quell-Position)
        ScSingleRefData aRef;
        aRef.nCol = rColumn.nCol;
        //  nRow wird angepasst
        aRef.nTab = rColumn.nTab;
        aRef.InitFlags();                           // -> alles absolut
        aRef.SetFlag3D(sal_True);

        for (SCROW nDestRow = nRow1; nDestRow <= nRow2; nDestRow++)
        {
            aRef.nRow = nDestRow - nDy;             // Quell-Zeile
            aDestPos.SetRow( nDestRow );

            aRef.CalcRelFromAbs( aDestPos );
            ScTokenArray aArr;
            aArr.AddSingleReference( aRef );
            Insert( nDestRow, new ScFormulaCell( pDocument, aDestPos, &aArr ) );
        }

        return;
    }

    SCSIZE nColCount = rColumn.nCount;

    // ignore IDF_FORMULA - "all contents but no formulas" results in the same number of cells
    if ((nInsFlag & ( IDF_CONTENTS & ~IDF_FORMULA )) == ( IDF_CONTENTS & ~IDF_FORMULA ) && nRow2-nRow1 >= 64)
    {
        //! Always do the Resize from the outside, where the number of repetitions is known
        //! (then it can be removed here)

        SCSIZE nNew = nCount + nColCount;
        if ( nLimit < nNew )
            Resize( nNew );
    }

    // IDF_ADDNOTES must be passed without other content flags than IDF_NOTE
    bool bAddNotes = (nInsFlag & (IDF_CONTENTS | IDF_ADDNOTES)) == (IDF_NOTE | IDF_ADDNOTES);

    sal_Bool bAtEnd = sal_False;
    for (SCSIZE i = 0; i < nColCount && !bAtEnd; i++)
    {
        SCsROW nDestRow = rColumn.pItems[i].nRow + nDy;
        if ( nDestRow > (SCsROW) nRow2 )
            bAtEnd = sal_True;
        else if ( nDestRow >= (SCsROW) nRow1 )
        {
            //  rows at the beginning may be skipped if filtered rows are left out,
            //  nDestRow may be negative then

            ScAddress aDestPos( nCol, (SCROW)nDestRow, nTab );

            /*  #i102056# Paste from clipboard needs to paste the cell notes in
                a second pass. This must not overwrite the existing cells
                already copied to the destination position in the first pass.
                To indicate this special case, the modifier IDF_ADDNOTES is
                passed together with IDF_NOTE in nInsFlag. Of course, there is
                still the need to create a new cell, if there is no cell at the
                destination position at all. */
            ScBaseCell* pAddNoteCell = bAddNotes ? GetCell( aDestPos.Row() ) : 0;
            if (pAddNoteCell)
            {
                // do nothing if source cell does not contain a note
                const ScBaseCell* pSourceCell = rColumn.pItems[i].pCell;
                const ScPostIt* pSourceNote = pSourceCell ? pSourceCell->GetNote() : 0;
                if (pSourceNote)
                {
                    DBG_ASSERT( !pAddNoteCell->HasNote(), "ScColumn::CopyFromClip - unexpected note at destination cell" );
                    bool bCloneCaption = (nInsFlag & IDF_NOCAPTIONS) == 0;
                    // #i52342# if caption is cloned, the note must be constructed with the destination document
                    ScAddress aSourcePos( rColumn.nCol, rColumn.pItems[i].nRow, rColumn.nTab );
                    ScPostIt* pNewNote = pSourceNote->Clone( aSourcePos, *pDocument, aDestPos, bCloneCaption );
                    pAddNoteCell->TakeNote( pNewNote );
                }
            }
            else
            {
                ScBaseCell* pNewCell = bAsLink ?
                    rColumn.CreateRefCell( pDocument, aDestPos, i, nInsFlag ) :
                    rColumn.CloneCell( i, nInsFlag, *pDocument, aDestPos );
                if (pNewCell)
                    Insert( aDestPos.Row(), pNewCell );
            }
        }
    }
}


namespace {

/** Helper for ScColumn::CloneCell - decides whether to clone a value cell depending on clone flags and number format. */
bool lclCanCloneValue( ScDocument& rDoc, const ScColumn& rCol, SCROW nRow, bool bCloneValue, bool bCloneDateTime )
{
    // values and dates, or nothing to be cloned -> not needed to check number format
    if( bCloneValue == bCloneDateTime )
        return bCloneValue;

    // check number format of value cell
    sal_uLong nNumIndex = (sal_uLong)((SfxUInt32Item*)rCol.GetAttr( nRow, ATTR_VALUE_FORMAT ))->GetValue();
    short nTyp = rDoc.GetFormatTable()->GetType( nNumIndex );
    bool bIsDateTime = (nTyp == NUMBERFORMAT_DATE) || (nTyp == NUMBERFORMAT_TIME) || (nTyp == NUMBERFORMAT_DATETIME);
    return bIsDateTime ? bCloneDateTime : bCloneValue;
}

} // namespace


ScBaseCell* ScColumn::CloneCell(SCSIZE nIndex, sal_uInt16 nFlags, ScDocument& rDestDoc, const ScAddress& rDestPos)
{
    bool bCloneValue    = (nFlags & IDF_VALUE) != 0;
    bool bCloneDateTime = (nFlags & IDF_DATETIME) != 0;
    bool bCloneString   = (nFlags & IDF_STRING) != 0;
    bool bCloneSpecialBoolean  = (nFlags & IDF_SPECIAL_BOOLEAN) != 0;
    bool bCloneFormula  = (nFlags & IDF_FORMULA) != 0;
    bool bCloneNote     = (nFlags & IDF_NOTE) != 0;
    bool bForceFormula  = false;

    ScBaseCell* pNew = 0;
    ScBaseCell& rSource = *pItems[nIndex].pCell;
    switch (rSource.GetCellType())
    {
        case CELLTYPE_NOTE:
            // note will be cloned below
        break;

        case CELLTYPE_STRING:
        case CELLTYPE_EDIT:
            // note will be cloned below
            if (bCloneString)
                pNew = rSource.CloneWithoutNote( rDestDoc, rDestPos );
        break;

        case CELLTYPE_VALUE:
            // note will be cloned below
            if (lclCanCloneValue( *pDocument, *this, pItems[nIndex].nRow, bCloneValue, bCloneDateTime ))
                pNew = rSource.CloneWithoutNote( rDestDoc, rDestPos );
        break;

        case CELLTYPE_FORMULA:
            if ( bCloneSpecialBoolean )
            {
                ScFormulaCell& rForm = (ScFormulaCell&)rSource;
                rtl::OUStringBuffer aBuf;
                // #TODO #FIXME do we have a localisation issue here?
                rForm.GetFormula( aBuf );
                rtl::OUString aVal( aBuf.makeStringAndClear() );
                if ( aVal.equalsAsciiL( RTL_CONSTASCII_STRINGPARAM( "=TRUE()" ) )
                        || aVal.equalsAsciiL( RTL_CONSTASCII_STRINGPARAM( "=FALSE()" ) ) )
                    bForceFormula = true;
            }
            if (bForceFormula || bCloneFormula)
            {
                // note will be cloned below
                pNew = rSource.CloneWithoutNote( rDestDoc, rDestPos );
            }
            else if ( (bCloneValue || bCloneDateTime || bCloneString) && !rDestDoc.IsUndo() )
            {
                //  ins Undo-Dokument immer nur die Original-Zelle kopieren,
                //  aus Formeln keine Value/String-Zellen erzeugen
                ScFormulaCell& rForm = (ScFormulaCell&)rSource;
                sal_uInt16 nErr = rForm.GetErrCode();
                if ( nErr )
                {
                    // error codes are cloned with values
                    if (bCloneValue)
                    {
                        ScFormulaCell* pErrCell = new ScFormulaCell( &rDestDoc, rDestPos );
                        pErrCell->SetErrCode( nErr );
                        pNew = pErrCell;
                    }
                }
                else if (rForm.IsValue())
                {
                    if (lclCanCloneValue( *pDocument, *this, pItems[nIndex].nRow, bCloneValue, bCloneDateTime ))
                    {
                        double nVal = rForm.GetValue();
                        pNew = new ScValueCell(nVal);
                    }
                }
                else if (bCloneString)
                {
                    String aString;
                    rForm.GetString( aString );
                    // do not clone empty string
                    if (aString.Len() > 0)
                    {
                        if ( rForm.IsMultilineResult() )
                        {
                            pNew = new ScEditCell( aString, &rDestDoc );
                        }
                        else
                        {
                            pNew = new ScStringCell( aString );
                        }
                    }
                }
            }
        break;

        default: DBG_ERRORFILE( "ScColumn::CloneCell - unknown cell type" );
    }

    // clone the cell note
    if (bCloneNote)
    {
        if (ScPostIt* pNote = rSource.GetNote())
        {
            bool bCloneCaption = (nFlags & IDF_NOCAPTIONS) == 0;
            // #i52342# if caption is cloned, the note must be constructed with the destination document
            ScAddress aOwnPos( nCol, pItems[nIndex].nRow, nTab );
            ScPostIt* pNewNote = pNote->Clone( aOwnPos, rDestDoc, rDestPos, bCloneCaption );
            if (!pNew)
                pNew = new ScNoteCell( pNewNote );
            else
                pNew->TakeNote( pNewNote );
        }
    }

    return pNew;
}


<<<<<<< HEAD
void ScColumn::MixMarked( const ScMarkData& rMark, USHORT nFunction,
                            bool bSkipEmpty, ScColumn& rSrcCol )
=======
void ScColumn::MixMarked( const ScMarkData& rMark, sal_uInt16 nFunction,
                            sal_Bool bSkipEmpty, ScColumn& rSrcCol )
>>>>>>> ce6308e4
{
    SCROW nRow1, nRow2;

    if (rMark.IsMultiMarked())
    {
        ScMarkArrayIter aIter( rMark.GetArray()+nCol );
        while (aIter.Next( nRow1, nRow2 ))
            MixData( nRow1, nRow2, nFunction, bSkipEmpty, rSrcCol );
    }
}


//  Ergebnis in rVal1

sal_Bool lcl_DoFunction( double& rVal1, double nVal2, sal_uInt16 nFunction )
{
    sal_Bool bOk = sal_False;
    switch (nFunction)
    {
        case PASTE_ADD:
            bOk = SubTotal::SafePlus( rVal1, nVal2 );
            break;
        case PASTE_SUB:
            nVal2 = -nVal2;     //! geht das immer ohne Fehler?
            bOk = SubTotal::SafePlus( rVal1, nVal2 );
            break;
        case PASTE_MUL:
            bOk = SubTotal::SafeMult( rVal1, nVal2 );
            break;
        case PASTE_DIV:
            bOk = SubTotal::SafeDiv( rVal1, nVal2 );
            break;
    }
    return bOk;
}


void lcl_AddCode( ScTokenArray& rArr, ScFormulaCell* pCell )
{
    rArr.AddOpCode(ocOpen);

    ScTokenArray* pCode = pCell->GetCode();
    if (pCode)
    {
        const formula::FormulaToken* pToken = pCode->First();
        while (pToken)
        {
            rArr.AddToken( *pToken );
            pToken = pCode->Next();
        }
    }

    rArr.AddOpCode(ocClose);
}


void ScColumn::MixData( SCROW nRow1, SCROW nRow2,
<<<<<<< HEAD
                            USHORT nFunction, bool bSkipEmpty,
=======
                            sal_uInt16 nFunction, sal_Bool bSkipEmpty,
>>>>>>> ce6308e4
                            ScColumn& rSrcCol )
{
    SCSIZE nSrcCount = rSrcCol.nCount;

    SCSIZE nIndex;
    Search( nRow1, nIndex );

//  SCSIZE nSrcIndex = 0;
    SCSIZE nSrcIndex;
    rSrcCol.Search( nRow1, nSrcIndex );         //! Testen, ob Daten ganz vorne

    SCROW nNextThis = MAXROW+1;
    if ( nIndex < nCount )
        nNextThis = pItems[nIndex].nRow;
    SCROW nNextSrc = MAXROW+1;
    if ( nSrcIndex < nSrcCount )
        nNextSrc = rSrcCol.pItems[nSrcIndex].nRow;

    while ( nNextThis <= nRow2 || nNextSrc <= nRow2 )
    {
        SCROW nRow = Min( nNextThis, nNextSrc );

        ScBaseCell* pSrc = NULL;
        ScBaseCell* pDest = NULL;
        ScBaseCell* pNew = NULL;
        sal_Bool bDelete = sal_False;

        if ( nSrcIndex < nSrcCount && nNextSrc == nRow )
            pSrc = rSrcCol.pItems[nSrcIndex].pCell;

        if ( nIndex < nCount && nNextThis == nRow )
            pDest = pItems[nIndex].pCell;

        DBG_ASSERT( pSrc || pDest, "Nanu ?" );

        CellType eSrcType  = pSrc  ? pSrc->GetCellType()  : CELLTYPE_NONE;
        CellType eDestType = pDest ? pDest->GetCellType() : CELLTYPE_NONE;

        sal_Bool bSrcEmpty = ( eSrcType == CELLTYPE_NONE || eSrcType == CELLTYPE_NOTE );
        sal_Bool bDestEmpty = ( eDestType == CELLTYPE_NONE || eDestType == CELLTYPE_NOTE );

        if ( bSkipEmpty && bDestEmpty )     // Originalzelle wiederherstellen
        {
            if ( pSrc )                     // war da eine Zelle?
            {
                pNew = pSrc->CloneWithoutNote( *pDocument );
            }
        }
        else if ( nFunction )               // wirklich Rechenfunktion angegeben
        {
            double nVal1;
            double nVal2;
            if ( eSrcType == CELLTYPE_VALUE )
                nVal1 = ((ScValueCell*)pSrc)->GetValue();
            else
                nVal1 = 0.0;
            if ( eDestType == CELLTYPE_VALUE )
                nVal2 = ((ScValueCell*)pDest)->GetValue();
            else
                nVal2 = 0.0;

            //  leere Zellen werden als Werte behandelt

            sal_Bool bSrcVal  = ( bSrcEmpty || eSrcType == CELLTYPE_VALUE );
            sal_Bool bDestVal  = ( bDestEmpty || eDestType == CELLTYPE_VALUE );

            sal_Bool bSrcText = ( eSrcType == CELLTYPE_STRING ||
                                eSrcType == CELLTYPE_EDIT );
            sal_Bool bDestText = ( eDestType == CELLTYPE_STRING ||
                                eDestType == CELLTYPE_EDIT );

            //  sonst bleibt nur Formel...

            if ( bSrcEmpty && bDestEmpty )
            {
                //  beide leer -> nix
            }
            else if ( bSrcVal && bDestVal )
            {
                //  neuen Wert eintragen, oder Fehler bei Ueberlauf

                sal_Bool bOk = lcl_DoFunction( nVal1, nVal2, nFunction );

                if (bOk)
                    pNew = new ScValueCell( nVal1 );
                else
                {
                    ScFormulaCell* pFC = new ScFormulaCell( pDocument,
                                                ScAddress( nCol, nRow, nTab ) );
                    pFC->SetErrCode( errNoValue );
                    //! oder NOVALUE, dann auch in consoli,
                    //! sonst in Interpreter::GetCellValue die Abfrage auf errNoValue raus
                    //! (dann geht Stringzelle+Wertzelle nicht mehr)
                    pNew = pFC;
                }
            }
            else if ( bSrcText || bDestText )
            {
                //  mit Texten wird nicht gerechnet - immer "alte" Zelle, also pSrc

                if (pSrc)
                    pNew = pSrc->CloneWithoutNote( *pDocument );
                else if (pDest)
                    bDelete = sal_True;
            }
            else
            {
                //  Kombination aus Wert und mindestens einer Formel -> Formel erzeugen

                ScTokenArray aArr;

                //  erste Zelle
                if ( eSrcType == CELLTYPE_FORMULA )
                    lcl_AddCode( aArr, (ScFormulaCell*)pSrc );
                else
                    aArr.AddDouble( nVal1 );

                //  Operator
                OpCode eOp = ocAdd;
                switch ( nFunction )
                {
                    case PASTE_ADD: eOp = ocAdd; break;
                    case PASTE_SUB: eOp = ocSub; break;
                    case PASTE_MUL: eOp = ocMul; break;
                    case PASTE_DIV: eOp = ocDiv; break;
                }
                aArr.AddOpCode(eOp);                // Funktion

                //  zweite Zelle
                if ( eDestType == CELLTYPE_FORMULA )
                    lcl_AddCode( aArr, (ScFormulaCell*)pDest );
                else
                    aArr.AddDouble( nVal2 );

                pNew = new ScFormulaCell( pDocument, ScAddress( nCol, nRow, nTab ), &aArr );
            }
        }


        if ( pNew || bDelete )          // neues Ergebnis ?
        {
            if (pDest && !pNew)                     // alte Zelle da ?
            {
                if ( pDest->GetBroadcaster() )
                    pNew = new ScNoteCell;          // Broadcaster uebernehmen
                else
                    Delete(nRow);                   // -> loeschen
            }
            if (pNew)
                Insert(nRow, pNew);     // neue einfuegen

            Search( nRow, nIndex );     // alles kann sich verschoben haben
            if (pNew)
                nNextThis = nRow;       // nIndex zeigt jetzt genau auf nRow
            else
                nNextThis = ( nIndex < nCount ) ? pItems[nIndex].nRow : MAXROW+1;
        }

        if ( nNextThis == nRow )
        {
            ++nIndex;
            nNextThis = ( nIndex < nCount ) ? pItems[nIndex].nRow : MAXROW+1;
        }
        if ( nNextSrc == nRow )
        {
            ++nSrcIndex;
            nNextSrc = ( nSrcIndex < nSrcCount ) ?
                            rSrcCol.pItems[nSrcIndex].nRow :
                            MAXROW+1;
        }
    }
}


ScAttrIterator* ScColumn::CreateAttrIterator( SCROW nStartRow, SCROW nEndRow ) const
{
    return new ScAttrIterator( pAttrArray, nStartRow, nEndRow );
}


void ScColumn::StartAllListeners()
{
    if (pItems)
        for (SCSIZE i = 0; i < nCount; i++)
        {
            ScBaseCell* pCell = pItems[i].pCell;
            if ( pCell->GetCellType() == CELLTYPE_FORMULA )
            {
                SCROW nRow = pItems[i].nRow;
                ((ScFormulaCell*)pCell)->StartListeningTo( pDocument );
                if ( nRow != pItems[i].nRow )
                    Search( nRow, i );      // Listener eingefuegt?
            }
        }
}


void ScColumn::StartNeededListeners()
{
    if (pItems)
    {
        for (SCSIZE i = 0; i < nCount; i++)
        {
            ScBaseCell* pCell = pItems[i].pCell;
            if ( pCell->GetCellType() == CELLTYPE_FORMULA )
            {
                ScFormulaCell* pFCell = static_cast<ScFormulaCell*>(pCell);
                if (pFCell->NeedsListening())
                {
                    SCROW nRow = pItems[i].nRow;
                    pFCell->StartListeningTo( pDocument );
                    if ( nRow != pItems[i].nRow )
                        Search( nRow, i );      // Listener eingefuegt?
                }
            }
        }
    }
}


void ScColumn::BroadcastInArea( SCROW nRow1, SCROW nRow2 )
{
    if ( pItems )
    {
        SCROW nRow;
        SCSIZE nIndex;
        Search( nRow1, nIndex );
        while ( nIndex < nCount && (nRow = pItems[nIndex].nRow) <= nRow2 )
        {
            ScBaseCell* pCell = pItems[nIndex].pCell;
            if ( pCell->GetCellType() == CELLTYPE_FORMULA )
                ((ScFormulaCell*)pCell)->SetDirty();
            else
                pDocument->Broadcast( ScHint( SC_HINT_DATACHANGED,
                    ScAddress( nCol, nRow, nTab ), pCell ) );
            nIndex++;
        }
    }
}


void ScColumn::StartListeningInArea( SCROW nRow1, SCROW nRow2 )
{
    if ( pItems )
    {
        SCROW nRow;
        SCSIZE nIndex;
        Search( nRow1, nIndex );
        while ( nIndex < nCount && (nRow = pItems[nIndex].nRow) <= nRow2 )
        {
            ScBaseCell* pCell = pItems[nIndex].pCell;
            if ( pCell->GetCellType() == CELLTYPE_FORMULA )
                ((ScFormulaCell*)pCell)->StartListeningTo( pDocument );
            if ( nRow != pItems[nIndex].nRow )
                Search( nRow, nIndex );     // durch Listening eingefuegt
            nIndex++;
        }
    }
}


<<<<<<< HEAD
//  TRUE = Zahlformat gesetzt
bool ScColumn::SetString( SCROW nRow, SCTAB nTabP, const String& rString,
=======
//  sal_True = Zahlformat gesetzt
sal_Bool ScColumn::SetString( SCROW nRow, SCTAB nTabP, const String& rString,
>>>>>>> ce6308e4
                          formula::FormulaGrammar::AddressConvention eConv,
                          ScSetStringParam* pParam )
{
<<<<<<< HEAD
    bool bNumFmtSet = false;
    if (!ValidRow(nRow))
        return false;

    ScBaseCell* pNewCell = NULL;
    BOOL bIsLoading = FALSE;
    if (rString.Len() > 0)
    {
        ScSetStringParam aParam;
        if (pParam)
            aParam = *pParam;

        sal_uInt32 nIndex, nOldIndex = 0;
        sal_Unicode cFirstChar;
        if (!aParam.mpNumFormatter)
            aParam.mpNumFormatter = pDocument->GetFormatTable();
        SfxObjectShell* pDocSh = pDocument->GetDocumentShell();
        if ( pDocSh )
            bIsLoading = pDocSh->IsLoading();
        // IsLoading bei ConvertFrom Import
        if ( !bIsLoading )
=======
    sal_Bool bNumFmtSet = sal_False;
    if (VALIDROW(nRow))
    {
        ScBaseCell* pNewCell = NULL;
        sal_Bool bIsLoading = sal_False;
        if (rString.Len() > 0)
>>>>>>> ce6308e4
        {
            nIndex = nOldIndex = GetNumberFormat( nRow );
            if ( rString.Len() > 1
                    && aParam.mpNumFormatter->GetType(nIndex) != NUMBERFORMAT_TEXT )
                cFirstChar = rString.GetChar(0);
            else
                cFirstChar = 0;                             // Text
        }
        else
        {   // waehrend ConvertFrom Import gibt es keine gesetzten Formate
            cFirstChar = rString.GetChar(0);
        }

        if ( cFirstChar == '=' )
        {
            if ( rString.Len() == 1 )                       // = Text
                pNewCell = new ScStringCell( rString );
            else                                            // =Formel
                pNewCell = new ScFormulaCell( pDocument,
                    ScAddress( nCol, nRow, nTabP ), rString,
                    formula::FormulaGrammar::mergeToGrammar( formula::FormulaGrammar::GRAM_DEFAULT,
                        eConv), MM_NONE );
        }
        else if ( cFirstChar == '\'')                       // 'Text
        {
            // Cell format is not 'Text', and the first char
            // is an apostrophe.  Check if the input is considered a number.
            String aTest = rString.Copy(1);
            double fTest;
            if (aParam.mpNumFormatter->IsNumberFormat(aTest, nIndex, fTest))
                // This is a number.  Strip out the first char.
                pNewCell = new ScStringCell(aTest);
            else
                // This is a normal text. Take it as-is.
                pNewCell = new ScStringCell(rString);
        }
        else
        {
            double nVal;
            BOOL bIsText = FALSE;
            if ( bIsLoading )
            {
<<<<<<< HEAD
                if ( pItems && nCount )
=======
                sal_Bool bIsText = sal_False;
                if ( bIsLoading )
>>>>>>> ce6308e4
                {
                    String aStr;
                    SCSIZE i = nCount;
                    SCSIZE nStop = (i >= 3 ? i - 3 : 0);
                    // die letzten Zellen vergleichen, ob gleicher String
                    // und IsNumberFormat eingespart werden kann
                    do
                    {
                        i--;
                        ScBaseCell* pCell = pItems[i].pCell;
                        switch ( pCell->GetCellType() )
                        {
<<<<<<< HEAD
                            case CELLTYPE_STRING :
                                ((ScStringCell*)pCell)->GetString( aStr );
                                if ( rString == aStr )
                                    bIsText = TRUE;
                            break;
                            case CELLTYPE_NOTE :    // durch =Formel referenziert
                            break;
                            default:
                                if ( i == nCount - 1 )
                                    i = 0;
                                    // wahrscheinlich ganze Spalte kein String
                        }
                    } while ( i && i > nStop && !bIsText );
=======
                            i--;
                            ScBaseCell* pCell = pItems[i].pCell;
                            switch ( pCell->GetCellType() )
                            {
                                case CELLTYPE_STRING :
                                    ((ScStringCell*)pCell)->GetString( aStr );
                                    if ( rString == aStr )
                                        bIsText = sal_True;
                                break;
                                case CELLTYPE_NOTE :    // durch =Formel referenziert
                                break;
                                default:
                                    if ( i == nCount - 1 )
                                        i = 0;
                                        // wahrscheinlich ganze Spalte kein String
                            }
                        } while ( i && i > nStop && !bIsText );
                    }
                    // nIndex fuer IsNumberFormat vorbelegen
                    if ( !bIsText )
                        nIndex = nOldIndex = pFormatter->GetStandardIndex();
>>>>>>> ce6308e4
                }
                // nIndex fuer IsNumberFormat vorbelegen
                if ( !bIsText )
                    nIndex = nOldIndex = aParam.mpNumFormatter->GetStandardIndex();
            }

            do
            {
                if (bIsText)
                    break;

                if (aParam.mbDetectNumberFormat)
                {
                    if (!aParam.mpNumFormatter->IsNumberFormat(rString, nIndex, nVal))
                        break;

                    if ( aParam.mpNumFormatter )
                    {
                        // convert back to the original language if a built-in format was detected
                        const SvNumberformat* pOldFormat = aParam.mpNumFormatter->GetEntry( nOldIndex );
                        if ( pOldFormat )
                            nIndex = aParam.mpNumFormatter->GetFormatForLanguageIfBuiltIn( nIndex, pOldFormat->GetLanguage() );
                    }

                    pNewCell = new ScValueCell( nVal );
                    if ( nIndex != nOldIndex)
                    {
                        // #i22345# New behavior: Apply the detected number format only if
                        // the old one was the default number, date, time or boolean format.
                        // Exception: If the new format is boolean, always apply it.

                        BOOL bOverwrite = FALSE;
                        const SvNumberformat* pOldFormat = aParam.mpNumFormatter->GetEntry( nOldIndex );
                        if ( pOldFormat )
                        {
<<<<<<< HEAD
                            short nOldType = pOldFormat->GetType() & ~NUMBERFORMAT_DEFINED;
                            if ( nOldType == NUMBERFORMAT_NUMBER || nOldType == NUMBERFORMAT_DATE ||
                                 nOldType == NUMBERFORMAT_TIME || nOldType == NUMBERFORMAT_LOGICAL )
=======
                            // #i22345# New behavior: Apply the detected number format only if
                            // the old one was the default number, date, time or boolean format.
                            // Exception: If the new format is boolean, always apply it.

                            sal_Bool bOverwrite = sal_False;
                            const SvNumberformat* pOldFormat = pFormatter->GetEntry( nOldIndex );
                            if ( pOldFormat )
>>>>>>> ce6308e4
                            {
                                if ( nOldIndex == aParam.mpNumFormatter->GetStandardFormat(
                                                    nOldType, pOldFormat->GetLanguage() ) )
                                {
<<<<<<< HEAD
                                    bOverwrite = TRUE;      // default of these types can be overwritten
                                }
                            }
                        }
                        if ( !bOverwrite && aParam.mpNumFormatter->GetType( nIndex ) == NUMBERFORMAT_LOGICAL )
                        {
                            bOverwrite = TRUE;              // overwrite anything if boolean was detected
                        }

                        if ( bOverwrite )
                        {
                            ApplyAttr( nRow, SfxUInt32Item( ATTR_VALUE_FORMAT,
                                (UINT32) nIndex) );
                            bNumFmtSet = true;
=======
                                    if ( nOldIndex == pFormatter->GetStandardFormat(
                                                        nOldType, pOldFormat->GetLanguage() ) )
                                    {
                                        bOverwrite = sal_True;      // default of these types can be overwritten
                                    }
                                }
                            }
                            if ( !bOverwrite && pFormatter->GetType( nIndex ) == NUMBERFORMAT_LOGICAL )
                            {
                                bOverwrite = sal_True;              // overwrite anything if boolean was detected
                            }

                            if ( bOverwrite )
                            {
                                ApplyAttr( nRow, SfxUInt32Item( ATTR_VALUE_FORMAT,
                                    (sal_uInt32) nIndex) );
                                bNumFmtSet = sal_True;
                            }
>>>>>>> ce6308e4
                        }
                    }
                }
                else
                {
                    // Only check if the string is a regular number.
                    const LocaleDataWrapper* pLocale = aParam.mpNumFormatter->GetLocaleData();
                    if (!pLocale)
                        break;

                    LocaleDataItem aLocaleItem = pLocale->getLocaleItem();
                    const OUString& rDecSep = aLocaleItem.decimalSeparator;
                    const OUString& rGroupSep = aLocaleItem.thousandSeparator;
                    if (rDecSep.getLength() != 1 || rGroupSep.getLength() != 1)
                        break;

                    sal_Unicode dsep = rDecSep.getStr()[0];
                    sal_Unicode gsep = rGroupSep.getStr()[0];

                    if (!ScStringUtil::parseSimpleNumber(rString, dsep, gsep, nVal))
                        break;

                    pNewCell = new ScValueCell(nVal);
                }
            }
            while (false);

            if (!pNewCell)
            {
                if (aParam.mbSetTextCellFormat && aParam.mpNumFormatter->IsNumberFormat(rString, nIndex, nVal))
                {
                    // Set the cell format type to Text.
                    sal_uInt32 nFormat = aParam.mpNumFormatter->GetStandardFormat(NUMBERFORMAT_TEXT);
                    ScPatternAttr aNewAttrs(pDocument->GetPool());
                    SfxItemSet& rSet = aNewAttrs.GetItemSet();
                    rSet.Put( SfxUInt32Item(ATTR_VALUE_FORMAT, nFormat) );
                    ApplyPattern(nRow, aNewAttrs);
                }

                pNewCell = new ScStringCell(rString);
            }
        }
    }

    if ( bIsLoading && (!nCount || nRow > pItems[nCount-1].nRow) )
    {   // Search einsparen und ohne Umweg ueber Insert, Listener aufbauen
        // und Broadcast kommt eh erst nach dem Laden
        if ( pNewCell )
            Append( nRow, pNewCell );
    }
    else
    {
        SCSIZE i;
        if (Search(nRow, i))
        {
            ScBaseCell* pOldCell = pItems[i].pCell;
            ScPostIt* pNote = pOldCell->ReleaseNote();
            SvtBroadcaster* pBC = pOldCell->ReleaseBroadcaster();
            if (pNewCell || pNote || pBC)
            {
                if (pNewCell)
                    pNewCell->TakeNote( pNote );
                else
                    pNewCell = new ScNoteCell( pNote );
                if (pBC)
                {
                    pNewCell->TakeBroadcaster(pBC);
                    pLastFormulaTreeTop = 0;    // Err527 Workaround
                }

                if ( pOldCell->GetCellType() == CELLTYPE_FORMULA )
                {
                    pOldCell->EndListeningTo( pDocument );
                    // falls in EndListening NoteCell in gleicher Col zerstoert
                    if ( i >= nCount || pItems[i].nRow != nRow )
                        Search(nRow, i);
                }
                pOldCell->Delete();
                pItems[i].pCell = pNewCell;         // ersetzen
                if ( pNewCell->GetCellType() == CELLTYPE_FORMULA )
                {
                    pNewCell->StartListeningTo( pDocument );
                    ((ScFormulaCell*)pNewCell)->SetDirty();
                }
                else
                    pDocument->Broadcast( ScHint( SC_HINT_DATACHANGED,
                        ScAddress( nCol, nRow, nTabP ), pNewCell ) );
            }
            else
            {
                DeleteAtIndex(i);                   // loeschen und Broadcast
            }
        }
        else if (pNewCell)
        {
            Insert(nRow, pNewCell);                 // neu eintragen und Broadcast
        }
    }

    //  hier keine Formate mehr fuer Formeln setzen!
    //  (werden bei der Ausgabe abgefragt)

    return bNumFmtSet;
}


void ScColumn::GetFilterEntries(SCROW nStartRow, SCROW nEndRow, TypedScStrCollection& rStrings, bool& rHasDates)
{
    bool bHasDates = false;
    SvNumberFormatter* pFormatter = pDocument->GetFormatTable();
    String aString;
    SCROW nRow = 0;
    SCSIZE nIndex;

    Search( nStartRow, nIndex );

    while ( (nIndex < nCount) ? ((nRow=pItems[nIndex].nRow) <= nEndRow) : sal_False )
    {
        ScBaseCell*          pCell    = pItems[nIndex].pCell;
        TypedStrData*        pData;
        sal_uLong                nFormat  = GetNumberFormat( nRow );

        ScCellFormat::GetInputString( pCell, nFormat, aString, *pFormatter );

        if ( pDocument->HasStringData( nCol, nRow, nTab ) )
            pData = new TypedStrData( aString );
        else
        {
            double nValue;

            switch ( pCell->GetCellType() )
            {
                case CELLTYPE_VALUE:
                    nValue = ((ScValueCell*)pCell)->GetValue();
                    break;

                case CELLTYPE_FORMULA:
                    nValue = ((ScFormulaCell*)pCell)->GetValue();
                    break;

                default:
                    nValue = 0.0;
            }

            if (pFormatter)
            {
                short nType = pFormatter->GetType(nFormat);
                if ((nType & NUMBERFORMAT_DATE) && !(nType & NUMBERFORMAT_TIME))
                {
                    // special case for date values.  Disregard the time
                    // element if the number format is of date type.
                    nValue = ::rtl::math::approxFloor(nValue);
                    bHasDates = true;
                }
            }

            pData = new TypedStrData( aString, nValue, SC_STRTYPE_VALUE );
        }

        if ( !rStrings.Insert( pData ) )
            delete pData;                               // doppelt

        ++nIndex;
    }

    rHasDates = bHasDates;
}

//
//  GetDataEntries - Strings aus zusammenhaengendem Bereich um nRow
//

//  DATENT_MAX      - max. Anzahl Eintrage in Liste fuer Auto-Eingabe
//  DATENT_SEARCH   - max. Anzahl Zellen, die durchsucht werden - neu: nur Strings zaehlen
#define DATENT_MAX      200
#define DATENT_SEARCH   2000


<<<<<<< HEAD
bool ScColumn::GetDataEntries(SCROW nStartRow, TypedScStrCollection& rStrings, bool bLimit)
=======
sal_Bool ScColumn::GetDataEntries(SCROW nStartRow, TypedScStrCollection& rStrings, sal_Bool bLimit)
>>>>>>> ce6308e4
{
    sal_Bool bFound = sal_False;
    SCSIZE nThisIndex;
    sal_Bool bThisUsed = Search( nStartRow, nThisIndex );
    String aString;
    sal_uInt16 nCells = 0;

    //  Die Beschraenkung auf angrenzende Zellen (ohne Luecken) ist nicht mehr gewollt
    //  (Featurekommission zur 5.1), stattdessen abwechselnd nach oben und unten suchen,
    //  damit naheliegende Zellen wenigstens zuerst gefunden werden.
    //! Abstaende der Zeilennummern vergleichen? (Performance??)

    SCSIZE nUpIndex = nThisIndex;       // zeigt hinter die Zelle
    SCSIZE nDownIndex = nThisIndex;     // zeigt auf die Zelle
    if (bThisUsed)
        ++nDownIndex;                   // Startzelle ueberspringen

    while ( nUpIndex || nDownIndex < nCount )
    {
        if ( nUpIndex )                 // nach oben
        {
            ScBaseCell* pCell = pItems[nUpIndex-1].pCell;
            CellType eType = pCell->GetCellType();
            if (eType == CELLTYPE_STRING || eType == CELLTYPE_EDIT)     // nur Strings interessieren
            {
                if (eType == CELLTYPE_STRING)
                    ((ScStringCell*)pCell)->GetString(aString);
                else
                    ((ScEditCell*)pCell)->GetString(aString);

                TypedStrData* pData = new TypedStrData(aString);
                if ( !rStrings.Insert( pData ) )
                    delete pData;                                           // doppelt
                else if ( bLimit && rStrings.GetCount() >= DATENT_MAX )
                    break;                                                  // Maximum erreicht
                bFound = sal_True;

                if ( bLimit )
                    if (++nCells >= DATENT_SEARCH)
                        break;                                  // genug gesucht
            }
            --nUpIndex;
        }

        if ( nDownIndex < nCount )      // nach unten
        {
            ScBaseCell* pCell = pItems[nDownIndex].pCell;
            CellType eType = pCell->GetCellType();
            if (eType == CELLTYPE_STRING || eType == CELLTYPE_EDIT)     // nur Strings interessieren
            {
                if (eType == CELLTYPE_STRING)
                    ((ScStringCell*)pCell)->GetString(aString);
                else
                    ((ScEditCell*)pCell)->GetString(aString);

                TypedStrData* pData = new TypedStrData(aString);
                if ( !rStrings.Insert( pData ) )
                    delete pData;                                           // doppelt
                else if ( bLimit && rStrings.GetCount() >= DATENT_MAX )
                    break;                                                  // Maximum erreicht
                bFound = sal_True;

                if ( bLimit )
                    if (++nCells >= DATENT_SEARCH)
                        break;                                  // genug gesucht
            }
            ++nDownIndex;
        }
    }

    return bFound;
}

#undef DATENT_MAX
#undef DATENT_SEARCH


void ScColumn::RemoveProtected( SCROW nStartRow, SCROW nEndRow )
{
    ScAttrIterator aAttrIter( pAttrArray, nStartRow, nEndRow );
    SCROW nTop = -1;
    SCROW nBottom = -1;
    SCSIZE nIndex;
    const ScPatternAttr* pPattern = aAttrIter.Next( nTop, nBottom );
    while (pPattern)
    {
        const ScProtectionAttr* pAttr = (const ScProtectionAttr*)&pPattern->GetItem(ATTR_PROTECTION);
        if ( pAttr->GetHideCell() )
            DeleteArea( nTop, nBottom, IDF_CONTENTS );
        else if ( pAttr->GetHideFormula() )
        {
            Search( nTop, nIndex );
            while ( nIndex<nCount && pItems[nIndex].nRow<=nBottom )
            {
                if ( pItems[nIndex].pCell->GetCellType() == CELLTYPE_FORMULA )
                {
                    ScFormulaCell* pFormula = (ScFormulaCell*)pItems[nIndex].pCell;
                    if (pFormula->IsValue())
                    {
                        double nVal = pFormula->GetValue();
                        pItems[nIndex].pCell = new ScValueCell( nVal );
                    }
                    else
                    {
                        String aString;
                        pFormula->GetString(aString);
                        pItems[nIndex].pCell = new ScStringCell( aString );
                    }
                    delete pFormula;
                }
                ++nIndex;
            }
        }

        pPattern = aAttrIter.Next( nTop, nBottom );
    }
}


void ScColumn::SetError( SCROW nRow, const sal_uInt16 nError)
{
    if (VALIDROW(nRow))
    {
        ScFormulaCell* pCell = new ScFormulaCell
            ( pDocument, ScAddress( nCol, nRow, nTab ) );
        pCell->SetErrCode( nError );
        Insert( nRow, pCell );
    }
}


void ScColumn::SetValue( SCROW nRow, const double& rVal)
{
    if (VALIDROW(nRow))
    {
        ScBaseCell* pCell = new ScValueCell(rVal);
        Insert( nRow, pCell );
    }
}


void ScColumn::GetString( SCROW nRow, String& rString ) const
{
    SCSIZE  nIndex;
    Color* pColor;
    if (Search(nRow, nIndex))
    {
        ScBaseCell* pCell = pItems[nIndex].pCell;
        if (pCell->GetCellType() != CELLTYPE_NOTE)
        {
            sal_uLong nFormat = GetNumberFormat( nRow );
            ScCellFormat::GetString( pCell, nFormat, rString, &pColor, *(pDocument->GetFormatTable()) );
        }
        else
            rString.Erase();
    }
    else
        rString.Erase();
}


void ScColumn::GetInputString( SCROW nRow, String& rString ) const
{
    SCSIZE  nIndex;
    if (Search(nRow, nIndex))
    {
        ScBaseCell* pCell = pItems[nIndex].pCell;
        if (pCell->GetCellType() != CELLTYPE_NOTE)
        {
            sal_uLong nFormat = GetNumberFormat( nRow );
            ScCellFormat::GetInputString( pCell, nFormat, rString, *(pDocument->GetFormatTable()) );
        }
        else
            rString.Erase();
    }
    else
        rString.Erase();
}


double ScColumn::GetValue( SCROW nRow ) const
{
    SCSIZE  nIndex;
    if (Search(nRow, nIndex))
    {
        ScBaseCell* pCell = pItems[nIndex].pCell;
        switch (pCell->GetCellType())
        {
            case CELLTYPE_VALUE:
                return ((ScValueCell*)pCell)->GetValue();
//                break;
            case CELLTYPE_FORMULA:
                {
                    if (((ScFormulaCell*)pCell)->IsValue())
                        return ((ScFormulaCell*)pCell)->GetValue();
                    else
                        return 0.0;
                }
//                break;
            default:
                return 0.0;
//                break;
        }
    }
    return 0.0;
}


<<<<<<< HEAD
void ScColumn::GetFormula( SCROW nRow, String& rFormula ) const
=======
void ScColumn::GetFormula( SCROW nRow, String& rFormula, sal_Bool ) const
>>>>>>> ce6308e4
{
    SCSIZE  nIndex;
    if (Search(nRow, nIndex))
    {
        ScBaseCell* pCell = pItems[nIndex].pCell;
        if (pCell->GetCellType() == CELLTYPE_FORMULA)
            ((ScFormulaCell*)pCell)->GetFormula( rFormula );
        else
            rFormula.Erase();
    }
    else
        rFormula.Erase();
}


CellType ScColumn::GetCellType( SCROW nRow ) const
{
    SCSIZE  nIndex;
    if (Search(nRow, nIndex))
        return pItems[nIndex].pCell->GetCellType();
    return CELLTYPE_NONE;
}


sal_uInt16 ScColumn::GetErrCode( SCROW nRow ) const
{
    SCSIZE  nIndex;
    if (Search(nRow, nIndex))
    {
        ScBaseCell* pCell = pItems[nIndex].pCell;
        if (pCell->GetCellType() == CELLTYPE_FORMULA)
            return ((ScFormulaCell*)pCell)->GetErrCode();
    }
    return 0;
}


<<<<<<< HEAD
bool ScColumn::HasStringData( SCROW nRow ) const
=======
sal_Bool ScColumn::HasStringData( SCROW nRow ) const
>>>>>>> ce6308e4
{
    SCSIZE  nIndex;
    if (Search(nRow, nIndex))
        return (pItems[nIndex].pCell)->HasStringData();
    return sal_False;
}


<<<<<<< HEAD
bool ScColumn::HasValueData( SCROW nRow ) const
=======
sal_Bool ScColumn::HasValueData( SCROW nRow ) const
>>>>>>> ce6308e4
{
    SCSIZE  nIndex;
    if (Search(nRow, nIndex))
        return (pItems[nIndex].pCell)->HasValueData();
    return sal_False;
}

<<<<<<< HEAD
bool ScColumn::HasStringCells( SCROW nStartRow, SCROW nEndRow ) const
=======
sal_Bool ScColumn::HasStringCells( SCROW nStartRow, SCROW nEndRow ) const
>>>>>>> ce6308e4
{
    //  sal_True, wenn String- oder Editzellen im Bereich

    if ( pItems )
    {
        SCSIZE nIndex;
        Search( nStartRow, nIndex );
        while ( nIndex < nCount && pItems[nIndex].nRow <= nEndRow )
        {
            CellType eType = pItems[nIndex].pCell->GetCellType();
            if ( eType == CELLTYPE_STRING || eType == CELLTYPE_EDIT )
                return sal_True;
            ++nIndex;
        }
    }
    return sal_False;
}


ScPostIt* ScColumn::GetNote( SCROW nRow )
{
    SCSIZE nIndex;
    return Search( nRow, nIndex ) ? pItems[ nIndex ].pCell->GetNote() : 0;
}


void ScColumn::TakeNote( SCROW nRow, ScPostIt* pNote )
{
    SCSIZE nIndex;
    if( Search( nRow, nIndex ) )
        pItems[ nIndex ].pCell->TakeNote( pNote );
    else
        Insert( nRow, new ScNoteCell( pNote ) );
}


ScPostIt* ScColumn::ReleaseNote( SCROW nRow )
{
    ScPostIt* pNote = 0;
    SCSIZE nIndex;
    if( Search( nRow, nIndex ) )
    {
        ScBaseCell* pCell = pItems[ nIndex ].pCell;
        pNote = pCell->ReleaseNote();
        if( (pCell->GetCellType() == CELLTYPE_NOTE) && !pCell->GetBroadcaster() )
            DeleteAtIndex( nIndex );
    }
    return pNote;
}


void ScColumn::DeleteNote( SCROW nRow )
{
    delete ReleaseNote( nRow );
}


sal_Int32 ScColumn::GetMaxStringLen( SCROW nRowStart, SCROW nRowEnd, CharSet eCharSet ) const
{
    sal_Int32 nStringLen = 0;
    if ( pItems )
    {
        String aString;
        rtl::OString aOString;
        bool bIsOctetTextEncoding = rtl_isOctetTextEncoding( eCharSet);
        SvNumberFormatter* pNumFmt = pDocument->GetFormatTable();
        SCSIZE nIndex;
        SCROW nRow;
        Search( nRowStart, nIndex );
        while ( nIndex < nCount && (nRow = pItems[nIndex].nRow) <= nRowEnd )
        {
            ScBaseCell* pCell = pItems[nIndex].pCell;
            if ( pCell->GetCellType() != CELLTYPE_NOTE )
            {
                Color* pColor;
                sal_uLong nFormat = (sal_uLong) ((SfxUInt32Item*) GetAttr(
                    nRow, ATTR_VALUE_FORMAT ))->GetValue();
                ScCellFormat::GetString( pCell, nFormat, aString, &pColor,
                    *pNumFmt );
                sal_Int32 nLen;
                if (bIsOctetTextEncoding)
                {
                    rtl::OUString aOUString( aString);
                    if (!aOUString.convertToString( &aOString, eCharSet,
                                RTL_UNICODETOTEXT_FLAGS_UNDEFINED_ERROR |
                                RTL_UNICODETOTEXT_FLAGS_INVALID_ERROR))
                    {
                        // TODO: anything? this is used by the dBase export filter
                        // that throws an error anyway, but in case of another
                        // context we might want to indicate a conversion error
                        // early.
                    }
                    nLen = aOString.getLength();
                }
                else
                    nLen = aString.Len() * sizeof(sal_Unicode);
                if ( nStringLen < nLen)
                    nStringLen = nLen;
            }
            nIndex++;
        }
    }
    return nStringLen;
}


xub_StrLen ScColumn::GetMaxNumberStringLen(
    sal_uInt16& nPrecision, SCROW nRowStart, SCROW nRowEnd ) const
{
    xub_StrLen nStringLen = 0;
    nPrecision = pDocument->GetDocOptions().GetStdPrecision();
    if ( nPrecision == SvNumberFormatter::UNLIMITED_PRECISION )
        // In case of unlimited precision, use 2 instead.
        nPrecision = 2;

    if ( pItems )
    {
        String aString;
        SvNumberFormatter* pNumFmt = pDocument->GetFormatTable();
        SCSIZE nIndex;
        SCROW nRow;
        Search( nRowStart, nIndex );
        while ( nIndex < nCount && (nRow = pItems[nIndex].nRow) <= nRowEnd )
        {
            ScBaseCell* pCell = pItems[nIndex].pCell;
            CellType eType = pCell->GetCellType();
            if ( eType == CELLTYPE_VALUE || (eType == CELLTYPE_FORMULA
                    && ((ScFormulaCell*)pCell)->IsValue()) )
            {
                sal_uLong nFormat = (sal_uLong) ((SfxUInt32Item*) GetAttr(
                    nRow, ATTR_VALUE_FORMAT ))->GetValue();
                ScCellFormat::GetInputString( pCell, nFormat, aString, *pNumFmt );
                xub_StrLen nLen = aString.Len();
                if ( nLen )
                {
                    if ( nFormat )
                    {
                        const SvNumberformat* pEntry = pNumFmt->GetEntry( nFormat );
                        sal_uInt16 nPrec;
                        if (pEntry)
                        {
                            BOOL bThousand, bNegRed;
                            USHORT nLeading;
                            pEntry->GetFormatSpecialInfo(bThousand, bNegRed, nPrec, nLeading);
                        }
                        else
                            nPrec = pNumFmt->GetFormatPrecision( nFormat );

                        if ( nPrec != SvNumberFormatter::UNLIMITED_PRECISION && nPrec > nPrecision )
                            nPrecision = nPrec;
                    }
                    if ( nPrecision )
                    {   // less than nPrecision in string => widen it
                        // more => shorten it
                        String aSep = pNumFmt->GetFormatDecimalSep( nFormat );
                        xub_StrLen nTmp = aString.Search( aSep );
                        if ( nTmp == STRING_NOTFOUND )
                            nLen += nPrecision + aSep.Len();
                        else
                        {
                            nTmp = aString.Len() - (nTmp + aSep.Len());
                            if ( nTmp != nPrecision )
                                nLen += nPrecision - nTmp;
                                // nPrecision > nTmp : nLen + Diff
                                // nPrecision < nTmp : nLen - Diff
                        }
                    }
                    if ( nStringLen < nLen )
                        nStringLen = nLen;
                }
            }
            nIndex++;
        }
    }
    return nStringLen;
}

/* vim:set shiftwidth=4 softtabstop=4 expandtab: */<|MERGE_RESOLUTION|>--- conflicted
+++ resolved
@@ -66,16 +66,12 @@
 using namespace formula;
 // STATIC DATA -----------------------------------------------------------
 
-<<<<<<< HEAD
-bool ScColumn::bDoubleAlloc = FALSE;    // fuer Import: Groesse beim Allozieren verdoppeln
-=======
-sal_Bool ScColumn::bDoubleAlloc = sal_False;    // fuer Import: Groesse beim Allozieren verdoppeln
->>>>>>> ce6308e4
+bool ScColumn::bDoubleAlloc = false;    // fuer Import: Groesse beim Allozieren verdoppeln
 
 
 void ScColumn::Insert( SCROW nRow, ScBaseCell* pNewCell )
 {
-    sal_Bool bIsAppended = sal_False;
+    sal_Bool bIsAppended = false;
     if (pItems && nCount>0)
     {
         if (pItems[nCount-1].nRow < nRow)
@@ -162,11 +158,7 @@
 }
 
 
-<<<<<<< HEAD
 void ScColumn::Insert( SCROW nRow, sal_uInt32 nNumberFormat, ScBaseCell* pCell )
-=======
-void ScColumn::Insert( SCROW nRow, sal_uLong nNumberFormat, ScBaseCell* pCell )
->>>>>>> ce6308e4
 {
     Insert(nRow, pCell);
     short eOldType = pDocument->GetFormatTable()->
@@ -285,9 +277,9 @@
         return ;
 
     sal_Bool bOldAutoCalc = pDocument->GetAutoCalc();
-    pDocument->SetAutoCalc( sal_False );    // Mehrfachberechnungen vermeiden
-
-    sal_Bool bFound=sal_False;
+    pDocument->SetAutoCalc( false );    // Mehrfachberechnungen vermeiden
+
+    sal_Bool bFound=false;
     SCROW nEndRow = nStartRow + nSize - 1;
     SCSIZE nStartIndex = 0;
     SCSIZE nEndIndex = 0;
@@ -576,7 +568,7 @@
             DeleteRange( 0, nCount-1, nContFlag );
         else
         {
-            sal_Bool bFound=sal_False;
+            sal_Bool bFound=false;
             SCSIZE nStartIndex = 0;
             SCSIZE nEndIndex = 0;
             for (SCSIZE i = 0; i < nCount; i++)
@@ -616,7 +608,7 @@
     //  Testen, ob Zelle kopiert werden soll
     //  auch bei IDF_CONTENTS komplett, wegen Notes / Broadcastern
 
-    sal_Bool bMatch = sal_False;
+    sal_Bool bMatch = false;
     ScBaseCell* pCell = pItems[nIndex].pCell;
     CellType eCellType = pCell->GetCellType();
     switch ( eCellType )
@@ -657,9 +649,9 @@
     aRef.nRow = pItems[nIndex].nRow;
     aRef.nTab = nTab;
     aRef.InitFlags();                           // -> alles absolut
-    aRef.SetFlag3D(sal_True);
-
-    //! 3D(sal_False) und TabRel(sal_True), wenn die endgueltige Position auf der selben Tabelle ist?
+    aRef.SetFlag3D(true);
+
+    //! 3D(FALSE) und TabRel(TRUE), wenn die endgueltige Position auf der selben Tabelle ist?
     //! (bei TransposeClip ist die Zielposition noch nicht bekannt)
 
     aRef.CalcRelFromAbs( rDestPos );
@@ -675,11 +667,7 @@
 //  nRow1, nRow2 = Zielposition
 
 void ScColumn::CopyFromClip(SCROW nRow1, SCROW nRow2, long nDy,
-<<<<<<< HEAD
-                                USHORT nInsFlag, bool bAsLink, bool bSkipAttrForEmpty,
-=======
-                                sal_uInt16 nInsFlag, sal_Bool bAsLink, sal_Bool bSkipAttrForEmpty,
->>>>>>> ce6308e4
+                                sal_uInt16 nInsFlag, bool bAsLink, bool bSkipAttrForEmpty,
                                 ScColumn& rColumn)
 {
     if ((nInsFlag & IDF_ATTRIB) != 0)
@@ -737,7 +725,7 @@
         //  nRow wird angepasst
         aRef.nTab = rColumn.nTab;
         aRef.InitFlags();                           // -> alles absolut
-        aRef.SetFlag3D(sal_True);
+        aRef.SetFlag3D(true);
 
         for (SCROW nDestRow = nRow1; nDestRow <= nRow2; nDestRow++)
         {
@@ -769,7 +757,7 @@
     // IDF_ADDNOTES must be passed without other content flags than IDF_NOTE
     bool bAddNotes = (nInsFlag & (IDF_CONTENTS | IDF_ADDNOTES)) == (IDF_NOTE | IDF_ADDNOTES);
 
-    sal_Bool bAtEnd = sal_False;
+    sal_Bool bAtEnd = false;
     for (SCSIZE i = 0; i < nColCount && !bAtEnd; i++)
     {
         SCsROW nDestRow = rColumn.pItems[i].nRow + nDy;
@@ -952,13 +940,8 @@
 }
 
 
-<<<<<<< HEAD
-void ScColumn::MixMarked( const ScMarkData& rMark, USHORT nFunction,
+void ScColumn::MixMarked( const ScMarkData& rMark, sal_uInt16 nFunction,
                             bool bSkipEmpty, ScColumn& rSrcCol )
-=======
-void ScColumn::MixMarked( const ScMarkData& rMark, sal_uInt16 nFunction,
-                            sal_Bool bSkipEmpty, ScColumn& rSrcCol )
->>>>>>> ce6308e4
 {
     SCROW nRow1, nRow2;
 
@@ -975,7 +958,7 @@
 
 sal_Bool lcl_DoFunction( double& rVal1, double nVal2, sal_uInt16 nFunction )
 {
-    sal_Bool bOk = sal_False;
+    sal_Bool bOk = false;
     switch (nFunction)
     {
         case PASTE_ADD:
@@ -1016,11 +999,7 @@
 
 
 void ScColumn::MixData( SCROW nRow1, SCROW nRow2,
-<<<<<<< HEAD
-                            USHORT nFunction, bool bSkipEmpty,
-=======
-                            sal_uInt16 nFunction, sal_Bool bSkipEmpty,
->>>>>>> ce6308e4
+                            sal_uInt16 nFunction, bool bSkipEmpty,
                             ScColumn& rSrcCol )
 {
     SCSIZE nSrcCount = rSrcCol.nCount;
@@ -1046,7 +1025,7 @@
         ScBaseCell* pSrc = NULL;
         ScBaseCell* pDest = NULL;
         ScBaseCell* pNew = NULL;
-        sal_Bool bDelete = sal_False;
+        sal_Bool bDelete = false;
 
         if ( nSrcIndex < nSrcCount && nNextSrc == nRow )
             pSrc = rSrcCol.pItems[nSrcIndex].pCell;
@@ -1282,23 +1261,17 @@
 }
 
 
-<<<<<<< HEAD
 //  TRUE = Zahlformat gesetzt
 bool ScColumn::SetString( SCROW nRow, SCTAB nTabP, const String& rString,
-=======
-//  sal_True = Zahlformat gesetzt
-sal_Bool ScColumn::SetString( SCROW nRow, SCTAB nTabP, const String& rString,
->>>>>>> ce6308e4
                           formula::FormulaGrammar::AddressConvention eConv,
                           ScSetStringParam* pParam )
 {
-<<<<<<< HEAD
     bool bNumFmtSet = false;
     if (!ValidRow(nRow))
         return false;
 
     ScBaseCell* pNewCell = NULL;
-    BOOL bIsLoading = FALSE;
+    sal_Bool bIsLoading = false;
     if (rString.Len() > 0)
     {
         ScSetStringParam aParam;
@@ -1314,14 +1287,6 @@
             bIsLoading = pDocSh->IsLoading();
         // IsLoading bei ConvertFrom Import
         if ( !bIsLoading )
-=======
-    sal_Bool bNumFmtSet = sal_False;
-    if (VALIDROW(nRow))
-    {
-        ScBaseCell* pNewCell = NULL;
-        sal_Bool bIsLoading = sal_False;
-        if (rString.Len() > 0)
->>>>>>> ce6308e4
         {
             nIndex = nOldIndex = GetNumberFormat( nRow );
             if ( rString.Len() > 1
@@ -1361,15 +1326,10 @@
         else
         {
             double nVal;
-            BOOL bIsText = FALSE;
+            sal_Bool bIsText = false;
             if ( bIsLoading )
             {
-<<<<<<< HEAD
                 if ( pItems && nCount )
-=======
-                sal_Bool bIsText = sal_False;
-                if ( bIsLoading )
->>>>>>> ce6308e4
                 {
                     String aStr;
                     SCSIZE i = nCount;
@@ -1382,11 +1342,10 @@
                         ScBaseCell* pCell = pItems[i].pCell;
                         switch ( pCell->GetCellType() )
                         {
-<<<<<<< HEAD
                             case CELLTYPE_STRING :
                                 ((ScStringCell*)pCell)->GetString( aStr );
                                 if ( rString == aStr )
-                                    bIsText = TRUE;
+                                    bIsText = true;
                             break;
                             case CELLTYPE_NOTE :    // durch =Formel referenziert
                             break;
@@ -1396,29 +1355,6 @@
                                     // wahrscheinlich ganze Spalte kein String
                         }
                     } while ( i && i > nStop && !bIsText );
-=======
-                            i--;
-                            ScBaseCell* pCell = pItems[i].pCell;
-                            switch ( pCell->GetCellType() )
-                            {
-                                case CELLTYPE_STRING :
-                                    ((ScStringCell*)pCell)->GetString( aStr );
-                                    if ( rString == aStr )
-                                        bIsText = sal_True;
-                                break;
-                                case CELLTYPE_NOTE :    // durch =Formel referenziert
-                                break;
-                                default:
-                                    if ( i == nCount - 1 )
-                                        i = 0;
-                                        // wahrscheinlich ganze Spalte kein String
-                            }
-                        } while ( i && i > nStop && !bIsText );
-                    }
-                    // nIndex fuer IsNumberFormat vorbelegen
-                    if ( !bIsText )
-                        nIndex = nOldIndex = pFormatter->GetStandardIndex();
->>>>>>> ce6308e4
                 }
                 // nIndex fuer IsNumberFormat vorbelegen
                 if ( !bIsText )
@@ -1450,62 +1386,31 @@
                         // the old one was the default number, date, time or boolean format.
                         // Exception: If the new format is boolean, always apply it.
 
-                        BOOL bOverwrite = FALSE;
+                        sal_Bool bOverwrite = false;
                         const SvNumberformat* pOldFormat = aParam.mpNumFormatter->GetEntry( nOldIndex );
                         if ( pOldFormat )
                         {
-<<<<<<< HEAD
                             short nOldType = pOldFormat->GetType() & ~NUMBERFORMAT_DEFINED;
                             if ( nOldType == NUMBERFORMAT_NUMBER || nOldType == NUMBERFORMAT_DATE ||
                                  nOldType == NUMBERFORMAT_TIME || nOldType == NUMBERFORMAT_LOGICAL )
-=======
-                            // #i22345# New behavior: Apply the detected number format only if
-                            // the old one was the default number, date, time or boolean format.
-                            // Exception: If the new format is boolean, always apply it.
-
-                            sal_Bool bOverwrite = sal_False;
-                            const SvNumberformat* pOldFormat = pFormatter->GetEntry( nOldIndex );
-                            if ( pOldFormat )
->>>>>>> ce6308e4
                             {
                                 if ( nOldIndex == aParam.mpNumFormatter->GetStandardFormat(
                                                     nOldType, pOldFormat->GetLanguage() ) )
                                 {
-<<<<<<< HEAD
-                                    bOverwrite = TRUE;      // default of these types can be overwritten
+                                    bOverwrite = true;      // default of these types can be overwritten
                                 }
                             }
                         }
                         if ( !bOverwrite && aParam.mpNumFormatter->GetType( nIndex ) == NUMBERFORMAT_LOGICAL )
                         {
-                            bOverwrite = TRUE;              // overwrite anything if boolean was detected
+                            bOverwrite = true;              // overwrite anything if boolean was detected
                         }
 
                         if ( bOverwrite )
                         {
                             ApplyAttr( nRow, SfxUInt32Item( ATTR_VALUE_FORMAT,
-                                (UINT32) nIndex) );
+                                (sal_uInt32) nIndex) );
                             bNumFmtSet = true;
-=======
-                                    if ( nOldIndex == pFormatter->GetStandardFormat(
-                                                        nOldType, pOldFormat->GetLanguage() ) )
-                                    {
-                                        bOverwrite = sal_True;      // default of these types can be overwritten
-                                    }
-                                }
-                            }
-                            if ( !bOverwrite && pFormatter->GetType( nIndex ) == NUMBERFORMAT_LOGICAL )
-                            {
-                                bOverwrite = sal_True;              // overwrite anything if boolean was detected
-                            }
-
-                            if ( bOverwrite )
-                            {
-                                ApplyAttr( nRow, SfxUInt32Item( ATTR_VALUE_FORMAT,
-                                    (sal_uInt32) nIndex) );
-                                bNumFmtSet = sal_True;
-                            }
->>>>>>> ce6308e4
                         }
                     }
                 }
@@ -1622,7 +1527,7 @@
 
     Search( nStartRow, nIndex );
 
-    while ( (nIndex < nCount) ? ((nRow=pItems[nIndex].nRow) <= nEndRow) : sal_False )
+    while ( (nIndex < nCount) ? ((nRow=pItems[nIndex].nRow) <= nEndRow) : false )
     {
         ScBaseCell*          pCell    = pItems[nIndex].pCell;
         TypedStrData*        pData;
@@ -1684,13 +1589,9 @@
 #define DATENT_SEARCH   2000
 
 
-<<<<<<< HEAD
 bool ScColumn::GetDataEntries(SCROW nStartRow, TypedScStrCollection& rStrings, bool bLimit)
-=======
-sal_Bool ScColumn::GetDataEntries(SCROW nStartRow, TypedScStrCollection& rStrings, sal_Bool bLimit)
->>>>>>> ce6308e4
-{
-    sal_Bool bFound = sal_False;
+{
+    sal_Bool bFound = false;
     SCSIZE nThisIndex;
     sal_Bool bThisUsed = Search( nStartRow, nThisIndex );
     String aString;
@@ -1724,7 +1625,7 @@
                     delete pData;                                           // doppelt
                 else if ( bLimit && rStrings.GetCount() >= DATENT_MAX )
                     break;                                                  // Maximum erreicht
-                bFound = sal_True;
+                bFound = true;
 
                 if ( bLimit )
                     if (++nCells >= DATENT_SEARCH)
@@ -1749,7 +1650,7 @@
                     delete pData;                                           // doppelt
                 else if ( bLimit && rStrings.GetCount() >= DATENT_MAX )
                     break;                                                  // Maximum erreicht
-                bFound = sal_True;
+                bFound = true;
 
                 if ( bLimit )
                     if (++nCells >= DATENT_SEARCH)
@@ -1897,11 +1798,7 @@
 }
 
 
-<<<<<<< HEAD
 void ScColumn::GetFormula( SCROW nRow, String& rFormula ) const
-=======
-void ScColumn::GetFormula( SCROW nRow, String& rFormula, sal_Bool ) const
->>>>>>> ce6308e4
 {
     SCSIZE  nIndex;
     if (Search(nRow, nIndex))
@@ -1939,38 +1836,26 @@
 }
 
 
-<<<<<<< HEAD
 bool ScColumn::HasStringData( SCROW nRow ) const
-=======
-sal_Bool ScColumn::HasStringData( SCROW nRow ) const
->>>>>>> ce6308e4
 {
     SCSIZE  nIndex;
     if (Search(nRow, nIndex))
         return (pItems[nIndex].pCell)->HasStringData();
-    return sal_False;
-}
-
-
-<<<<<<< HEAD
+    return false;
+}
+
+
 bool ScColumn::HasValueData( SCROW nRow ) const
-=======
-sal_Bool ScColumn::HasValueData( SCROW nRow ) const
->>>>>>> ce6308e4
 {
     SCSIZE  nIndex;
     if (Search(nRow, nIndex))
         return (pItems[nIndex].pCell)->HasValueData();
-    return sal_False;
-}
-
-<<<<<<< HEAD
+    return false;
+}
+
 bool ScColumn::HasStringCells( SCROW nStartRow, SCROW nEndRow ) const
-=======
-sal_Bool ScColumn::HasStringCells( SCROW nStartRow, SCROW nEndRow ) const
->>>>>>> ce6308e4
-{
-    //  sal_True, wenn String- oder Editzellen im Bereich
+{
+    //  TRUE, wenn String- oder Editzellen im Bereich
 
     if ( pItems )
     {
@@ -1984,7 +1869,7 @@
             ++nIndex;
         }
     }
-    return sal_False;
+    return false;
 }
 
 
@@ -2110,8 +1995,8 @@
                         sal_uInt16 nPrec;
                         if (pEntry)
                         {
-                            BOOL bThousand, bNegRed;
-                            USHORT nLeading;
+                            sal_Bool bThousand, bNegRed;
+                            sal_uInt16 nLeading;
                             pEntry->GetFormatSpecialInfo(bThousand, bNegRed, nPrec, nLeading);
                         }
                         else
