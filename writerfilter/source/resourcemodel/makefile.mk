--- conflicted
+++ resolved
@@ -140,23 +140,19 @@
     $(SPRMCODETOSTRTMP)
 
 $(OOXMLQNAMETOSTRTMP): $(OOXMLQNAMETOSTRXSL) $(MODELPROCESSED)
-    @echo "Making:   " $(@:f)
-    $(COMMAND_ECHO)$(XSLTPROC) $(OOXMLQNAMETOSTRXSL:s!\!/!) $(MODELPROCESSED) > $@
+    @echo "Making:   " $(@:f)   
+    $(XSLTPROC) $(OOXMLQNAMETOSTRXSL:s!\!/!) $(MODELPROCESSED) > $@
 
 $(DOCTOKQNAMETOSTRTMP): $(DOCTOKQNAMETOSTRXSL) $(DOCTOKMODEL)
-    @echo "Making:   " $(@:f)
-    $(COMMAND_ECHO)$(XSLTPROC) $(DOCTOKQNAMETOSTRXSL:s!\!/!) $(DOCTOKMODEL) > $@
+    @echo "Making:   " $(@:f)   
+    $(XSLTPROC) $(DOCTOKQNAMETOSTRXSL:s!\!/!) $(DOCTOKMODEL) > $@
 
-<<<<<<< HEAD
 $(QNAMETOSTRCXX): $(OOXMLQNAMETOSTRTMP) $(DOCTOKQNAMETOSTRTMP) qnametostrheader qnametostrfooter $(OOXMLFACTORYTOOLSXSL) $(DOCTOKRESOURCETOOLS)
-    $(TYPE) qnametostrheader $(OOXMLQNAMETOSTRTMP) $(DOCTOKQNAMETOSTRTMP) qnametostrfooter > $@
-=======
-$(QNAMETOSTRCXX): $(OOXMLQNAMETOSTRTMP) $(DOCTOKQNAMETOSTRTMP) qnametostrheader qnametostrfooter $(OOXMLRESOURCESTOOLSXSL) $(DOCTOKRESOURCETOOLS)
     @$(TYPE) qnametostrheader $(OOXMLQNAMETOSTRTMP) $(DOCTOKQNAMETOSTRTMP) qnametostrfooter > $@
->>>>>>> d6a487f7
+
 $(SPRMCODETOSTRTMP): $(DOCTOKSPRMCODETOSTRXSL) $(DOCTOKMODEL)
-    @echo "Making:   " $(@:f)
-    $(COMMAND_ECHO)$(XSLTPROC) $(DOCTOKSPRMCODETOSTRXSL:s!\!/!) $(DOCTOKMODEL) > $@
+    @echo "Making:   " $(@:f)   
+    $(XSLTPROC) $(DOCTOKSPRMCODETOSTRXSL:s!\!/!) $(DOCTOKMODEL) > $@
 
 $(SPRMCODETOSTRCXX): sprmcodetostrheader $(SPRMCODETOSTRTMP) sprmcodetostrfooter
     @$(TYPE) $< > $@
@@ -171,36 +167,28 @@
     @$(TOUCH) $@
 
 $(DOCTOKRESOURCEIDSHXX): $(DOCTOKHXXOUTDIRCREATED) $(DOCTOKRESOURCETOOLS) $(DOCTOKRESOURCEIDSXSL)
-    @echo "Making:   " $(@:f)
+    @echo "Making:   " $(@:f)   
     $(COMMAND_ECHO)$(XSLTPROC) $(DOCTOKRESOURCEIDSXSL:s!\!/!) $(DOCTOKMODEL) > $@
 
 $(OOXMLHXXOUTDIRCREATED):
     @$(MKDIRHIER) $(OOXMLHXXOUTDIR)
     @$(TOUCH) $@
 
-<<<<<<< HEAD
 $(MODELPROCESSED): $(OOXMLMODEL) $(OOXMLFACTORYTOOLSXSL) $(OOXMLPREPROCESSXSL)
-    $(XSLTPROC) $(OOXMLPREPROCESSXSL:s!\!/!) $(OOXMLMODEL) > $@
+    @echo "Making:   " $(@:f)   
+    $(COMMAND_ECHO)$(XSLTPROC) $(OOXMLPREPROCESSXSL:s!\!/!) $(OOXMLMODEL) > $@
 
 $(OOXMLRESOURCEIDSHXX): $(OOXMLHXXOUTDIRCREATED) $(OOXMLFACTORYTOOLSXSL) $(OOXMLRESOURCEIDSXSL) $(MODELPROCESSED)
-    $(XSLTPROC) $(OOXMLRESOURCEIDSXSL:s!\!/!) $(MODELPROCESSED) > $@
-=======
-$(MODELPROCESSED): $(OOXMLMODEL) $(OOXMLRESOURCESTOOLSXSL) $(OOXMLPREPROCESSXSL)
-    @echo "Making:   " $(@:f)
-    $(COMMAND_ECHO)$(XSLTPROC) $(OOXMLPREPROCESSXSL:s!\!/!) $(OOXMLMODEL) > $@
-
-$(OOXMLRESOURCEIDSHXX): $(OOXMLHXXOUTDIRCREATED) $(OOXMLRESOURCESTOOLSXSL) $(OOXMLRESOURCEIDSXSL) $(MODELPROCESSED)
-    @echo "Making:   " $(@:f)
+    @echo "Making:   " $(@:f)   
     $(COMMAND_ECHO)$(XSLTPROC) $(OOXMLRESOURCEIDSXSL:s!\!/!) $(MODELPROCESSED) > $@
->>>>>>> d6a487f7
 
 $(SPRMIDSHXX): $(DOCTOKHXXOUTDIRCREATED) $(DOCTOKSPRMIDSXSL) $(DOCTOKMODEL)
-    @echo "Making:   " $(@:f)
+    @echo "Making:   " $(@:f)   
     $(COMMAND_ECHO)$(XSLTPROC) $(DOCTOKSPRMIDSXSL:s!\!/!) $(DOCTOKMODEL) > $@
 
 .PHONY: genclean genmake gendirs
 
 genclean: 
-    @rm -f $(GENERATEDFILES)
+    rm -f $(GENERATEDFILES)
 
 genmake: $(GENERATEDFILES)
