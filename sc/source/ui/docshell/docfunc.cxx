--- conflicted
+++ resolved
@@ -2791,11 +2791,8 @@
             pUndoDoc->SetActiveScenario( nTab, bActive );
         }
         pUndoDoc->SetVisible( nTab, pDoc->IsVisible( nTab ) );
-<<<<<<< HEAD
         pUndoDoc->SetTabBgColor( nTab, pDoc->GetTabBgColor(nTab) );
-=======
         pUndoDoc->SetSheetEvents( nTab, pDoc->GetSheetEvents( nTab ) );
->>>>>>> 8491a3a4
 
         //  Drawing-Layer muss sein Undo selbst in der Hand behalten !!!
         pDoc->BeginDrawUndo();                          //  DeleteTab erzeugt ein SdrUndoDelPage
