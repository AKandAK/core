--- conflicted
+++ resolved
@@ -35,14 +35,12 @@
 '*
 '* short description : Grid Layout for CJK test in Writer
 '*
-<<<<<<< HEAD
 '\***********************************************************************
 
 private const SOURCE_PATH = "framework\optional\input\CJK\"
 
 testcase tTextGridDialog_1
 
-<<<<<<< local
     '/// Check if tabpage 'Text Grid' disappears when "Asian Language support" is NOT checked
     if iSystemSprache <> 81 AND iSystemSprache <> 82 AND iSystemSprache <> 86 AND iSystemSprache <> 88 then
         Call CheckAsianLanguageSupport("Off")
@@ -61,51 +59,37 @@
             TabSeite.Cancel
         endcatch
     endif
-=======
- if iSystemSprache <> 81 AND iSystemSprache <> 82 AND iSystemSprache <> 86 AND iSystemSprache <> 88 then
-   Call CheckAsianLanguageSupport("Off")
-   hNewDocument()
-   FormatPageWriter
-   try
-      Kontext
-      Active.SetPage TabGrid
-      Kontext "TabGrid"
-      TabGrid.Cancel
-      warnlog "Shouldn't get Tabpage: Grid Text"
-   catch
-      Kontext
-      Active.SetPage TabSeite
-      Kontext "TabSeite"
-      TabSeite.Cancel
-   endcatch
- end if
->>>>>>> other
-
-<<<<<<< local
+
     '/// Check if tabpage 'Text Grid' appears when "Asian Language support" is checked
     Call CheckAsianLanguageSupport("On")
-=======
-   Call CheckAsianLanguageSupport("On")
->>>>>>> other
-
-    sleep 5
-    FormatPageWriter
-    Kontext
-    if Active.exists (10) then
-        try
-            Kontext
-            Active.SetPage TabGrid
-            Kontext "TabGrid"
-            TabGrid.Cancel
-        catch
-            Kontext
-            Active.SetPage TabSeite
-            Kontext "TabSeite"
-            TabSeite.Cancel
-            warnlog "Couldn't get Tabpage: Grid Text"
-        endcatch
-    else
-        warnlog "FormatPageWriter didn't bring up ndialog"
+
+    hNewDocument
+   ToolsOptions
+   hToolsOptions ( "StarOffice", "General" )
+
+   printlog " - save old data"
+   lsSave ( 1 ) = Zweistellig.GetText
+   lbSave ( 1 ) = Aktivieren.IsChecked
+   Aktivieren.Check
+   if gPlatgroup = "w95" then
+      lbSave (2) = StarOfficeDialogeBenutzen.IsChecked
+   end if
+   lbSave ( 3 ) = DruckenStatus.IsChecked
+   lsSave ( 3 ) = StyleSheet.GetSelText
+
+   printlog " - invert/change data"
+   Zweistellig.SetText "1950"
+   Zuruecksetzen.Click
+   if gPlatgroup = "w95" then
+      if lbSave (2) = TRUE then StarOfficeDialogeBenutzen.Uncheck else StarOfficeDialogeBenutzen.Check
+   end if
+   If lbSave ( 3 ) = TRUE then DruckenStatus.Uncheck else DruckenStatus.Check
+   StyleSheet.Select 3
+
+   Kontext "ExtrasOptionenDlg"
+   ExtrasOptionenDlg.OK
+   if ( ExtrasOptionenDlg.notExists( 3 ) ) then
+        printlog( "Options closed" )
     endif
     hCloseDocument()
 endcase
@@ -113,28 +97,18 @@
 '-------------------------------------------------------------------------
 
 testcase tTextGridDialog_2
-<<<<<<< local
     '/// No grid is active, no changes to existing version
     Dim testFile , sCorrectResult as String
-=======
-   Dim testFile , sCorrectResult as String
->>>>>>> other
 
     testFile       = "gridtest.sxw"
     sCorrectResult = "1"
 
     Call hNewDocument
 
-<<<<<<< local
     '/// open a test file , and check No Grid checkbox
     Call hFileOpen ( gTesttoolPath + SOURCE_PATH + testFile )
     sMakeReadOnlyDocumentEditable
 
-=======
-   Call hFileOpen ( gTesttoolPath + SOURCE_PATH + testFile )
-   sMakeReadOnlyDocumentEditable
-   
->>>>>>> other
     FormatPageWriter
     Kontext
     if active.exists(5) then
@@ -146,10 +120,7 @@
     TabGrid.OK
     Sleep 1
 
-<<<<<<< local
     '/// Active navigator dialogue , set page to '2'  and wait for a while
-=======
->>>>>>> other
     Kontext
     ViewNavigator
     Kontext "NavigatorWriter"
@@ -158,10 +129,7 @@
     Sleep 5
     hCloseNavigator
 
-<<<<<<< local
     '/// In No Grid mode, there should be only 1 page, the focus is before the first line
-=======
->>>>>>> other
     Kontext "DocumentWriter"
     Call DocumentWriter.TypeKeys  "<End>"
     Sleep 1
@@ -176,12 +144,8 @@
 '-------------------------------------------------------------------------
 
 testcase tTextGridDialog_3
-<<<<<<< local
     '/// Grid (lines only): The page is set up with a defined number of lines
     Dim testFile  , sCorrectResult , sLinesPerPage as String
-=======
-   Dim testFile  , sCorrectResult , sLinesPerPage as String
->>>>>>> other
 
     testFile       = "gridtest.sxw"
     sCorrectResult = "G"
@@ -189,15 +153,10 @@
 
     Call hNewDocument
 
-<<<<<<< local
     '/// open a test file and check Grid(lines onle) checkbox ,
     '/// + set 10 line/page
     Call hFileOpen ( gTesttoolPath + SOURCE_PATH + testFile )
     sMakeReadOnlyDocumentEditable
-=======
-   Call hFileOpen ( gTesttoolPath + SOURCE_PATH + testFile )
-   sMakeReadOnlyDocumentEditable
->>>>>>> other
     FormatPageWriter
     Kontext
     if active.exists(5) then
@@ -210,10 +169,7 @@
     TabGrid.OK
     Sleep 1
 
-<<<<<<< local
     '/// Active navigator dialogue , set page to '2'  and wait for a while
-=======
->>>>>>> other
     Kontext
     ViewNavigator
     Kontext "NavigatorWriter"
@@ -236,14 +192,9 @@
 '-------------------------------------------------------------------------
 
 testcase tTextGridDialog_4
-<<<<<<< local
     '/// Grid (lines and characters): The page is set up with a defined number of lines and a defined number of characters in each line
     Dim testFile      , sCorrectResult as String
     Dim sLinesPerPage , sCharsPerLine  as String
-=======
-   Dim testFile      , sCorrectResult as String
-   Dim sLinesPerPage , sCharsPerLine  as String
->>>>>>> other
 
     testFile       = "gridtest.sxw"
     sCorrectResult = "E"
@@ -252,15 +203,10 @@
 
     Call hNewDocument
 
-<<<<<<< local
     '/// open a test file and check Grid(lines and characters) checkbox
     '/// + set 10 line/page and 9 characters/line
     Call hFileOpen ( gTesttoolPath + SOURCE_PATH + testFile )
     sMakeReadOnlyDocumentEditable
-=======
-   Call hFileOpen ( gTesttoolPath + SOURCE_PATH + testFile )
-   sMakeReadOnlyDocumentEditable
->>>>>>> other
     FormatPageWriter
     Kontext
     if active.exists(5) then
@@ -274,10 +220,7 @@
     TabGrid.OK
     Sleep 1
 
-<<<<<<< local
     '/// Active navigator dialogue , set page to '2'  and wait for a while
-=======
->>>>>>> other
     Kontext
     ViewNavigator
     Kontext "NavigatorWriter"
@@ -300,18 +243,11 @@
 '-------------------------------------------------------------------------
 
 testcase  tGridDisplay_1
-<<<<<<< local
     '/// Print grid: The grid lines will be printed. Inactive if "Display grid" is inactive.
     Call hNewDocument
-=======
-   Call hNewDocument
->>>>>>> other
-
-<<<<<<< local
+
     '/// format / page  / tabpage Text grid
     '/// + check "display grid" and check "print grid"
-=======
->>>>>>> other
     FormatPageWriter
     Kontext
     if active.exists(5) then
@@ -326,10 +262,7 @@
     TabGrid.OK
     Sleep 1
 
-<<<<<<< local
     '/// Print to printer
-=======
->>>>>>> other
     FilePrint
     Kontext "Active"
     if ( Active.Exists( 5 ) ) then
@@ -339,100 +272,6 @@
             Kontext "Printing"
             if ( Printing.exists( 1 )) then
                 Printing.Cancel
-=======
-'\******************************************************************************
-
-
-testcase tOOoGeneral
-
-   dim lsSave (4) as String
-   dim lbSave (3) as Boolean
-
-   hNewDocument
-
-   ToolsOptions
-   hToolsOptions ( "StarOffice", "General" )
-
-   printlog " - save old data"
-   lsSave ( 1 ) = Zweistellig.GetText
-   lbSave ( 1 ) = Aktivieren.IsChecked
-   Aktivieren.Check
-   if gPlatgroup = "w95" then
-      lbSave (2) = StarOfficeDialogeBenutzen.IsChecked
-   end if
-   lbSave ( 3 ) = DruckenStatus.IsChecked
-   lsSave ( 3 ) = StyleSheet.GetSelText
-
-   printlog " - invert/change data"
-   Zweistellig.SetText "1950"
-   Zuruecksetzen.Click
-   if gPlatgroup = "w95" then
-      if lbSave (2) = TRUE then StarOfficeDialogeBenutzen.Uncheck else StarOfficeDialogeBenutzen.Check
-   end if
-   If lbSave ( 3 ) = TRUE then DruckenStatus.Uncheck else DruckenStatus.Check
-   StyleSheet.Select 3
-
-   Kontext "ExtrasOptionenDlg"
-   ExtrasOptionenDlg.OK
-   if ( ExtrasOptionenDlg.notExists( 3 ) ) then
-        printlog( "Options closed" )
-    endif
-
-
-   hCloseDocument
-
-   printlog " - exit/restart StarOffice"
-   ExitRestartTheOffice
-
-   printlog " - check data"
-   ToolsOptions
-   hToolsOptions ( "StarOffice", "General" )
-
-   if Zweistellig.GetText <> "1950" then Warnlog "Year ( 2 digits ) => changes not saved: '" + Zweistellig.GetText +"' #i29810"
-   if Aktivieren.IsChecked <> TRUE then Warnlog "Enable HelpAgent => changes not saved"
-   Zuruecksetzen.Click
-   if gPlatgroup = "w95" then
-      if StarOfficeDialogeBenutzen.IsChecked = lbSave (2) then Warnlog "Use StarOffice dialogs => changes not saved!"
-   end if
-   If DruckenStatus.IsChecked = lbSave ( 3 ) then Warnlog "Printing sets 'Document modified' status => changes not saved!"
-
-   printlog " - 2. change data"
-   Zweistellig.SetText "1800"
-   DruckenStatus.UnCheck
-
-   Kontext "ExtrasOptionenDlg"
-   ExtrasOptionenDlg.OK
-   if ( ExtrasOptionenDlg.notExists( 3 ) ) then
-        printlog( "Options closed" )
-    endif
-
-
-   'It's a little tricky to reproduce.
-   if gPlatgroup = "unx" then
-       hNewDocument()
-       FilePrint
-       Kontext "DruckenDLG"
-       if DruckenDLG.exists(5) then
-           if gPlatform <> "osx" then
-              Eigenschaften.click
-              kontext
-              active.setPage TabSPAPaper
-              Kontext "TabSPAPaper"
-              if TabSPAPaper.exists (5) then
-                  TabSPAPaper.OK
-                  sleep 5
-              else
-                  qaErrorlog "Properties of Printer didn't come up."
-              endif
-            end if
-            Kontext "DruckenDLG"
-            DruckenDLG.OK
-            ' check state
-            kontext
-            if active.exists(5) then
-                printlog "active: printing failed? '" + active.gettext + "'"
-                active.ok
->>>>>>> 578134e9
             endif
         endif
     else
@@ -449,11 +288,8 @@
         endif
     endif
 
-<<<<<<< local
     '/// format / page  / tabpage Text grid
     '/// + check "display grid" and uncheck "print grid"
-=======
->>>>>>> other
     FormatPageWriter
     Kontext
     if active.exists(5) then
@@ -468,10 +304,7 @@
     TabGrid.OK
     Sleep 1
 
-<<<<<<< local
     '/// Print to printer
-=======
->>>>>>> other
     FilePrint
     Kontext "Active"
     if ( Active.Exists( 5 ) )then
@@ -502,14 +335,9 @@
 '-------------------------------------------------------------------------
 
 testcase tUserDefineLayout_1
-<<<<<<< local
     '/// Decrease characters per line will cause lines per page decrease accordingly
     Dim sLinesPerPage       , sCharsPerLine          as String
     Dim sExpectLinesPerPage , sExpectLinesPerPage1   as String
-=======
-   Dim sLinesPerPage       , sCharsPerLine          as String
-   Dim sExpectLinesPerPage , sExpectLinesPerPage1   as String
->>>>>>> other
 
     sLinesPerPage  = "20"
     sCharsPerLine  = "2"
@@ -518,7 +346,6 @@
 
     Call hNewDocument
 
-<<<<<<< local
     '/// Format/page , set lines per page to 20, and set charsets per line to 2
     '/// + wait for a moment , then check the the number  of lines per page.
     FormatPageWriter
@@ -528,16 +355,6 @@
     endif
     Kontext "TabGrid"
     CharsGrid.Check
-=======
-   FormatPageWriter
-   Kontext
-   if active.exists(5) then
-       Active.SetPage TabGrid
-   endif
-<<<<<<< HEAD
-   Kontext "TabGrid"
-   CharsGrid.Check
->>>>>>> other
 
     LinesPerPage.SetText sLinesPerPage
     Sleep 2
@@ -559,10 +376,7 @@
 '-------------------------------------------------------------------------
 
 testcase tFontSizeChanges_1
-<<<<<<< local
     '/// Change the font size to bigger enough will change the layout
-=======
->>>>>>> other
     Dim testFile      , sCorrectResult as String
     Dim sLinesPerPage , sCharsPerLine  as String
     dim sTemp as string
@@ -630,24 +444,16 @@
 '-------------------------------------------------------------------------
 
 testcase tRubyText_1
-<<<<<<< local
     '/// If Ruby Text is applied and longer than its Base Text it will stretch over more grid cells than the base text itself.
     Dim testFile , sRubyText as String
-=======
-   Dim testFile , sRubyText as String
->>>>>>> other
 
     testFile   = "rubytest.sxw"
     sRubyText  = "Ruby Test Text ....................."
 
     Call hNewDocument
 
-<<<<<<< local
     '/// open a test file , and insert  long ruby test text
     Call hFileOpen ( gTesttoolPath + SOURCE_PATH + testFile )
-=======
-   Call hFileOpen ( gTesttoolPath + SOURCE_PATH + testFile )
->>>>>>> other
     sMakeReadOnlyDocumentEditable
     Kontext "DocumentWriter"
     Call DocumentWriter.TypeKeys  "<Shift Right>"
@@ -681,12 +487,8 @@
 '-------------------------------------------------------------------------
 
 testcase tIndentsTest_1
-<<<<<<< local
     '/// Indents should work and always indenting as close as possible to their measurements by snapping to the appropriate grid cell. Tabs therefore will be ignored.
     Dim testFile , sCorrectPage1 , sCorrectPage2 as String
-=======
-   Dim testFile , sCorrectPage1 , sCorrectPage2 as String
->>>>>>> other
 
     testFile       = "IndentsTest.sxw"
     sCorrectPage1  = "1"
@@ -694,12 +496,8 @@
 
     Call hNewDocument
 
-<<<<<<< local
     '/// open a test file , and press TAB in second line
     Call hFileOpen ( gTesttoolPath + SOURCE_PATH + testFile )
-=======
-   Call hFileOpen ( gTesttoolPath + SOURCE_PATH + testFile )
->>>>>>> other
     sMakeReadOnlyDocumentEditable
     Kontext "DocumentWriter"
     Call DocumentWriter.TypeKeys  "<Down>"
@@ -709,20 +507,14 @@
     Call DocumentWriter.TypeKeys  "<End>"
     Sleep 1
 
-<<<<<<< local
     '/// Active navigator dialogue , check if the page number is 1
-=======
->>>>>>> other
     Kontext
     ViewNavigator
     Kontext "NavigatorWriter"
     if Seitennummer.GetText <> sCorrectPage1 then Warnlog "First test :Something wrong in indents test!"
     hCloseNavigator
 
-<<<<<<< local
     '/// press TAB in second line again
-=======
->>>>>>> other
     Kontext "DocumentWriter"
     Call DocumentWriter.TypeKeys  "<Home>"
     Sleep 1
@@ -731,10 +523,7 @@
     Call DocumentWriter.TypeKeys  "<End>"
     Sleep 1
 
-<<<<<<< local
     '/// Active navigator dialogue , check if the page number is 2
-=======
->>>>>>> other
     Kontext
     ViewNavigator
     Kontext "NavigatorWriter"
@@ -747,13 +536,9 @@
 '-------------------------------------------------------------------------
 
 testcase tObjectsTest_1
-<<<<<<< local
     '/// If objects are anchored to text they will "wander" with its surrounding text.
     '/// If they are anchored as character they will snap to the appropriate grid cell (since they are a character).
     Dim testFile , sCorrectPage1 , sCorrectPage2 as String
-=======
-   Dim testFile , sCorrectPage1 , sCorrectPage2 as String
->>>>>>> other
 
     testFile       = "objectsTest.sxw"
     sCorrectPage1  = "1"
@@ -761,17 +546,10 @@
 
     Call hNewDocument
 
-<<<<<<< local
     '/// open a test file , and press TAB in second line
     Call hFileOpen ( gTesttoolPath + SOURCE_PATH + testFile )
-=======
-   Call hFileOpen ( gTesttoolPath + SOURCE_PATH + testFile )
->>>>>>> other
-
-<<<<<<< local
+
     '/// If object is anchored as Character , check if it will snap to the appropriate grid cell
-=======
->>>>>>> other
     fStartupNavigator( "OLEObject" , 1 )
     Sleep 1
     Auswahlliste.TypeKeys "<Return>"
@@ -790,10 +568,7 @@
     if Seitennummer.GetText <> sCorrectPage2 then Warnlog "Something wrong when object is anchored as Character!"
     hCloseNavigator
 
-<<<<<<< local
     '/// If object is anchored to Character , check if it will NOT snap to the appropriate grid cell
-=======
->>>>>>> other
     fStartupNavigator( "OLEObject" , 1 )
     Auswahlliste.TypeKeys "<Return>"
     hCloseNavigator
@@ -808,55 +583,6 @@
     if Seitennummer.GetText <> sCorrectPage1 then Warnlog "Something wrong when object is anchored to Character!"
     hCloseNavigator
     Kontext
-=======
-   
-   printlog " - check data"
-   ToolsOptions
-   hToolsOptions ( "StarOffice", "General" )
-
-   if Zweistellig.GetText <> "1800" then Warnlog "Year ( 2 digits ) => changes not saved : '" + Zweistellig.GetText +"'"
-   If DruckenStatus.IsChecked <> FALSE then Warnlog "Printing sets 'Document modified' status => changes not saved!"
-   if StyleSheet.GetSelIndex <> 3 then Warnlog "Style sheet for StarOffice Help => changes not saved!"
-
-   printlog " - reset to saved data"
-   Zweistellig.SetText lsSave ( 1 )
-   Aktivieren.Check
-   Zuruecksetzen.Click
-   if lbSave (1) = TRUE then Aktivieren.Check else Aktivieren.Uncheck
-   if gPlatgroup = "w95" then
-      if lbSave (2) = TRUE then StarOfficeDialogeBenutzen.Check else StarOfficeDialogeBenutzen.UnCheck
-   end if
-   If lbSave(3)= TRUE then DruckenStatus.Check else DruckenStatus.UnCheck
-   StyleSheet.Select lsSave(3)
-
-   Kontext "ExtrasOptionenDlg"
-   ExtrasOptionenDlg.OK
-   if ( ExtrasOptionenDlg.notExists( 3 ) ) then
-        printlog( "Options closed" )
-    endif
-
-   ToolsOptions
-   hToolsOptions ( "StarOffice", "General" )
-
-   printlog " - check the reset data"
-   if Zweistellig.GetText <> lsSave ( 1 ) then Warnlog "Year ( 2 digits ) => changes not saved"
-   if Aktivieren.IsChecked <> lbSave (1) then Warnlog "Enable HelpAgent => changes not saved"
-   Aktivieren.Check
-   Zuruecksetzen.Click
-   if lbSave (1) = TRUE then Aktivieren.Check else Aktivieren.Uncheck
-   if gPlatgroup = "w95" then
-      if StarOfficeDialogeBenutzen.IsChecked <> lbSave (2) then Warnlog "Use StarOffice dialogs => changes not saved!"
-   end if
-   If DruckenStatus.IsChecked <> lbSave(3) then Warnlog "Printing sets 'Document modified' status => changes not saved!"
-   if StyleSheet.GetSelText <> lsSave (3) then Warnlog "Style sheet for StarOffice Help => changes not saved!"
-
-   Kontext "ExtrasOptionenDlg"
-   ExtrasOptionenDlg.OK
-   if ( ExtrasOptionenDlg.notExists( 3 ) ) then
-        printlog( "Options closed" )
-    endif
-
->>>>>>> 578134e9
-
-    Call hCloseDocument
-endcase
+
+    Call hCloseDocument
+endcase
