/* -*- Mode: C++; tab-width: 4; indent-tabs-mode: nil; c-basic-offset: 4 -*- */
/*************************************************************************
 *
 * DO NOT ALTER OR REMOVE COPYRIGHT NOTICES OR THIS FILE HEADER.
 *
 * Copyright 2000, 2010 Oracle and/or its affiliates.
 *
 * OpenOffice.org - a multi-platform office productivity suite
 *
 * This file is part of OpenOffice.org.
 *
 * OpenOffice.org is free software: you can redistribute it and/or modify
 * it under the terms of the GNU Lesser General Public License version 3
 * only, as published by the Free Software Foundation.
 *
 * OpenOffice.org is distributed in the hope that it will be useful,
 * but WITHOUT ANY WARRANTY; without even the implied warranty of
 * MERCHANTABILITY or FITNESS FOR A PARTICULAR PURPOSE.  See the
 * GNU Lesser General Public License version 3 for more details
 * (a copy is included in the LICENSE file that accompanied this code).
 *
 * You should have received a copy of the GNU Lesser General Public License
 * version 3 along with OpenOffice.org.  If not, see
 * <http://www.openoffice.org/license.html>
 * for a copy of the LGPLv3 License.
 *
 ************************************************************************/

// MARKER(update_precomp.py): autogen include statement, do not remove
#include "precompiled_sw.hxx"
#include <hintids.hxx>
#include <tools/bigint.hxx>
#include <svx/svdmodel.hxx>
#include <svx/svdpage.hxx>
#include <editeng/brshitem.hxx>
#include <editeng/keepitem.hxx>
#include <editeng/shaditem.hxx>
#include <editeng/ulspitem.hxx>
#include <editeng/lrspitem.hxx>
#include <editeng/boxitem.hxx>
#include <sfx2/printer.hxx>
// OD 08.01.2004 #i11859#
#include <editeng/lspcitem.hxx>


#include <fmtornt.hxx>
#include <fmtanchr.hxx>
#include <fmthdft.hxx>
#include <fmtcntnt.hxx>
#include <fmtfsize.hxx>
#include <fmtsrnd.hxx>
#include <docary.hxx>
#include <lineinfo.hxx>
#include <swmodule.hxx>
#include "pagefrm.hxx"
#include "colfrm.hxx"
#include "doc.hxx"
#include "fesh.hxx"
#include "viewimp.hxx"
#include "pam.hxx"
#include "dflyobj.hxx"
#include "dcontact.hxx"
#include "frmtool.hxx"
#include "docsh.hxx"
#include "tabfrm.hxx"
#include "rowfrm.hxx"
#include "ftnfrm.hxx"
#include "txtfrm.hxx"
#include "notxtfrm.hxx"
#include "flyfrms.hxx"
#include "layact.hxx"
#include "pagedesc.hxx"
#include "section.hxx"
#include "sectfrm.hxx"
#include "node2lay.hxx"
#include "ndole.hxx"
#include "ndtxt.hxx"
#include "swtable.hxx"
#include "hints.hxx"
#include <layhelp.hxx>
#include <laycache.hxx>

#include <rootfrm.hxx>

#include "mdiexp.hxx"
#include "statstr.hrc"
// OD 21.05.2003 #108789#
#include <paratr.hxx>
// OD 2004-05-24 #i28701#
#include <sortedobjs.hxx>
// --> OD 2005-03-04 #b6234250#
#include <objectformatter.hxx>
// <--

// ftnfrm.cxx:
void lcl_RemoveFtns( SwFtnBossFrm* pBoss, sal_Bool bPageOnly, sal_Bool bEndNotes );

using namespace ::com::sun::star;


sal_Bool bObjsDirect = sal_True;
sal_Bool bDontCreateObjects = sal_False;
sal_Bool bSetCompletePaintOnInvalidate = sal_False;

sal_uInt8 StackHack::nCnt = 0;
sal_Bool StackHack::bLocked = sal_False;



/*************************************************************************
|*
|*  SwFrmNotify::SwFrmNotify()
|*
|*************************************************************************/

SwFrmNotify::SwFrmNotify( SwFrm *pF ) :
    pFrm( pF ),
    aFrm( pF->Frm() ),
    aPrt( pF->Prt() ),
    bInvaKeep( sal_False ),
    bValidSize( pF->GetValidSizeFlag() ),
    // --> OD 2005-07-29 #i49383#
    mbFrmDeleted( false )
    // <--
{
    if ( pF->IsTxtFrm() )
    {
        mnFlyAnchorOfst = ((SwTxtFrm*)pF)->GetBaseOfstForFly( sal_True );
        mnFlyAnchorOfstNoWrap = ((SwTxtFrm*)pF)->GetBaseOfstForFly( sal_False );
    }
    else
    {
        mnFlyAnchorOfst = 0;
        mnFlyAnchorOfstNoWrap = 0;
    }

    bHadFollow = pF->IsCntntFrm() ?
                    (((SwCntntFrm*)pF)->GetFollow() ? sal_True : sal_False) :
                    sal_False;
}

/*************************************************************************
|*
|*  SwFrmNotify::~SwFrmNotify()
|*
|*************************************************************************/

SwFrmNotify::~SwFrmNotify()
{
    // --> OD 2005-07-29 #i49383#
    if ( mbFrmDeleted )
    {
        return;
    }
    // <--

    SWRECTFN( pFrm )
    const sal_Bool bAbsP = POS_DIFF( aFrm, pFrm->Frm() );
    const sal_Bool bChgWidth =
            (aFrm.*fnRect->fnGetWidth)() != (pFrm->Frm().*fnRect->fnGetWidth)();
    const sal_Bool bChgHeight =
            (aFrm.*fnRect->fnGetHeight)()!=(pFrm->Frm().*fnRect->fnGetHeight)();
    const sal_Bool bChgFlyBasePos = pFrm->IsTxtFrm() &&
       ( ( mnFlyAnchorOfst != ((SwTxtFrm*)pFrm)->GetBaseOfstForFly( sal_True ) ) ||
         ( mnFlyAnchorOfstNoWrap != ((SwTxtFrm*)pFrm)->GetBaseOfstForFly( sal_False ) ) );

    if ( pFrm->IsFlowFrm() && !pFrm->IsInFtn() )
    {
        SwFlowFrm *pFlow = SwFlowFrm::CastFlowFrm( pFrm );

        if ( !pFlow->IsFollow() )
        {
            if ( !pFrm->GetIndPrev() )
            {
                if ( bInvaKeep )
                {
                    SwFrm *pPre = pFrm->FindPrev();
                    if ( pPre && pPre->IsFlowFrm() )
                    {
                        // 1. pPre wants to keep with me:
                        bool bInvalidPrePos = SwFlowFrm::CastFlowFrm( pPre )->IsKeep( *pPre->GetAttrSet() ) && pPre->GetIndPrev();

                        // 2. pPre is a table and the last row wants to keep with me:
                        if ( !bInvalidPrePos && pPre->IsTabFrm() )
                        {
                            SwTabFrm* pPreTab = static_cast<SwTabFrm*>(pPre);
                            if ( pPreTab->GetFmt()->GetDoc()->get(IDocumentSettingAccess::TABLE_ROW_KEEP) )
                            {
                                SwRowFrm* pLastRow = static_cast<SwRowFrm*>(pPreTab->GetLastLower());
                                if ( pLastRow && pLastRow->ShouldRowKeepWithNext() )
                                    bInvalidPrePos = true;
                            }
                        }

                        if ( bInvalidPrePos )
                            pPre->InvalidatePos();
                    }
                }
            }
            else if ( !pFlow->HasFollow() )
            {
                long nOldHeight = (aFrm.*fnRect->fnGetHeight)();
                long nNewHeight = (pFrm->Frm().*fnRect->fnGetHeight)();
                if( (nOldHeight > nNewHeight) || (!nOldHeight && nNewHeight) )
                    pFlow->CheckKeep();
            }
        }
    }

    if ( bAbsP )
    {
        pFrm->SetCompletePaint();

        SwFrm* pNxt = pFrm->GetIndNext();
        // --> OD 2005-05-20 #121888# - skip empty section frames
        while ( pNxt &&
                pNxt->IsSctFrm() && !static_cast<SwSectionFrm*>(pNxt)->GetSection() )
        {
            pNxt = pNxt->GetIndNext();
        }
        // <--

        if ( pNxt )
            pNxt->InvalidatePos();
        else
        {
            // OD 04.11.2002 #104100# - correct condition for setting retouche
            // flag for vertical layout.
            if( pFrm->IsRetoucheFrm() &&
                (aFrm.*fnRect->fnTopDist)( (pFrm->Frm().*fnRect->fnGetTop)() ) > 0 )
            {
                pFrm->SetRetouche();
            }

            // A fresh follow frame does not have to be invalidated, because
            // it is already formatted:
            if ( bHadFollow || !pFrm->IsCntntFrm() || !((SwCntntFrm*)pFrm)->GetFollow() )
            {
                if ( !pFrm->IsTabFrm() || !((SwTabFrm*)pFrm)->GetFollow() )
                    pFrm->InvalidateNextPos();
            }
        }
    }

    //Fuer Hintergrundgrafiken muss bei Groessenaenderungen ein Repaint her.
    const sal_Bool bPrtWidth =
            (aPrt.*fnRect->fnGetWidth)() != (pFrm->Prt().*fnRect->fnGetWidth)();
    const sal_Bool bPrtHeight =
            (aPrt.*fnRect->fnGetHeight)()!=(pFrm->Prt().*fnRect->fnGetHeight)();
    if ( bPrtWidth || bPrtHeight )
    {
        const SvxGraphicPosition ePos = pFrm->GetAttrSet()->GetBackground().GetGraphicPos();
        if ( GPOS_NONE != ePos && GPOS_TILED != ePos )
            pFrm->SetCompletePaint();
    }
    else
    {
        // OD 13.11.2002 #97597# - consider case that *only* margins between
        // frame and printing area has changed. Then, frame has to be repainted,
        // in order to force paint of the margin areas.
        if ( !bAbsP && (bChgWidth || bChgHeight) )
        {
            pFrm->SetCompletePaint();
        }
    }

    const sal_Bool bPrtP = POS_DIFF( aPrt, pFrm->Prt() );
    if ( bAbsP || bPrtP || bChgWidth || bChgHeight ||
         bPrtWidth || bPrtHeight || bChgFlyBasePos )
    {
        if( pFrm->IsAccessibleFrm() )
        {
            SwRootFrm *pRootFrm = pFrm->FindRootFrm();
            if( pRootFrm && pRootFrm->IsAnyShellAccessible() &&
                pRootFrm->GetCurrShell() )
            {
                pRootFrm->GetCurrShell()->Imp()->MoveAccessibleFrm( pFrm, aFrm );
            }
        }

        // Notification of anchored objects
        if ( pFrm->GetDrawObjs() )
        {
            const SwSortedObjs &rObjs = *pFrm->GetDrawObjs();
            SwPageFrm* pPageFrm = 0;
            for ( sal_uInt32 i = 0; i < rObjs.Count(); ++i )
            {
                // OD 2004-03-31 #i26791# - no general distinction between
                // Writer fly frames and drawing objects
                bool bNotify = false;
                bool bNotifySize = false;
                SwAnchoredObject* pObj = rObjs[i];
                SwContact* pContact = ::GetUserCall( pObj->GetDrawObj() );
                // --> OD 2004-12-08 #115759#
                const bool bAnchoredAsChar = pContact->ObjAnchoredAsChar();
                if ( !bAnchoredAsChar )
                // <--
                {
                    // Notify object, which aren't anchored as-character:

                    // always notify objects, if frame position has changed
                    // or if the object is to-page|to-fly anchored.
                    if ( bAbsP ||
                         pContact->ObjAnchoredAtPage() ||
                         pContact->ObjAnchoredAtFly() )
                    {
                        bNotify = true;

                        // assure that to-fly anchored Writer fly frames are
                        // registered at the correct page frame, if frame
                        // position has changed.
                        if ( bAbsP && pContact->ObjAnchoredAtFly() &&
                             pObj->ISA(SwFlyFrm) )
                        {
                            // determine to-fly anchored Writer fly frame
                            SwFlyFrm* pFlyFrm = static_cast<SwFlyFrm*>(pObj);
                            // determine page frame of to-fly anchored
                            // Writer fly frame
                            SwPageFrm* pFlyPageFrm = pFlyFrm->FindPageFrm();
                            // determine page frame, if needed.
                            if ( !pPageFrm )
                            {
                                pPageFrm = pFrm->FindPageFrm();
                            }
                            if ( pPageFrm != pFlyPageFrm )
                            {
                                OSL_ENSURE( pFlyPageFrm, "~SwFrmNotify: Fly from Nowhere" );
                                if( pFlyPageFrm )
                                    pFlyPageFrm->MoveFly( pFlyFrm, pPageFrm );
                                else
                                    pPageFrm->AppendFlyToPage( pFlyFrm );
                            }
                        }
                    }
                    // otherwise the objects are notified in dependence to
                    // its positioning and alignment
                    else
                    {
                        const SwFmtVertOrient& rVert =
                                        pContact->GetFmt()->GetVertOrient();
                        if ( ( rVert.GetVertOrient() == text::VertOrientation::CENTER ||
                               rVert.GetVertOrient() == text::VertOrientation::BOTTOM ||
                               rVert.GetRelationOrient() == text::RelOrientation::PRINT_AREA ) &&
                             ( bChgHeight || bPrtHeight ) )
                        {
                            bNotify = true;
                        }
                        if ( !bNotify )
                        {
                            const SwFmtHoriOrient& rHori =
                                        pContact->GetFmt()->GetHoriOrient();
                            if ( ( rHori.GetHoriOrient() != text::HoriOrientation::NONE ||
                                   rHori.GetRelationOrient()== text::RelOrientation::PRINT_AREA ||
                                   rHori.GetRelationOrient()== text::RelOrientation::FRAME ) &&
                                 ( bChgWidth || bPrtWidth || bChgFlyBasePos ) )
                            {
                                bNotify = true;
                            }
                        }
                    }
                }
                else if ( bPrtWidth )
                {
                    // Notify as-character anchored objects, if printing area
                    // width has changed.
                    bNotify = true;
                    bNotifySize = true;
                }

                // perform notification via the corresponding invalidations
                if ( bNotify )
                {
                    if ( pObj->ISA(SwFlyFrm) )
                    {
                        SwFlyFrm* pFlyFrm = static_cast<SwFlyFrm*>(pObj);
                        if ( bNotifySize )
                            pFlyFrm->_InvalidateSize();
                        // --> OD 2004-12-08 #115759# - no invalidation of
                        // position for as-character anchored objects.
                        if ( !bAnchoredAsChar )
                        {
                            pFlyFrm->_InvalidatePos();
                        }
                        // <--
                        pFlyFrm->_Invalidate();
                    }
                    else if ( pObj->ISA(SwAnchoredDrawObject) )
                    {
                        // --> OD 2004-12-08 #115759# - no invalidation of
                        // position for as-character anchored objects.
                        if ( !bAnchoredAsChar )
                        {
                            pObj->InvalidateObjPos();
                        }
                        // <--
                    }
                    else
                    {
                        OSL_ENSURE( false,
                                "<SwCntntNotify::~SwCntntNotify()> - unknown anchored object type. Please inform OD." );
                    }
                }
            }
        }
    }
    else if( pFrm->IsTxtFrm() && bValidSize != pFrm->GetValidSizeFlag() )
    {
        SwRootFrm *pRootFrm = pFrm->FindRootFrm();
        if( pRootFrm && pRootFrm->IsAnyShellAccessible() &&
            pRootFrm->GetCurrShell() )
        {
            pRootFrm->GetCurrShell()->Imp()->InvalidateAccessibleFrmContent( pFrm );
        }
    }

    // #i9046# Automatic frame width
    SwFlyFrm* pFly = 0;
    // --> FME 2004-10-21 #i35879# Do not trust the inf flags. pFrm does not
    // necessarily have to have an upper!
    if ( !pFrm->IsFlyFrm() && 0 != ( pFly = pFrm->ImplFindFlyFrm() ) )
    // <--
    {
        // --> OD 2006-05-08 #i61999#
        // no invalidation of columned Writer fly frames, because automatic
        // width doesn't make sense for such Writer fly frames.
        if ( pFly->Lower() && !pFly->Lower()->IsColumnFrm() )
        {
            const SwFmtFrmSize &rFrmSz = pFly->GetFmt()->GetFrmSize();

            // This could be optimized. Basically the fly frame only has to
            // be invalidated, if the first line of pFrm (if pFrm is a content
            // frame, for other frame types its the print area) has changed its
            // size and pFrm was responsible for the current width of pFly. On
            // the other hand, this is only rarely used and re-calculation of
            // the fly frame does not cause too much trouble. So we keep it this
            // way:
            if ( ATT_FIX_SIZE != rFrmSz.GetWidthSizeType() )
            {
                // --> OD 2005-07-29 #i50668#, #i50998# - invalidation of position
                // of as-character anchored fly frames not needed and can cause
                // layout loops
                if ( !pFly->ISA(SwFlyInCntFrm) )
                {
                    pFly->InvalidatePos();
                }
                // <--
                pFly->InvalidateSize();
            }
        }
        // <--
    }
}

/*************************************************************************
|*
|*  SwLayNotify::SwLayNotify()
|*
|*************************************************************************/


SwLayNotify::SwLayNotify( SwLayoutFrm *pLayFrm ) :
    SwFrmNotify( pLayFrm ),
    bLowersComplete( sal_False )
{
}

/*************************************************************************
|*
|*  SwLayNotify::~SwLayNotify()
|*
|*************************************************************************/

// OD 2004-05-11 #i28701# - local method to invalidate the position of all
// frames inclusive its floating screen objects, which are lowers of the given
// layout frame
void lcl_InvalidatePosOfLowers( SwLayoutFrm& _rLayoutFrm )
{
    if( _rLayoutFrm.IsFlyFrm() && _rLayoutFrm.GetDrawObjs() )
    {
        _rLayoutFrm.InvalidateObjs( true, false );
    }

    SwFrm* pLowerFrm = _rLayoutFrm.Lower();
    while ( pLowerFrm )
    {
        pLowerFrm->InvalidatePos();
        if ( pLowerFrm->IsTxtFrm() )
        {
            static_cast<SwTxtFrm*>(pLowerFrm)->Prepare( PREP_POS_CHGD );
        }
        else if ( pLowerFrm->IsTabFrm() )
        {
            pLowerFrm->InvalidatePrt();
        }

        pLowerFrm->InvalidateObjs( true, false );

        pLowerFrm = pLowerFrm->GetNext();
    };
}

SwLayNotify::~SwLayNotify()
{
    // --> OD 2005-07-29 #i49383#
    if ( mbFrmDeleted )
    {
        return;
    }
    // <--

    SwLayoutFrm *pLay = GetLay();
    SWRECTFN( pLay )
    sal_Bool bNotify = sal_False;
    if ( pLay->Prt().SSize() != aPrt.SSize() )
    {
        if ( !IsLowersComplete() )
        {
            sal_Bool bInvaPercent;

            if ( pLay->IsRowFrm() )
            {
                bInvaPercent = sal_True;
                long nNew = (pLay->Prt().*fnRect->fnGetHeight)();
                if( nNew != (aPrt.*fnRect->fnGetHeight)() )
                     ((SwRowFrm*)pLay)->AdjustCells( nNew, sal_True);
                if( (pLay->Prt().*fnRect->fnGetWidth)()
                    != (aPrt.*fnRect->fnGetWidth)() )
                     ((SwRowFrm*)pLay)->AdjustCells( 0, sal_False );
            }
            else
            {
                //Proportionale Anpassung der innenliegenden.
                //1. Wenn der Formatierte kein Fly ist
                //2. Wenn er keine Spalten enthaelt
                //3. Wenn der Fly eine feste Hoehe hat und die Spalten in der
                //   Hoehe danebenliegen.
                //4. niemals bei SectionFrms.
                sal_Bool bLow;
                if( pLay->IsFlyFrm() )
                {
                    if ( pLay->Lower() )
                    {
                        bLow = !pLay->Lower()->IsColumnFrm() ||
                            (pLay->Lower()->Frm().*fnRect->fnGetHeight)()
                             != (pLay->Prt().*fnRect->fnGetHeight)();
                    }
                    else
                        bLow = sal_False;
                }
                else if( pLay->IsSctFrm() )
                {
                    if ( pLay->Lower() )
                    {
                        if( pLay->Lower()->IsColumnFrm() && pLay->Lower()->GetNext() )
                            bLow = pLay->Lower()->Frm().Height() != pLay->Prt().Height();
                        else
                            bLow = pLay->Prt().Width() != aPrt.Width();
                    }
                    else
                        bLow = sal_False;
                }
                else if( pLay->IsFooterFrm() && !pLay->HasFixSize() )
                    bLow = pLay->Prt().Width() != aPrt.Width();
                else
                    bLow = sal_True;
                bInvaPercent = bLow;
                if ( bLow )
                {
                    pLay->ChgLowersProp( aPrt.SSize() );
                }
                //Wenn die PrtArea gewachsen ist, so ist es moeglich, dass die
                //Kette der Untergeordneten einen weiteren Frm aufnehmen kann,
                //mithin muss also der 'moeglicherweise passende' Invalidiert werden.
                //Das invalidieren lohnt nur, wenn es sich beim mir bzw. meinen
                //Uppers um eine Moveable-Section handelt.
                //Die PrtArea ist gewachsen, wenn die Breite oder die Hoehe groesser
                //geworden ist.
                if ( (pLay->Prt().Height() > aPrt.Height() ||
                      pLay->Prt().Width()  > aPrt.Width()) &&
                     (pLay->IsMoveable() || pLay->IsFlyFrm()) )
                {
                    SwFrm *pTmpFrm = pLay->Lower();
                    if ( pTmpFrm && pTmpFrm->IsFlowFrm() )
                    {
                        while ( pTmpFrm->GetNext() )
                            pTmpFrm = pTmpFrm->GetNext();
                        pTmpFrm->InvalidateNextPos();
                    }
                }
            }
            bNotify = sal_True;
            //TEUER!! aber wie macht man es geschickter?
            if( bInvaPercent )
                pLay->InvaPercentLowers( pLay->Prt().Height() - aPrt.Height() );
        }
        if ( pLay->IsTabFrm() )
            //Damit _nur_ der Shatten bei Groessenaenderungen gemalt wird.
            ((SwTabFrm*)pLay)->SetComplete();
        else if ( !pLay->GetFmt()->getIDocumentSettingAccess()->get(IDocumentSettingAccess::BROWSE_MODE) ||
                  !(pLay->GetType() & (FRM_BODY | FRM_PAGE)) )
            //Damit die untergeordneten sauber retouchiert werden.
            //Problembsp: Flys an den Henkeln packen und verkleinern.
            //Nicht fuer Body und Page, sonst flackerts beim HTML-Laden.
            pLay->SetCompletePaint();

    }
    //Lower benachrichtigen wenn sich die Position veraendert hat.
    const sal_Bool bPrtPos = POS_DIFF( aPrt, pLay->Prt() );
    const sal_Bool bPos = bPrtPos || POS_DIFF( aFrm, pLay->Frm() );
    const sal_Bool bSize = pLay->Frm().SSize() != aFrm.SSize();

    if ( bPos && pLay->Lower() && !IsLowersComplete() )
        pLay->Lower()->InvalidatePos();

    if ( bPrtPos )
        pLay->SetCompletePaint();

    //Nachfolger benachrichtigen wenn sich die SSize geaendert hat.
    if ( bSize )
    {
        if( pLay->GetNext() )
        {
            if ( pLay->GetNext()->IsLayoutFrm() )
                pLay->GetNext()->_InvalidatePos();
            else
                pLay->GetNext()->InvalidatePos();
        }
        else if( pLay->IsSctFrm() )
            pLay->InvalidateNextPos();
    }
    if ( !IsLowersComplete() &&
         !(pLay->GetType()&(FRM_FLY|FRM_SECTION) &&
            pLay->Lower() && pLay->Lower()->IsColumnFrm()) &&
         (bPos || bNotify) && !(pLay->GetType() & 0x1823) )  //Tab, Row, FtnCont, Root, Page
    {
        // --> OD 2005-03-11 #i44016# - force unlock of position of lower objects.
        // --> OD 2005-03-30 #i43913# - no unlock of position of objects,
        // if <pLay> is a cell frame, and its table frame resp. its parent table
        // frame is locked.
        // --> OD 2005-04-15 #i47458# - force unlock of position of lower objects,
        // only if position of layout frame has changed.
        bool bUnlockPosOfObjs( bPos );
        if ( bUnlockPosOfObjs && pLay->IsCellFrm() )
        {
            SwTabFrm* pTabFrm( pLay->FindTabFrm() );
            if ( pTabFrm &&
                 ( pTabFrm->IsJoinLocked() ||
                   ( pTabFrm->IsFollow() &&
                     pTabFrm->FindMaster()->IsJoinLocked() ) ) )
            {
                bUnlockPosOfObjs = false;
            }
        }
        // --> OD 2005-05-18 #i49383# - check for footnote frame, if unlock
        // of position of lower objects is allowed.
        else if ( bUnlockPosOfObjs && pLay->IsFtnFrm() )
        {
            bUnlockPosOfObjs = static_cast<SwFtnFrm*>(pLay)->IsUnlockPosOfLowerObjs();
        }
        // <--
        // --> OD 2005-07-29 #i51303# - no unlock of object positions for sections
        else if ( bUnlockPosOfObjs && pLay->IsSctFrm() )
        {
            bUnlockPosOfObjs = false;
        }
        // <--
        pLay->NotifyLowerObjs( bUnlockPosOfObjs );
        // <--
    }
    if ( bPos && pLay->IsFtnFrm() && pLay->Lower() )
    {
        // OD 2004-05-11 #i28701#
        ::lcl_InvalidatePosOfLowers( *pLay );
    }
    if( ( bPos || bSize ) && pLay->IsFlyFrm() && ((SwFlyFrm*)pLay)->GetAnchorFrm()
          && ((SwFlyFrm*)pLay)->GetAnchorFrm()->IsFlyFrm() )
        ((SwFlyFrm*)pLay)->AnchorFrm()->InvalidateSize();
}

/*************************************************************************
|*
|*  SwFlyNotify::SwFlyNotify()
|*
|*************************************************************************/

SwFlyNotify::SwFlyNotify( SwFlyFrm *pFlyFrm ) :
    SwLayNotify( pFlyFrm ),
    // --> OD 2004-11-24 #115759# - keep correct page frame - the page frame
    // the Writer fly frame is currently registered at.
    pOldPage( pFlyFrm->GetPageFrm() ),
    // <--
    aFrmAndSpace( pFlyFrm->GetObjRectWithSpaces() )
{
}

/*************************************************************************
|*
|*  SwFlyNotify::~SwFlyNotify()
|*
|*************************************************************************/

SwFlyNotify::~SwFlyNotify()
{
    // --> OD 2005-07-29 #i49383#
    if ( mbFrmDeleted )
    {
        return;
    }
    // <--

    SwFlyFrm *pFly = GetFly();
    if ( pFly->IsNotifyBack() )
    {
        ViewShell *pSh = pFly->GetShell();
        SwViewImp *pImp = pSh ? pSh->Imp() : 0;
        if ( !pImp || !pImp->IsAction() || !pImp->GetLayAction().IsAgain() )
        {
            //Wenn in der LayAction das IsAgain gesetzt ist kann es sein,
            //dass die alte Seite inzwischen vernichtet wurde!
            ::Notify( pFly, pOldPage, aFrmAndSpace, &aPrt );
            // --> OD 2004-10-20 #i35640# - additional notify anchor text frame,
            // if Writer fly frame has changed its page
            if ( pFly->GetAnchorFrm()->IsTxtFrm() &&
                 pFly->GetPageFrm() != pOldPage )
            {
                pFly->AnchorFrm()->Prepare( PREP_FLY_LEAVE );
            }
            // <--
        }
        pFly->ResetNotifyBack();
    }

    //Haben sich Groesse oder Position geaendert, so sollte die View
    //das wissen.
    SWRECTFN( pFly )
    const bool bPosChgd = POS_DIFF( aFrm, pFly->Frm() );
    const bool bFrmChgd = pFly->Frm().SSize() != aFrm.SSize();
    const bool bPrtChgd = aPrt != pFly->Prt();
    if ( bPosChgd || bFrmChgd || bPrtChgd )
    {
        pFly->NotifyDrawObj();
    }
    if ( bPosChgd && aFrm.Pos().X() != WEIT_WECH )
    {
        // OD 2004-05-10 #i28701# - no direct move of lower Writer fly frames.
        // reason: New positioning and alignment (e.g. to-paragraph anchored,
        // but aligned at page) are introduced.
        // <SwLayNotify::~SwLayNotify()> takes care of invalidation of lower
        // floating screen objects by calling method <SwLayoutFrm::NotifyLowerObjs()>.

        if ( pFly->IsFlyAtCntFrm() )
        {
            SwFrm *pNxt = pFly->AnchorFrm()->FindNext();
            if ( pNxt )
            {
                pNxt->InvalidatePos();
            }
        }

        // --> OD 2004-11-05 #i26945# - notify anchor.
        // Needed for negative positioned Writer fly frames
        if ( pFly->GetAnchorFrm()->IsTxtFrm() )
        {
            pFly->AnchorFrm()->Prepare( PREP_FLY_LEAVE );
        }
        // <--
    }

    // OD 2004-05-13 #i28701#
    // --> OD 2005-03-21 #i45180# - no adjustment of layout process flags and
    // further notifications/invalidations, if format is called by grow/shrink
    if ( pFly->ConsiderObjWrapInfluenceOnObjPos() &&
         ( !pFly->ISA(SwFlyFreeFrm) ||
           !static_cast<SwFlyFreeFrm*>(pFly)->IsNoMoveOnCheckClip() ) )
    // <--
    {
        // --> OD 2005-09-05 #i54138# - suppress restart of the layout process
        // on changed frame height.
        // Note: It doesn't seem to be necessary and can cause layout loops.
        if ( bPosChgd )
        // <--
        {
            // indicate a restart of the layout process
            pFly->SetRestartLayoutProcess( true );
        }
        else
        {
            // lock position
            pFly->LockPosition();

            if ( !pFly->ConsiderForTextWrap() )
            {
                // indicate that object has to be considered for text wrap
                pFly->SetConsiderForTextWrap( true );
                // invalidate 'background' in order to allow its 'background'
                // to wrap around it.
                pFly->NotifyBackground( pFly->GetPageFrm(),
                                        pFly->GetObjRectWithSpaces(),
                                        PREP_FLY_ARRIVE );
                // invalidate position of anchor frame in order to force
                // a re-format of the anchor frame, which also causes a
                // re-format of the invalid previous frames of the anchor frame.
                pFly->AnchorFrm()->InvalidatePos();
            }
        }
    }
}

/*************************************************************************
|*
|*  SwCntntNotify::SwCntntNotify()
|*
|*************************************************************************/

SwCntntNotify::SwCntntNotify( SwCntntFrm *pCntntFrm ) :
    SwFrmNotify( pCntntFrm ),
    // OD 08.01.2004 #i11859#
    mbChkHeightOfLastLine( false ),
    mnHeightOfLastLine( 0L ),
    // OD 2004-02-26 #i25029#
    mbInvalidatePrevPrtArea( false ),
    mbBordersJoinedWithPrev( false )
{
    // OD 08.01.2004 #i11859#
    if ( pCntntFrm->IsTxtFrm() )
    {
        SwTxtFrm* pTxtFrm = static_cast<SwTxtFrm*>(pCntntFrm);
        if ( !pTxtFrm->GetTxtNode()->getIDocumentSettingAccess()->get(IDocumentSettingAccess::OLD_LINE_SPACING) )
        {
            const SwAttrSet* pSet = pTxtFrm->GetAttrSet();
            const SvxLineSpacingItem &rSpace = pSet->GetLineSpacing();
            if ( rSpace.GetInterLineSpaceRule() == SVX_INTER_LINE_SPACE_PROP )
            {
                mbChkHeightOfLastLine = true;
                mnHeightOfLastLine = pTxtFrm->GetHeightOfLastLine();
            }
        }
    }
}

/*************************************************************************
|*
|*  SwCntntNotify::~SwCntntNotify()
|*
|*************************************************************************/

SwCntntNotify::~SwCntntNotify()
{
    // --> OD 2005-07-29 #i49383#
    if ( mbFrmDeleted )
    {
        return;
    }
    // <--

    SwCntntFrm *pCnt = GetCnt();
    if ( bSetCompletePaintOnInvalidate )
        pCnt->SetCompletePaint();

    SWRECTFN( pCnt )
    if ( pCnt->IsInTab() && ( POS_DIFF( pCnt->Frm(), aFrm ) ||
                             pCnt->Frm().SSize() != aFrm.SSize()))
    {
        SwLayoutFrm* pCell = pCnt->GetUpper();
        while( !pCell->IsCellFrm() && pCell->GetUpper() )
            pCell = pCell->GetUpper();
        OSL_ENSURE( pCell->IsCellFrm(), "Where's my cell?" );
        if ( text::VertOrientation::NONE != pCell->GetFmt()->GetVertOrient().GetVertOrient() )
            pCell->InvalidatePrt(); //fuer vertikale Ausrichtung.
    }

    // OD 2004-02-26 #i25029#
    if ( mbInvalidatePrevPrtArea && mbBordersJoinedWithPrev &&
         pCnt->IsTxtFrm() &&
         !pCnt->IsFollow() && !pCnt->GetIndPrev() )
    {
        // determine previous frame
        SwFrm* pPrevFrm = pCnt->FindPrev();
        // skip empty section frames and hidden text frames
        {
            while ( pPrevFrm &&
                    ( ( pPrevFrm->IsSctFrm() &&
                        !static_cast<SwSectionFrm*>(pPrevFrm)->GetSection() ) ||
                      ( pPrevFrm->IsTxtFrm() &&
                        static_cast<SwTxtFrm*>(pPrevFrm)->IsHiddenNow() ) ) )
            {
                pPrevFrm = pPrevFrm->FindPrev();
            }
        }

        // Invalidate printing area of found previous frame
        if ( pPrevFrm )
        {
            if ( pPrevFrm->IsSctFrm() )
            {
                if ( pCnt->IsInSct() )
                {
                    // Note: found previous frame is a section frame and
                    //       <pCnt> is also inside a section.
                    //       Thus due to <mbBordersJoinedWithPrev>,
                    //       <pCnt> had joined its borders/shadow with the
                    //       last content of the found section.
                    // Invalidate printing area of last content in found section.
                    SwFrm* pLstCntntOfSctFrm =
                            static_cast<SwSectionFrm*>(pPrevFrm)->FindLastCntnt();
                    if ( pLstCntntOfSctFrm )
                    {
                        pLstCntntOfSctFrm->InvalidatePrt();
                    }
                }
            }
            else
            {
                pPrevFrm->InvalidatePrt();
            }
        }
    }

    sal_Bool bFirst = (aFrm.*fnRect->fnGetWidth)() == 0;

    if ( pCnt->IsNoTxtFrm() )
    {
        //Aktive PlugIn's oder OLE-Objekte sollten etwas von der Veraenderung
        //mitbekommen, damit sie Ihr Window entsprechend verschieben.
        ViewShell *pSh  = pCnt->GetShell();
        if ( pSh )
        {
            SwOLENode *pNd;
            if ( 0 != (pNd = pCnt->GetNode()->GetOLENode()) &&
                 (pNd->GetOLEObj().IsOleRef() ||
                  pNd->IsOLESizeInvalid()) )
            {
                OSL_ENSURE( pCnt->IsInFly(), "OLE not in FlyFrm" );
                SwFlyFrm *pFly = pCnt->FindFlyFrm();
                svt::EmbeddedObjectRef& xObj = pNd->GetOLEObj().GetObject();
                SwFEShell *pFESh = 0;
                ViewShell *pTmp = pSh;
                do
                {   if ( pTmp->ISA( SwCrsrShell ) )
                    {
                        pFESh = (SwFEShell*)pTmp;
                        // #108369#: Here used to be the condition if (!bFirst).
                        // I think this should mean "do not call CalcAndSetScale"
                        // if the frame is formatted for the first time.
                        // Unfortunately this is not valid anymore since the
                        // SwNoTxtFrm already gets a width during CalcLowerPreps.
                        // Nevertheless, the indention of !bFirst seemed to be
                        // to assure that the OLE objects have already been notified
                        // if necessary before calling CalcAndSetScale.
                        // So I replaced !bFirst by !IsOLESizeInvalid. There is
                        // one additional problem specific to the word import:
                        // The layout is calculated _before_ calling PrtOLENotify,
                        // and the OLE objects are not invalidated during import.
                        // Therefore I added the condition !IsUpdateExpFld,
                        // have a look at the occurrence of CalcLayout in
                        // uiview/view.cxx.
                        if ( !pNd->IsOLESizeInvalid() &&
                             !pSh->GetDoc()->IsUpdateExpFld() )
                            pFESh->CalcAndSetScale( xObj, &pFly->Prt(), &pFly->Frm());
                    }
                    pTmp = (ViewShell*)pTmp->GetNext();
                } while ( pTmp != pSh );

                if ( pFESh && pNd->IsOLESizeInvalid() )
                {
                    pNd->SetOLESizeInvalid( sal_False );
                    //TODO/LATER: needs OnDocumentPrinterChanged
                    //xObj->OnDocumentPrinterChanged( pNd->GetDoc()->getPrinter( false ) );
                    pFESh->CalcAndSetScale( xObj );//Client erzeugen lassen.
                }
            }
            //dito Animierte Grafiken
            if ( Frm().HasArea() && ((SwNoTxtFrm*)pCnt)->HasAnimation() )
            {
                ((SwNoTxtFrm*)pCnt)->StopAnimation();
                pSh->InvalidateWindows( Frm() );
            }
        }
    }

    if ( bFirst )
    {
        pCnt->SetRetouche();    //fix(13870)

        SwDoc *pDoc = pCnt->GetNode()->GetDoc();
        if ( pDoc->GetSpzFrmFmts()->Count() &&
             !pDoc->IsLoaded() && !pDoc->IsNewDoc() )
        {
            //Der Frm wurde wahrscheinlich zum ersten mal formatiert.
            //Wenn ein Filter Flys oder Zeichenobjekte einliest und diese
            //Seitengebunden sind, hat er ein Problem, weil er i.d.R. die
            //Seitennummer nicht kennt. Er weiss lediglich welches der Inhalt
            //(CntntNode) an dieser Stelle ist.
            //Die Filter stellen dazu das Ankerattribut der Objekte so ein, dass
            //sie vom Typ zwar Seitengebunden sind, aber der Index des Ankers
            //auf diesen CntntNode zeigt.
            //Hier werden diese vorlauefigen Verbindungen aufgeloest.

            const SwPageFrm *pPage = 0;
            SwNodeIndex   *pIdx  = 0;
            SwSpzFrmFmts *pTbl = pDoc->GetSpzFrmFmts();

            for ( sal_uInt16 i = 0; i < pTbl->Count(); ++i )
            {
                if ( !pPage )
                    pPage = pCnt->FindPageFrm();
                SwFrmFmt *pFmt = (*pTbl)[i];
                const SwFmtAnchor &rAnch = pFmt->GetAnchor();

                if ((FLY_AT_PAGE != rAnch.GetAnchorId()) &&
                    (FLY_AT_PARA != rAnch.GetAnchorId()))
                {
                    continue;   //#60878# nicht etwa zeichengebundene.
                }

<<<<<<< HEAD
=======
                sal_Bool bCheckPos = sal_False;
>>>>>>> 20529755
                if ( rAnch.GetCntntAnchor() )
                {
                    if ( !pIdx )
                    {
                        pIdx = new SwNodeIndex( *pCnt->GetNode() );
                    }
                    if ( rAnch.GetCntntAnchor()->nNode == *pIdx )
                    {
<<<<<<< HEAD
=======
                        bCheckPos = sal_True;
>>>>>>> 20529755
                        if (FLY_AT_PAGE == rAnch.GetAnchorId())
                        {
                            OSL_ENSURE( false, "<SwCntntNotify::~SwCntntNotify()> - to page anchored object with content position. Please inform OD." );
                            SwFmtAnchor aAnch( rAnch );
                            aAnch.SetAnchor( 0 );
                            aAnch.SetPageNum( pPage->GetPhyPageNum() );
                            pFmt->SetFmtAttr( aAnch );
                            if ( RES_DRAWFRMFMT != pFmt->Which() )
                                pFmt->MakeFrms();
                        }
                    }
                }
            }
            delete pIdx;
        }
    }

    // OD 12.01.2004 #i11859# - invalidate printing area of following frame,
    //  if height of last line has changed.
    if ( pCnt->IsTxtFrm() && mbChkHeightOfLastLine )
    {
        if ( mnHeightOfLastLine != static_cast<SwTxtFrm*>(pCnt)->GetHeightOfLastLine() )
        {
            pCnt->InvalidateNextPrtArea();
        }
    }

    // --> OD 2005-03-07 #i44049#
    if ( pCnt->IsTxtFrm() && POS_DIFF( aFrm, pCnt->Frm() ) )
    {
        pCnt->InvalidateObjs( true );
    }
    // <--

    // --> OD 2005-04-12 #i43255# - move code to invalidate at-character
    // anchored objects due to a change of its anchor character from
    // method <SwTxtFrm::Format(..)>.
    if ( pCnt->IsTxtFrm() )
    {
        SwTxtFrm* pMasterFrm = pCnt->IsFollow()
                               ? static_cast<SwTxtFrm*>(pCnt)->FindMaster()
                               : static_cast<SwTxtFrm*>(pCnt);
        if ( pMasterFrm && !pMasterFrm->IsFlyLock() &&
             pMasterFrm->GetDrawObjs() )
        {
            SwSortedObjs* pObjs = pMasterFrm->GetDrawObjs();
            for ( sal_uInt32 i = 0; i < pObjs->Count(); ++i )
            {
                SwAnchoredObject* pAnchoredObj = (*pObjs)[i];
                if ( pAnchoredObj->GetFrmFmt().GetAnchor().GetAnchorId()
                        == FLY_AT_CHAR )
                {
                    pAnchoredObj->CheckCharRectAndTopOfLine( !pMasterFrm->IsEmpty() );
                }
            }
        }
    }
    // <--
}

/*************************************************************************
|*
|*  InsertCnt
|*
|*  Beschreibung        Hilfsfunktionen, die friend von irgendwem sind, damit
|*                      nicht immer gleich 'ne ganze Klasse befreundet werden
|*                      muss.
|*
|*************************************************************************/

void AppendObjs( const SwSpzFrmFmts *pTbl, sal_uLong nIndex,
                        SwFrm *pFrm, SwPageFrm *pPage )
{
    for ( sal_uInt16 i = 0; i < pTbl->Count(); ++i )
    {
        SwFrmFmt *pFmt = (SwFrmFmt*)(*pTbl)[i];
        const SwFmtAnchor &rAnch = pFmt->GetAnchor();
        if ( rAnch.GetCntntAnchor() &&
             (rAnch.GetCntntAnchor()->nNode.GetIndex() == nIndex) )
        {
            const bool bFlyAtFly = rAnch.GetAnchorId() == FLY_AT_FLY; // LAYER_IMPL
            //Wird ein Rahmen oder ein SdrObject beschrieben?
            const bool bSdrObj = RES_DRAWFRMFMT == pFmt->Which();
            // OD 23.06.2003 #108784# - append also drawing objects anchored
            // as character.
            const bool bDrawObjInCntnt = bSdrObj &&
                                         (rAnch.GetAnchorId() == FLY_AS_CHAR);

            if( bFlyAtFly ||
                (rAnch.GetAnchorId() == FLY_AT_PARA) ||
                (rAnch.GetAnchorId() == FLY_AT_CHAR) ||
                bDrawObjInCntnt )
            {
                SdrObject* pSdrObj = 0;
                if ( bSdrObj && 0 == (pSdrObj = pFmt->FindSdrObject()) )
                {
                    OSL_ENSURE( !bSdrObj, "DrawObject not found." );
                    pFmt->GetDoc()->DelFrmFmt( pFmt );
                    --i;
                    continue;
                }
                if ( pSdrObj )
                {
                    if ( !pSdrObj->GetPage() )
                    {
                        pFmt->getIDocumentDrawModelAccess()->GetDrawModel()->GetPage(0)->
                                InsertObject(pSdrObj, pSdrObj->GetOrdNumDirect());
                    }

                    SwDrawContact* pNew =
                        static_cast<SwDrawContact*>(GetUserCall( pSdrObj ));
                    if ( !pNew->GetAnchorFrm() )
                    {
                        pFrm->AppendDrawObj( *(pNew->GetAnchoredObj( 0L )) );
                    }
                    // OD 19.06.2003 #108784# - add 'virtual' drawing object,
                    // if necessary. But control objects have to be excluded.
                    else if ( !::CheckControlLayer( pSdrObj ) &&
                              pNew->GetAnchorFrm() != pFrm &&
                              !pNew->GetDrawObjectByAnchorFrm( *pFrm ) )
                    {
                        SwDrawVirtObj* pDrawVirtObj = pNew->AddVirtObj();
                        pFrm->AppendDrawObj( *(pNew->GetAnchoredObj( pDrawVirtObj )) );

                        // for repaint, use new ActionChanged()
                        // pDrawVirtObj->SendRepaintBroadcast();
                        pDrawVirtObj->ActionChanged();
                    }

                }
                else
                {
                    SwFlyFrm *pFly;
                    if( bFlyAtFly )
                        pFly = new SwFlyLayFrm( (SwFlyFrmFmt*)pFmt, pFrm );
                    else
                        pFly = new SwFlyAtCntFrm( (SwFlyFrmFmt*)pFmt, pFrm );
                    pFly->Lock();
                    pFrm->AppendFly( pFly );
                    pFly->Unlock();
                    if ( pPage )
                        ::RegistFlys( pPage, pFly );
                }
            }
        }
    }
}

sal_Bool MA_FASTCALL lcl_ObjConnected( SwFrmFmt *pFmt )
{
    SwClientIter aIter( *pFmt );
    if ( RES_FLYFRMFMT == pFmt->Which() )
        return 0 != aIter.First( TYPE(SwFlyFrm) );
    else
    {
        SwDrawContact *pContact;
        if ( 0 != (pContact = (SwDrawContact*)aIter.First( TYPE(SwDrawContact))))
            return pContact->GetAnchorFrm() != 0;
    }
    return sal_False;
}

/** helper method to determine, if a <SwFrmFmt>, which has an object connected,
    is located in header or footer.

    OD 23.06.2003 #108784#

    @author OD
*/
bool lcl_InHeaderOrFooter( SwFrmFmt& _rFmt )
{
    OSL_ENSURE( lcl_ObjConnected( &_rFmt ),
            "::lcl_InHeaderOrFooter(..) - <SwFrmFmt> has no connected object" );

    bool bRetVal = false;

    const SwFmtAnchor& rAnch = _rFmt.GetAnchor();

    if (rAnch.GetAnchorId() != FLY_AT_PAGE)
    {
        bRetVal = _rFmt.GetDoc()->IsInHeaderFooter( rAnch.GetCntntAnchor()->nNode );
    }

    return bRetVal;
}

void AppendAllObjs( const SwSpzFrmFmts *pTbl )
{
    //Verbinden aller Objekte, die in der SpzTbl beschrieben sind mit dem
    //Layout.
    //Wenn sich nix mehr tut hoeren wir auf. Dann koennen noch Formate
    //uebrigbleiben, weil wir weder zeichengebunde Rahmen verbinden noch
    //Objecte die in zeichengebundenen verankert sind.

    SwSpzFrmFmts aCpy( 255, 255 );
    aCpy.Insert( pTbl, 0 );

    sal_uInt16 nOldCnt = USHRT_MAX;

    while ( aCpy.Count() && aCpy.Count() != nOldCnt )
    {
        nOldCnt = aCpy.Count();
        for ( int i = 0; i < int(aCpy.Count()); ++i )
        {
            SwFrmFmt *pFmt = (SwFrmFmt*)aCpy[ sal_uInt16(i) ];
            const SwFmtAnchor &rAnch = pFmt->GetAnchor();
            sal_Bool bRemove = sal_False;
            if ((rAnch.GetAnchorId() == FLY_AT_PAGE) ||
                (rAnch.GetAnchorId() == FLY_AS_CHAR))
            {
                //Seitengebunde sind bereits verankert, zeichengebundene
                //will ich hier nicht.
                bRemove = sal_True;
            }
            else if ( sal_False == (bRemove = ::lcl_ObjConnected( pFmt )) ||
                      ::lcl_InHeaderOrFooter( *pFmt ) )
            {
            // OD 23.06.2003 #108784# - correction: for objects in header
            // or footer create frames, in spite of the fact that an connected
            // objects already exists.
                //Fuer Flys und DrawObjs nur dann ein MakeFrms rufen wenn noch
                //keine abhaengigen Existieren, andernfalls, oder wenn das
                //MakeFrms keine abhaengigen erzeugt, entfernen.
                pFmt->MakeFrms();
                bRemove = ::lcl_ObjConnected( pFmt );
            }
            if ( bRemove )
            {
                aCpy.Remove( sal_uInt16(i) );
                --i;
            }
        }
    }
    aCpy.Remove( 0, aCpy.Count() );
}

/** local method to set 'working' position for newly inserted frames

    OD 12.08.2003 #i17969#

    @author OD
*/
void lcl_SetPos( SwFrm&             _rNewFrm,
                 const SwLayoutFrm& _rLayFrm )
{
    SWRECTFN( (&_rLayFrm) )
    (_rNewFrm.Frm().*fnRect->fnSetPos)( (_rLayFrm.Frm().*fnRect->fnGetPos)() );
    // move position by one SwTwip in text flow direction in order to get
    // notifications for a new calculated position after its formatting.
    if ( bVert )
        _rNewFrm.Frm().Pos().X() -= 1;
    else
        _rNewFrm.Frm().Pos().Y() += 1;
}

void MA_FASTCALL _InsertCnt( SwLayoutFrm *pLay, SwDoc *pDoc,
                             sal_uLong nIndex, sal_Bool bPages, sal_uLong nEndIndex,
                             SwFrm *pPrv )
{
    pDoc->BlockIdling();
    SwRootFrm* pLayout = pDoc->GetRootFrm();
    const sal_Bool bOldCallbackActionEnabled = pLayout ? pLayout->IsCallbackActionEnabled() : sal_False;
    if(pLayout)
        pLayout->SetCallbackActionEnabled( sal_False );

    //Bei der Erzeugung des Layouts wird bPages mit sal_True uebergeben. Dann
    //werden schon mal alle x Absaetze neue Seiten angelegt. Bei umbruechen
    //und/oder Pagedescriptorwechseln werden gleich die entsprechenden Seiten
    //angelegt.
    //Vorteil ist, das einerseits schon eine annaehernd realistische Zahl von
    //Seiten angelegt wird, vor allem aber gibt es nicht mehr eine schier
    //lange Kette von Absaetzen teuer verschoben werden muss, bis sie sich auf
    //ertraegliches mass reduziert hat.
    //Wir gehen mal davon aus, da? 20 Absaetze auf eine Seite passen
    //Damit es in extremen Faellen nicht gar so heftig rechenen wir je nach
    //Node noch etwas drauf.
    //Wenn in der DocStatistik eine brauchebare Seitenzahl angegeben ist
    //(wird beim Schreiben gepflegt), so wird von dieser Seitenanzahl
    //ausgegengen.
    const sal_Bool bStartPercent = bPages && !nEndIndex;

    SwPageFrm *pPage = pLay->FindPageFrm();
    const SwSpzFrmFmts *pTbl = pDoc->GetSpzFrmFmts();
    SwFrm       *pFrm = 0;
    sal_Bool   bBreakAfter   = sal_False;

    SwActualSection *pActualSection = 0;
    SwLayHelper *pPageMaker;

    //Wenn das Layout erzeugt wird (bPages == sal_True) steuern wir den Progress
    //an. Flys und DrawObjekte werden dann nicht gleich verbunden, dies
    //passiert erst am Ende der Funktion.
    if ( bPages )
    {
        // Attention: the SwLayHelper class uses references to the content-,
        // page-, layout-frame etc. and may change them!
        pPageMaker = new SwLayHelper( pDoc, pFrm, pPrv, pPage, pLay,
                pActualSection, bBreakAfter, nIndex, 0 == nEndIndex );
        if( bStartPercent )
        {
            const sal_uLong nPageCount = pPageMaker->CalcPageCount();
            if( nPageCount )
                bObjsDirect = sal_False;
        }
    }
    else
        pPageMaker = NULL;

    if( pLay->IsInSct() &&
        ( pLay->IsSctFrm() || pLay->GetUpper() ) ) // Hierdurch werden Frischlinge
            // abgefangen, deren Flags noch nicht ermittelt werden koennen,
            // so z.B. beim Einfuegen einer Tabelle
    {
        SwSectionFrm* pSct = pLay->FindSctFrm();
        // Wenn Inhalt in eine Fussnote eingefuegt wird, die in einem spaltigen
        // Bereich liegt, so darf der spaltige Bereich nicht aufgebrochen werden.
        // Nur wenn im Innern der Fussnote ein Bereich liegt, ist dies ein
        // Kandidat fuer pActualSection.
        // Gleiches gilt fuer Bereiche in Tabellen, wenn innerhalb einer Tabelle
        // eingefuegt wird, duerfen nur Bereiche, die ebenfalls im Innern liegen,
        // aufgebrochen werden.
        if( ( !pLay->IsInFtn() || pSct->IsInFtn() ) &&
            ( !pLay->IsInTab() || pSct->IsInTab() ) )
        {
            pActualSection = new SwActualSection( 0, pSct, 0 );
            OSL_ENSURE( !pLay->Lower() || !pLay->Lower()->IsColumnFrm(),
                "_InsertCnt: Wrong Call" );
        }
    }

    //If a section is "open", the pActualSection points to an SwActualSection.
    //If the page breaks, for "open" sections a follow will created.
    //For nested sections (which have, however, not a nested layout),
    //the SwActualSection class has a member, which points to an upper(section).
    //When the "inner" section finishs, the upper will used instead.

    while( sal_True )
    {
        SwNode *pNd = pDoc->GetNodes()[nIndex];
        if ( pNd->IsCntntNode() )
        {
            SwCntntNode* pNode = (SwCntntNode*)pNd;
            pFrm = pNode->IsTxtNode() ? new SwTxtFrm( (SwTxtNode*)pNode ) :
                                        pNode->MakeFrm();
            if( pPageMaker )
                pPageMaker->CheckInsert( nIndex );

            pFrm->InsertBehind( pLay, pPrv );
            // --> OD 2005-12-01 #i27138#
            // notify accessibility paragraphs objects about changed
            // CONTENT_FLOWS_FROM/_TO relation.
            // Relation CONTENT_FLOWS_FROM for next paragraph will change
            // and relation CONTENT_FLOWS_TO for previous paragraph will change.
            if ( pFrm->IsTxtFrm() )
            {
                ViewShell* pViewShell( pFrm->GetShell() );
                // no notification, if <ViewShell> is in construction
                if ( pViewShell && !pViewShell->IsInConstructor() &&
                     pViewShell->GetLayout() &&
                     pViewShell->GetLayout()->IsAnyShellAccessible() )
                {
                    pViewShell->InvalidateAccessibleParaFlowRelation(
                        dynamic_cast<SwTxtFrm*>(pFrm->FindNextCnt( true )),
                        dynamic_cast<SwTxtFrm*>(pFrm->FindPrevCnt( true )) );
                    // --> OD 2006-08-28 #i68958#
                    // The information flags of the text frame are validated
                    // in methods <FindNextCnt(..)> and <FindPrevCnt(..)>.
                    // The information flags have to be invalidated, because
                    // it is possible, that the one of its upper frames
                    // isn't inserted into the layout.
                    pFrm->InvalidateInfFlags();
                    // <--
                }
            }
            // <--
            // OD 12.08.2003 #i17969# - consider horizontal/vertical layout
            // for setting position at newly inserted frame
            lcl_SetPos( *pFrm, *pLay );
            pPrv = pFrm;

            if ( pTbl->Count() && bObjsDirect && !bDontCreateObjects )
                AppendObjs( pTbl, nIndex, pFrm, pPage );
        }
        else if ( pNd->IsTableNode() )
        {   //Sollten wir auf eine Tabelle gestossen sein?
            SwTableNode *pTblNode = (SwTableNode*)pNd;

            // #108116# loading may produce table structures that GCLines
            // needs to clean up. To keep table formulas correct, change
            // all table formulas to internal (BOXPTR) representation.
            SwTableFmlUpdate aMsgHnt( &pTblNode->GetTable() );
            aMsgHnt.eFlags = TBL_BOXPTR;
            pDoc->UpdateTblFlds( &aMsgHnt );
            pTblNode->GetTable().GCLines();

            pFrm = pTblNode->MakeFrm();

            if( pPageMaker )
                pPageMaker->CheckInsert( nIndex );

            pFrm->InsertBehind( pLay, pPrv );
            // --> OD 2005-12-01 #i27138#
            // notify accessibility paragraphs objects about changed
            // CONTENT_FLOWS_FROM/_TO relation.
            // Relation CONTENT_FLOWS_FROM for next paragraph will change
            // and relation CONTENT_FLOWS_TO for previous paragraph will change.
            {
                ViewShell* pViewShell( pFrm->GetShell() );
                // no notification, if <ViewShell> is in construction
                if ( pViewShell && !pViewShell->IsInConstructor() &&
                     pViewShell->GetLayout() &&
                     pViewShell->GetLayout()->IsAnyShellAccessible() )
                {
                    pViewShell->InvalidateAccessibleParaFlowRelation(
                            dynamic_cast<SwTxtFrm*>(pFrm->FindNextCnt( true )),
                            dynamic_cast<SwTxtFrm*>(pFrm->FindPrevCnt( true )) );
                }
            }
            // <--
            if ( bObjsDirect && pTbl->Count() )
                ((SwTabFrm*)pFrm)->RegistFlys();
            // OD 12.08.2003 #i17969# - consider horizontal/vertical layout
            // for setting position at newly inserted frame
            lcl_SetPos( *pFrm, *pLay );

            pPrv = pFrm;
            //Index auf den Endnode der Tabellensection setzen.
            nIndex = pTblNode->EndOfSectionIndex();

            SwTabFrm* pTmpFrm = (SwTabFrm*)pFrm;
            while ( pTmpFrm )
            {
                pTmpFrm->CheckDirChange();
                pTmpFrm = pTmpFrm->IsFollow() ? pTmpFrm->FindMaster() : NULL;
            }

        }
        else if ( pNd->IsSectionNode() )
        {
            SwSectionNode *pNode = (SwSectionNode*)pNd;
            if( pNode->GetSection().CalcHiddenFlag() )
                // ist versteckt, ueberspringe den Bereich
                nIndex = pNode->EndOfSectionIndex();
            else
            {
                pFrm = pNode->MakeFrm();
                pActualSection = new SwActualSection( pActualSection,
                                                (SwSectionFrm*)pFrm, pNode );
                if ( pActualSection->GetUpper() )
                {
                    //Hinter den Upper einsetzen, beim EndNode wird der "Follow"
                    //des Uppers erzeugt.
                    SwSectionFrm *pTmp = pActualSection->GetUpper()->GetSectionFrm();
                    pFrm->InsertBehind( pTmp->GetUpper(), pTmp );
                    // OD 25.03.2003 #108339# - direct initialization of section
                    // after insertion in the layout
                    static_cast<SwSectionFrm*>(pFrm)->Init();
                }
                else
                {
                    pFrm->InsertBehind( pLay, pPrv );
                    // OD 25.03.2003 #108339# - direct initialization of section
                    // after insertion in the layout
                    static_cast<SwSectionFrm*>(pFrm)->Init();

                    // --> FME 2004-09-08 #i33963#
                    // Do not trust the IsInFtn flag. If we are currently
                    // building up a table, the upper of pPrv may be a cell
                    // frame, but the cell frame does not have an upper yet.
                    if( pPrv && 0 != pPrv->ImplFindFtnFrm() )
                    // <--
                    {
                        if( pPrv->IsSctFrm() )
                            pPrv = ((SwSectionFrm*)pPrv)->ContainsCntnt();
                        if( pPrv && pPrv->IsTxtFrm() )
                            ((SwTxtFrm*)pPrv)->Prepare( PREP_QUOVADIS, 0, sal_False );
                    }
                }
                // --> OD 2005-12-01 #i27138#
                // notify accessibility paragraphs objects about changed
                // CONTENT_FLOWS_FROM/_TO relation.
                // Relation CONTENT_FLOWS_FROM for next paragraph will change
                // and relation CONTENT_FLOWS_TO for previous paragraph will change.
                {
                    ViewShell* pViewShell( pFrm->GetShell() );
                    // no notification, if <ViewShell> is in construction
                    if ( pViewShell && !pViewShell->IsInConstructor() &&
                         pViewShell->GetLayout() &&
                         pViewShell->GetLayout()->IsAnyShellAccessible() )
                    {
                        pViewShell->InvalidateAccessibleParaFlowRelation(
                            dynamic_cast<SwTxtFrm*>(pFrm->FindNextCnt( true )),
                            dynamic_cast<SwTxtFrm*>(pFrm->FindPrevCnt( true )) );
                    }
                }
                // <--
                pFrm->CheckDirChange();

                // OD 12.08.2003 #i17969# - consider horizontal/vertical layout
                // for setting position at newly inserted frame
                lcl_SetPos( *pFrm, *pLay );

                // OD 20.11.2002 #105405# - no page, no invalidate.
                if ( pPage )
                {
                    // OD 18.09.2002 #100522#
                    // invalidate page in order to force format and paint of
                    // inserted section frame
                    pFrm->InvalidatePage( pPage );

                    // FME 10.11.2003 #112243#
                    // Invalidate fly content flag:
                    if ( pFrm->IsInFly() )
                        pPage->InvalidateFlyCntnt();

                    // OD 14.11.2002 #104684# - invalidate page content in order to
                    // force format and paint of section content.
                    pPage->InvalidateCntnt();
                }

                pLay = (SwLayoutFrm*)pFrm;
                if ( pLay->Lower() && pLay->Lower()->IsLayoutFrm() )
                    pLay = pLay->GetNextLayoutLeaf();
                pPrv = 0;
            }
        }
        else if ( pNd->IsEndNode() && pNd->StartOfSectionNode()->IsSectionNode() )
        {
            OSL_ENSURE( pActualSection, "Sectionende ohne Anfang?" );
            OSL_ENSURE( pActualSection->GetSectionNode() == pNd->StartOfSectionNode(),
                            "Sectionende mit falschen Start Node?" );

            //Section schliessen, ggf. die umgebende Section wieder
            //aktivieren.
            SwActualSection *pTmp = pActualSection->GetUpper();
            delete pActualSection;
            pLay = pLay->FindSctFrm();
            if ( 0 != (pActualSection = pTmp) )
            {
                //Koennte noch sein, das der letzte SectionFrm leer geblieben
                //ist. Dann ist es jetzt an der Zeit ihn zu entfernen.
                if ( !pLay->ContainsCntnt() )
                {
                    SwFrm *pTmpFrm = pLay;
                    pLay = pTmpFrm->GetUpper();
                    pPrv = pTmpFrm->GetPrev();
                    pTmpFrm->Remove();
                    delete pTmpFrm;
                }
                else
                {
                    pPrv = pLay;
                    pLay = pLay->GetUpper();
                }

                // new section frame
                pFrm = pActualSection->GetSectionNode()->MakeFrm();
                pFrm->InsertBehind( pLay, pPrv );
                static_cast<SwSectionFrm*>(pFrm)->Init();

                // OD 12.08.2003 #i17969# - consider horizontal/vertical layout
                // for setting position at newly inserted frame
                lcl_SetPos( *pFrm, *pLay );

                SwSectionFrm* pOuterSectionFrm = pActualSection->GetSectionFrm();

                // a follow has to be appended to the new section frame
                SwSectionFrm* pFollow = pOuterSectionFrm->GetFollow();
                if ( pFollow )
                {
                    pOuterSectionFrm->SetFollow( NULL );
                    pOuterSectionFrm->InvalidateSize();
                    ((SwSectionFrm*)pFrm)->SetFollow( pFollow );
                }

                // Wir wollen keine leeren Teile zuruecklassen
                if( ! pOuterSectionFrm->IsColLocked() &&
                    ! pOuterSectionFrm->ContainsCntnt() )
                {
                    pOuterSectionFrm->DelEmpty( sal_True );
                    delete pOuterSectionFrm;
                }
                pActualSection->SetSectionFrm( (SwSectionFrm*)pFrm );

                pLay = (SwLayoutFrm*)pFrm;
                if ( pLay->Lower() && pLay->Lower()->IsLayoutFrm() )
                    pLay = pLay->GetNextLayoutLeaf();
                pPrv = 0;
            }
            else
            {
                //Nix mehr mit Sections, es geht direkt hinter dem SectionFrame
                //weiter.
                pPrv = pLay;
                pLay = pLay->GetUpper();
            }
        }
        else if( pNd->IsStartNode() &&
                 SwFlyStartNode == ((SwStartNode*)pNd)->GetStartNodeType() )
        {
            if ( pTbl->Count() && bObjsDirect && !bDontCreateObjects )
            {
                SwFlyFrm* pFly = pLay->FindFlyFrm();
                if( pFly )
                    AppendObjs( pTbl, nIndex, pFly, pPage );
            }
        }
        else
            // Weder Cntnt noch Tabelle noch Section,
            // also muessen wir fertig sein.
            break;

        ++nIndex;
        // Der Endnode wird nicht mehr mitgenommen, es muss vom
        // Aufrufenden (Section/MakeFrms()) sichergestellt sein, dass das Ende
        // des Bereichs vor dem EndIndex liegt!
        if ( nEndIndex && nIndex >= nEndIndex )
            break;
    }

    if ( pActualSection )
    {
        //Kann passieren, dass noch eine leere (Follow-)Section uebrig geblieben ist.
        if ( !(pLay = pActualSection->GetSectionFrm())->ContainsCntnt() )
        {
            pLay->Remove();
            delete pLay;
        }
        delete pActualSection;
    }

    if ( bPages )       //Jetzt noch die Flys verbinden lassen.
    {
        if ( !bDontCreateObjects )
            AppendAllObjs( pTbl );
        bObjsDirect = sal_True;
    }

    if( pPageMaker )
    {
        pPageMaker->CheckFlyCache( pPage );
        delete pPageMaker;
        if( pDoc->GetLayoutCache() )
        {
#if OSL_DEBUG_LEVEL > 1
            pDoc->GetLayoutCache()->CompareLayout( *pDoc );
#endif
            pDoc->GetLayoutCache()->ClearImpl();
        }
    }

    pDoc->UnblockIdling();
    if(pLayout)
        pLayout->SetCallbackActionEnabled( bOldCallbackActionEnabled );
}


void MakeFrms( SwDoc *pDoc, const SwNodeIndex &rSttIdx,
               const SwNodeIndex &rEndIdx )
{
    bObjsDirect = sal_False;

    SwNodeIndex aTmp( rSttIdx );
    sal_uLong nEndIdx = rEndIdx.GetIndex();
    SwNode* pNd = pDoc->GetNodes().FindPrvNxtFrmNode( aTmp,
                                            pDoc->GetNodes()[ nEndIdx-1 ]);
    if ( pNd )
    {
        sal_Bool bApres = aTmp < rSttIdx;
        SwNode2Layout aNode2Layout( *pNd, rSttIdx.GetIndex() );
        SwFrm* pFrm;
        while( 0 != (pFrm = aNode2Layout.NextFrm()) )
        {
            SwLayoutFrm *pUpper = pFrm->GetUpper();
            SwFtnFrm* pFtnFrm = pUpper->FindFtnFrm();
            sal_Bool bOldLock, bOldFtn;
            if( pFtnFrm )
            {
                bOldFtn = pFtnFrm->IsColLocked();
                pFtnFrm->ColLock();
            }
            else
                bOldFtn = sal_True;
            SwSectionFrm* pSct = pUpper->FindSctFrm();
            // Es sind innerhalb von Fussnoten nur die Bereiche interessant,
            // die in den Fussnoten liegen, nicht etwa die (spaltigen) Bereiche,
            // in denen die Fussnoten(Container) liegen.
            // #109767# Table frame is in section, insert section in cell frame.
            if( pSct && ((pFtnFrm && !pSct->IsInFtn()) || pUpper->IsCellFrm()) )
                pSct = NULL;
            if( pSct )
            {   // damit der SectionFrm nicht zerstoert wird durch pTmp->MoveFwd()
                bOldLock = pSct->IsColLocked();
                pSct->ColLock();
            }
            else
                bOldLock = sal_True;

            // Wenn pFrm sich nicht bewegen kann, koennen wir auch niemanden
            // auf die naechste Seite schieben. Innerhalb eines Rahmens auch
            // nicht ( in der 1. Spalte eines Rahmens waere pFrm Moveable()! )
            // Auch in spaltigen Bereichen in Tabellen waere pFrm Moveable.
            sal_Bool bMoveNext = nEndIdx - rSttIdx.GetIndex() > 120;
            sal_Bool bAllowMove = !pFrm->IsInFly() && pFrm->IsMoveable() &&
                 (!pFrm->IsInTab() || pFrm->IsTabFrm() );
            if ( bMoveNext && bAllowMove )
            {
                SwFrm *pMove = pFrm;
                SwFrm *pPrev = pFrm->GetPrev();
                SwFlowFrm *pTmp = SwFlowFrm::CastFlowFrm( pMove );
                OSL_ENSURE( pTmp, "Missing FlowFrm" );

                if ( bApres )
                {
                    // Wir wollen, dass der Rest der Seite leer ist, d.h.
                    // der naechste muss auf die naechste Seite wandern.
                    // Dieser kann auch in der naechsten Spalte stehen!
                    OSL_ENSURE( !pTmp->HasFollow(), "Follows forbidden" );
                    pPrev = pFrm;
                    // Wenn unser umgebender SectionFrm einen Next besitzt,
                    // so soll dieser ebenfalls gemoved werden!
                    pMove = pFrm->GetIndNext();
                    SwColumnFrm* pCol = (SwColumnFrm*)pFrm->FindColFrm();
                    if( pCol )
                        pCol = (SwColumnFrm*)pCol->GetNext();
                    do
                    {
                        if( pCol && !pMove )
                        {   // Bisher haben wir keinen Nachfolger gefunden
                            // jetzt gucken wir in die naechste Spalte
                            pMove = pCol->ContainsAny();
                            if( pCol->GetNext() )
                                pCol = (SwColumnFrm*)pCol->GetNext();
                            else if( pCol->IsInSct() )
                            {   // Wenn es keine naechste Spalte gibt, wir aber
                                // innerhalb eines spaltigen Bereichs sind,
                                // koennte es noch ausserhalb des Bereich
                                // (Seiten-)Spalten geben
                                pCol = (SwColumnFrm*)pCol->FindSctFrm()->FindColFrm();
                                if( pCol )
                                    pCol = (SwColumnFrm*)pCol->GetNext();
                            }
                            else
                                pCol = NULL;
                        }
                        // Falls hier verschrottete SectionFrms herumgammeln,
                        // muessen diese uebersprungen werden.
                        while( pMove && pMove->IsSctFrm() &&
                               !((SwSectionFrm*)pMove)->GetSection() )
                            pMove = pMove->GetNext();
                    } while( !pMove && pCol );

                    if( pMove )
                    {
                        if ( pMove->IsCntntFrm() )
                            pTmp = (SwCntntFrm*)pMove;
                        else if ( pMove->IsTabFrm() )
                            pTmp = (SwTabFrm*)pMove;
                        else if ( pMove->IsSctFrm() )
                        {
                            pMove = ((SwSectionFrm*)pMove)->ContainsAny();
                            if( pMove )
                                pTmp = SwFlowFrm::CastFlowFrm( pMove );
                            else
                                pTmp = NULL;
                        }
                    }
                    else
                        pTmp = 0;
                }
                else
                {
                    OSL_ENSURE( !pTmp->IsFollow(), "Follows really forbidden" );
                    // Bei Bereichen muss natuerlich der Inhalt auf die Reise
                    // geschickt werden.
                    if( pMove->IsSctFrm() )
                    {
                        while( pMove && pMove->IsSctFrm() &&
                               !((SwSectionFrm*)pMove)->GetSection() )
                            pMove = pMove->GetNext();
                        if( pMove && pMove->IsSctFrm() )
                            pMove = ((SwSectionFrm*)pMove)->ContainsAny();
                        if( pMove )
                            pTmp = SwFlowFrm::CastFlowFrm( pMove );
                        else
                            pTmp = NULL;
                    }
                }

                if( pTmp )
                {
                    SwFrm* pOldUp = pTmp->GetFrm()->GetUpper();
                    // MoveFwd==sal_True bedeutet, dass wir auf der gleichen
                    // Seite geblieben sind, wir wollen aber die Seite wechseln,
                    // sofern dies moeglich ist
                    sal_Bool bTmpOldLock = pTmp->IsJoinLocked();
                    pTmp->LockJoin();
                    while( pTmp->MoveFwd( sal_True, sal_False, sal_True ) )
                    {
                        if( pOldUp == pTmp->GetFrm()->GetUpper() )
                            break;
                        pOldUp = pTmp->GetFrm()->GetUpper();
                    }
                    if( !bTmpOldLock )
                        pTmp->UnlockJoin();
                }
                ::_InsertCnt( pUpper, pDoc, rSttIdx.GetIndex(),
                              pFrm->IsInDocBody(), nEndIdx, pPrev );
            }
            else
            {
                sal_Bool bSplit;
                SwFrm* pPrv = bApres ? pFrm : pFrm->GetPrev();
                // Wenn in einen SectionFrm ein anderer eingefuegt wird,
                // muss dieser aufgebrochen werden
                if( pSct && rSttIdx.GetNode().IsSectionNode() )
                {
                    bSplit = pSct->SplitSect( pFrm, bApres );
                    // Wenn pSct nicht aufgespalten werden konnte
                    if( !bSplit && !bApres )
                    {
                        pUpper = pSct->GetUpper();
                        pPrv = pSct->GetPrev();
                    }
                }
                else
                    bSplit = sal_False;
                ::_InsertCnt( pUpper, pDoc, rSttIdx.GetIndex(), sal_False,
                              nEndIdx, pPrv );
                // OD 23.06.2003 #108784# - correction: append objects doesn't
                // depend on value of <bAllowMove>
                if( !bDontCreateObjects )
                {
                    const SwSpzFrmFmts *pTbl = pDoc->GetSpzFrmFmts();
                    if( pTbl->Count() )
                        AppendAllObjs( pTbl );
                }

                // Wenn nichts eingefuegt wurde, z.B. ein ausgeblendeter Bereich,
                // muss das Splitten rueckgaengig gemacht werden
                if( bSplit && pSct && pSct->GetNext()
                    && pSct->GetNext()->IsSctFrm() )
                    pSct->MergeNext( (SwSectionFrm*)pSct->GetNext() );
                if( pFrm->IsInFly() )
                    pFrm->FindFlyFrm()->_Invalidate();
                if( pFrm->IsInTab() )
                    pFrm->InvalidateSize();
            }

            SwPageFrm *pPage = pUpper->FindPageFrm();
            SwFrm::CheckPageDescs( pPage, sal_False );
            if( !bOldFtn )
                pFtnFrm->ColUnlock();
            if( !bOldLock )
            {
                pSct->ColUnlock();
                // Zum Beispiel beim Einfuegen von gelinkten Bereichen,
                // die wiederum Bereiche enthalten, kann pSct jetzt leer sein
                // und damit ruhig zerstoert werden.
                if( !pSct->ContainsCntnt() )
                {
                    pSct->DelEmpty( sal_True );
                    pDoc->GetRootFrm()->RemoveFromList( pSct );
                    delete pSct;
                }
            }
        }
    }

    bObjsDirect = sal_True;
}


/*************************************************************************
|*
|*  SwBorderAttrs::Ctor, DTor
|*
|*************************************************************************/

SwBorderAttrs::SwBorderAttrs( const SwModify *pMod, const SwFrm *pConstructor ) :
    SwCacheObj( pMod ),
    rAttrSet( pConstructor->IsCntntFrm()
                    ? ((SwCntntFrm*)pConstructor)->GetNode()->GetSwAttrSet()
                    : ((SwLayoutFrm*)pConstructor)->GetFmt()->GetAttrSet() ),
    rUL     ( rAttrSet.GetULSpace() ),
    // --> OD 2008-12-04 #i96772#
    // LRSpaceItem is copied due to the possibility that it is adjusted - see below
    rLR     ( rAttrSet.GetLRSpace() ),
    // <--
    rBox    ( rAttrSet.GetBox()     ),
    rShadow ( rAttrSet.GetShadow()  ),
    aFrmSize( rAttrSet.GetFrmSize().GetSize() )
{
    // --> OD 2008-12-02 #i96772#
    const SwTxtFrm* pTxtFrm = dynamic_cast<const SwTxtFrm*>(pConstructor);
    if ( pTxtFrm )
    {
        pTxtFrm->GetTxtNode()->ClearLRSpaceItemDueToListLevelIndents( rLR );
    }

    //Achtung: Die USHORTs fuer die gecache'ten Werte werden absichtlich
    //nicht initialisiert!

    //Muessen alle einmal berechnet werden:
    bTopLine = bBottomLine = bLeftLine = bRightLine =
    bTop     = bBottom     = bLine   = sal_True;

    bCacheGetLine = bCachedGetTopLine = bCachedGetBottomLine = sal_False;
    // OD 21.05.2003 #108789# - init cache status for values <bJoinedWithPrev>
    // and <bJoinedWithNext>, which aren't initialized by default.
    bCachedJoinedWithPrev = sal_False;
    bCachedJoinedWithNext = sal_False;

    bBorderDist = 0 != (pConstructor->GetType() & (FRM_CELL));
}

SwBorderAttrs::~SwBorderAttrs()
{
    ((SwModify*)pOwner)->SetInCache( sal_False );
}

/*************************************************************************
|*
|*  SwBorderAttrs::CalcTop(), CalcBottom(), CalcLeft(), CalcRight()
|*
|*  Beschreibung        Die Calc-Methoden errechnen zusaetzlich zu den
|*      von den Attributen vorgegebenen Groessen einen Sicherheitsabstand.
|*      der Sicherheitsabstand wird nur einkalkuliert, wenn Umrandung und/oder
|*      Schatten im Spiel sind; er soll vermeiden, dass aufgrund der
|*      groben physikalischen Gegebenheiten Raender usw. uebermalt werden.
|*
|*************************************************************************/

void SwBorderAttrs::_CalcTop()
{
    nTop = CalcTopLine() + rUL.GetUpper();
    bTop = sal_False;
}

void SwBorderAttrs::_CalcBottom()
{
    nBottom = CalcBottomLine() + rUL.GetLower();
    bBottom = sal_False;
}

long SwBorderAttrs::CalcRight( const SwFrm* pCaller ) const
{
    long nRight=0;

    if (!pCaller->IsTxtFrm() || !((SwTxtFrm*)pCaller)->GetTxtNode()->GetDoc()->get(IDocumentSettingAccess::INVERT_BORDER_SPACING)) {
    // OD 23.01.2003 #106895# - for cell frame in R2L text direction the left
    // and right border are painted on the right respectively left.
    if ( pCaller->IsCellFrm() && pCaller->IsRightToLeft() )
        nRight = CalcLeftLine();
    else
        nRight = CalcRightLine();

    }
    // for paragraphs, "left" is "before text" and "right" is "after text"
    if ( pCaller->IsTxtFrm() && pCaller->IsRightToLeft() )
        nRight += rLR.GetLeft();
    else
        nRight += rLR.GetRight();

    // correction: retrieve left margin for numbering in R2L-layout
    if ( pCaller->IsTxtFrm() && pCaller->IsRightToLeft() )
    {
        nRight += ((SwTxtFrm*)pCaller)->GetTxtNode()->GetLeftMarginWithNum();
    }

    return nRight;
}

long SwBorderAttrs::CalcLeft( const SwFrm *pCaller ) const
{
    long nLeft=0;

    if (!pCaller->IsTxtFrm() || !((SwTxtFrm*)pCaller)->GetTxtNode()->GetDoc()->get(IDocumentSettingAccess::INVERT_BORDER_SPACING)) {
    // OD 23.01.2003 #106895# - for cell frame in R2L text direction the left
    // and right border are painted on the right respectively left.
    if ( pCaller->IsCellFrm() && pCaller->IsRightToLeft() )
        nLeft = CalcRightLine();
    else
        nLeft = CalcLeftLine();
    }

    // for paragraphs, "left" is "before text" and "right" is "after text"
    if ( pCaller->IsTxtFrm() && pCaller->IsRightToLeft() )
        nLeft += rLR.GetRight();
    else
        nLeft += rLR.GetLeft();


    // correction: do not retrieve left margin for numbering in R2L-layout
//    if ( pCaller->IsTxtFrm() )
    if ( pCaller->IsTxtFrm() && !pCaller->IsRightToLeft() )
    {
        nLeft += ((SwTxtFrm*)pCaller)->GetTxtNode()->GetLeftMarginWithNum();
    }

    return nLeft;
}

/*************************************************************************
|*
|*  SwBorderAttrs::CalcTopLine(), CalcBottomLine(),
|*                 CalcLeftLine(), CalcRightLine()
|*
|*  Beschreibung        Berechnung der Groessen fuer Umrandung und Schatten.
|*                      Es kann auch ohne Linien ein Abstand erwuenscht sein,
|*                      dieser wird  dann nicht vom Attribut sondern hier
|*                      beruecksichtigt (bBorderDist, z.B. fuer Zellen).
|*
|*************************************************************************/

void SwBorderAttrs::_CalcTopLine()
{
    nTopLine = (bBorderDist && !rBox.GetTop())
                            ? rBox.GetDistance  (BOX_LINE_TOP)
                            : rBox.CalcLineSpace(BOX_LINE_TOP);
    nTopLine = nTopLine + rShadow.CalcShadowSpace(SHADOW_TOP);
    bTopLine = sal_False;
}

void SwBorderAttrs::_CalcBottomLine()
{
    nBottomLine = (bBorderDist && !rBox.GetBottom())
                            ? rBox.GetDistance  (BOX_LINE_BOTTOM)
                            : rBox.CalcLineSpace(BOX_LINE_BOTTOM);
    nBottomLine = nBottomLine + rShadow.CalcShadowSpace(SHADOW_BOTTOM);
    bBottomLine = sal_False;
}

void SwBorderAttrs::_CalcLeftLine()
{
    nLeftLine = (bBorderDist && !rBox.GetLeft())
                            ? rBox.GetDistance  (BOX_LINE_LEFT)
                            : rBox.CalcLineSpace(BOX_LINE_LEFT);
    nLeftLine = nLeftLine + rShadow.CalcShadowSpace(SHADOW_LEFT);
    bLeftLine = sal_False;
}

void SwBorderAttrs::_CalcRightLine()
{
    nRightLine = (bBorderDist && !rBox.GetRight())
                            ? rBox.GetDistance  (BOX_LINE_RIGHT)
                            : rBox.CalcLineSpace(BOX_LINE_RIGHT);
    nRightLine = nRightLine + rShadow.CalcShadowSpace(SHADOW_RIGHT);
    bRightLine = sal_False;
}

/*************************************************************************
|*
|*  SwBorderAttrs::_IsLine()
|*
|*************************************************************************/

void SwBorderAttrs::_IsLine()
{
    bIsLine = rBox.GetTop() || rBox.GetBottom() ||
              rBox.GetLeft()|| rBox.GetRight();
    bLine = sal_False;
}

/*************************************************************************
|*
|*  SwBorderAttrs::CmpLeftRightLine(), IsTopLine(), IsBottomLine()
|*
|*      Die Umrandungen benachbarter Absaetze werden nach folgendem
|*      Algorithmus zusammengefasst:
|*
|*      1. Die Umrandung oben faellt weg, wenn der Vorgaenger dieselbe
|*         Umrandung oben aufweist und 3. Zutrifft.
|*         Zusaetzlich muss der Absatz mindestens rechts oder links oder
|*         unten eine Umrandung haben.
|*      2. Die Umrandung unten faellt weg, wenn der Nachfolger dieselbe
|*         Umrandung untern aufweist und 3. Zustrifft.
|*         Zusaetzlich muss der Absatz mindestens rechts oder links oder
|*         oben eine Umrandung haben.
|*      3. Die Umrandungen links und rechts vor Vorgaenger bzw. Nachfolger
|*         sind identisch.
|*
|*************************************************************************/
inline int CmpLines( const SvxBorderLine *pL1, const SvxBorderLine *pL2 )
{
    return ( ((pL1 && pL2) && (*pL1 == *pL2)) || (!pL1 && !pL2) );
}

// OD 21.05.2003 #108789# - change name of 1st parameter - "rAttrs" -> "rCmpAttrs"
// OD 21.05.2003 #108789# - compare <CalcRight()> and <rCmpAttrs.CalcRight()>
//          instead of only the right LR-spacing, because R2L-layout has to be
//          considered.
sal_Bool SwBorderAttrs::CmpLeftRight( const SwBorderAttrs &rCmpAttrs,
                                  const SwFrm *pCaller,
                                  const SwFrm *pCmp ) const
{
    return ( CmpLines( rCmpAttrs.GetBox().GetLeft(), GetBox().GetLeft()  ) &&
             CmpLines( rCmpAttrs.GetBox().GetRight(),GetBox().GetRight() ) &&
             CalcLeft( pCaller ) == rCmpAttrs.CalcLeft( pCmp ) &&
             // OD 21.05.2003 #108789# - compare <CalcRight> with <rCmpAttrs.CalcRight>.
             CalcRight( pCaller ) == rCmpAttrs.CalcRight( pCmp ) );
}

sal_Bool SwBorderAttrs::_JoinWithCmp( const SwFrm& _rCallerFrm,
                                  const SwFrm& _rCmpFrm ) const
{
    sal_Bool bReturnVal = sal_False;

    SwBorderAttrAccess aCmpAccess( SwFrm::GetCache(), &_rCmpFrm );
    const SwBorderAttrs &rCmpAttrs = *aCmpAccess.Get();
    if ( rShadow == rCmpAttrs.GetShadow() &&
         CmpLines( rBox.GetTop(), rCmpAttrs.GetBox().GetTop() ) &&
         CmpLines( rBox.GetBottom(), rCmpAttrs.GetBox().GetBottom() ) &&
         CmpLeftRight( rCmpAttrs, &_rCallerFrm, &_rCmpFrm )
       )
    {
        bReturnVal = sal_True;
    }

    return bReturnVal;
}

// OD 21.05.2003 #108789# - method to determine, if borders are joined with
// previous frame. Calculated value saved in cached value <bJoinedWithPrev>
// OD 2004-02-26 #i25029# - add 2nd parameter <_pPrevFrm>
void SwBorderAttrs::_CalcJoinedWithPrev( const SwFrm& _rFrm,
                                         const SwFrm* _pPrevFrm )
{
    // set default
    bJoinedWithPrev = sal_False;

    if ( _rFrm.IsTxtFrm() )
    {
        // text frame can potentially join with previous text frame, if
        // corresponding attribute set is set at previous text frame.
        // OD 2004-02-26 #i25029# - If parameter <_pPrevFrm> is set, take this
        // one as previous frame.
        const SwFrm* pPrevFrm = _pPrevFrm ? _pPrevFrm : _rFrm.GetPrev();
        // OD 2004-02-13 #i25029# - skip hidden text frames.
        while ( pPrevFrm && pPrevFrm->IsTxtFrm() &&
                static_cast<const SwTxtFrm*>(pPrevFrm)->IsHiddenNow() )
        {
            pPrevFrm = pPrevFrm->GetPrev();
        }
        if ( pPrevFrm && pPrevFrm->IsTxtFrm() &&
             pPrevFrm->GetAttrSet()->GetParaConnectBorder().GetValue()
           )
        {
            bJoinedWithPrev = _JoinWithCmp( _rFrm, *(pPrevFrm) );
        }
    }

    // valid cache status, if demanded
    // OD 2004-02-26 #i25029# - Do not validate cache, if parameter <_pPrevFrm>
    // is set.
    bCachedJoinedWithPrev = bCacheGetLine && !_pPrevFrm;
}

// OD 21.05.2003 #108789# - method to determine, if borders are joined with
// next frame. Calculated value saved in cached value <bJoinedWithNext>
void SwBorderAttrs::_CalcJoinedWithNext( const SwFrm& _rFrm )
{
    // set default
    bJoinedWithNext = sal_False;

    if ( _rFrm.IsTxtFrm() )
    {
        // text frame can potentially join with next text frame, if
        // corresponding attribute set is set at current text frame.
        // OD 2004-02-13 #i25029# - get next frame, but skip hidden text frames.
        const SwFrm* pNextFrm = _rFrm.GetNext();
        while ( pNextFrm && pNextFrm->IsTxtFrm() &&
                static_cast<const SwTxtFrm*>(pNextFrm)->IsHiddenNow() )
        {
            pNextFrm = pNextFrm->GetNext();
        }
        if ( pNextFrm && pNextFrm->IsTxtFrm() &&
             _rFrm.GetAttrSet()->GetParaConnectBorder().GetValue()
           )
        {
            bJoinedWithNext = _JoinWithCmp( _rFrm, *(pNextFrm) );
        }
    }

    // valid cache status, if demanded
    bCachedJoinedWithNext = bCacheGetLine;
}

// OD 21.05.2003 #108789# - accessor for cached values <bJoinedWithPrev>
// OD 2004-02-26 #i25029# - add 2nd parameter <_pPrevFrm>, which is passed to
// method <_CalcJoindWithPrev(..)>.
sal_Bool SwBorderAttrs::JoinedWithPrev( const SwFrm& _rFrm,
                                    const SwFrm* _pPrevFrm ) const
{
    if ( !bCachedJoinedWithPrev || _pPrevFrm )
    {
        // OD 2004-02-26 #i25029# - pass <_pPrevFrm> as 2nd parameter
        const_cast<SwBorderAttrs*>(this)->_CalcJoinedWithPrev( _rFrm, _pPrevFrm );
    }

    return bJoinedWithPrev;
}

sal_Bool SwBorderAttrs::JoinedWithNext( const SwFrm& _rFrm ) const
{
    if ( !bCachedJoinedWithNext )
    {
        const_cast<SwBorderAttrs*>(this)->_CalcJoinedWithNext( _rFrm );
    }

    return bJoinedWithNext;
}

// OD 2004-02-26 #i25029# - added 2nd parameter <_pPrevFrm>, which is passed to
// method <JoinedWithPrev>
void SwBorderAttrs::_GetTopLine( const SwFrm& _rFrm,
                                 const SwFrm* _pPrevFrm )
{
    sal_uInt16 nRet = CalcTopLine();

    // OD 21.05.2003 #108789# - use new method <JoinWithPrev()>
    // OD 2004-02-26 #i25029# - add 2nd parameter
    if ( JoinedWithPrev( _rFrm, _pPrevFrm ) )
    {
        nRet = 0;
    }

    bCachedGetTopLine = bCacheGetLine;

    nGetTopLine = nRet;
}

void SwBorderAttrs::_GetBottomLine( const SwFrm& _rFrm )
{
    sal_uInt16 nRet = CalcBottomLine();

    // OD 21.05.2003 #108789# - use new method <JoinWithPrev()>
    if ( JoinedWithNext( _rFrm ) )
    {
        nRet = 0;
    }

    bCachedGetBottomLine = bCacheGetLine;

    nGetBottomLine = nRet;
}

/*************************************************************************
|*
|*  SwBorderAttrAccess::CTor
|*
|*************************************************************************/

SwBorderAttrAccess::SwBorderAttrAccess( SwCache &rCach, const SwFrm *pFrm ) :
    SwCacheAccess( rCach, (pFrm->IsCntntFrm() ?
                                (void*)((SwCntntFrm*)pFrm)->GetNode() :
                                (void*)((SwLayoutFrm*)pFrm)->GetFmt()),
                           (sal_Bool)(pFrm->IsCntntFrm() ?
                ((SwModify*)((SwCntntFrm*)pFrm)->GetNode())->IsInCache() :
                ((SwModify*)((SwLayoutFrm*)pFrm)->GetFmt())->IsInCache()) ),
    pConstructor( pFrm )
{
}

/*************************************************************************
|*
|*  SwBorderAttrAccess::NewObj, Get
|*
|*************************************************************************/

SwCacheObj *SwBorderAttrAccess::NewObj()
{
    ((SwModify*)pOwner)->SetInCache( sal_True );
    return new SwBorderAttrs( (SwModify*)pOwner, pConstructor );
}

SwBorderAttrs *SwBorderAttrAccess::Get()
{
    return (SwBorderAttrs*)SwCacheAccess::Get();
}

/*************************************************************************
|*
|*  SwOrderIter::Ctor
|*
|*************************************************************************/

SwOrderIter::SwOrderIter( const SwPageFrm *pPg, sal_Bool bFlys ) :
    pPage( pPg ),
    pCurrent( 0 ),
    bFlysOnly( bFlys )
{
}

/*************************************************************************
|*
|*  SwOrderIter::Top()
|*
|*************************************************************************/

const SdrObject *SwOrderIter::Top()
{
    pCurrent = 0;
    if ( pPage->GetSortedObjs() )
    {
<<<<<<< HEAD
=======
        sal_uInt32 nTopOrd = 0;
>>>>>>> 20529755
        const SwSortedObjs *pObjs = pPage->GetSortedObjs();
        if ( pObjs->Count() )
        {
            UINT32 nTopOrd = 0;
            (*pObjs)[0]->GetDrawObj()->GetOrdNum();  //Aktualisieren erzwingen!
            for ( sal_uInt16 i = 0; i < pObjs->Count(); ++i )
            {
                const SdrObject* pObj = (*pObjs)[i]->GetDrawObj();
                if ( bFlysOnly && !pObj->ISA(SwVirtFlyDrawObj) )
                    continue;
                sal_uInt32 nTmp = pObj->GetOrdNumDirect();
                if ( nTmp >= nTopOrd )
                {
                    nTopOrd = nTmp;
                    pCurrent = pObj;
                }
            }
        }
    }
    return pCurrent;
}

/*************************************************************************
|*
|*  SwOrderIter::Bottom()
|*
|*************************************************************************/

const SdrObject *SwOrderIter::Bottom()
{
    pCurrent = 0;
    if ( pPage->GetSortedObjs() )
    {
        sal_uInt32 nBotOrd = USHRT_MAX;
        const SwSortedObjs *pObjs = pPage->GetSortedObjs();
        if ( pObjs->Count() )
        {
            (*pObjs)[0]->GetDrawObj()->GetOrdNum();  //Aktualisieren erzwingen!
            for ( sal_uInt16 i = 0; i < pObjs->Count(); ++i )
            {
                const SdrObject* pObj = (*pObjs)[i]->GetDrawObj();
                if ( bFlysOnly && !pObj->ISA(SwVirtFlyDrawObj) )
                    continue;
                sal_uInt32 nTmp = pObj->GetOrdNumDirect();
                if ( nTmp < nBotOrd )
                {
                    nBotOrd = nTmp;
                    pCurrent = pObj;
                }
            }
        }
    }
    return pCurrent;
}

/*************************************************************************
|*
|*  SwOrderIter::Next()
|*
|*************************************************************************/

const SdrObject *SwOrderIter::Next()
{
    const sal_uInt32 nCurOrd = pCurrent ? pCurrent->GetOrdNumDirect() : 0;
    pCurrent = 0;
    if ( pPage->GetSortedObjs() )
    {
        sal_uInt32 nOrd = USHRT_MAX;
        const SwSortedObjs *pObjs = pPage->GetSortedObjs();
        if ( pObjs->Count() )
        {
            (*pObjs)[0]->GetDrawObj()->GetOrdNum();  //Aktualisieren erzwingen!
            for ( sal_uInt16 i = 0; i < pObjs->Count(); ++i )
            {
                const SdrObject* pObj = (*pObjs)[i]->GetDrawObj();
                if ( bFlysOnly && !pObj->ISA(SwVirtFlyDrawObj) )
                    continue;
                sal_uInt32 nTmp = pObj->GetOrdNumDirect();
                if ( nTmp > nCurOrd && nTmp < nOrd )
                {
                    nOrd = nTmp;
                    pCurrent = pObj;
                }
            }
        }
    }
    return pCurrent;
}

/*************************************************************************
|*
|*  SwOrderIter::Prev()
|*
|*************************************************************************/

const SdrObject *SwOrderIter::Prev()
{
    const sal_uInt32 nCurOrd = pCurrent ? pCurrent->GetOrdNumDirect() : 0;
    pCurrent = 0;
    if ( pPage->GetSortedObjs() )
    {
<<<<<<< HEAD
=======
        sal_uInt32 nOrd = 0;
>>>>>>> 20529755
        const SwSortedObjs *pObjs = pPage->GetSortedObjs();
        if ( pObjs->Count() )
        {
            UINT32 nOrd = 0;
            (*pObjs)[0]->GetDrawObj()->GetOrdNum();  //Aktualisieren erzwingen!
            for ( sal_uInt16 i = 0; i < pObjs->Count(); ++i )
            {
                const SdrObject* pObj = (*pObjs)[i]->GetDrawObj();
                if ( bFlysOnly && !pObj->ISA(SwVirtFlyDrawObj) )
                    continue;
                sal_uInt32 nTmp = pObj->GetOrdNumDirect();
                if ( nTmp < nCurOrd && nTmp >= nOrd )
                {
                    nOrd = nTmp;
                    pCurrent = pObj;
                }
            }
        }
    }
    return pCurrent;
}

/*************************************************************************
|*
|*  SaveCntnt(), RestoreCntnt()
|*
|*************************************************************************/

//Unterstruktur eines LayoutFrms fuer eine Aktion aufheben und wieder
//restaurieren.
//Neuer Algorithmus: Es ist unuetz jeden Nachbarn einzeln zu betrachten und
//die Pointer sauber zu setzen (Upper, Nachbarn, usw.)
//Es reicht vollkommen jeweils eine Einzelkette zu loesen, und mit dem
//Letzen der Einzelkette nachzuschauen ob noch eine weitere Kette
//angeheangt werden muss. Es brauchen nur die Pointer korrigiert werden,
//die zur Verkettung notwendig sind. So koennen Beipspielsweise die Pointer
//auf die Upper auf den alten Uppern stehenbleiben. Korrigiert werden die
//Pointer dann im RestoreCntnt. Zwischenzeitlich ist sowieso jeder Zugriff
//verboten.
//Unterwegs werden die Flys bei der Seite abgemeldet.

// --> OD 2004-11-29 #115759# - 'remove' also drawing object from page and
// at-fly anchored objects from page
void MA_FASTCALL lcl_RemoveObjsFromPage( SwFrm* _pFrm )
{
    OSL_ENSURE( _pFrm->GetDrawObjs(), "Keine DrawObjs fuer lcl_RemoveFlysFromPage." );
    SwSortedObjs &rObjs = *_pFrm->GetDrawObjs();
    for ( sal_uInt16 i = 0; i < rObjs.Count(); ++i )
    {
        SwAnchoredObject* pObj = rObjs[i];
        // --> OD 2004-11-29 #115759# - reset member, at which the anchored
        // object orients its vertical position
        pObj->ClearVertPosOrientFrm();
        // <--
        // --> OD 2005-03-03 #i43913#
        pObj->ResetLayoutProcessBools();
        // <--
        // --> OD 2004-11-29 #115759# - remove also lower objects of as-character
        // anchored Writer fly frames from page
        if ( pObj->ISA(SwFlyFrm) )
        {
            SwFlyFrm* pFlyFrm = static_cast<SwFlyFrm*>(pObj);

            // --> OD 2004-11-29 #115759# - remove also direct lowers of Writer
            // fly frame from page
            if ( pFlyFrm->GetDrawObjs() )
            {
                ::lcl_RemoveObjsFromPage( pFlyFrm );
            }
            // <--

            SwCntntFrm* pCnt = pFlyFrm->ContainsCntnt();
            while ( pCnt )
            {
                if ( pCnt->GetDrawObjs() )
                    ::lcl_RemoveObjsFromPage( pCnt );
                pCnt = pCnt->GetNextCntntFrm();
            }
            if ( pFlyFrm->IsFlyFreeFrm() )
            {
                // --> OD 2004-06-30 #i28701# - use new method <GetPageFrm()>
                pFlyFrm->GetPageFrm()->RemoveFlyFromPage( pFlyFrm );
            }
        }
        // <--
        // --> OD 2004-11-29 #115759# - remove also drawing objects from page
        else if ( pObj->ISA(SwAnchoredDrawObject) )
        {
            if (pObj->GetFrmFmt().GetAnchor().GetAnchorId() != FLY_AS_CHAR)
            {
                pObj->GetPageFrm()->RemoveDrawObjFromPage(
                                *(static_cast<SwAnchoredDrawObject*>(pObj)) );
            }
        }
        // <--
    }
}

SwFrm *SaveCntnt( SwLayoutFrm *pLay, SwFrm *pStart )
{
    if( pLay->IsSctFrm() && pLay->Lower() && pLay->Lower()->IsColumnFrm() )
        lcl_RemoveFtns( (SwColumnFrm*)pLay->Lower(), sal_True, sal_True );

    SwFrm *pSav;
    if ( 0 == (pSav = pLay->ContainsAny()) )
        return 0;

    if( pSav->IsInFtn() && !pLay->IsInFtn() )
    {
        do
            pSav = pSav->FindNext();
        while( pSav && pSav->IsInFtn() );
        if( !pSav || !pLay->IsAnLower( pSav ) )
            return NULL;
    }

    // Tables should be saved as a whole, expection:
    // The contents of a section or a cell inside a table should be saved
    if ( pSav->IsInTab() && !( ( pLay->IsSctFrm() || pLay->IsCellFrm() ) && pLay->IsInTab() ) )
        while ( !pSav->IsTabFrm() )
            pSav = pSav->GetUpper();

    if( pSav->IsInSct() )
    { // Jetzt wird der oberste Bereich gesucht, der innerhalb von pLay ist.
        SwFrm* pSect = pLay->FindSctFrm();
        SwFrm *pTmp = pSav;
        do
        {
            pSav = pTmp;
            pTmp = pSav->GetUpper() ? pSav->GetUpper()->FindSctFrm() : NULL;
        } while ( pTmp != pSect );
    }

    SwFrm *pFloat = pSav;
    if( !pStart )
        pStart = pSav;
    sal_Bool bGo = pStart == pSav;
    do
    {
        if( bGo )
            pFloat->GetUpper()->pLower = 0;     //Die Teilkette ausklinken.

        //Das Ende der Teilkette suchen, unterwegs die Flys abmelden.
        do
        {
            if( bGo )
            {
                if ( pFloat->IsCntntFrm() )
                {
                    if ( pFloat->GetDrawObjs() )
                        ::lcl_RemoveObjsFromPage( (SwCntntFrm*)pFloat );
                }
                else if ( pFloat->IsTabFrm() || pFloat->IsSctFrm() )
                {
                    SwCntntFrm *pCnt = ((SwLayoutFrm*)pFloat)->ContainsCntnt();
                    if( pCnt )
                    {
                        do
                        {   if ( pCnt->GetDrawObjs() )
                                ::lcl_RemoveObjsFromPage( pCnt );
                            pCnt = pCnt->GetNextCntntFrm();
                        } while ( pCnt && ((SwLayoutFrm*)pFloat)->IsAnLower( pCnt ) );
                    }
                }
                else {
                    OSL_ENSURE( !pFloat, "Neuer Float-Frame?" );
                }
            }
            if ( pFloat->GetNext()  )
            {
                if( bGo )
                    pFloat->pUpper = NULL;
                pFloat = pFloat->GetNext();
                if( !bGo && pFloat == pStart )
                {
                    bGo = sal_True;
                    pFloat->pPrev->pNext = NULL;
                    pFloat->pPrev = NULL;
                }
            }
            else
                break;

        } while ( pFloat );

        //Die naechste Teilkette suchen und die Ketten miteinander verbinden.
        SwFrm *pTmp = pFloat->FindNext();
        if( bGo )
            pFloat->pUpper = NULL;

        if( !pLay->IsInFtn() )
            while( pTmp && pTmp->IsInFtn() )
                pTmp = pTmp->FindNext();

        if ( !pLay->IsAnLower( pTmp ) )
            pTmp = 0;

        if ( pTmp && bGo )
        {
            pFloat->pNext = pTmp;           //Die beiden Ketten verbinden.
            pFloat->pNext->pPrev = pFloat;
        }
        pFloat = pTmp;
        bGo = bGo || ( pStart == pFloat );
    }  while ( pFloat );

    return bGo ? pStart : NULL;
}

// --> OD 2004-11-29 #115759# - add also drawing objects to page and at-fly
// anchored objects to page
void MA_FASTCALL lcl_AddObjsToPage( SwFrm* _pFrm, SwPageFrm* _pPage )
{
    OSL_ENSURE( _pFrm->GetDrawObjs(), "Keine DrawObjs fuer lcl_AddFlysToPage." );
    SwSortedObjs &rObjs = *_pFrm->GetDrawObjs();
    for ( sal_uInt16 i = 0; i < rObjs.Count(); ++i )
    {
        SwAnchoredObject* pObj = rObjs[i];

        // --> OD 2004-11-29 #115759# - unlock position of anchored object
        // in order to get the object's position calculated.
        pObj->UnlockPosition();
        // <--
        // --> OD 2004-11-29 #115759# - add also lower objects of as-character
        // anchored Writer fly frames from page
        if ( pObj->ISA(SwFlyFrm) )
        {
            SwFlyFrm* pFlyFrm = static_cast<SwFlyFrm*>(pObj);
            if ( pObj->ISA(SwFlyFreeFrm) )
            {
                _pPage->AppendFlyToPage( pFlyFrm );
            }
            pFlyFrm->_InvalidatePos();
            pFlyFrm->_InvalidateSize();
            pFlyFrm->InvalidatePage( _pPage );

            // --> OD 2004-11-29 #115759# - add also at-fly anchored objects
            // to page
            if ( pFlyFrm->GetDrawObjs() )
            {
                ::lcl_AddObjsToPage( pFlyFrm, _pPage );
            }
            // <--

            SwCntntFrm *pCnt = pFlyFrm->ContainsCntnt();
            while ( pCnt )
            {
                if ( pCnt->GetDrawObjs() )
                    ::lcl_AddObjsToPage( pCnt, _pPage );
                pCnt = pCnt->GetNextCntntFrm();
            }
        }
        // <--
        // --> OD 2004-11-29 #115759# - remove also drawing objects from page
        else if ( pObj->ISA(SwAnchoredDrawObject) )
        {
            if (pObj->GetFrmFmt().GetAnchor().GetAnchorId() != FLY_AS_CHAR)
            {
                pObj->InvalidateObjPos();
                _pPage->AppendDrawObjToPage(
                                *(static_cast<SwAnchoredDrawObject*>(pObj)) );
            }
        }
        // <--
    }
}

void RestoreCntnt( SwFrm *pSav, SwLayoutFrm *pParent, SwFrm *pSibling, bool bGrow )
{
    OSL_ENSURE( pSav && pParent, "Kein Save oder Parent fuer Restore." );
    SWRECTFN( pParent )

    //Wenn es bereits FlowFrms unterhalb des neuen Parent gibt, so wird die
    //Kette, beginnend mit pSav,  hinter dem letzten angehaengt.
    //Die Teile werden kurzerhand insertet und geeignet invalidiert.
    //Unterwegs werden die Flys der CntntFrms bei der Seite angemeldet.

    SwPageFrm *pPage = pParent->FindPageFrm();

    if ( pPage )
        pPage->InvalidatePage( pPage ); //Invalides Layout anmelden.

    //Vorgaenger festellen und die Verbindung herstellen bzw. initialisieren.
    pSav->pPrev = pSibling;
    SwFrm* pNxt;
    if ( pSibling )
    {
        pNxt = pSibling->pNext;
        pSibling->pNext = pSav;
        pSibling->_InvalidatePrt();
        ((SwCntntFrm*)pSibling)->InvalidatePage( pPage );//Invaliden Cntnt anmelden.
        if ( ((SwCntntFrm*)pSibling)->GetFollow() )
            pSibling->Prepare( PREP_CLEAR, 0, sal_False );
    }
    else
    {   pNxt = pParent->pLower;
        pParent->pLower = pSav;
        pSav->pUpper = pParent;     //Schon mal setzen, sonst ist fuer das
                                    //invalidate der Parent (z.B. ein Fly) nicht klar.
        //Invaliden Cntnt anmelden.
        if ( pSav->IsCntntFrm() )
            ((SwCntntFrm*)pSav)->InvalidatePage( pPage );
        else
        {   // pSav koennte auch ein leerer SectFrm sein
            SwCntntFrm* pCnt = pParent->ContainsCntnt();
            if( pCnt )
                pCnt->InvalidatePage( pPage );
        }
    }

    //Der Parent muss entsprechend gegrow'ed werden.
    SwTwips nGrowVal = 0;
    SwFrm* pLast;
    do
    {   pSav->pUpper = pParent;
        nGrowVal += (pSav->Frm().*fnRect->fnGetHeight)();
        pSav->_InvalidateAll();

        //Jetzt die Flys anmelden, fuer TxtFrms gleich geeignet invalidieren.
        if ( pSav->IsCntntFrm() )
        {
            if ( pSav->IsTxtFrm() &&
                 ((SwTxtFrm*)pSav)->GetCacheIdx() != USHRT_MAX )
                ((SwTxtFrm*)pSav)->Init();  //Ich bin sein Freund.

            if ( pPage && pSav->GetDrawObjs() )
                ::lcl_AddObjsToPage( (SwCntntFrm*)pSav, pPage );
        }
        else
        {   SwCntntFrm *pBlub = ((SwLayoutFrm*)pSav)->ContainsCntnt();
            if( pBlub )
            {
                do
                {   if ( pPage && pBlub->GetDrawObjs() )
                        ::lcl_AddObjsToPage( pBlub, pPage );
                    if( pBlub->IsTxtFrm() && ((SwTxtFrm*)pBlub)->HasFtn() &&
                         ((SwTxtFrm*)pBlub)->GetCacheIdx() != USHRT_MAX )
                        ((SwTxtFrm*)pBlub)->Init(); //Ich bin sein Freund.
                    pBlub = pBlub->GetNextCntntFrm();
                } while ( pBlub && ((SwLayoutFrm*)pSav)->IsAnLower( pBlub ));
            }
        }
        pLast = pSav;
        pSav = pSav->GetNext();

    } while ( pSav );

    if( pNxt )
    {
        pLast->pNext = pNxt;
        pNxt->pPrev = pLast;
    }

    if ( bGrow )
        pParent->Grow( nGrowVal );
}

/*************************************************************************
|*
|*  SqRt()              Berechnung der Quadratwurzel, damit die math.lib
|*      nicht auch noch dazugelinkt werden muss.
|*
|*************************************************************************/

sal_uLong MA_FASTCALL SqRt( BigInt nX )
{
    BigInt nErg = 1;

    if ( !nX.IsNeg() )
    {
        BigInt nOldErg = 1;
        for ( int i = 0; i <= 5; i++ )
        {
            nErg = (nOldErg + (nX / nOldErg)) / BigInt(2);
            nOldErg = nErg;
        }
    }
    return nErg >= BigInt(SAL_MAX_UINT32) ? ULONG_MAX : (sal_uLong)nErg;
}

/*************************************************************************
|*
|*  InsertNewPage()     Einsetzen einer neuen Seite.
|*
|*************************************************************************/

SwPageFrm * MA_FASTCALL InsertNewPage( SwPageDesc &rDesc, SwFrm *pUpper,
                          sal_Bool bOdd, sal_Bool bInsertEmpty, sal_Bool bFtn,
                          SwFrm *pSibling )
{
    SwPageFrm *pRet;
    SwDoc *pDoc = ((SwLayoutFrm*)pUpper)->GetFmt()->GetDoc();
    SwFrmFmt *pFmt = bOdd ? rDesc.GetRightFmt() : rDesc.GetLeftFmt();
    //Wenn ich kein FrmFmt fuer die Seite gefunden habe, muss ich eben
    //eine Leerseite einfuegen.
    if ( !pFmt )
    {
        pFmt = bOdd ? rDesc.GetLeftFmt() : rDesc.GetRightFmt();
        OSL_ENSURE( pFmt, "Descriptor without any format?!" );
        bInsertEmpty = !bInsertEmpty;
    }
    if( bInsertEmpty )
    {
        SwPageDesc *pTmpDesc = pSibling && pSibling->GetPrev() ?
                ((SwPageFrm*)pSibling->GetPrev())->GetPageDesc() : &rDesc;
        pRet = new SwPageFrm( pDoc->GetEmptyPageFmt(), pTmpDesc );
        pRet->Paste( pUpper, pSibling );
        pRet->PreparePage( bFtn );
    }
    pRet = new SwPageFrm( pFmt, &rDesc );
    pRet->Paste( pUpper, pSibling );
    pRet->PreparePage( bFtn );
    if ( pRet->GetNext() )
        ((SwRootFrm*)pRet->GetUpper())->AssertPageFlys( pRet );
    return pRet;
}


/*************************************************************************
|*
|*  RegistFlys(), Regist()  Die beiden folgenden Methoden durchsuchen rekursiv
|*      eine Layoutstruktur und melden alle FlyFrms, die einen beliebigen Frm
|*      innerhalb der Struktur als Anker haben bei der Seite an.
|*
|*************************************************************************/

void MA_FASTCALL lcl_Regist( SwPageFrm *pPage, const SwFrm *pAnch )
{
    SwSortedObjs *pObjs = (SwSortedObjs*)pAnch->GetDrawObjs();
    for ( sal_uInt16 i = 0; i < pObjs->Count(); ++i )
    {
        SwAnchoredObject* pObj = (*pObjs)[i];
        if ( pObj->ISA(SwFlyFrm) )
        {
            SwFlyFrm *pFly = static_cast<SwFlyFrm*>(pObj);
            //Ggf. ummelden, nicht anmelden wenn bereits bekannt.
            // --> OD 2004-06-30 #i28701# - use new method <GetPageFrm()>
            SwPageFrm *pPg = pFly->IsFlyFreeFrm()
                             ? pFly->GetPageFrm() : pFly->FindPageFrm();
            if ( pPg != pPage )
            {
                if ( pPg )
                    pPg->RemoveFlyFromPage( pFly );
                pPage->AppendFlyToPage( pFly );
            }
            ::RegistFlys( pPage, pFly );
        }
        else
        {
            // --> OD 2008-04-22 #i87493#
            if ( pPage != pObj->GetPageFrm() )
            {
                // --> OD 2004-07-02 #i28701#
                if ( pObj->GetPageFrm() )
                    pObj->GetPageFrm()->RemoveDrawObjFromPage( *pObj );
                pPage->AppendDrawObjToPage( *pObj );
                // <--
            }
            // <--
        }

        const SwFlyFrm* pFly = pAnch->FindFlyFrm();
        if ( pFly &&
             pObj->GetDrawObj()->GetOrdNum() < pFly->GetVirtDrawObj()->GetOrdNum() &&
             pObj->GetDrawObj()->GetPage() )
        {
            pObj->DrawObj()->GetPage()->SetObjectOrdNum(
                                pObj->GetDrawObj()->GetOrdNumDirect(),
                                pFly->GetVirtDrawObj()->GetOrdNumDirect() + 1 );
        }
    }
}

void RegistFlys( SwPageFrm *pPage, const SwLayoutFrm *pLay )
{
    if ( pLay->GetDrawObjs() )
        ::lcl_Regist( pPage, pLay );
    const SwFrm *pFrm = pLay->Lower();
    while ( pFrm )
    {
        if ( pFrm->IsLayoutFrm() )
            ::RegistFlys( pPage, (const SwLayoutFrm*)pFrm );
        else if ( pFrm->GetDrawObjs() )
            ::lcl_Regist( pPage, pFrm );
        pFrm = pFrm->GetNext();
    }
}

/*************************************************************************
|*
|*  void Notify()
|*
|*  Beschreibung        Benachrichtigt den Hintergrund je nach der
|*      Veraenderung zwischen altem und neuem Rechteckt.
|*
|*************************************************************************/

void Notify( SwFlyFrm *pFly, SwPageFrm *pOld, const SwRect &rOld,
             const SwRect* pOldPrt )
{
    const SwRect aFrm( pFly->GetObjRectWithSpaces() );
    if ( rOld.Pos() != aFrm.Pos() )
    {   //Positionsaenderung, alten und neuen Bereich invalidieren
        if ( rOld.HasArea() &&
             rOld.Left()+pFly->GetFmt()->GetLRSpace().GetLeft() < WEIT_WECH )
        {
            pFly->NotifyBackground( pOld, rOld, PREP_FLY_LEAVE );
        }
        pFly->NotifyBackground( pFly->FindPageFrm(), aFrm, PREP_FLY_ARRIVE );
    }
    else if ( rOld.SSize() != aFrm.SSize() )
    {   //Groessenaenderung, den Bereich der Verlassen wurde bzw. jetzt
        //ueberdeckt wird invalidieren.
        //Der Einfachheit halber wird hier bewusst jeweils ein Twip
        //unnoetig invalidiert.

        ViewShell *pSh = pFly->GetShell();
        if( pSh && rOld.HasArea() )
            pSh->InvalidateWindows( rOld );

        // --> OD 2005-08-19 #i51941# - consider case that fly frame isn't
        // registered at the old page <pOld>
        SwPageFrm* pPageFrm = pFly->FindPageFrm();
        if ( pOld != pPageFrm )
        {
            pFly->NotifyBackground( pPageFrm, aFrm, PREP_FLY_ARRIVE );
        }
        // <--

        if ( rOld.Left() != aFrm.Left() )
        {
            SwRect aTmp( rOld );
            aTmp.Union( aFrm );
            aTmp.Left(  Min(aFrm.Left(), rOld.Left()) );
            aTmp.Right( Max(aFrm.Left(), rOld.Left()) );
            pFly->NotifyBackground( pOld, aTmp, PREP_FLY_CHGD );
        }
        SwTwips nOld = rOld.Right();
        SwTwips nNew = aFrm.Right();
        if ( nOld != nNew )
        {
            SwRect aTmp( rOld );
            aTmp.Union( aFrm );
            aTmp.Left(  Min(nNew, nOld) );
            aTmp.Right( Max(nNew, nOld) );
            pFly->NotifyBackground( pOld, aTmp, PREP_FLY_CHGD );
        }
        if ( rOld.Top() != aFrm.Top() )
        {
            SwRect aTmp( rOld );
            aTmp.Union( aFrm );
            aTmp.Top(    Min(aFrm.Top(), rOld.Top()) );
            aTmp.Bottom( Max(aFrm.Top(), rOld.Top()) );
            pFly->NotifyBackground( pOld, aTmp, PREP_FLY_CHGD );
        }
        nOld = rOld.Bottom();
        nNew = aFrm.Bottom();
        if ( nOld != nNew )
        {
            SwRect aTmp( rOld );
            aTmp.Union( aFrm );
            aTmp.Top(    Min(nNew, nOld) );
            aTmp.Bottom( Max(nNew, nOld) );
            pFly->NotifyBackground( pOld, aTmp, PREP_FLY_CHGD );
        }
    }
    else if ( pOldPrt && *pOldPrt != pFly->Prt() &&
              pFly->GetFmt()->GetSurround().IsContour() )
    {
        // #i24097#
        pFly->NotifyBackground( pFly->FindPageFrm(), aFrm, PREP_FLY_ARRIVE );
    }
}

/*************************************************************************
|*
|*  NotifyBackground()
|*
|*************************************************************************/

void lcl_CheckFlowBack( SwFrm* pFrm, const SwRect &rRect )
{
    SwTwips nBottom = rRect.Bottom();
    while( pFrm )
    {
        if( pFrm->IsLayoutFrm() )
        {
            if( rRect.IsOver( pFrm->Frm() ) )
                lcl_CheckFlowBack( ((SwLayoutFrm*)pFrm)->Lower(), rRect );
        }
        else if( !pFrm->GetNext() && nBottom > pFrm->Frm().Bottom() )
        {
            if( pFrm->IsCntntFrm() && ((SwCntntFrm*)pFrm)->HasFollow() )
                pFrm->InvalidateSize();
            else
                pFrm->InvalidateNextPos();
        }
        pFrm = pFrm->GetNext();
    }
}

void MA_FASTCALL lcl_NotifyCntnt( const SdrObject *pThis, SwCntntFrm *pCnt,
    const SwRect &rRect, const PrepareHint eHint )
{
    if ( pCnt->IsTxtFrm() )
    {
        SwRect aCntPrt( pCnt->Prt() );
        aCntPrt.Pos() += pCnt->Frm().Pos();
        if ( eHint == PREP_FLY_ATTR_CHG )
        {
            // --> OD 2004-10-20 #i35640# - use given rectangle <rRect> instead
            // of current bound rectangle
            if ( aCntPrt.IsOver( rRect ) )
            // <--
                pCnt->Prepare( PREP_FLY_ATTR_CHG );
        }
        // --> OD 2004-11-01 #i23129# - only invalidate, if the text frame
        // printing area overlaps with the given rectangle.
        else if ( aCntPrt.IsOver( rRect ) )
        // <--
            pCnt->Prepare( eHint, (void*)&aCntPrt._Intersection( rRect ) );
        if ( pCnt->GetDrawObjs() )
        {
            const SwSortedObjs &rObjs = *pCnt->GetDrawObjs();
            for ( sal_uInt16 i = 0; i < rObjs.Count(); ++i )
            {
                SwAnchoredObject* pObj = rObjs[i];
                if ( pObj->ISA(SwFlyFrm) )
                {
                    SwFlyFrm *pFly = static_cast<SwFlyFrm*>(pObj);
                    if ( pFly->IsFlyInCntFrm() )
                    {
                        SwCntntFrm *pCntnt = pFly->ContainsCntnt();
                        while ( pCntnt )
                        {
                            ::lcl_NotifyCntnt( pThis, pCntnt, rRect, eHint );
                            pCntnt = pCntnt->GetNextCntntFrm();
                        }
                    }
                }
            }
        }
    }
}

void Notify_Background( const SdrObject* pObj,
                        SwPageFrm* pPage,
                        const SwRect& rRect,
                        const PrepareHint eHint,
                        const sal_Bool bInva )
{

    //Wenn der Frm gerade erstmalig sinnvoll positioniert wurde, braucht der
    //alte Bereich nicht benachrichtigt werden.
    if ( eHint == PREP_FLY_LEAVE && rRect.Top() == WEIT_WECH )
         return;

    SwLayoutFrm* pArea;
    SwFlyFrm *pFlyFrm = 0;
    SwFrm* pAnchor;
    if( pObj->ISA(SwVirtFlyDrawObj) )
    {
        pFlyFrm = ((SwVirtFlyDrawObj*)pObj)->GetFlyFrm();
        pAnchor = pFlyFrm->AnchorFrm();
    }
    else
    {
        pFlyFrm = NULL;
        pAnchor = const_cast<SwFrm*>(
                    GetUserCall(pObj)->GetAnchoredObj( pObj )->GetAnchorFrm() );
    }
    if( PREP_FLY_LEAVE != eHint && pAnchor->IsInFly() )
        pArea = pAnchor->FindFlyFrm();
    else
        pArea = pPage;
    SwCntntFrm *pCnt = 0;
    if ( pArea )
    {
        if( PREP_FLY_ARRIVE != eHint )
            lcl_CheckFlowBack( pArea, rRect );

        //Es reagieren sowieso nur die auf den Anker folgenden auf den Fly, also
        //brauchen diese nicht abgeklappert werden.
        //Ausnahme sind ist natuerlich das LEAVE, denn der Fly koennte ja von
        //"oben" kommen.
        // Wenn der Anker auf der vorhergehenden Seite liegt, muss ebenfalls
        // die gesamte Seite abgearbeitet werden. (47722)
        // OD 2004-05-13 #i28701# - If the wrapping style has to be considered
        // on the object positioning, the complete area has to be processed,
        // because content frames before the anchor frame also have to consider
        // the object for the text wrapping.
        // --> OD 2004-08-25 #i3317# - The complete area has always been
        // processed.
        {
            pCnt = pArea->ContainsCntnt();
        }
        // <--
    }
    SwFrm *pLastTab = 0;

    while ( pCnt && pArea && pArea->IsAnLower( pCnt ) )
    {
        ::lcl_NotifyCntnt( pObj, pCnt, rRect, eHint );
        if ( pCnt->IsInTab() )
        {
            SwLayoutFrm* pCell = pCnt->GetUpper();
            // --> OD 2005-01-14 #i40606# - use <GetLastBoundRect()>
            // instead of <GetCurrentBoundRect()>, because a recalculation
            // of the bounding rectangle isn't intended here.
            if ( pCell->IsCellFrm() &&
                 ( pCell->Frm().IsOver( pObj->GetLastBoundRect() ) ||
                   pCell->Frm().IsOver( rRect ) ) )
            // <--
            {
                const SwFmtVertOrient &rOri = pCell->GetFmt()->GetVertOrient();
                if ( text::VertOrientation::NONE != rOri.GetVertOrient() )
                    pCell->InvalidatePrt();
            }
            SwTabFrm *pTab = pCnt->FindTabFrm();
            if ( pTab != pLastTab )
            {
                pLastTab = pTab;
                // --> OD 2005-01-14 #i40606# - use <GetLastBoundRect()>
                // instead of <GetCurrentBoundRect()>, because a recalculation
                // of the bounding rectangle isn't intended here.
                if ( pTab->Frm().IsOver( pObj->GetLastBoundRect() ) ||
                     pTab->Frm().IsOver( rRect ) )
                // <--
                {
                    if ( !pFlyFrm || !pFlyFrm->IsLowerOf( pTab ) )
                        pTab->InvalidatePrt();
                }
            }
        }
        pCnt = pCnt->GetNextCntntFrm();
    }
// #108745# Sorry, but this causes nothing but trouble. I remove these lines
// taking the risk that the footer frame will have a wrong height
//  if( pPage->Lower() )
//  {
//      SwFrm* pFrm = pPage->Lower();
//      while( pFrm->GetNext() )
//          pFrm = pFrm->GetNext();
//      if( pFrm->IsFooterFrm() &&
//          ( ( pFrm->Frm().IsOver( pObj->GetBoundRect() ) ||
//              pFrm->Frm().IsOver( rRect ) ) ) )
//           pFrm->InvalidateSize();
//  }
    // --> OD 2007-07-24 #128702# - make code robust
    if ( pPage && pPage->GetSortedObjs() )
    // <--
    {
        pObj->GetOrdNum();
        const SwSortedObjs &rObjs = *pPage->GetSortedObjs();
        for ( sal_uInt16 i = 0; i < rObjs.Count(); ++i )
        {
            SwAnchoredObject* pAnchoredObj = rObjs[i];
            if ( pAnchoredObj->ISA(SwFlyFrm) )
            {
                if( pAnchoredObj->GetDrawObj() == pObj )
                    continue;
                SwFlyFrm *pFly = static_cast<SwFlyFrm*>(pAnchoredObj);
                if ( pFly->Frm().Top() == WEIT_WECH )
                    continue;

                if ( !pFlyFrm ||
                        (!pFly->IsLowerOf( pFlyFrm ) &&
                        pFly->GetVirtDrawObj()->GetOrdNumDirect() < pObj->GetOrdNumDirect()))
                {
                    pCnt = pFly->ContainsCntnt();
                    while ( pCnt )
                    {
                        ::lcl_NotifyCntnt( pObj, pCnt, rRect, eHint );
                        pCnt = pCnt->GetNextCntntFrm();
                    }
                }
                if( pFly->IsFlyLayFrm() )
                {
                    if( pFly->Lower() && pFly->Lower()->IsColumnFrm() &&
                        pFly->Frm().Bottom() >= rRect.Top() &&
                        pFly->Frm().Top() <= rRect.Bottom() &&
                        pFly->Frm().Right() >= rRect.Left() &&
                        pFly->Frm().Left() <= rRect.Right() )
                     {
                        pFly->InvalidateSize();
                     }
                }
                //Flys, die ueber mir liegen muessen/mussten evtl.
                //ausweichen, wenn sie eine automatische Ausrichtung haben.
                //das ist unabhaengig von meinem Attribut, weil dies sich
                //gerade geaendert haben kann und eben deshalb
                //umformatiert wurde.
                else if ( pFly->IsFlyAtCntFrm() &&
                        pObj->GetOrdNumDirect() <
                        pFly->GetVirtDrawObj()->GetOrdNumDirect() &&
                        pFlyFrm && !pFly->IsLowerOf( pFlyFrm ) )
                {
                    const SwFmtHoriOrient &rH = pFly->GetFmt()->GetHoriOrient();
                    if ( text::HoriOrientation::NONE != rH.GetHoriOrient()  &&
                            text::HoriOrientation::CENTER != rH.GetHoriOrient()  &&
                            ( !pFly->IsAutoPos() || text::RelOrientation::CHAR != rH.GetRelationOrient() ) &&
                            (pFly->Frm().Bottom() >= rRect.Top() &&
                            pFly->Frm().Top() <= rRect.Bottom()) )
                        pFly->InvalidatePos();
                }
            }
        }
    }
    if ( pFlyFrm && pAnchor->GetUpper() && pAnchor->IsInTab() )//MA_FLY_HEIGHT
        pAnchor->GetUpper()->InvalidateSize();

    // --> OD 2008-01-30 #i82258# - make code robust
    ViewShell* pSh = 0;
    if ( bInva && pPage &&
         0 != (pSh = pPage->GetShell()) )
    {
        pSh->InvalidateWindows( rRect );
    }
    // <--
}

/*************************************************************************
|*
|*  GetVirtualUpper() liefert bei absatzgebundenen Objekten den Upper
|*  des Ankers. Falls es sich dabei um verkettete Rahmen oder
|*  Fussnoten handelt, wird ggf. der "virtuelle" Upper ermittelt.
|*
|*************************************************************************/

const SwFrm* GetVirtualUpper( const SwFrm* pFrm, const Point& rPos )
{
    if( pFrm->IsTxtFrm() )
    {
        pFrm = pFrm->GetUpper();
        if( !pFrm->Frm().IsInside( rPos ) )
        {
            if( pFrm->IsFtnFrm() )
            {
                const SwFtnFrm* pTmp = ((SwFtnFrm*)pFrm)->GetFollow();
                while( pTmp )
                {
                    if( pTmp->Frm().IsInside( rPos ) )
                        return pTmp;
                    pTmp = pTmp->GetFollow();
                }
            }
            else
            {
                SwFlyFrm* pTmp = (SwFlyFrm*)pFrm->FindFlyFrm();
                while( pTmp )
                {
                    if( pTmp->Frm().IsInside( rPos ) )
                        return pTmp;
                    pTmp = pTmp->GetNextLink();
                }
            }
        }
    }
    return pFrm;
}

/*************************************************************************
|*
|*  IsLowerOf()
|*
|*************************************************************************/

sal_Bool Is_Lower_Of( const SwFrm *pCurrFrm, const SdrObject* pObj )
{
    Point aPos;
    const SwFrm* pFrm;
    if( pObj->ISA(SwVirtFlyDrawObj) )
    {
        const SwFlyFrm* pFly = ( (SwVirtFlyDrawObj*)pObj )->GetFlyFrm();
        pFrm = pFly->GetAnchorFrm();
        aPos = pFly->Frm().Pos();
    }
    else
    {
        pFrm = ( (SwDrawContact*)GetUserCall(pObj) )->GetAnchorFrm();
        aPos = pObj->GetCurrentBoundRect().TopLeft();
    }
    OSL_ENSURE( pFrm, "8-( Fly is lost in Space." );
    pFrm = GetVirtualUpper( pFrm, aPos );
    do
    {   if ( pFrm == pCurrFrm )
            return sal_True;
        if( pFrm->IsFlyFrm() )
        {
            aPos = pFrm->Frm().Pos();
            pFrm = GetVirtualUpper( ((const SwFlyFrm*)pFrm)->GetAnchorFrm(), aPos );
        }
        else
            pFrm = pFrm->GetUpper();
    } while ( pFrm );
    return sal_False;
}

const SwFrm *FindKontext( const SwFrm *pFrm, sal_uInt16 nAdditionalKontextTyp )
{
    //Liefert die Umgebung des Frm in die kein Fly aus einer anderen
    //Umgebung hineinragen kann.
    const sal_uInt16 nTyp = FRM_ROOT | FRM_HEADER   | FRM_FOOTER | FRM_FTNCONT  |
                        FRM_FTN  | FRM_FLY      |
                        FRM_TAB  | FRM_ROW      | FRM_CELL |
                        nAdditionalKontextTyp;
    do
    {   if ( pFrm->GetType() & nTyp )
            break;
        pFrm = pFrm->GetUpper();
    } while( pFrm );
    return pFrm;
}

sal_Bool IsFrmInSameKontext( const SwFrm *pInnerFrm, const SwFrm *pFrm )
{
    const SwFrm *pKontext = FindKontext( pInnerFrm, 0 );

    const sal_uInt16 nTyp = FRM_ROOT | FRM_HEADER   | FRM_FOOTER | FRM_FTNCONT  |
                        FRM_FTN  | FRM_FLY      |
                        FRM_TAB  | FRM_ROW      | FRM_CELL;
    do
    {   if ( pFrm->GetType() & nTyp )
        {
            if( pFrm == pKontext )
                return sal_True;
            if( pFrm->IsCellFrm() )
                return sal_False;
        }
        if( pFrm->IsFlyFrm() )
        {
            Point aPos( pFrm->Frm().Pos() );
            pFrm = GetVirtualUpper( ((const SwFlyFrm*)pFrm)->GetAnchorFrm(), aPos );
        }
        else
            pFrm = pFrm->GetUpper();
    } while( pFrm );

    return sal_False;
}


//---------------------------------

SwTwips MA_FASTCALL lcl_CalcCellRstHeight( SwLayoutFrm *pCell )
{
    if ( pCell->Lower()->IsCntntFrm() || pCell->Lower()->IsSctFrm() )
    {
        SwFrm *pLow = pCell->Lower();
        long nHeight = 0, nFlyAdd = 0;
        do
        {
            long nLow = pLow->Frm().Height();
            if( pLow->IsTxtFrm() && ((SwTxtFrm*)pLow)->IsUndersized() )
                nLow += ((SwTxtFrm*)pLow)->GetParHeight()-pLow->Prt().Height();
            else if( pLow->IsSctFrm() && ((SwSectionFrm*)pLow)->IsUndersized() )
                nLow += ((SwSectionFrm*)pLow)->Undersize();
            nFlyAdd = Max( 0L, nFlyAdd - nLow );
            nFlyAdd = Max( nFlyAdd, ::CalcHeightWidthFlys( pLow ) );
            nHeight += nLow;
            pLow = pLow->GetNext();
        } while ( pLow );
        if ( nFlyAdd )
            nHeight += nFlyAdd;

        //Der Border will natuerlich auch mitspielen, er kann leider nicht
        //aus PrtArea und Frm errechnet werden, da diese in beliebiger
        //Kombination ungueltig sein koennen.
        SwBorderAttrAccess aAccess( SwFrm::GetCache(), pCell );
        const SwBorderAttrs &rAttrs = *aAccess.Get();
        nHeight += rAttrs.CalcTop() + rAttrs.CalcBottom();

        return pCell->Frm().Height() - nHeight;
    }
    else
    {
        long nRstHeight = 0;
        SwFrm *pLow = pCell->Lower();
        do
        {   nRstHeight += ::CalcRowRstHeight( (SwLayoutFrm*)pLow );
            pLow = pLow->GetNext();

        } while ( pLow );

        return nRstHeight;
    }
}

SwTwips MA_FASTCALL CalcRowRstHeight( SwLayoutFrm *pRow )
{
    SwTwips nRstHeight = LONG_MAX;
    SwLayoutFrm *pLow = (SwLayoutFrm*)pRow->Lower();
    while ( pLow )
    {
        nRstHeight = Min( nRstHeight, ::lcl_CalcCellRstHeight( pLow ) );
        pLow = (SwLayoutFrm*)pLow->GetNext();
    }
    return nRstHeight;
}

const SwFrm* MA_FASTCALL FindPage( const SwRect &rRect, const SwFrm *pPage )
{
    if ( !rRect.IsOver( pPage->Frm() ) )
    {
        const SwRootFrm* pRootFrm = static_cast<const SwRootFrm*>(pPage->GetUpper());
        const SwFrm* pTmpPage = pRootFrm ? pRootFrm->GetPageAtPos( rRect.TopLeft(), &rRect.SSize(), true ) : 0;
        if ( pTmpPage )
            pPage = pTmpPage;
    }

    return pPage;
}

SwFrm* GetFrmOfModify( SwModify const& rMod, sal_uInt16 const nFrmType,
        const Point* pPoint, const SwPosition *pPos, const sal_Bool bCalcFrm )
{
    SwFrm *pMinFrm = 0, *pTmpFrm;
    SwRect aCalcRect;
    bool bClientIterChanged = false;

    SwClientIter aIter( rMod );
    do {
        pMinFrm = 0;
        sal_uInt64 nMinDist = 0;
        bClientIterChanged = false;

        for( pTmpFrm = (SwFrm*)aIter.First( TYPE( SwFrm )); pTmpFrm;
                pTmpFrm = (SwFrm*)aIter.Next() )
        {
            if( pTmpFrm->GetType() & nFrmType &&
                (!pTmpFrm->IsFlowFrm() ||
                 !SwFlowFrm::CastFlowFrm( pTmpFrm )->IsFollow() ))
            {
                if( pPoint )
                {
                    // --> FME 2006-02-03 #127369#
                    // Set pointer to be watched. If a client is removed from
                    // rMod (e.g., by deleting a frame), the bWatchDeleted flag
                    // is set at the SwClientIter.
                    const bool bWatchClientSet = pMinFrm != 0;
                    aIter.SetWatchClient( pMinFrm );
                    // <--

                    if( bCalcFrm )
                    {
                        // --> OD 2005-03-04 #b6234250# - format parent Writer
                        // fly frame, if it isn't been formatted yet.
                        // Note: The Writer fly frame could be the frame itself.
                        SwFlyFrm* pFlyFrm( pTmpFrm->FindFlyFrm() );
                        if ( pFlyFrm &&
                             pFlyFrm->Frm().Pos().X() == WEIT_WECH &&
                             pFlyFrm->Frm().Pos().Y() == WEIT_WECH )
                        {
                            SwObjectFormatter::FormatObj( *pFlyFrm );
                        }
                        // <--
                        pTmpFrm->Calc();
                    }

                    // --> FME 2006-02-03 #127369#
                    // The SwClientIter list has changed. Restart.
                    // aIter.IsChanged basically checks if pTmpFrm has been
                    // deleted. bWatchClientSet && aIter.GetWatchClient()
                    // checks if pMinFrm has been deleted.
                    // <--
                    if( aIter.IsChanged() || ( bWatchClientSet && !aIter.GetWatchClient() ) )
                    {
                        bClientIterChanged = true;
                        break;
                    }

                    // bei Flys ggfs. ueber den Parent gehen wenn sie selbst
                    // nocht nicht "formatiert" sind
                    if( !bCalcFrm && nFrmType & FRM_FLY &&
                        ((SwFlyFrm*)pTmpFrm)->GetAnchorFrm() &&
                        WEIT_WECH == pTmpFrm->Frm().Pos().X() &&
                        WEIT_WECH == pTmpFrm->Frm().Pos().Y() )
                        aCalcRect = ((SwFlyFrm*)pTmpFrm)->GetAnchorFrm()->Frm();
                    else
                        aCalcRect = pTmpFrm->Frm();

                    if ( aCalcRect.IsInside( *pPoint ) )
                    {
                        pMinFrm = pTmpFrm;
                        break;
                    }

                    // Point not in rectangle. Compare distances:
                    const Point aCalcRectCenter = aCalcRect.Center();
                    const Point aDiff = aCalcRectCenter - *pPoint;
                    const sal_uInt64 nCurrentDist = aDiff.X() * aDiff.X() + aDiff.Y() * aDiff.Y(); // opt: no sqrt
                    if ( !pMinFrm || nCurrentDist < nMinDist )
                    {
                        pMinFrm = pTmpFrm;
                        nMinDist = nCurrentDist;
                    }
                }
                else
                {
                    // Wenn kein pPoint angegeben ist, dann reichen
                    // wir irgendeinen raus: den ersten!
                    pMinFrm = pTmpFrm;
                    break;
                }
            }
        }
    } while( bClientIterChanged );

    if( pPos && pMinFrm && pMinFrm->IsTxtFrm() )
        return ((SwTxtFrm*)pMinFrm)->GetFrmAtPos( *pPos );

    return pMinFrm;
}

sal_Bool IsExtraData( const SwDoc *pDoc )
{
    const SwLineNumberInfo &rInf = pDoc->GetLineNumberInfo();
    return rInf.IsPaintLineNumbers() ||
           rInf.IsCountInFlys() ||
           ((sal_Int16)SW_MOD()->GetRedlineMarkPos() != text::HoriOrientation::NONE &&
            pDoc->GetRedlineTbl().Count());
}

// OD 22.09.2003 #110978#
const SwRect SwPageFrm::PrtWithoutHeaderAndFooter() const
{
    SwRect aPrtWithoutHeaderFooter( Prt() );
    aPrtWithoutHeaderFooter.Pos() += Frm().Pos();

    const SwFrm* pLowerFrm = Lower();
    while ( pLowerFrm )
    {
        // Note: independent on text direction page header and page footer are
        //       always at top respectively at bottom of the page frame.
        if ( pLowerFrm->IsHeaderFrm() )
        {
            aPrtWithoutHeaderFooter.Top( aPrtWithoutHeaderFooter.Top() +
                                         pLowerFrm->Frm().Height() );
        }
        if ( pLowerFrm->IsFooterFrm() )
        {
            aPrtWithoutHeaderFooter.Bottom( aPrtWithoutHeaderFooter.Bottom() -
                                            pLowerFrm->Frm().Height() );
        }

        pLowerFrm = pLowerFrm->GetNext();
    }

    return aPrtWithoutHeaderFooter;
}

/** method to determine the spacing values of a frame

    OD 2004-03-10 #i28701#
    OD 2009-08-28 #i102458#
    Add output parameter <obIsLineSpacingProportional>

    @author OD
*/
void GetSpacingValuesOfFrm( const SwFrm& rFrm,
                            SwTwips& onLowerSpacing,
                            SwTwips& onLineSpacing,
                            bool& obIsLineSpacingProportional )
{
    if ( !rFrm.IsFlowFrm() )
    {
        onLowerSpacing = 0;
        onLineSpacing = 0;
    }
    else
    {
        const SvxULSpaceItem& rULSpace = rFrm.GetAttrSet()->GetULSpace();
        onLowerSpacing = rULSpace.GetLower();

        onLineSpacing = 0;
        obIsLineSpacingProportional = false;
        if ( rFrm.IsTxtFrm() )
        {
            onLineSpacing = static_cast<const SwTxtFrm&>(rFrm).GetLineSpace();
            obIsLineSpacingProportional =
                onLineSpacing != 0 &&
                static_cast<const SwTxtFrm&>(rFrm).GetLineSpace( true ) == 0;
        }

        OSL_ENSURE( onLowerSpacing >= 0 && onLineSpacing >= 0,
                "<GetSpacingValuesOfFrm(..)> - spacing values aren't positive!" );
    }
}

/** method to get the content of the table cell, skipping content from nested tables
*/
const SwCntntFrm* GetCellCntnt( const SwLayoutFrm& rCell )
{
    const SwCntntFrm* pCntnt = rCell.ContainsCntnt();
    const SwTabFrm* pTab = rCell.FindTabFrm();

    while ( pCntnt && rCell.IsAnLower( pCntnt ) )
    {
        const SwTabFrm* pTmpTab = pCntnt->FindTabFrm();
        if ( pTmpTab != pTab )
        {
            pCntnt = pTmpTab->FindLastCntnt();
            if ( pCntnt )

                pCntnt = pCntnt->FindNextCnt();

        }
        else
            break;
    }
    return pCntnt;
}

/** Can be used to check if a frame has been deleted
 */
bool SwDeletionChecker::HasBeenDeleted()
{
    if ( !mpFrm || !mpRegIn )
        return false;

    SwClientIter aIter( const_cast<SwModify&>(*mpRegIn) );
    const SwClient* pLast = aIter.GoStart();

    while ( pLast )
    {
        if ( pLast->ISA( SwFrm ) && pLast == mpFrm )
            return false;

        pLast = aIter++;
    }

    return true;
}


/* vim:set shiftwidth=4 softtabstop=4 expandtab: */<|MERGE_RESOLUTION|>--- conflicted
+++ resolved
@@ -1013,10 +1013,6 @@
                     continue;   //#60878# nicht etwa zeichengebundene.
                 }
 
-<<<<<<< HEAD
-=======
-                sal_Bool bCheckPos = sal_False;
->>>>>>> 20529755
                 if ( rAnch.GetCntntAnchor() )
                 {
                     if ( !pIdx )
@@ -1025,10 +1021,6 @@
                     }
                     if ( rAnch.GetCntntAnchor()->nNode == *pIdx )
                     {
-<<<<<<< HEAD
-=======
-                        bCheckPos = sal_True;
->>>>>>> 20529755
                         if (FLY_AT_PAGE == rAnch.GetAnchorId())
                         {
                             OSL_ENSURE( false, "<SwCntntNotify::~SwCntntNotify()> - to page anchored object with content position. Please inform OD." );
@@ -2334,14 +2326,10 @@
     pCurrent = 0;
     if ( pPage->GetSortedObjs() )
     {
-<<<<<<< HEAD
-=======
-        sal_uInt32 nTopOrd = 0;
->>>>>>> 20529755
         const SwSortedObjs *pObjs = pPage->GetSortedObjs();
         if ( pObjs->Count() )
         {
-            UINT32 nTopOrd = 0;
+            sal_uInt32 nTopOrd = 0;
             (*pObjs)[0]->GetDrawObj()->GetOrdNum();  //Aktualisieren erzwingen!
             for ( sal_uInt16 i = 0; i < pObjs->Count(); ++i )
             {
@@ -2439,14 +2427,10 @@
     pCurrent = 0;
     if ( pPage->GetSortedObjs() )
     {
-<<<<<<< HEAD
-=======
-        sal_uInt32 nOrd = 0;
->>>>>>> 20529755
         const SwSortedObjs *pObjs = pPage->GetSortedObjs();
         if ( pObjs->Count() )
         {
-            UINT32 nOrd = 0;
+            sal_uInt32 nOrd = 0;
             (*pObjs)[0]->GetDrawObj()->GetOrdNum();  //Aktualisieren erzwingen!
             for ( sal_uInt16 i = 0; i < pObjs->Count(); ++i )
             {
