--- conflicted
+++ resolved
@@ -30,29 +30,8 @@
 #ifndef _COM_SUN_STAR_SCRIPTING_UTIL_UTIL_HXX_
 #define _COM_SUN_STAR_SCRIPTING_UTIL_UTIL_HXX_
 
-<<<<<<< HEAD
-#include <rtl/ustrbuf.hxx>
-#include <osl/diagnose.h>
-
 #define OUSTR(x) ::rtl::OUString(RTL_CONSTASCII_USTRINGPARAM(x) )
 
-namespace scripting_util
-{
-    inline void validateXRef(::com::sun::star::uno::Reference< ::com::sun::star::uno::XInterface > xRef, const sal_Char* Msg) throw (::com::sun::star::uno::RuntimeException)
-    {
-        OSL_ENSURE( xRef.is(), Msg );
-
-        if(!xRef.is())
-        {
-            throw ::com::sun::star::uno::RuntimeException(::rtl::OUString::createFromAscii(Msg), ::com::sun::star::uno::Reference< ::com::sun::star::uno::XInterface >());
-        }
-    }
-}
 #endif //_COM_SUN_STAR_SCRIPTING_UTIL_UTIL_HXX_
 
-/* vim:set shiftwidth=4 softtabstop=4 expandtab: */
-=======
-#define OUSTR(x) ::rtl::OUString( ::rtl::OUString::createFromAscii(x) )
-
-#endif //_COM_SUN_STAR_SCRIPTING_UTIL_UTIL_HXX_
->>>>>>> 4fba42e5
+/* vim:set shiftwidth=4 softtabstop=4 expandtab: */