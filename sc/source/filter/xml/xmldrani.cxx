--- conflicted
+++ resolved
@@ -483,25 +483,11 @@
 
         if (pData.get())
         {
-<<<<<<< HEAD
-            // Infer sheet index from the name.
-            OUString aStrNum = sDatabaseRangeName.copy(aName.getLength());
-            SCTAB nTab = static_cast<SCTAB>(aStrNum.toInt32());
-            setAutoFilterFlags(*pDoc, *pData);
-            pDoc->SetAnonymousDBData(nTab, pData.release());
-=======
             ScRange aRange;
             pData->GetArea(aRange);
-            if (pData->HasAutoFilter())
-            {
-                // Set autofilter flags so that the buttons get displayed.
-                pDoc->ApplyFlagsTab(
-                    aRange.aStart.Col(), aRange.aStart.Row(), aRange.aEnd.Col(), aRange.aStart.Row(),
-                    aRange.aStart.Tab(), SC_MF_AUTO);
-            }
-
+
+            setAutoFilterFlags(*pDoc, *pData);
             pDoc->SetAnonymousDBData(aRange.aStart.Tab(), pData.release());
->>>>>>> cf08c0b8
         }
         return;
     }
@@ -512,23 +498,8 @@
 
         if (pData.get())
         {
-<<<<<<< HEAD
             setAutoFilterFlags(*pDoc, *pData);
             pDoc->GetDBCollection()->getAnonDBs().insert(pData.release());
-=======
-            if (pData->HasAutoFilter())
-            {
-                // Set autofilter flags so that the buttons get displayed.
-                ScRange aRange;
-                pData->GetArea(aRange);
-                pDoc->ApplyFlagsTab(
-                    aRange.aStart.Col(), aRange.aStart.Row(), aRange.aEnd.Col(), aRange.aStart.Row(),
-                    aRange.aStart.Tab(), SC_MF_AUTO);
-                pDoc->SetAnonymousDBData(aRange.aStart.Tab(), pData.release());
-            }
-            else
-                pDoc->GetDBCollection()->insertAnonRange(pData.release());
->>>>>>> cf08c0b8
         }
         return;
     }
