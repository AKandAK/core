--- conflicted
+++ resolved
@@ -729,12 +729,7 @@
 
     if (GetIDocumentUndoRedo().DoesUndo())
     {
-<<<<<<< HEAD
-        ClearRedo();
         sal_uLong nNodeIdx = rAnchPos.nNode.GetIndex();
-=======
-        ULONG nNodeIdx = rAnchPos.nNode.GetIndex();
->>>>>>> 5b7dc4c9
         xub_StrLen nCntIdx = rAnchPos.nContent.GetIndex();
         GetIDocumentUndoRedo().AppendUndo(
             new SwUndoInsLayFmt( pFmt, nNodeIdx, nCntIdx ));
@@ -894,16 +889,10 @@
 */
                 // copy all Pams and then delete all
                 SwPaM* pTmp = (SwPaM*)&rPam;
-<<<<<<< HEAD
-                sal_Bool bOldFlag = mbCopyIsMove, bOldUndo = mbUndo;
-                mbCopyIsMove = sal_True;
-                mbUndo = sal_False;
-=======
-                BOOL bOldFlag = mbCopyIsMove;
+                sal_Bool bOldFlag = mbCopyIsMove;
                 bool const bOldUndo = GetIDocumentUndoRedo().DoesUndo();
                 mbCopyIsMove = TRUE;
                 GetIDocumentUndoRedo().DoUndo(false);
->>>>>>> 5b7dc4c9
                 do {
                     if( pTmp->HasMark() &&
                         *pTmp->GetPoint() != *pTmp->GetMark() )
@@ -1509,13 +1498,8 @@
                 SwCharFmt* pCharFmt = rDoc.FindCharFmtByName(rCharacterStyle);
                 if( !pCharFmt )
                 {
-<<<<<<< HEAD
                     const sal_uInt16 nMyId = SwStyleNameMapper::GetPoolIdFromUIName(rCharacterStyle, nsSwGetPoolIdFromName::GET_POOLID_CHRFMT);
-                    pCharFmt = GetCharFmtFromPool( nMyId );
-=======
-                    const USHORT nMyId = SwStyleNameMapper::GetPoolIdFromUIName(rCharacterStyle, nsSwGetPoolIdFromName::GET_POOLID_CHRFMT);
                     pCharFmt = rDoc.GetCharFmtFromPool( nMyId );
->>>>>>> 5b7dc4c9
                 }
                 if (pCharFmt)
                 {
@@ -1822,13 +1806,8 @@
                 SwCharFmt * pCharFmt = rDoc.FindCharFmtByName(rCharacterStyle);
                 if ( !pCharFmt )
                 {
-<<<<<<< HEAD
                     const sal_uInt16 nMyId = SwStyleNameMapper::GetPoolIdFromUIName( rCharacterStyle, nsSwGetPoolIdFromName::GET_POOLID_CHRFMT );
-                    pCharFmt = GetCharFmtFromPool( nMyId );
-=======
-                    const USHORT nMyId = SwStyleNameMapper::GetPoolIdFromUIName( rCharacterStyle, nsSwGetPoolIdFromName::GET_POOLID_CHRFMT );
                     pCharFmt = rDoc.GetCharFmtFromPool( nMyId );
->>>>>>> 5b7dc4c9
                 }
                 if ( pCharFmt )
                 {
