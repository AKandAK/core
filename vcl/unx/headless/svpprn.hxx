/* -*- Mode: C++; tab-width: 4; indent-tabs-mode: nil; c-basic-offset: 4 -*- */
/*************************************************************************
 *
 * DO NOT ALTER OR REMOVE COPYRIGHT NOTICES OR THIS FILE HEADER.
 *
 * Copyright 2000, 2010 Oracle and/or its affiliates.
 *
 * OpenOffice.org - a multi-platform office productivity suite
 *
 * This file is part of OpenOffice.org.
 *
 * OpenOffice.org is free software: you can redistribute it and/or modify
 * it under the terms of the GNU Lesser General Public License version 3
 * only, as published by the Free Software Foundation.
 *
 * OpenOffice.org is distributed in the hope that it will be useful,
 * but WITHOUT ANY WARRANTY; without even the implied warranty of
 * MERCHANTABILITY or FITNESS FOR A PARTICULAR PURPOSE.  See the
 * GNU Lesser General Public License version 3 for more details
 * (a copy is included in the LICENSE file that accompanied this code).
 *
 * You should have received a copy of the GNU Lesser General Public License
 * version 3 along with OpenOffice.org.  If not, see
 * <http://www.openoffice.org/license.html>
 * for a copy of the LGPLv3 License.
 *
 ************************************************************************/

#ifndef _SVP_SVPPRN_HXX
#define _SVP_SVPPRN_HXX

#include "vcl/jobdata.hxx"
<<<<<<< HEAD
#include "vcl/printergfx.hxx"
#include "vcl/printerjob.hxx"
#include "vcl/salprn.hxx"
#include "salprn.h"
=======

#include "printergfx.hxx"
#include "printerjob.hxx"
#include "salprn.hxx"

#include "vclpluginapi.h"
>>>>>>> 9e849585

class PspGraphics;

class SvpSalInfoPrinter : public PspSalInfoPrinter
{
public:
    virtual sal_Bool                    Setup( SalFrame* pFrame, ImplJobSetup* pSetupData );
};

class SvpSalPrinter : public PspSalPrinter
{
public:
    SvpSalPrinter( SalInfoPrinter* pInfoPrinter ) : PspSalPrinter(pInfoPrinter) {}
};

<<<<<<< HEAD
=======
class Timer;

namespace vcl_sal {
class VCLPLUG_SVP_PUBLIC PrinterUpdate
{
    static Timer*           pPrinterUpdateTimer;
    static int              nActiveJobs;

    static void doUpdate();
    DECL_STATIC_LINK( PrinterUpdate, UpdateTimerHdl, void* );
public:
    static void update();
    static void jobStarted() { nActiveJobs++; }
    static void jobEnded();
};
}

>>>>>>> 9e849585
#endif // _SVP_SVPPRN_HXX


/* vim:set shiftwidth=4 softtabstop=4 expandtab: */<|MERGE_RESOLUTION|>--- conflicted
+++ resolved
@@ -30,19 +30,12 @@
 #define _SVP_SVPPRN_HXX
 
 #include "vcl/jobdata.hxx"
-<<<<<<< HEAD
-#include "vcl/printergfx.hxx"
-#include "vcl/printerjob.hxx"
-#include "vcl/salprn.hxx"
-#include "salprn.h"
-=======
 
 #include "printergfx.hxx"
 #include "printerjob.hxx"
 #include "salprn.hxx"
 
 #include "vclpluginapi.h"
->>>>>>> 9e849585
 
 class PspGraphics;
 
@@ -58,26 +51,6 @@
     SvpSalPrinter( SalInfoPrinter* pInfoPrinter ) : PspSalPrinter(pInfoPrinter) {}
 };
 
-<<<<<<< HEAD
-=======
-class Timer;
-
-namespace vcl_sal {
-class VCLPLUG_SVP_PUBLIC PrinterUpdate
-{
-    static Timer*           pPrinterUpdateTimer;
-    static int              nActiveJobs;
-
-    static void doUpdate();
-    DECL_STATIC_LINK( PrinterUpdate, UpdateTimerHdl, void* );
-public:
-    static void update();
-    static void jobStarted() { nActiveJobs++; }
-    static void jobEnded();
-};
-}
-
->>>>>>> 9e849585
 #endif // _SVP_SVPPRN_HXX
 
 
