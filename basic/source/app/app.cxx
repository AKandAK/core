/* -*- Mode: C++; tab-width: 4; indent-tabs-mode: nil; c-basic-offset: 4 -*- */
/*************************************************************************
 *
 * DO NOT ALTER OR REMOVE COPYRIGHT NOTICES OR THIS FILE HEADER.
 *
 * Copyright 2000, 2010 Oracle and/or its affiliates.
 *
 * OpenOffice.org - a multi-platform office productivity suite
 *
 * This file is part of OpenOffice.org.
 *
 * OpenOffice.org is free software: you can redistribute it and/or modify
 * it under the terms of the GNU Lesser General Public License version 3
 * only, as published by the Free Software Foundation.
 *
 * OpenOffice.org is distributed in the hope that it will be useful,
 * but WITHOUT ANY WARRANTY; without even the implied warranty of
 * MERCHANTABILITY or FITNESS FOR A PARTICULAR PURPOSE.  See the
 * GNU Lesser General Public License version 3 for more details
 * (a copy is included in the LICENSE file that accompanied this code).
 *
 * You should have received a copy of the GNU Lesser General Public License
 * version 3 along with OpenOffice.org.  If not, see
 * <http://www.openoffice.org/license.html>
 * for a copy of the LGPLv3 License.
 *
 ************************************************************************/

// MARKER(update_precomp.py): autogen include statement, do not remove
#include "precompiled_basic.hxx"

#include <vcl/msgbox.hxx>
#include <tools/fsys.hxx>
#include <svtools/filedlg.hxx>
#include <tools/config.hxx>

#include <vcl/font.hxx>

#include <basic/ttstrhlp.hxx>
#include <basic/sbx.hxx>
#include <svtools/filedlg.hxx>

#include <osl/module.h>

#include "basic.hrc"
#include "app.hxx"
#include "printer.hxx"
#include "status.hxx"
#include "appedit.hxx"
#include "appbased.hxx"
#include "apperror.hxx"
#include <basic/mybasic.hxx>
#include "ttbasic.hxx"
#include "dialogs.hxx"
#include <basic/basrdll.hxx>
#include "basrid.hxx"

#include "runtime.hxx"
#include "sbintern.hxx"

#include <ucbhelper/contentbroker.hxx>
#include <ucbhelper/configurationkeys.hxx>
#include <comphelper/regpathhelper.hxx>
#include <comphelper/processfactory.hxx>
#include <com/sun/star/beans/PropertyValue.hpp>
#include <com/sun/star/lang/XComponent.hpp>
#include <cppuhelper/bootstrap.hxx>
#include <com/sun/star/lang/XMultiServiceFactory.hpp>
#include <com/sun/star/ucb/XContentProviderManager.hpp>

#include <ucbhelper/content.hxx>
#include <unotools/syslocale.hxx>

using namespace comphelper;
using namespace cppu;
using namespace com::sun::star;
using namespace com::sun::star::uno;
using namespace com::sun::star::lang;
using namespace com::sun::star::ucb;
using namespace com::sun::star::beans;

using ::rtl::OUString;
using ::rtl::OUStringToOString;

IMPL_GEN_RES_STR;

#ifdef DBG_UTIL
// filter Messages generated due to missing configuration  Bug:#83887#
void TestToolDebugMessageFilter( const sal_Char *pString, sal_Bool bIsOsl )
{
    static sal_Bool static_bInsideFilter = sal_False;

    // Ignore messages during filtering to avoid endless recursions
    if ( static_bInsideFilter )
        return;

    static_bInsideFilter = sal_True;

    ByteString aMessage( pString );

    sal_Bool bIgnore = sal_False;

    if ( bIsOsl )
    {
        // OSL
        if ( aMessage.Search( CByteString("Cannot open Configuration: Connector: unknown delegatee com.sun.star.connection.Connector.portal") ) != STRING_NOTFOUND )
            bIgnore = sal_True;
    }
    else
    {
        // DBG
#if ! (OSL_DEBUG_LEVEL > 1)
        if ( aMessage.Search( CByteString("SelectAppIconPixmap") ) != STRING_NOTFOUND )
            bIgnore = sal_True;
#endif
        if ( aMessage.Search( CByteString("PropertySetRegistry::") ) != STRING_NOTFOUND )
            bIgnore = sal_True;
        if ( aMessage.Search( CByteString("property value missing") ) != STRING_NOTFOUND )
            bIgnore = sal_True;
        if ( aMessage.Search( CByteString("getDateFormatsImpl") ) != STRING_NOTFOUND
            && aMessage.Search( CByteString("no date formats") ) != STRING_NOTFOUND )
            bIgnore = sal_True;
        if ( aMessage.Search( CByteString("ucb::configureUcb(): Bad arguments") ) != STRING_NOTFOUND )
            bIgnore = sal_True;
        if ( aMessage.Search( CByteString("CreateInstance with arguments exception") ) != STRING_NOTFOUND )
            bIgnore = sal_True;
        if ( aMessage.Search( CByteString("AcquireTree failed") ) != STRING_NOTFOUND )
            bIgnore = sal_True;
    }


    if ( bIgnore )
    {
        static_bInsideFilter = sal_False;
        return;
    }

    if ( bIsOsl )
    {
        // due to issue #i36895 only print on console
        // unfortunately the osl assertions deadlock by design :-( on recursive calls of assertions
        printf("%s\n", pString );
    }
    else
    {
        try
        {
            aBasicApp.DbgPrintMsgBox( pString );
        }
        catch ( ... )

        {
            printf("DbgPrintMsgBox failed: %s\n", pString );
        }
    }
    static_bInsideFilter = sal_False;
}

void SAL_CALL DBG_TestToolDebugMessageFilter( const sal_Char *pString )
{
        TestToolDebugMessageFilter( pString, sal_False );
}

extern "C" void SAL_CALL osl_TestToolDebugMessageFilter( const sal_Char *pString )
{
    if ( !getenv( "DISABLE_SAL_DBGBOX" ) )
        TestToolDebugMessageFilter( pString, sal_True );
}

#endif

// Due to a tab in TT_SIGNATURE_FOR_UNICODE_TEXTFILES which is changed to blanks by some editors
// this routine became necessary
sal_Bool IsTTSignatureForUnicodeTextfile( String aLine )
{
    aLine.SearchAndReplace( '\t', ' ' );
    String ThreeBlanks = CUniString("   ");
    String TwoBlanks = CUniString("  ");
    while ( aLine.SearchAndReplace( ThreeBlanks, TwoBlanks ) != STRING_NOTFOUND )
    {}
    return aLine.EqualsAscii( TT_SIGNATURE_FOR_UNICODE_TEXTFILES );
}

BasicApp aBasicApp; // Application instance

uno::Reference< XContentProviderManager > InitializeUCB( void )
{
    uno::Reference< XMultiServiceFactory > xSMgr;
    try
    {
        xSMgr = uno::Reference< XMultiServiceFactory >(
            defaultBootstrap_InitialComponentContext()->getServiceManager(),
            UNO_QUERY_THROW);
    }
    catch( com::sun::star::uno::Exception & exc )
    {
        fprintf( stderr, "Couldn't bootstrap uno servicemanager for reason : %s\n" ,
                 OUStringToOString( exc.Message, RTL_TEXTENCODING_ASCII_US ).getStr() );
        InfoBox( NULL, String( exc.Message ) ).Execute();
        throw ;
    }


    // set global factory
    setProcessServiceFactory( xSMgr );

//  Create unconfigured Ucb:
    Sequence< Any > aArgs;
    ::ucbhelper::ContentBroker::initialize( xSMgr, aArgs );
    uno::Reference< XContentProviderManager > xUcb =
        ::ucbhelper::ContentBroker::get()->getContentProviderManagerInterface();

    uno::Reference< XContentProvider > xFileProvider
        ( xSMgr->createInstance( OUString(RTL_CONSTASCII_USTRINGPARAM( "com.sun.star.ucb.FileContentProvider" )) ), UNO_QUERY );
    xUcb->registerContentProvider( xFileProvider, OUString(RTL_CONSTASCII_USTRINGPARAM( "file" )), sal_True );

    return xUcb;
}

static void ReplaceStringHookProc( UniString& rStr )
{
    static String aTestToolName( RTL_CONSTASCII_USTRINGPARAM( "VCLTestTool" ) ); // HACK, should be read from ressources

    if ( rStr.SearchAscii( "%PRODUCT" ) != STRING_NOTFOUND )
    {
        rStr.SearchAndReplaceAllAscii( "%PRODUCTNAME", aTestToolName );
    }
}

int BasicApp::Main( )
{
#ifdef DBG_UTIL
//  Install filter for OSLAsserts
    DbgPrintMsgBox = DbgGetPrintMsgBox();
    DbgSetPrintTestTool( DBG_TestToolDebugMessageFilter );
    DBG_INSTOUTERROR( DBG_OUT_TESTTOOL );

    if ( osl_setDebugMessageFunc( osl_TestToolDebugMessageFilter ) )
        OSL_FAIL("osl_setDebugMessageFunc returns non NULL pointer");
#endif

    ResMgr::SetReadStringHook( ReplaceStringHookProc );

    try
    {
<<<<<<< HEAD
    uno::Reference< XContentProviderManager > xUcb = InitializeUCB();

=======
    // this line is not ( afaics ) necessary  ( remove from master )
    uno::Reference< XContentProviderManager > xUcb = InitializeUCB();
>>>>>>> d974d2ad
    {
        DirEntry aIniPath( Config::GetConfigName( Config::GetDefDirectory(), CUniString("testtool") ) );
        if ( !aIniPath.Exists() )
        {   // look for it besides the executable
            DirEntry aAppFileName( GetAppFileName() );
            String aAppDir ( aAppFileName.GetPath().GetFull() );

            // Do not use Config::GetConfigName here because is uses a hidden
            // file for UNIX

            DirEntry aDefIniPath( aAppDir );
            ByteString aFileName;
#ifdef UNX
            aFileName = "testtoolrc";
#else
            aFileName = "testtool.ini";
#endif
            aDefIniPath += DirEntry( aFileName );

            if ( aDefIniPath.Exists() )
            {
                aDefIniPath.CopyTo( aIniPath, FSYS_ACTION_COPYFILE );
                FileStat::SetReadOnlyFlag( aIniPath, sal_False );
            }
        }
    }

    {
        LanguageType aRequestedLanguage;
        Config aConf(Config::GetConfigName( Config::GetDefDirectory(), CUniString("testtool") ));

        // 1033 = LANGUAGE_ENGLISH_US
        // 1031 = LANGUAGE_GERMAN
        aConf.SetGroup("Misc");
        ByteString aLang = aConf.ReadKey( "Language", ByteString::CreateFromInt32( LANGUAGE_SYSTEM ) );
        aRequestedLanguage = LanguageType( aLang.ToInt32() );

        AllSettings aSettings = GetSettings();
        aSettings.SetUILanguage( aRequestedLanguage );
        aSettings.SetLanguage( aRequestedLanguage );
        SetSettings( aSettings );
    }

    BasicDLL aBasicDLL;
    nWait = 0;

    // Acceleratoren
    Accelerator aAccel( SttResId( MAIN_ACCEL ) );
    InsertAccel( &aAccel );
    pMainAccel = &aAccel;

    // Frame Window:
    pFrame = new BasicFrame;
    aAccel.SetSelectHdl( LINK( pFrame, BasicFrame, Accel ) );

    pFrame->Show();

    SetSystemWindowMode( SYSTEMWINDOW_MODE_NOAUTOMODE );
    SetSystemWindowMode( SYSTEMWINDOW_MODE_DIALOG );

    // Instantiate a SvtSysLocale to avoid permant instatiation
    // and deletion of SvtSysLocale_Impl in SvtSysLocale Ctor/Dtor
    // because in the testtool szenario Basic is the only instance
    // instatiating SvtSysLocale (#107417).
    SvtSysLocale aSysLocale;

    PostUserEvent( LINK( this, BasicApp, LateInit ) );
    Execute();

    delete pFrame;

    RemoveAccel( pMainAccel );

    }
    catch( class Exception & rEx)
    {
        printf( "Exception not caught: %s\n", ByteString( String(rEx.Message), RTL_TEXTENCODING_ASCII_US ).GetBuffer() );
        String aMsg( String::CreateFromAscii( "Exception not caught: " ) );
        aMsg.Append( String( rEx.Message ) );
        InfoBox( NULL, aMsg ).Execute();
        throw;
    }
    catch( ... )
    {
        printf( "unknown Exception not caught\n" );
        InfoBox( NULL, String::CreateFromAscii( "unknown Exception not caught" ) ).Execute();
        throw;
    }
    return EXIT_SUCCESS;
}

void BasicApp::LoadIniFile()
{
    pFrame->LoadIniFile();
}

void BasicApp::SetFocus()
{
    if( pFrame->pWork && pFrame->pWork->ISA(AppEdit) )
      ((AppEdit*)pFrame->pWork)->pDataEdit->GrabFocus();
}

IMPL_LINK( BasicApp, LateInit, void *, pDummy )
{
    (void) pDummy; /* avoid warning about unused parameter */
    sal_uInt16 i;
    for ( i = 0 ; i < Application::GetCommandLineParamCount() ; i++ )
    {
        if ( Application::GetCommandLineParam( i ).Copy(0,4).CompareIgnoreCaseToAscii("-run") == COMPARE_EQUAL
#ifndef UNX
            || Application::GetCommandLineParam( i ).Copy(0,4).CompareIgnoreCaseToAscii("/run") == COMPARE_EQUAL
#endif
            )
            pFrame->SetAutoRun( sal_True );
        else if ( Application::GetCommandLineParam( i ).Copy(0,7).CompareIgnoreCaseToAscii("-result") == COMPARE_EQUAL
#ifndef UNX
            || Application::GetCommandLineParam( i ).Copy(0,7).CompareIgnoreCaseToAscii("/result") == COMPARE_EQUAL
#endif
            )
        {
            if ( (i+1) < Application::GetCommandLineParamCount() )
            {
                if ( ByteString( Application::GetCommandLineParam( i+1 ), osl_getThreadTextEncoding() ).IsNumericAscii() )
                {
                    MsgEdit::SetMaxLogLen( sal::static_int_cast< sal_uInt16 >( Application::GetCommandLineParam( i+1 ).ToInt32() ) );
                }
                i++;
            }
        }
    }

    // now load the files after the switches have been set. Espechially -run is of interest sunce it changes the behavior
    for ( i = 0 ; i < Application::GetCommandLineParamCount() ; i++ )
    {
        if ( Application::GetCommandLineParam( i ).Copy(0,1).CompareToAscii("-") != COMPARE_EQUAL
#ifndef UNX
          && Application::GetCommandLineParam( i ).Copy(0,1).CompareToAscii("/") != COMPARE_EQUAL
#endif
          )
        {
            pFrame->LoadFile( Application::GetCommandLineParam( i ) );
        }
        else if ( Application::GetCommandLineParam( i ).Copy(0,7).CompareIgnoreCaseToAscii("-result") == COMPARE_EQUAL
#ifndef UNX
            || Application::GetCommandLineParam( i ).Copy(0,7).CompareIgnoreCaseToAscii("/result") == COMPARE_EQUAL
#endif
            )
        {   // Increment count to skip the parameter. This works even if it is not given
            i++;
        }
    }

    pFrame->pStatus->SetStatusSize( pFrame->pStatus->GetStatusSize()+1 );
    pFrame->pStatus->SetStatusSize( pFrame->pStatus->GetStatusSize()-1 );

    if ( pFrame->IsAutoRun() )
    {
        pFrame->Command( RID_RUNSTART );
    }

    if ( pFrame->IsAutoRun() )
        pFrame->Command( RID_QUIT );

    return 0;
}


class FloatingExecutionStatus : public FloatingWindow
{
public:
    FloatingExecutionStatus( Window * pParent );
    void SetStatus( String aW );
    void SetAdditionalInfo( String aF );

private:
    Timer aAusblend;
    DECL_LINK(HideNow, FloatingExecutionStatus* );
    FixedText aStatus;
    FixedText aAdditionalInfo;
};


FloatingExecutionStatus::FloatingExecutionStatus( Window * pParent )
    : FloatingWindow( pParent, SttResId(LOAD_CONF) ),
    aStatus( this, SttResId( WORK ) ),
    aAdditionalInfo( this, SttResId( FILENAME ) )
{
    FreeResource();
    aAusblend.SetTimeoutHdl( LINK(this, FloatingExecutionStatus, HideNow ) );
    aAusblend.SetTimeout(5000);             // in ms
    aAusblend.Start();
}

void FloatingExecutionStatus::SetStatus( String aW )
{
    Show( sal_True, SHOW_NOFOCUSCHANGE | SHOW_NOACTIVATE );
    ToTop( TOTOP_NOGRABFOCUS );
    aAusblend.Start();
    aStatus.SetText( aW );
}

void FloatingExecutionStatus::SetAdditionalInfo( String aF )
{
    Show( sal_True, SHOW_NOFOCUSCHANGE | SHOW_NOACTIVATE );
    ToTop( TOTOP_NOGRABFOCUS );
    aAusblend.Start();
    aAdditionalInfo.SetText( aF );
}

IMPL_LINK(FloatingExecutionStatus, HideNow, FloatingExecutionStatus*, pFLC )
{
    (void) pFLC; /* avoid warning about unused parameter */
    Hide();
    return 0;
}


TYPEINIT1(TTExecutionStatusHint, SfxSimpleHint);

BasicFrame::BasicFrame() : WorkWindow( NULL,
    WinBits( WB_APP | WB_MOVEABLE | WB_SIZEABLE | WB_CLOSEABLE ) )
, bIsAutoRun( sal_False )
, pDisplayHidDlg( NULL )
, pEditVar ( 0 )
, bAutoReload( sal_False )
, bAutoSave( sal_True )
, pBasic( NULL )
, pExecutionStatus( NULL )
, pStatus( NULL )
, pList( NULL )
, pWork( NULL )
, pPrn( NULL )
{

    Application::SetDefDialogParent( this );
    AlwaysEnableInput( sal_True );
    pBasic  = TTBasic::CreateMyBasic();     // depending on what was linked to the executable
    bInBreak = sal_False;
    bDisas = sal_False;
    nFlags  = 0;

    if ( pBasic->pTestObject )  // Are we the testtool?
    {
        aAppName = String( SttResId( IDS_APPNAME2 ) );
    }
    else
    {
        aAppName = String( SttResId( IDS_APPNAME ) );
    }

    // Menu:
    MenuBar *pBar = new MenuBar( SttResId( RID_APPMENUBAR ) );
    SetMenuBar( pBar );

    pBar->SetHighlightHdl( LINK( this, BasicFrame, HighlightMenu ) );


    // Menu Handler:
    PopupMenu* pFileMenu = pBar->GetPopupMenu( RID_APPFILE );
    pFileMenu->SetSelectHdl( LINK( this, BasicFrame, MenuCommand ) );
    pFileMenu->SetHighlightHdl( LINK( this, BasicFrame, HighlightMenu ) );
    pFileMenu->SetActivateHdl( LINK( this, BasicFrame, InitMenu ) );
    pFileMenu->SetDeactivateHdl( LINK( this, BasicFrame, DeInitMenu ) );
    if (Basic().pTestObject )       // Are we TestTool?
    {
        pFileMenu->RemoveItem( pFileMenu->GetItemPos( RID_FILELOADLIB ) -1 );   // Separator before
        pFileMenu->RemoveItem( pFileMenu->GetItemPos( RID_FILELOADLIB ) );
        pFileMenu->RemoveItem( pFileMenu->GetItemPos( RID_FILESAVELIB ) );
    }

    PopupMenu* pEditMenu = pBar->GetPopupMenu( RID_APPEDIT );
    pEditMenu->SetSelectHdl( LINK( this, BasicFrame, MenuCommand ) );
    pEditMenu->SetHighlightHdl( LINK( this, BasicFrame, HighlightMenu ) );
    pEditMenu->SetActivateHdl( LINK( this, BasicFrame, InitMenu ) );
    pEditMenu->SetDeactivateHdl( LINK( this, BasicFrame, DeInitMenu ) );
    PopupMenu* pRunMenu = pBar->GetPopupMenu( RID_APPRUN );
    pRunMenu->SetSelectHdl( LINK( this, BasicFrame, MenuCommand ) );
    pRunMenu->SetHighlightHdl( LINK( this, BasicFrame, HighlightMenu ) );
    pRunMenu->SetActivateHdl( LINK( this, BasicFrame, InitMenu ) );
    pRunMenu->SetDeactivateHdl( LINK( this, BasicFrame, DeInitMenu ) );
    if (Basic().pTestObject )       // Are we TestTool?
    {
        pRunMenu->RemoveItem( pRunMenu->GetItemPos( RID_RUNDISAS ) );
        pRunMenu->RemoveItem( pRunMenu->GetItemPos( RID_RUNCOMPILE ) );
    }

    PopupMenu *pExtras;
    if (Basic().pTestObject )       // Are we TestTool?
    {
        pExtras = new PopupMenu( SttResId( RID_TT_EXTRAS ) );
        pBar->InsertItem( RID_TT_EXTRAS, String( SttResId( RID_TT_EXTRAS_NAME ) ), 0, pBar->GetItemPos( RID_APPWINDOW ) );
        pBar->SetPopupMenu( RID_TT_EXTRAS, pExtras );

        pExtras->SetSelectHdl( LINK( this, BasicFrame, MenuCommand ) );
        pExtras->SetHighlightHdl( LINK( this, BasicFrame, HighlightMenu ) );
        pExtras->SetDeactivateHdl( LINK( this, BasicFrame, DeInitMenu ) );
    }

    PopupMenu* pWinMenu = pBar->GetPopupMenu( RID_APPWINDOW );
    pWinMenu->SetSelectHdl( LINK( this, BasicFrame, MenuCommand ) );
    pWinMenu->SetHighlightHdl( LINK( this, BasicFrame, HighlightMenu ) );
    pWinMenu->SetDeactivateHdl( LINK( this, BasicFrame, DeInitMenu ) );
    PopupMenu* pHelpMenu = pBar->GetPopupMenu( RID_APPHELP );
    pHelpMenu->SetSelectHdl( LINK( this, BasicFrame, MenuCommand ) );
    pHelpMenu->SetHighlightHdl( LINK( this, BasicFrame, HighlightMenu ) );
    pHelpMenu->SetActivateHdl( LINK( this, BasicFrame, InitMenu ) );
    pHelpMenu->SetDeactivateHdl( LINK( this, BasicFrame, DeInitMenu ) );

#ifndef UNX
    pPrn    = new BasicPrinter;
#else
    pPrn    = NULL;
#endif
    pList   = new EditList;
    pStatus = new StatusLine( this );

    LoadIniFile();

    UpdateTitle();

    // Size: half width, 0.75 * height - 2 * IconSize
    {
        Config aConf(Config::GetConfigName( Config::GetDefDirectory(), CUniString("testtool") ));
        aConf.SetGroup("WinGeom");
        SetWindowState( aConf.ReadKey("WinParams", "") );
    }

    aLineNum.SetTimeoutHdl( LINK( this, BasicFrame, ShowLineNr ) );
    aLineNum.SetTimeout(200);
    aLineNum.Start();

    aCheckFiles.SetTimeout( 10000 );
    aCheckFiles.SetTimeoutHdl( LINK( this, BasicFrame, CheckAllFiles ) );
    aCheckFiles.Start();

    GetMenuBar()->SetCloserHdl( LINK( this, BasicFrame, CloseButtonClick ) );
    GetMenuBar()->SetFloatButtonClickHdl( LINK( this, BasicFrame, FloatButtonClick ) );
    GetMenuBar()->SetHideButtonClickHdl( LINK( this, BasicFrame, HideButtonClick ) );
}

const ByteString ProfilePrefix("_profile_");
const sal_uInt16 ProfilePrefixLen = ProfilePrefix.Len();

void BasicFrame::LoadIniFile()
{
    sal_uInt16 i;
    Config aConf(Config::GetConfigName( Config::GetDefDirectory(), CUniString("testtool") ));

    for ( i = 0 ; i < aConf.GetGroupCount() ; i++ )
    {
        aConf.SetGroup( ByteString( aConf.GetGroupName( i ) ) );
        if ( ( aConf.ReadKey( "Aktuell" ).Len() || aConf.ReadKey( "Alle" ).Len() )
           &&( !aConf.ReadKey( "Current" ).Len() && !aConf.ReadKey( "All" ).Len() ) )
        {
            aConf.WriteKey( "Current", aConf.ReadKey( "Aktuell" ) );
            aConf.WriteKey( "All", aConf.ReadKey( "Alle" ) );
        }
    }

    aConf.SetGroup("Misc");
    ByteString aTemp;
    ByteString aCurrentProfile = aConf.ReadKey( "CurrentProfile", "Misc" );

    pStatus->SetProfileName( String( aCurrentProfile.Copy( ProfilePrefixLen ), RTL_TEXTENCODING_UTF8 ) );

    aConf.SetGroup( aCurrentProfile );
    aTemp = aConf.ReadKey( "AutoReload", "0" );
    bAutoReload = ( aTemp.CompareTo("1") == COMPARE_EQUAL );
    aTemp = aConf.ReadKey( "AutoSave", "0" );
    bAutoSave = ( aTemp.CompareTo("1") == COMPARE_EQUAL );

    LoadLRU();

    if ( pBasic )
        pBasic->LoadIniFile();

    for ( i = 0 ; i < pList->size() ; i++ )
        pList->at( i )->LoadIniFile();
}

BasicFrame::~BasicFrame()
{
    for ( size_t i = 0, n = pList->size(); i < n; ++i )
        delete pList->at( i );
    pList->clear();

    MenuBar *pBar = GetMenuBar();
    SetMenuBar( NULL );
    delete pBar;

    delete pStatus;
    delete pPrn;
    delete pList;
    pBasic.Clear();
}

void BasicFrame::Command( const CommandEvent& rCEvt )
{
    switch( rCEvt.GetCommand() ) {
        case COMMAND_SHOWDIALOG:
            {
                const CommandDialogData* pData = rCEvt.GetDialogData();
                if ( pData)
                {
                    const int nCommand = pData->GetDialogId();

                    switch (nCommand)
                    {
                        case SHOWDIALOG_ID_PREFERENCES :
                                Command( RID_OPTIONS );
                                break;

                        case SHOWDIALOG_ID_ABOUT :
                                Command( RID_HELPABOUT );
                                break;

                        default :
                                ;
                    }
                }
            }
            break;
    }
}

void BasicFrame::UpdateTitle()
{
    String aTitle;
    aTitle += aAppName;
    if ( aAppMode.Len() )
    {
        aTitle.AppendAscii(" [");
        aTitle += aAppMode;
        aTitle.AppendAscii("]");
    }
    aTitle.AppendAscii(" - ");
    aTitle += aAppFile;
    SetText( aTitle );
}

IMPL_LINK( BasicFrame, CheckAllFiles, Timer*, pTimer )
{
    if ( pWork )
    {
        AppWin* pStartWin = pWork;
        Window* pFocusWin = Application::GetFocusWindow();
        for ( size_t i = pList->size() ; i > 0 ; )
            pList->at( --i )->CheckReload();

        if ( pWork != pStartWin )
        {
            pWork = pStartWin;
            pWork->ToTop();
        }
        if ( pFocusWin )
            pFocusWin->GrabFocus();
    }
    pTimer->Start();
    return 0;
}

sal_Bool BasicFrame::IsAutoRun()
{
    return bIsAutoRun;
}

void BasicFrame::SetAutoRun( sal_Bool bAuto )
{
    bIsAutoRun = bAuto;
}

void BasicFrame::Notify( SfxBroadcaster&, const SfxHint& rHint )
{
    if ( rHint.ISA( TTExecutionStatusHint ) )
    {
        TTExecutionStatusHint *pStatusHint = ( TTExecutionStatusHint* )&rHint;
        switch ( pStatusHint->GetType() )
        {
            case TT_EXECUTION_ENTERWAIT:
                {
                    EnterWait();
                }
                break;
            case TT_EXECUTION_LEAVEWAIT:
                {
                    LeaveWait();
                }
                break;
            case TT_EXECUTION_SHOW_ACTION:
                {
                    String aTotalStatus( pStatusHint->GetExecutionStatus() );
                    aTotalStatus.AppendAscii( " " );
                    aTotalStatus.Append( pStatusHint->GetAdditionalExecutionStatus() );
                    pStatus->Message( aTotalStatus );
                }
                break;
            case TT_EXECUTION_HIDE_ACTION:
                {
                }
                break;
        }
    }


    Broadcast( rHint );
}

void BasicFrame::Resize()
{
    Config aConf(Config::GetConfigName( Config::GetDefDirectory(), CUniString("testtool") ));
    aConf.SetGroup("WinGeom");
    aConf.WriteKey("WinParams",GetWindowState());

    // Statusbar
    Size aOutSize = GetOutputSizePixel();
    Size aStatusSize = pStatus->GetSizePixel();
    Point aStatusPos( 0, aOutSize.Height() - aStatusSize.Height() );
    aStatusSize.Width() = aOutSize.Width();

    pStatus->SetPosPixel( aStatusPos );
    pStatus->SetSizePixel( aStatusSize );


    // Resize possibly maximized window
    for( size_t i = pList->size(); i > 0 ; i-- )
    {
        if ( pList->at( i-1 )->GetWinState() == TT_WIN_STATE_MAX )
            pList->at( i-1 )->Maximize();
    }
}

Rectangle BasicFrame::GetInnerRect() const
{
    Rectangle aRect( Point(0,0), GetOutputSizePixel() );
    aRect.Bottom() = pStatus->GetPosPixel().Y()-1;
    if( aRect.Bottom() < 0 ) // sanity check
        aRect.Bottom() = 0;
    return aRect;
}

void BasicFrame::Move()
{
    Config aConf(Config::GetConfigName( Config::GetDefDirectory(), CUniString("testtool") ));
    aConf.SetGroup("WinGeom");
    aConf.WriteKey("WinParams",GetWindowState());
}

void BasicFrame::GetFocus()
{
    if ( pWork )
        pWork->GrabFocus();
}

IMPL_LINK( BasicFrame, CloseButtonClick, void*, EMPTYARG )
{
    AppWin* p;
    for ( size_t i = pList->size(); i > 0; --i )
    {
        p = pList->at( i - 1 );
        if ( p->GetWinState() == TT_WIN_STATE_MAX )
        {
            p->GrabFocus();
            break;
        }
    }
    return Command( RID_FILECLOSE, sal_False );
}

IMPL_LINK( BasicFrame, FloatButtonClick, void*, EMPTYARG )
{
    AppWin* p;
    for ( size_t i = pList->size(); i > 0; --i )
    {
        p = pList->at( i - 1 );
        if ( p->GetWinState() == TT_WIN_STATE_MAX )
        {
            p->TitleButtonClick( TITLE_BUTTON_DOCKING );
            break;
        }
    }
    return 1;
}

IMPL_LINK( BasicFrame, HideButtonClick, void*, EMPTYARG )
{
    AppWin* p;
    for ( size_t i = pList->size(); i > 0; --i )
    {
        p = pList->at( i - 1 );
        if ( p->GetWinState() == TT_WIN_STATE_MAX )
        {
            p->TitleButtonClick( TITLE_BUTTON_HIDE );
            break;
        }
    }
    return 1;
}

void BasicFrame::WinShow_Hide()
{
    if ( pList->empty() )
        return;

    AppWin* p;
    sal_Bool bWasFullscreen = sal_False;
    for ( size_t i = pList->size(); i > 0; --i )
    {
        p = pList->at( i - 1 );
        if ( p->pDataEdit )
        {
            if ( p->GetWinState() & TT_WIN_STATE_HIDE   // Hidden
                 || ( bWasFullscreen && ( !p->IsPined() || p->GetWinState() & TT_WIN_STATE_MAX ))
               )
                p->Hide( SHOW_NOFOCUSCHANGE | SHOW_NOACTIVATE );
            else
                p->Show( sal_True, SHOW_NOFOCUSCHANGE | SHOW_NOACTIVATE );
        }
        bWasFullscreen |= p->GetWinState() == TT_WIN_STATE_MAX;
    }
}

void BasicFrame::WinMax_Restore()
{
    // The application buttons
    AppWin* p;
    sal_Bool bHasFullscreenWin = sal_False;
    for ( size_t i = 0, n = pList->size(); i < n && !bHasFullscreenWin; ++i )
    {
        p = pList->at( i );
        bHasFullscreenWin = ( p->GetWinState() == TT_WIN_STATE_MAX );
    }
    GetMenuBar()->ShowButtons( bHasFullscreenWin, sal_False, sal_False );
    WinShow_Hide();
}

void BasicFrame::RemoveWindow( AppWin *pWin )
{
    for ( EditList::iterator it = pList->begin(); it < pList->end(); ++it )
    {
        if ( *it == pWin )
        {
            pList->erase( it );
            break;
        }
    }
    pWork = ( pList->empty() ) ? NULL : pList->back();

    WinShow_Hide();

    if ( pWork )
        pWork->ToTop();

    WinMax_Restore();

    Menu* pMenu = GetMenuBar();
    if( pList->empty() )
    {
        pMenu->EnableItem( RID_APPEDIT,   sal_False );
        pMenu->EnableItem( RID_APPRUN,    sal_False );
        pMenu->EnableItem( RID_APPWINDOW, sal_False );
    }

    PopupMenu* pWinMenu = pMenu->GetPopupMenu( RID_APPWINDOW );

    pWinMenu->RemoveItem( pWinMenu->GetItemPos( pWin->GetWinId() ) );

    // Remove separator
    if ( pWinMenu->GetItemType( pWinMenu->GetItemCount() - 1 ) == MENUITEM_SEPARATOR )
        pWinMenu->RemoveItem( pWinMenu->GetItemCount() - 1 );

    pStatus->LoadTaskToolBox();
}

void BasicFrame::AddWindow( AppWin *pWin )
{
    pList->push_back( pWin );
    pWork = pWin;

    WinMax_Restore();

    // Enable main menu
    MenuBar* pMenu = GetMenuBar();
    if( !pList->empty() )
    {
        pMenu->EnableItem( RID_APPEDIT,   sal_True );
        pMenu->EnableItem( RID_APPRUN,    sal_True );
        pMenu->EnableItem( RID_APPWINDOW, sal_True );
    }

    PopupMenu* pWinMenu = pMenu->GetPopupMenu( RID_APPWINDOW );
    sal_uInt16 nLastID = pWinMenu->GetItemId( pWinMenu->GetItemCount() - 1 );

    // Separator necessary
    if ( nLastID < RID_WIN_FILE1 && pWinMenu->GetItemType( pWinMenu->GetItemCount() - 1 ) != MENUITEM_SEPARATOR )
        pWinMenu->InsertSeparator();

    // Find free ID
    sal_uInt16 nFreeID = RID_WIN_FILE1;
    while ( pWinMenu->GetItemPos( nFreeID ) != MENU_ITEM_NOTFOUND && nFreeID < RID_WIN_FILEn )
        nFreeID++;

    pWin->SetWinId( nFreeID );
    pWinMenu->InsertItem( nFreeID, pWin->GetText() );
}

void BasicFrame::WindowRenamed( AppWin *pWin )
{
    MenuBar* pMenu = GetMenuBar();
    PopupMenu* pWinMenu = pMenu->GetPopupMenu( RID_APPWINDOW );

    pWinMenu->SetItemText( pWin->GetWinId(), pWin->GetText() );

    pStatus->LoadTaskToolBox();

    aAppFile = pWin->GetText();
    UpdateTitle();
}

void BasicFrame::FocusWindow( AppWin *pWin )
{
    pWork = pWin;
    for ( EditList::iterator it = pList->begin(); it < pList->end(); ++it )
    {
        if ( *it == pWin )
        {
            pList->erase( it );
            break;
        }
    }
    pList->push_back( pWin );
    pWin->Minimize( sal_False );

    aAppFile = pWin->GetText();
    UpdateTitle();

    WinShow_Hide();
    pStatus->LoadTaskToolBox();
}

sal_Bool BasicFrame::Close()
{
    if( bInBreak || Basic().IsRunning() )
        if( RET_NO == QueryBox( this, SttResId( IDS_RUNNING ) ).Execute() )
            return sal_False;

    StarBASIC::Stop();
    bInBreak = sal_False;
    if( CloseAll() )
    {
        aLineNum.Stop();

        // Close remaining dialogs to avoid assertions
        while ( GetWindow( WINDOW_OVERLAP )->GetWindow( WINDOW_FIRSTOVERLAP ) )
        {
            delete GetWindow( WINDOW_OVERLAP )->GetWindow( WINDOW_FIRSTOVERLAP )->GetWindow( WINDOW_CLIENT );
        }

        Application::SetDefDialogParent( NULL );
        WorkWindow::Close();

        return sal_True;
    } else return sal_False;
}

sal_Bool BasicFrame::CloseAll()
{
    while ( !pList->empty() )
        if ( !pList->back()->Close() )
            return sal_False;
    return sal_True;
}

sal_Bool BasicFrame::CompileAll()
{
    AppWin* p;
    for ( size_t i = 0, n = pList->size(); i < n; ++i )
    {
        p = pList->at( i );
        if ( p->ISA(AppBasEd) && !((AppBasEd*)p)->Compile() ) return sal_False;
    }
    return sal_True;
}

// Setup menu
#define MENU2FILENAME( Name ) Name.Copy( Name.SearchAscii(" ") +1).EraseAllChars( '~' )
#define LRUNr( nNr ) CByteString("LRU").Append( ByteString::CreateFromInt32( nNr ) )
String FILENAME2MENU( sal_uInt16 nNr, String aName )
{
    String aRet;
    if ( nNr <= 9 )
        aRet = CUniString("~").Append( UniString::CreateFromInt32( nNr ) );
    else if ( nNr == 10 )
        aRet = CUniString("1~0");
    else
        aRet = UniString::CreateFromInt32( nNr );

    return aRet.AppendAscii(" ").Append( aName );
}

void BasicFrame::AddToLRU(String const& aFile)
{
    Config aConfig(Config::GetConfigName( Config::GetDefDirectory(), CUniString("testtool") ));
    PopupMenu *pPopup  = GetMenuBar()->GetPopupMenu(RID_APPFILE);

    aConfig.SetGroup("LRU");
    sal_uInt16 nMaxLRU = (sal_uInt16)aConfig.ReadKey("MaxLRU","4").ToInt32();
    DirEntry aFileEntry( aFile );
    sal_uInt16 i,nLastMove = nMaxLRU;

    for ( i = 1 ; i<nMaxLRU && nLastMove == nMaxLRU ; i++ )
    {
        if ( DirEntry( UniString( aConfig.ReadKey(LRUNr(i),""), RTL_TEXTENCODING_UTF8 ) ) == aFileEntry )
            nLastMove = i;
    }

    if ( pPopup->GetItemPos( IDM_FILE_LRU1 ) == MENU_ITEM_NOTFOUND )
        pPopup->InsertSeparator();
    for ( i = nLastMove ; i>1 ; i-- )
    {
        if ( aConfig.ReadKey(LRUNr(i-1),"").Len() )
        {
            aConfig.WriteKey(LRUNr(i), aConfig.ReadKey(LRUNr(i-1),""));
            if ( pPopup->GetItemPos( IDM_FILE_LRU1 + i-1 ) == MENU_ITEM_NOTFOUND )
                 pPopup->InsertItem(IDM_FILE_LRU1 + i-1, FILENAME2MENU( i, MENU2FILENAME( pPopup->GetItemText(IDM_FILE_LRU1 + i-1-1) ) ));
            else
                pPopup->SetItemText(IDM_FILE_LRU1 + i-1,FILENAME2MENU( i, MENU2FILENAME( pPopup->GetItemText(IDM_FILE_LRU1 + i-1-1) ) ));
        }
    }
    aConfig.WriteKey(LRUNr(1), ByteString( aFile, RTL_TEXTENCODING_UTF8 ) );
    if ( pPopup->GetItemPos( IDM_FILE_LRU1 ) == MENU_ITEM_NOTFOUND )
         pPopup->InsertItem(IDM_FILE_LRU1,FILENAME2MENU( 1, aFile));
    else
        pPopup->SetItemText(IDM_FILE_LRU1,FILENAME2MENU( 1, aFile));
}

void BasicFrame::LoadLRU()
{
    Config     aConfig(Config::GetConfigName( Config::GetDefDirectory(), CUniString("testtool") ));
    PopupMenu *pPopup  = GetMenuBar()->GetPopupMenu(RID_APPFILE);
    sal_Bool       bAddSep = sal_True;

    aConfig.SetGroup("LRU");
    sal_uInt16 nMaxLRU = (sal_uInt16)aConfig.ReadKey("MaxLRU","4").ToInt32();

    if ( pPopup )
        bAddSep = pPopup->GetItemPos( IDM_FILE_LRU1 ) == MENU_ITEM_NOTFOUND;

    sal_uInt16 i;
    for ( i = 1; i <= nMaxLRU && pPopup != NULL; i++)
    {
        String aFile = UniString( aConfig.ReadKey(LRUNr(i)), RTL_TEXTENCODING_UTF8 );

        if (aFile.Len() != 0)
        {
            if (bAddSep)
            {
                pPopup->InsertSeparator();
                bAddSep = sal_False;
            }

            if ( pPopup->GetItemPos( IDM_FILE_LRU1 + i-1 ) == MENU_ITEM_NOTFOUND )
                pPopup->InsertItem(IDM_FILE_LRU1 + i-1, FILENAME2MENU( i, aFile ));
            else
                pPopup->SetItemText(IDM_FILE_LRU1 + i-1, FILENAME2MENU( i, aFile ));
        }
    }
    i = nMaxLRU+1;
    while ( pPopup->GetItemPos( IDM_FILE_LRU1 + i-1 ) != MENU_ITEM_NOTFOUND )
    {
        pPopup->RemoveItem( pPopup->GetItemPos( IDM_FILE_LRU1 + i-1 ) );
        i++;
    }
}

IMPL_LINK( BasicFrame, InitMenu, Menu *, pMenu )
{
    sal_Bool bNormal = sal_Bool( !bInBreak );
    pMenu->EnableItem( RID_RUNCOMPILE, bNormal );

    sal_Bool bHasEdit = sal_Bool( pWork != NULL );

    pMenu->EnableItem( RID_FILECLOSE,   bHasEdit );
    pMenu->EnableItem( RID_FILESAVE,    bHasEdit );
    pMenu->EnableItem( RID_FILESAVEAS,  bHasEdit );
    pMenu->EnableItem( RID_FILEPRINT,   bHasEdit );
    pMenu->EnableItem( RID_FILESETUP,   bHasEdit );
    pMenu->EnableItem( RID_FILELOADLIB, bNormal );
    pMenu->EnableItem( RID_FILESAVELIB, bHasEdit );

    sal_Bool bHasErr = sal_Bool( bNormal && pBasic->GetErrors() != 0 );
    sal_Bool bNext   = bHasErr & bNormal;
    sal_Bool bPrev   = bHasErr & bNormal;
    if( bHasErr )
    {
        size_t n = pBasic->GetCurrentError();
        if( n == 0 )
            bPrev = sal_False;
        if( SbError(n+1) == pBasic->GetErrors() )
            bNext = sal_False;
    }
    pMenu->EnableItem( RID_RUNNEXTERR, bNext );
    pMenu->EnableItem( RID_RUNPREVERR, bPrev );
    pMenu->CheckItem( RID_RUNDISAS, bDisas );
    if( pWork )
        pWork->InitMenu( pMenu );

    return sal_True;
}

IMPL_LINK_INLINE_START( BasicFrame, DeInitMenu, Menu *, pMenu )
{
    (void) pMenu; /* avoid warning about unused parameter */

    SetAutoRun( sal_False );
    String aString;
    pStatus->Message( aString );
    return 0L;
}
IMPL_LINK_INLINE_END( BasicFrame, DeInitMenu, Menu *, pMenu )

IMPL_LINK_INLINE_START( BasicFrame, HighlightMenu, Menu *, pMenu )
{
    String s = pMenu->GetHelpText( pMenu->GetCurItemId() );
    pStatus->Message( s );
    return 0L;
}
IMPL_LINK_INLINE_END( BasicFrame, HighlightMenu, Menu *, pMenu )

IMPL_LINK_INLINE_START( BasicFrame, MenuCommand, Menu *, pMenu )
{
    sal_uInt16 nId = pMenu->GetCurItemId();
    sal_Bool bChecked = pMenu->IsItemChecked( nId );
    return Command( nId, bChecked );
}
IMPL_LINK_INLINE_END( BasicFrame, MenuCommand, Menu *, pMenu )

IMPL_LINK_INLINE_START( BasicFrame, Accel, Accelerator*, pAcc )
{
    SetAutoRun( sal_False );
    return Command( pAcc->GetCurItemId() );
}
IMPL_LINK_INLINE_END( BasicFrame, Accel, Accelerator*, pAcc )

IMPL_LINK_INLINE_START( BasicFrame, ShowLineNr, AutoTimer *, pTimer )
{
    (void) pTimer; /* avoid warning about unused parameter */
    String aPos;
    if ( pWork && pWork->ISA(AppBasEd))
    {
        aPos = String::CreateFromInt32(pWork->GetLineNr());
    }
    pStatus->Pos( aPos );
    return 0L;
}
IMPL_LINK_INLINE_END( BasicFrame, ShowLineNr, AutoTimer *, pTimer )


MsgEdit* BasicFrame::GetMsgTree( String aLogFileName )
{
    if ( FindErrorWin( aLogFileName ) )
    {
        return FindErrorWin( aLogFileName )->GetMsgTree();
    }
    else
    {   // create new Window on the fly
        AppError *pNewWindow = new AppError( this, aLogFileName );
        pNewWindow->Show();
        pNewWindow->GrabFocus();
        return pNewWindow->GetMsgTree();
    }
}

IMPL_LINK( BasicFrame, Log, TTLogMsg *, pLogMsg )
{
    GetMsgTree( pLogMsg->aLogFileName )->AddAnyMsg( pLogMsg );
    return 0L;
}

IMPL_LINK( BasicFrame, WinInfo, WinInfoRec*, pWinInfo )
{
    if ( !pDisplayHidDlg )
        pDisplayHidDlg = new DisplayHidDlg( this );
    if ( pDisplayHidDlg )
    {
        pDisplayHidDlg->AddData( pWinInfo );
        pDisplayHidDlg->Show();
    }
    return 0;
}

AppBasEd* BasicFrame::CreateModuleWin( SbModule* pMod )
{
    String aModName = pMod->GetName();
    if ( aModName.Copy(0,2).CompareToAscii("--") == COMPARE_EQUAL )
        aModName.Erase(0,2);
    pMod->SetName(aModName);
    AppBasEd* p = new AppBasEd( this, pMod );
    p->Show();
    p->GrabFocus();
    p->ToTop();
    return p;
}

sal_Bool BasicFrame::LoadFile( String aFilename )
{
    sal_Bool bIsResult = DirEntry( aFilename ).GetExtension().CompareIgnoreCaseToAscii("RES") == COMPARE_EQUAL;
    sal_Bool bIsBasic = DirEntry( aFilename ).GetExtension().CompareIgnoreCaseToAscii("BAS") == COMPARE_EQUAL;
    bIsBasic |= DirEntry( aFilename ).GetExtension().CompareIgnoreCaseToAscii("INC") == COMPARE_EQUAL;

    AppWin* p;
    sal_Bool bSuccess = sal_True;
    if ( bIsResult )
    {
        p = new AppError( this, aFilename );
    }
    else if ( bIsBasic )
    {
        p = new AppBasEd( this, NULL );
        bSuccess = p->Load( aFilename );
    }
    else
    {
        p = new AppEdit( this );
        bSuccess = p->Load( aFilename );
    }
    if ( bSuccess )
    {
        p->Show();
        p->GrabFocus();
    }
    else
        delete p;

    return bSuccess;
}

// Execute command
long BasicFrame::Command( short nID, sal_Bool bChecked )
{
    BasicError* pErr;

    switch( nID ) {
        case RID_FILENEW: {
            AppBasEd* p = new AppBasEd( this, NULL );
            p->Show();
            p->GrabFocus();
            } break;
        case RID_FILEOPEN:
            {
                String s;
                if( QueryFileName( s, FT_BASIC_SOURCE | FT_RESULT_FILE, sal_False ) ) {
                    AddToLRU( s );
                    LoadFile( s );
                }
            } break;
        case RID_FILELOADLIB:
            LoadLibrary();
            break;
        case RID_FILESAVELIB:
            SaveLibrary();
            break;
        case RID_FILECLOSE:
            if( pWork && pWork->Close() ){};
            break;
        case RID_FILEPRINT:
            if( pWork )
                pPrn->Print( pWork->GetText(), pWork->pDataEdit->GetText(), this );
            break;
        case RID_FILESETUP:
            break;
        case RID_QUIT:
            if( Close() ) aBasicApp.Quit();
            break;


        case RID_RUNSTART:
            nFlags = SbDEBUG_BREAK;
            goto start;
        case RID_RUNSTEPOVER:
            nFlags = SbDEBUG_STEPINTO | SbDEBUG_STEPOVER;
            goto start;
        case RID_RUNSTEPINTO:
            nFlags = SbDEBUG_STEPINTO;
            goto start;
        case RID_RUNTOCURSOR:
            if ( pWork && pWork->ISA(AppBasEd) && ((AppBasEd*)pWork)->GetModule()->SetBP(pWork->GetLineNr()) )
            {
                SbModule *pModule = ((AppBasEd*)pWork)->GetModule();
#if OSL_DEBUG_LEVEL > 1
                sal_uInt16 x;
                x = pWork->GetLineNr();
                x = ((AppBasEd*)pWork)->GetModule()->GetBPCount();
                if ( !x )
                    x = pModule->SetBP(pWork->GetLineNr());
                x = pModule->GetBPCount();
#endif

                for ( sal_uInt16 nMethod = 0; nMethod < pModule->GetMethods()->Count(); nMethod++ )
                {
                    SbMethod* pMethod = (SbMethod*)pModule->GetMethods()->Get( nMethod );
                    DBG_ASSERT( pMethod, "Methode nicht gefunden! (NULL)" );
                    pMethod->SetDebugFlags( pMethod->GetDebugFlags() | SbDEBUG_BREAK );
                }
            }
            nFlags = SbDEBUG_BREAK;
            goto start;
        start: {
            if ( !Basic().IsRunning() || bInBreak )
            {
                AppBasEd* p = NULL;
                if( pWork && pWork->ISA(AppBasEd) )
                {
                    p = ((AppBasEd*)pWork);
                    p->ToTop();
                }
                else
                {
                    AppWin *w = NULL;
                    for ( size_t i = pList->size(); i > 0; --i )
                    {
                        if ( pList->at( i-1 )->ISA( AppBasEd ) )
                        {
                            w = pList->at( i-1 );
                            break;
                        }
                    }
                    if ( w )
                    {
                        p = ((AppBasEd*)w);
                        p->ToTop();
                    }
                    else
                        if ( IsAutoRun() )
                            printf( "No file loaded to run.\n" );
                }

                if( bInBreak )
                    // Reset the flag
                    bInBreak = sal_False;
                else
                {
                    if( IsAutoSave() && !SaveAll() ) break;
                    if( !CompileAll() ) break;
                    String aString;
                    pStatus->Message( aString );
                    if( p )
                    {
                        BasicDLL::SetDebugMode( sal_True );
                        Basic().ClearGlobalVars();
                        p->Run();
                        BasicDLL::SetDebugMode( sal_False );
                        // If cancelled during Interactive=FALSE
                    }
                }}
            }
            break;
        case RID_RUNCOMPILE:
            if( pWork && pWork->ISA(AppBasEd) && SaveAll() )
            {
                ((AppBasEd*)pWork)->Compile();
                pWork->ToTop();
                pWork->GrabFocus();
            }
            break;
        case RID_RUNDISAS:
            bDisas = sal_Bool( !bChecked );
            break;
        case RID_RUNBREAK:
            if ( Basic().IsRunning() && !bInBreak )
            {
                pINST->nBreakCallLvl = pINST->nCallLvl;
            }
            break;
        case RID_RUNSTOP:
            Basic().Stop();
            bInBreak = sal_False;
            break;
        case RID_RUNNEXTERR:
            pErr = pBasic->NextError();
            if( pErr ) pErr->Show();
            break;
        case RID_RUNPREVERR:
            pErr = pBasic->PrevError();
            if( pErr ) pErr->Show();
            break;

        case RID_OPTIONS:
            {
                OptionsDialog *pOptions = new OptionsDialog( this, SttResId(IDD_OPTIONS_DLG) );
                pOptions->Show();
            }
            break;
        case RID_DECLARE_HELPER:
            InfoBox( this, SttResId( IDS_NOT_YET_IMPLEMENTED ) ).Execute();
            break;

        case RID_WINTILE:
            {
                WindowArrange aArange;
                for ( size_t i = 0, n = pList->size(); i < n ; i++ )
                {
                    aArange.AddWindow( pList->at( i ) );
                    pList->at( i )->Restore();
                }

                sal_Int32 nTitleHeight;
                {
                    sal_Int32 nDummy1, nDummy2, nDummy3;
                    GetBorder( nDummy1, nTitleHeight, nDummy2, nDummy3 );
                }

                Size aSize = GetOutputSizePixel();
                aSize.Height() -= nTitleHeight;
                Rectangle aRect( Point( 0, nTitleHeight ), aSize );

                aArange.Arrange( WINDOWARRANGE_TILE, aRect );

            }
            break;
        case RID_WINTILEHORZ:
            {
                WindowArrange aArange;
                for ( size_t i = 0, n = pList->size(); i < n ; i++ )
                {
                    aArange.AddWindow( pList->at( i ) );
                    pList->at( i )->Restore();
                }


                sal_Int32 nTitleHeight;
                {
                    sal_Int32 nDummy1, nDummy2, nDummy3;
                    GetBorder( nDummy1, nTitleHeight, nDummy2, nDummy3 );
                }

                Size aSize = GetOutputSizePixel();
                aSize.Height() -= nTitleHeight;
                Rectangle aRect( Point( 0, nTitleHeight ), aSize );

                aArange.Arrange( WINDOWARRANGE_HORZ, aRect );

            }
            break;
        case RID_WINTILEVERT:
            {
                WindowArrange aArange;
                for ( size_t i = 0, n = pList->size(); i < n ; i++ )
                {
                    aArange.AddWindow( pList->at( i ) );
                    pList->at( i )->Restore();
                }


                sal_Int32 nTitleHeight;
                {
                    sal_Int32 nDummy1, nDummy2, nDummy3;
                    GetBorder( nDummy1, nTitleHeight, nDummy2, nDummy3 );
                }

                Size aSize = GetOutputSizePixel();
                aSize.Height() -= nTitleHeight;
                Rectangle aRect( Point( 0, nTitleHeight ), aSize );

                aArange.Arrange( WINDOWARRANGE_VERT, aRect );

            }
            break;
        case RID_WINCASCADE:
            {
                for ( size_t i = 0, n = pList->size(); i < n ; i++ )
                {
                    pList->at( i )->Cascade( i );
                }
            }
            break;

        case RID_HELPABOUT:
            {
                SttResId aResId( IDD_ABOUT_DIALOG );
                if ( Basic().pTestObject )    // Are we TestTool?
                    aResId = SttResId( IDD_TT_ABOUT_DIALOG );
                else
                    aResId = SttResId( IDD_ABOUT_DIALOG );
                AboutDialog aAbout( this, aResId );
                aAbout.Execute();
            }
            break;
        case RID_POPUPEDITVAR:
            {
                new VarEditDialog( this, pEditVar );
            }
            break;
        default:
            if ( nID >= RID_WIN_FILE1 && nID  <= RID_WIN_FILEn )
            {
                MenuBar* pMenu = GetMenuBar();
                PopupMenu* pWinMenu = pMenu->GetPopupMenu( RID_APPWINDOW );
                String aName = pWinMenu->GetItemText( nID );
                aName.EraseAllChars( L'~' );
                AppWin* pWin = FindWin( aName );
                if ( pWin )
                    pWin->ToTop();
            }
            else if ( nID >= IDM_FILE_LRU1 && nID  <= IDM_FILE_LRUn )
            {
                String s = MENU2FILENAME( GetMenuBar()->GetPopupMenu(RID_APPFILE)->GetItemText(nID) );

                AddToLRU( s );
                LoadFile( s );
            }
            else
            {
                if( pWork )
                    pWork->Command( CommandEvent( Point(), nID ) );
            }
    }
    return sal_True;
}

sal_Bool BasicFrame::SaveAll()
{
    AppWin* p, *q = pWork;
    for ( size_t i = 0, n = pList->size(); i < n ; i++ )
    {
        p = pList->at( i );
        sal_uInt16 nRes = p->QuerySave( QUERY_DISK_CHANGED );
        if( (( nRes == SAVE_RES_ERROR ) && QueryBox(this,SttResId(IDS_ASKSAVEERROR)).Execute() == RET_NO )
            || ( nRes == SAVE_RES_CANCEL ) )
            return sal_False;
    }
    if ( q )
        q->ToTop();
    return sal_True;
}

IMPL_LINK( BasicFrame, ModuleWinExists, String*, pFilename )
{
    return FindModuleWin( *pFilename ) != NULL;
}

AppBasEd* BasicFrame::FindModuleWin( const String& rName )
{
    AppWin* p;
    for ( size_t i = 0, n = pList->size(); i < n ; i++ )
    {
        p = pList->at( i );
        if( p->ISA(AppBasEd) && ((AppBasEd*)p)->GetModName() == rName )
            return ((AppBasEd*)p);
    }
    return NULL;
}

AppError* BasicFrame::FindErrorWin( const String& rName )
{
    AppWin* p;
    for ( size_t i = 0, n = pList->size(); i < n ; i++ )
    {
        p = pList->at( i );
        if( p->ISA(AppError) && ((AppError*)p)->GetText() == rName )
            return ((AppError*)p);
    }
    return NULL;
}

AppWin* BasicFrame::FindWin( const String& rName )
{
    AppWin* p;
    for ( size_t i = 0, n = pList->size(); i < n ; i++ )
    {
        p = pList->at( i );
        if( p->GetText() == rName )
            return p;
    }
    return NULL;
}

AppWin* BasicFrame::FindWin( sal_uInt16 nWinId )
{
    AppWin* p;
    for ( size_t i = 0, n = pList->size(); i < n ; i++ )
    {
        p = pList->at( i );
        if( p->GetWinId() == nWinId )
            return p;
    }
    return NULL;
}

AppWin* BasicFrame::IsWinValid( AppWin* pMaybeWin )
{
    AppWin* p;
    for ( size_t i = 0, n = pList->size(); i < n ; i++ )
    {
        p = pList->at( i );
        if( p == pMaybeWin )
            return p;
    }
    return NULL;
}

IMPL_LINK( BasicFrame, WriteString, String*, pString )
{
    if ( !pList->empty() )
    {
        pList->back()->pDataEdit->ReplaceSelected( *pString );
        return sal_True;
    }
    else
        return sal_False;
}

class NewFileDialog : public FileDialog
{
private:
    String aLastPath;
public:
    ByteString aFilterType;
    NewFileDialog( Window* pParent, WinBits nWinStyle ):FileDialog( pParent, nWinStyle ){};
    virtual short   Execute();
    virtual void    FilterSelect();
};

void NewFileDialog::FilterSelect()
{
    String aTemp = GetPath();
    if ( aLastPath.Len() == 0 )
        aLastPath = DirEntry( GetPath() ).GetPath().GetFull();
    if ( aLastPath.CompareIgnoreCaseToAscii( DirEntry( GetPath() ).GetPath().GetFull() ) != COMPARE_EQUAL )
        return; // User decides after he has changed the path

    String aCurFilter = GetCurFilter();
    sal_uInt16 nFilterNr = 0;
    while ( nFilterNr < GetFilterCount() && aCurFilter != GetFilterName( nFilterNr ) )
    {
        nFilterNr++;
    }
    aFilterType = ByteString( GetFilterType( nFilterNr ), RTL_TEXTENCODING_UTF8 );

    Config aConf(Config::GetConfigName( Config::GetDefDirectory(), CUniString("testtool") ));
    aConf.SetGroup( "Misc" );
    ByteString aCurrentProfile = aConf.ReadKey( "CurrentProfile", "Path" );
    aConf.SetGroup( aCurrentProfile );
    aLastPath = UniString( aConf.ReadKey( aFilterType, aConf.ReadKey( "BaseDir" ) ), RTL_TEXTENCODING_UTF8 );
    SetPath( aLastPath );
}

short NewFileDialog::Execute()
{
    sal_Bool bRet = (sal_Bool)FileDialog::Execute();
    if ( bRet )
    {
        Config aConf(Config::GetConfigName( Config::GetDefDirectory(), CUniString("testtool") ));
        aConf.SetGroup( "Misc" );
        ByteString aCurrentProfile = aConf.ReadKey( "CurrentProfile", "Path" );
        aConf.SetGroup( aCurrentProfile );
        aConf.WriteKey( aFilterType, ByteString( DirEntry( GetPath() ).GetPath().GetFull(), RTL_TEXTENCODING_UTF8 ) );
        aConf.WriteKey( "LastFilterName", ByteString( GetCurFilter(), RTL_TEXTENCODING_UTF8 ) );
    }
    return bRet;
}

sal_Bool BasicFrame::QueryFileName
                (String& rName, FileType nFileType, sal_Bool bSave )
{
    NewFileDialog aDlg( this, bSave ? WinBits( WB_SAVEAS ) :
                                WinBits( WB_OPEN ) );
    aDlg.SetText( String( SttResId( bSave ? IDS_SAVEDLG : IDS_LOADDLG ) ) );

    if ( nFileType & FT_RESULT_FILE )
    {
        aDlg.SetDefaultExt( String( SttResId( IDS_RESFILE ) ) );
        aDlg.AddFilter( String( SttResId( IDS_RESFILTER ) ), String( SttResId( IDS_RESFILE ) ) );
        aDlg.AddFilter( String( SttResId( IDS_TXTFILTER ) ), String( SttResId( IDS_TXTFILE ) ) );
        aDlg.SetCurFilter( SttResId( IDS_RESFILTER ) );
    }

    if ( nFileType & FT_BASIC_SOURCE )
    {
        aDlg.SetDefaultExt( String( SttResId( IDS_NONAMEFILE ) ) );
        aDlg.AddFilter( String( SttResId( IDS_BASFILTER ) ), String( SttResId( IDS_NONAMEFILE ) ) );
        aDlg.AddFilter( String( SttResId( IDS_INCFILTER ) ), String( SttResId( IDS_INCFILE ) ) );
        aDlg.SetCurFilter( SttResId( IDS_BASFILTER ) );
    }

    if ( nFileType & FT_BASIC_LIBRARY )
    {
        aDlg.SetDefaultExt( String( SttResId( IDS_LIBFILE ) ) );
        aDlg.AddFilter( String( SttResId( IDS_LIBFILTER ) ), String( SttResId( IDS_LIBFILE ) ) );
        aDlg.SetCurFilter( SttResId( IDS_LIBFILTER ) );
    }

    Config aConf(Config::GetConfigName( Config::GetDefDirectory(), CUniString("testtool") ));
    aConf.SetGroup( "Misc" );
    ByteString aCurrentProfile = aConf.ReadKey( "CurrentProfile", "Path" );
    aConf.SetGroup( aCurrentProfile );
    ByteString aFilter( aConf.ReadKey( "LastFilterName") );
    if ( aFilter.Len() )
        aDlg.SetCurFilter( String( aFilter, RTL_TEXTENCODING_UTF8 ) );
    else
        aDlg.SetCurFilter( String( SttResId( IDS_BASFILTER ) ) );

    aDlg.FilterSelect(); // Selects the last used path
    if ( rName.Len() > 0 )
        aDlg.SetPath( rName );

    if( aDlg.Execute() )
    {
        rName = aDlg.GetPath();
        return sal_True;
    } else return sal_False;
}

sal_uInt16 BasicFrame::BreakHandler()
{
    bInBreak = sal_True;
    SetAppMode( String( SttResId ( IDS_APPMODE_BREAK ) ) );

    while( bInBreak ) {
        GetpApp()->Yield();
    }

    SetAppMode( String( SttResId ( IDS_APPMODE_RUN ) ) );

    return nFlags;
}

void BasicFrame::LoadLibrary()
{
    String s;
    if( QueryFileName( s, FT_BASIC_LIBRARY, sal_False ) )
    {
        CloseAll();
        SvFileStream aStrm( s, STREAM_STD_READ );
        MyBasic* pNew = (MyBasic*) SbxBase::Load( aStrm );
        if( pNew && pNew->ISA( MyBasic ) )
        {
            pBasic = pNew;
            // Show all contents if existing
            SbxArray* pMods = pBasic->GetModules();
            for( sal_uInt16 i = 0; i < pMods->Count(); i++ )
            {
                SbModule* pMod = (SbModule*) pMods->Get( i );
                AppWin* p = new AppBasEd( this, pMod );
                p->Show();
            }
        }
        else
        {
            delete pNew;
            ErrorBox( this, SttResId( IDS_READERROR ) ).Execute();
        }
    }
}

void BasicFrame::SaveLibrary()
{
    String s;
    if( QueryFileName( s, FT_BASIC_LIBRARY, sal_True ) )
    {
        SvFileStream aStrm( s, STREAM_STD_WRITE );
        if( !Basic().Store( aStrm ) )
            ErrorBox( this, SttResId( IDS_WRITEERROR ) ).Execute();
    }
}

String BasicFrame::GenRealString( const String &aResString )
{
    xub_StrLen nStart,nGleich = 0,nEnd = 0,nStartPos = 0;
    String aType,aValue,aResult(aResString);
    String aString;
    xub_StrLen nInsertPos = 0;
    sal_Bool bFound;
    bFound = sal_False;

    while ( (nStart = aResult.Search(StartKenn,nStartPos)) != STRING_NOTFOUND &&
            (nGleich = aResult.SearchAscii("=",nStart+StartKenn.Len())) != STRING_NOTFOUND &&
            (nEnd = aResult.Search(EndKenn,nGleich+1)) != STRING_NOTFOUND)
    {
        aType = aResult.Copy(nStart,nGleich-nStart);
        aValue = aResult.Copy(nGleich+1,nEnd-nGleich-1);
        if ( aType.CompareTo(ResKenn) == COMPARE_EQUAL )
        {
            if ( bFound )
            {
                // insert results of previous resource
                DBG_ASSERT( aString.SearchAscii( "($Arg" ) == STRING_NOTFOUND, "Argument missing in String");
                aResult.Insert( aString, nInsertPos );
                nStart = nStart + aString.Len();
                nEnd = nEnd + aString.Len();
                aString.Erase();
            }

            aString = String( SttResId( (sal_uInt16)(aValue.ToInt32()) ) );
            nInsertPos = nStart;
            nStartPos = nStart;
            aResult.Erase( nStart, nEnd-nStart+1 );
            bFound = sal_True;
        }
        else if ( aType.Search(BaseArgKenn) == 0 ) // Starts with BaseArgKenn
        {
            // TODO: What the hell is that for??
            sal_uInt16 nArgNr = sal_uInt16( aType.Copy( BaseArgKenn.Len() ).ToInt32() );
            DBG_ASSERT( aString.Search( CUniString("($Arg").Append( String::CreateFromInt32(nArgNr) ).AppendAscii(")") ) != STRING_NOTFOUND, "Extra Argument given in String");
            aString.SearchAndReplace( CUniString("($Arg").Append( String::CreateFromInt32(nArgNr) ).AppendAscii(")"), aValue );
            nStartPos = nStart;
            aResult.Erase( nStart, nEnd-nStart+1 );
        }
        else
        {
            OSL_FAIL( CByteString("Unknown replacement in String: ").Append( ByteString( aResult.Copy(nStart,nEnd-nStart), RTL_TEXTENCODING_UTF8 ) ).GetBuffer() );
            nStartPos = nStartPos + StartKenn.Len();
        }
    }
    if ( bFound )
    {
        DBG_ASSERT( aString.SearchAscii( "($Arg" ) == STRING_NOTFOUND, "Argument missing in String");
        aResult.Insert( aString, nInsertPos );
    }
    return aResult;
}


/* vim:set shiftwidth=4 softtabstop=4 expandtab: */<|MERGE_RESOLUTION|>--- conflicted
+++ resolved
@@ -243,13 +243,8 @@
 
     try
     {
-<<<<<<< HEAD
-    uno::Reference< XContentProviderManager > xUcb = InitializeUCB();
-
-=======
     // this line is not ( afaics ) necessary  ( remove from master )
     uno::Reference< XContentProviderManager > xUcb = InitializeUCB();
->>>>>>> d974d2ad
     {
         DirEntry aIniPath( Config::GetConfigName( Config::GetDefDirectory(), CUniString("testtool") ) );
         if ( !aIniPath.Exists() )
