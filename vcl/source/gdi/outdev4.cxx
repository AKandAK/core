--- conflicted
+++ resolved
@@ -175,59 +175,25 @@
                                            sal_Bool bMtf, const PolyPolygon* pClipPolyPoly )
 {
     // rotiertes BoundRect ausrechnen
-<<<<<<< HEAD
     Rectangle aRect;
     Point     aCenter;
-    USHORT    nAngle = rGradient.GetAngle() % 3600;
+    sal_uInt16    nAngle = rGradient.GetAngle() % 3600;
 
     rGradient.GetBoundRect( rRect, aRect, aCenter );
-=======
-    Rectangle aRect = rRect;
-    aRect.Left()--;
-    aRect.Top()--;
-    aRect.Right()++;
-    aRect.Bottom()++;
-    sal_uInt16  nAngle = rGradient.GetAngle() % 3600;
-    double  fAngle  = nAngle * F_PI1800;
-    double  fWidth  = aRect.GetWidth();
-    double  fHeight = aRect.GetHeight();
-    double  fDX     = fWidth  * fabs( cos( fAngle ) ) +
-                      fHeight * fabs( sin( fAngle ) );
-    double  fDY     = fHeight * fabs( cos( fAngle ) ) +
-                      fWidth  * fabs( sin( fAngle ) );
-            fDX     = (fDX - fWidth)  * 0.5 + 0.5;
-            fDY     = (fDY - fHeight) * 0.5 + 0.5;
-    aRect.Left()   -= (long)fDX;
-    aRect.Right()  += (long)fDX;
-    aRect.Top()    -= (long)fDY;
-    aRect.Bottom() += (long)fDY;
->>>>>>> e2a3d487
 
     // Rand berechnen und Rechteck neu setzen
     Rectangle   aFullRect = aRect;
     long        nBorder = (long)rGradient.GetBorder() * aRect.GetHeight() / 100;
-<<<<<<< HEAD
-=======
-    sal_Bool        bLinear;
->>>>>>> e2a3d487
 
     // Rand berechnen und Rechteck neu setzen fuer linearen Farbverlauf
     bool bLinear = (rGradient.GetStyle() == GRADIENT_LINEAR);
     if ( bLinear )
     {
-<<<<<<< HEAD
-=======
-        bLinear = sal_True;
->>>>>>> e2a3d487
         aRect.Top() += nBorder;
     }
     // Rand berechnen und Rechteck neu setzen fuer axiale Farbverlauf
     else
     {
-<<<<<<< HEAD
-=======
-        bLinear = sal_False;
->>>>>>> e2a3d487
         nBorder >>= 1;
 
         aRect.Top()    += nBorder;
