/* -*- Mode: C++; tab-width: 4; indent-tabs-mode: nil; c-basic-offset: 4 -*- */
/*************************************************************************
 *
 * DO NOT ALTER OR REMOVE COPYRIGHT NOTICES OR THIS FILE HEADER.
 *
 * Copyright 2000, 2010 Oracle and/or its affiliates.
 *
 * OpenOffice.org - a multi-platform office productivity suite
 *
 * This file is part of OpenOffice.org.
 *
 * OpenOffice.org is free software: you can redistribute it and/or modify
 * it under the terms of the GNU Lesser General Public License version 3
 * only, as published by the Free Software Foundation.
 *
 * OpenOffice.org is distributed in the hope that it will be useful,
 * but WITHOUT ANY WARRANTY; without even the implied warranty of
 * MERCHANTABILITY or FITNESS FOR A PARTICULAR PURPOSE.  See the
 * GNU Lesser General Public License version 3 for more details
 * (a copy is included in the LICENSE file that accompanied this code).
 *
 * You should have received a copy of the GNU Lesser General Public License
 * version 3 along with OpenOffice.org.  If not, see
 * <http://www.openoffice.org/license.html>
 * for a copy of the LGPLv3 License.
 *
 ************************************************************************/

#include <com/sun/star/xml/sax/SAXException.hpp>

#include <osl/file.hxx>
#include <osl/process.h>

#include <l10ntools/vosapp.hxx>

#include "export.hxx"
#include "layoutparse.hxx"
#include "helpmerge.hxx"
#include "xmlparse.hxx"

// Convert a rtl::OUString to a byte string.
#define OUSTRING_CSTR( str ) \
    rtl::OUStringToOString( str, RTL_TEXTENCODING_UTF8 ).getStr()

#define STRING( str ) String( str, RTL_TEXTENCODING_UTF8 )
#define BSTRING( str ) ByteString( str, RTL_TEXTENCODING_UTF8 )

using ::rtl::OUString;

using namespace ::osl;
using namespace ::com::sun::star;
using namespace ::com::sun::star::uno;


class TranslateLayout : public Application
{
    ByteString mGid1;
    ByteString mLanguage;
    ByteString mLocalize;
    ByteString mOutput;
    ByteString mProject;
    ByteString mRoot;
    bool mMergeMode;
    std::vector< ByteString > mLanguages;
    std::list< ByteString > mFiles;

public:
    TranslateLayout();
    virtual ~TranslateLayout();
    ByteString GetCommandLineParam( int i );
    ByteString GetOptionArgument( int const i );
    void ExceptionalMain();
    void Main();
    void Merge();
    void MergeLanguage( ByteString const& language );
    void ParseCommandLine();
    void CreateSDF();

    using Application::GetCommandLineParam;
};

static void usage()
{
    fprintf( stderr, "Usage: tralay [OPTION]... XML-FILE\n" );
    fprintf( stderr, "\nOptions:\n" );
    fprintf( stderr, "  -h,--help                  show this help\n" );
    fprintf( stderr, "  -l,--language=LANG         process this language\n" );
    fprintf( stderr, "  -m,--merge=DATABASE.SDF    translation database\n" );
    fprintf( stderr, "\nExamples:\n" );
    fprintf( stderr, "  tralay -l en-US -o localize.sdf zoom.xml   # Extract\n" );
    fprintf( stderr, "  tralay -m localize.sdf -l de -l nl -o out zoom.xml  # Merge/translate\n" );
    exit( 2 );
}

static ByteString ConvertSystemPath( const ByteString& rPath )
{
    if( rPath.CompareTo( ".", 1 ) == 0 )
    {
        OUString sPath( rPath.GetBuffer(), rPath.Len(), RTL_TEXTENCODING_UTF8 );

        ::rtl::OUString curDirPth, sURL;
        osl_getProcessWorkingDir( &curDirPth.pData );

        ::osl::FileBase::getAbsoluteFileURL( curDirPth, sPath, sURL );
        ::osl::FileBase::getSystemPathFromFileURL( sURL, sPath );

        return ByteString( rtl::OUStringToOString( sPath, RTL_TEXTENCODING_UTF8 ) );
    }
    else
    {
        return rPath;
    }
}

ByteString TranslateLayout::GetCommandLineParam( int i )
{
    return ByteString( OUSTRING_CSTR( Application::GetCommandLineParam( sal::static_int_cast< sal_uInt16 >( i ) ) ) );
}

ByteString TranslateLayout::GetOptionArgument( int const i )
{
    if ( i >= GetCommandLineParamCount() )
        usage();
    ByteString arg = GetCommandLineParam( i );
    if ( !arg.CompareTo( "-", 1 ) )
    {
        fprintf( stderr, "Option needs an argument: %s, found: %s\n",
                 GetCommandLineParam( i - 1 ).GetBuffer(),
                 arg.GetBuffer() );
        usage();
    }
    return arg;
 }

void TranslateLayout::ParseCommandLine()
{
    for ( int i = 0; i < GetCommandLineParamCount(); i++ )
    {
        ByteString aParam = GetCommandLineParam( i );
        if ( aParam.Equals( "-h" ) || aParam.Equals( "--help" ) )
            usage();
        else if ( aParam.Equals( "-l" ) || aParam.Equals( "--language" ) )
            mLanguages.push_back ( GetOptionArgument( ++i ) );
        else if ( aParam.Equals( "-m" ) || aParam.Equals( "--merge" ) )
        {
            mMergeMode = true;
            mLocalize = GetOptionArgument( ++i );
        }
        else if ( aParam.Equals( "-o" ) || aParam.Equals( "--output" ) )
            mOutput = ConvertSystemPath( GetOptionArgument( ++i ) );
        else if ( !aParam.CompareTo( "-", 1 ) )
        {
            fprintf( stderr, "error: No such option: %s\n", aParam.GetBuffer() );
            usage();
        }
        else
            mFiles.push_back( ConvertSystemPath( aParam ) );
    }
    if ( !mFiles.size() )
    {
        fprintf( stderr, "error: No XML-FILE found\n" );
        usage();
    }
}

static XMLAttribute*
findAttribute( XMLAttributeList* lst, String const& name )
{
<<<<<<< HEAD
    for ( size_t i = 0; i < lst->size(); i++ )
        if ( (*lst)[ i ]->Equals( name ) )
            return (*lst)[ i ];
=======
    for ( sal_uLong i = 0; i < lst->Count(); i++ )
        if ( lst->GetObject( i )->Equals( name ) )
            return lst->GetObject( i );
>>>>>>> e2a3d487
    return 0;
}

static XMLAttribute*
translateAttribute( XMLAttributeList* lst,
                    String const& name, String const& translation )
{
    if ( XMLAttribute* a = findAttribute( lst, name ) )
    {
        for ( XMLAttributeList::iterator it = lst->begin(); it < lst->end(); ++it )
        {
            if ( *it == a )
            {
                delete *it;
                *it = new XMLAttribute( name.Copy( 1 ), translation );
                return *it;
            }
        }
    }
    return 0;
}

static void
translateElement( XMLElement* element, ByteString const& lang,
                  ResData* resData, MergeDataFile& mergeData )
{
    XMLAttributeList* attributes = element->GetAttributeList();
    std::vector<XMLAttribute*> interesting( interestingAttributes( attributes ) );


    if( !interesting.empty() )
    {
        std::vector<XMLAttribute*>::iterator i( interesting.begin() );
        ByteString id = BSTRING( (*i++)->GetValue() );
        for ( ; i != interesting.end(); ++i )
        {
            ByteString attributeId = id;
            attributeId += BSTRING ( **i );
            resData->sGId = attributeId;
            resData->sId = element->GetOldref();

            if ( PFormEntrys* entry = mergeData.GetPFormEntrys( resData ) )
            {
                ByteString translation;
                entry->GetText( translation, STRING_TYP_TEXT, lang, true );
                if ( !translation.Len() )
                    translation = BSTRING( ( *i )->GetValue() );
                delete translateAttribute( attributes, **i , STRING( translation ) );
            }
        }
    }
}

static bool is_dir( ByteString const& name )
{
    DirectoryItem aItem;
    OUString sFileURL( name.GetBuffer(), name.Len(), RTL_TEXTENCODING_UTF8 );
    FileBase::getFileURLFromSystemPath( sFileURL, sFileURL );
    if( DirectoryItem::get( sFileURL, aItem ) == FileBase::E_None )
    {
        FileStatus aStatus(FileStatusMask_Type);
        if( aItem.getFileStatus( aStatus ) == FileBase::E_None )
        {
            if( aStatus.getFileType() == FileStatus::Directory )
                return true;
        }
    }
    return false;
}

static void make_directory( ByteString const& name )
{
    OUString sFileURL( name.GetBuffer(), name.Len(), RTL_TEXTENCODING_UTF8 );
    FileBase::getFileURLFromSystemPath( sFileURL, sFileURL );
    Directory::create( sFileURL );
}

static void insertMarker( XMLParentNode *p, ByteString const& file )
{
    if ( XMLChildNodeList* lst = p->GetChildList() )
        if ( !lst->empty() )
        {
<<<<<<< HEAD
            size_t i = 1;
=======
            sal_uLong i = 1;
>>>>>>> e2a3d487
            // Skip newline, if possible.
            if ( lst->size() > 2
                 && (*lst)[ 2 ]->GetNodeType() == XML_NODE_TYPE_DEFAULT )
                i++;
            OUString marker = OUString(RTL_CONSTASCII_USTRINGPARAM("\n    NOTE: This file has been generated automagically by transex3/layout/tralay,\n          from source template: "))
                + STRING( file )
                + OUString(RTL_CONSTASCII_USTRINGPARAM(".\n          Do not edit, changes will be lost.\n"));
            if ( i < lst->size() ) {
                XMLChildNodeList::iterator it = lst->begin();
                ::std::advance( it, i );
                lst->insert( it, new XMLComment( marker, 0 ) );
            } else {
                lst->push_back( new XMLComment( marker, 0 ) );
            }
        }
}

void TranslateLayout::MergeLanguage( ByteString const& language )
{
    ByteString xmlFile = mFiles.front();

    MergeDataFile mergeData( mLocalize, xmlFile,
                             sal_False, RTL_TEXTENCODING_MS_1252 );

    DirEntry aFile( xmlFile );
    SimpleXMLParser aParser;
    LayoutXMLFile* layoutXml = new LayoutXMLFile( mMergeMode );
    if ( !aParser.Execute( aFile.GetFull() , STRING( xmlFile ), layoutXml ) )
    {
        fprintf(stderr, "error: parsing: %s\n", xmlFile.GetBuffer() );
        return;
    }

    layoutXml->Extract();
    insertMarker( layoutXml, xmlFile );

    ResData resData( "", "", "" );
    resData.sResTyp = mProject; /* mGid1 ?? */
    resData.sFilename = xmlFile;

    XMLHashMap* xmlStrings = layoutXml->GetStrings();
    for ( XMLHashMap::iterator i = xmlStrings->begin(); i != xmlStrings->end();
          ++i )
    {
        if ( LangHashMap* languageMap = i->second )
            if ( XMLElement* element = ( *languageMap )[ "en-US" ] )
                translateElement( element, language, &resData, mergeData );
    }

#ifndef WNT
    ByteString outFile = "/dev/stdout";
#else
    ByteString outFile = "\\\\.\\CON";
#endif
    if ( mOutput.Len() )
    {
        outFile = mOutput;
        if ( is_dir( outFile ) )
        {
            ByteString outDir = mOutput;
            outDir.Append( "/" ).Append( language );
            if ( !is_dir( outDir ) )
                make_directory( outDir );
            outFile = outDir;
            outFile.Append( "/" ).Append( xmlFile );
        }
    }
    layoutXml->Write( outFile );
    delete layoutXml;
}

void TranslateLayout::Merge()
{
    if ( mLanguages.size() )
        for ( std::vector<ByteString>::iterator i = mLanguages.begin();
              i != mLanguages.end(); ++i)
            MergeLanguage( *i );
    else
        MergeLanguage( mLanguage );
}

void TranslateLayout::CreateSDF()
{
    ByteString xmlFile = mFiles.front();
#ifndef WNT
    ByteString sdf = "/dev/stdout";
#else
    ByteString sdf = "\\\\.\\CON";
#endif
    if ( mOutput.Len() )
        sdf = mOutput;
    Export::SetLanguages( mLanguages );
    HelpParser::CreateSDF( sdf, mProject, mRoot, xmlFile,
                           new LayoutXMLFile( mMergeMode ), mGid1 );
}

void TranslateLayout::ExceptionalMain()
{
    ParseCommandLine();
    if ( mLanguages.size() )
        mLanguage = mLanguages.front();
    if ( mMergeMode )
        Merge();
    else
        CreateSDF();
}

void TranslateLayout::Main()
{
    try
    {
        ExceptionalMain();
    }
    catch ( xml::sax::SAXException& rExc )
    {
        OString aStr( OUStringToOString( rExc.Message,
                                         RTL_TEXTENCODING_ASCII_US ) );
        uno::Exception exc;
        if (rExc.WrappedException >>= exc)
        {
            aStr += OString( " >>> " );
            aStr += OUStringToOString( exc.Message, RTL_TEXTENCODING_ASCII_US );
        }
        fprintf( stderr, "error: parsing: '%s'\n", aStr.getStr() );
        OSL_ENSURE( 0, aStr.getStr() );
    }
    catch ( uno::Exception& rExc )
    {
        OString aStr( OUStringToOString( rExc.Message,
                                         RTL_TEXTENCODING_ASCII_US ) );
        fprintf( stderr, "error: UNO: '%s'\n", aStr.getStr() );
        OSL_ENSURE( 0, aStr.getStr() );
    }
}

TranslateLayout::TranslateLayout()
    : Application()
    , mGid1( "layout" )
    , mLanguage( "en-US" )
    , mLocalize( "localize.sdf" )
    , mOutput()
    , mProject( "layout" )
    , mRoot()
    , mMergeMode( false )
    , mLanguages()
    , mFiles()
{
}

TranslateLayout::~TranslateLayout()
{
}

SAL_IMPLEMENT_MAIN()
{
    TranslateLayout t;
    t.Main();
    return 0;
}

/* vim:set shiftwidth=4 softtabstop=4 expandtab: */<|MERGE_RESOLUTION|>--- conflicted
+++ resolved
@@ -166,15 +166,9 @@
 static XMLAttribute*
 findAttribute( XMLAttributeList* lst, String const& name )
 {
-<<<<<<< HEAD
     for ( size_t i = 0; i < lst->size(); i++ )
         if ( (*lst)[ i ]->Equals( name ) )
             return (*lst)[ i ];
-=======
-    for ( sal_uLong i = 0; i < lst->Count(); i++ )
-        if ( lst->GetObject( i )->Equals( name ) )
-            return lst->GetObject( i );
->>>>>>> e2a3d487
     return 0;
 }
 
@@ -257,11 +251,7 @@
     if ( XMLChildNodeList* lst = p->GetChildList() )
         if ( !lst->empty() )
         {
-<<<<<<< HEAD
             size_t i = 1;
-=======
-            sal_uLong i = 1;
->>>>>>> e2a3d487
             // Skip newline, if possible.
             if ( lst->size() > 2
                  && (*lst)[ 2 ]->GetNodeType() == XML_NODE_TYPE_DEFAULT )
