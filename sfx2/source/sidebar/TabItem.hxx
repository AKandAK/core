/* -*- Mode: C++; tab-width: 4; indent-tabs-mode: nil; c-basic-offset: 4 -*- */
/*
 * This file is part of the LibreOffice project.
 *
 * This Source Code Form is subject to the terms of the Mozilla Public
 * License, v. 2.0. If a copy of the MPL was not distributed with this
 * file, You can obtain one at http://mozilla.org/MPL/2.0/.
 *
 * This file incorporates work covered by the following license notice:
 *
 *   Licensed to the Apache Software Foundation (ASF) under one or more
 *   contributor license agreements. See the NOTICE file distributed
 *   with this work for additional information regarding copyright
 *   ownership. The ASF licenses this file to you under the Apache
 *   License, Version 2.0 (the "License"); you may not use this file
 *   except in compliance with the License. You may obtain a copy of
 *   the License at http://www.apache.org/licenses/LICENSE-2.0 .
 */
#ifndef INCLUDED_SFX2_SOURCE_SIDEBAR_TABITEM_HXX
#define INCLUDED_SFX2_SOURCE_SIDEBAR_TABITEM_HXX

#include <vcl/button.hxx>

#include "DeckDescriptor.hxx"

namespace vcl { class Window; }

namespace sfx2 { namespace sidebar {

/** A single button in the tab bar.
*/
class TabItem
    : public ImageRadioButton
{
public:
    TabItem (vcl::Window* pParentWindow);
<<<<<<< HEAD
    virtual ~TabItem();
=======
>>>>>>> 0cde74f7

    virtual void Paint (const Rectangle& rUpdateArea) SAL_OVERRIDE;
    virtual void MouseMove (const MouseEvent& rEvent) SAL_OVERRIDE;
    virtual void MouseButtonDown (const MouseEvent& rMouseEvent) SAL_OVERRIDE;
    virtual void MouseButtonUp (const MouseEvent& rMouseEvent) SAL_OVERRIDE;

private:
    bool mbIsLeftButtonDown;
    enum PaintType {
        PT_Native,
        PT_Theme
    } mePaintType;
};

} } // end of namespace sfx2::sidebar

#endif

/* vim:set shiftwidth=4 softtabstop=4 expandtab: */<|MERGE_RESOLUTION|>--- conflicted
+++ resolved
@@ -34,10 +34,6 @@
 {
 public:
     TabItem (vcl::Window* pParentWindow);
-<<<<<<< HEAD
-    virtual ~TabItem();
-=======
->>>>>>> 0cde74f7
 
     virtual void Paint (const Rectangle& rUpdateArea) SAL_OVERRIDE;
     virtual void MouseMove (const MouseEvent& rEvent) SAL_OVERRIDE;
