--- conflicted
+++ resolved
@@ -435,13 +435,8 @@
     const sal_Int32 nId = mpPDFExtOutDevData->BeginStructureElement( eType, rtl::OUString( rString ) );
     ++nEndStructureElement;
 
-<<<<<<< HEAD
 #if OSL_DEBUG_LEVEL > 1
-    aStructStack.push_back( static_cast<USHORT>(eType) );
-=======
-#ifdef DBG_UTIL
     aStructStack.push_back( static_cast<sal_uInt16>(eType) );
->>>>>>> 20529755
 #endif
 
     // Store the id of the current structure element if
