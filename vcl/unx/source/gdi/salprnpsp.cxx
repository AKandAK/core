--- conflicted
+++ resolved
@@ -64,16 +64,14 @@
 
 #include "osl/module.h"
 
+#include <com/sun/star/beans/PropertyValue.hpp>
+
 using namespace psp;
-<<<<<<< HEAD
+using namespace com::sun::star;
 
 using ::rtl::OUString;
 using ::rtl::OUStringHash;
 using ::rtl::OUStringToOString;
-=======
-using namespace rtl;
-using namespace com::sun::star;
->>>>>>> e2a3d487
 
 /*
  *  static helpers
@@ -1071,13 +1069,8 @@
 
 sal_Bool PspSalPrinter::AbortJob()
 {
-<<<<<<< HEAD
-    BOOL bAbort = m_aPrintJob.AbortJob() ? TRUE : FALSE;
+    sal_Bool bAbort = m_aPrintJob.AbortJob() ? sal_True : sal_False;
     GetSalData()->m_pInstance->jobEndedPrinterUpdate();
-=======
-    sal_Bool bAbort = m_aPrintJob.AbortJob() ? sal_True : sal_False;
-    vcl_sal::PrinterUpdate::jobEnded();
->>>>>>> e2a3d487
     return bAbort;
 }
 
@@ -1118,24 +1111,6 @@
     return 0;
 }
 
-<<<<<<< HEAD
-namespace x11
-{
-    class PrinterUpdate
-    {
-        static Timer*                       pPrinterUpdateTimer;
-        static int                          nActiveJobs;
-
-        static void doUpdate();
-        DECL_STATIC_LINK( PrinterUpdate, UpdateTimerHdl, void* );
-    public:
-        static void update(X11SalInstance &rInstance);
-        static void jobStarted() { nActiveJobs++; }
-        static void jobEnded();
-    };
-}
-
-=======
 // -----------------------------------------------------------------------
 
 struct PDFNewJobParameters
@@ -1402,8 +1377,22 @@
 }
 
 
-
->>>>>>> e2a3d487
+namespace x11
+{
+    class PrinterUpdate
+    {
+        static Timer*                       pPrinterUpdateTimer;
+        static int                          nActiveJobs;
+
+        static void doUpdate();
+        DECL_STATIC_LINK( PrinterUpdate, UpdateTimerHdl, void* );
+    public:
+        static void update(X11SalInstance &rInstance);
+        static void jobStarted() { nActiveJobs++; }
+        static void jobEnded();
+    };
+}
+
 /*
  *  x11::PrinterUpdate
  */
