--- conflicted
+++ resolved
@@ -95,14 +95,8 @@
     $(CPPUNITTESTER) \
         -env:UNO_SERVICES=$(my_file)$(PWD)/$(MISC)/$(TARGET)/services.rdb \
         -env:UNO_TYPES=$(my_file)$(SOLARBINDIR)/types.rdb \
-<<<<<<< HEAD
-        -env:arg-soffice='$(my_soffice:s/'/'\''/)' \
-        -env:arg-user=$(MISC)/$(TARGET)/user $(my_cppenv) \
-        $(TEST_ARGUMENTS:^"-env:arg-testarg.") $(CPPTEST_LIBRARY)
-=======
         -env:arg-soffice=$(my_soffice) -env:arg-user=$(MISC)/$(TARGET)/user \
-        $(my_cppenv) $(OOO_CPPTEST_ARGS)
->>>>>>> 4aee4ee7
+        $(my_cppenv) $(TEST_ARGUMENTS:^"-env:arg-testarg.") $(CPPTEST_LIBRARY)
     $(RM) -r $(MISC)/$(TARGET)/user
 .IF "$(OS)" == "WNT" && "$(OOO_TEST_SOFFICE)" == ""
     $(RM) -r $(installationtest_instpath) $(MISC)/$(TARGET)/installation.flag
