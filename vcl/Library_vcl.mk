--- conflicted
+++ resolved
@@ -77,14 +77,11 @@
     $(gb_STDLIBS) \
 ))
 
-<<<<<<< HEAD
 $(call gb_Library_use_externals,vcl,\
 	icule \
 	icuuc \
 )
 
-=======
->>>>>>> 0d2916e0
 ifeq ($(GUIBASE),unx)
 $(eval $(call gb_Library_add_linked_libs,vcl,\
     freetype \
@@ -431,24 +428,11 @@
 $(eval $(call gb_Library_add_exception_objects,vcl,\
     vcl/source/glyphs/graphite_serverfont \
 ))
-<<<<<<< HEAD
-=======
-ifeq ($(SYSTEM_GRAPHITE),YES)
-$(eval $(call gb_Library_set_ldflags,vcl,\
-    $$(LDFLAGS) \
-    $(GRAPHITE_LIBS)
-))
-else
-$(eval $(call gb_Library_add_linked_static_libs,vcl,\
-    graphite2_off \
-))
-endif
 else
 $(eval $(call gb_Library_add_linked_libs,vcl,\
     graphite2_off \
     version \
 ))
->>>>>>> 0d2916e0
 endif
 
 $(call gb_Library_use_external,vcl,graphite)
