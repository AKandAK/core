/* -*- Mode: C++; tab-width: 4; indent-tabs-mode: nil; c-basic-offset: 4 -*- */
/*
 * This file is part of the LibreOffice project.
 *
 * This Source Code Form is subject to the terms of the Mozilla Public
 * License, v. 2.0. If a copy of the MPL was not distributed with this
 * file, You can obtain one at http://mozilla.org/MPL/2.0/.
 *
 * This file incorporates work covered by the following license notice:
 *
 *   Licensed to the Apache Software Foundation (ASF) under one or more
 *   contributor license agreements. See the NOTICE file distributed
 *   with this work for additional information regarding copyright
 *   ownership. The ASF licenses this file to you under the Apache
 *   License, Version 2.0 (the "License"); you may not use this file
 *   except in compliance with the License. You may obtain a copy of
 *   the License at http://www.apache.org/licenses/LICENSE-2.0 .
 */

#ifndef INCLUDED_SD_SOURCE_UI_SIDEBAR_RECENTMASTERPAGESSELECTOR_HXX
#define INCLUDED_SD_SOURCE_UI_SIDEBAR_RECENTMASTERPAGESSELECTOR_HXX

#include "MasterPagesSelector.hxx"

namespace sd { namespace sidebar {

/** Show the recently used master pages (that are not currently used).
*/
class RecentMasterPagesSelector
    : public MasterPagesSelector
{
public:
    static VclPtr<vcl::Window> Create (
        vcl::Window* pParent,
        ViewShellBase& rViewShellBase,
        const css::uno::Reference<css::ui::XSidebar>& rxSidebar);

    virtual ~RecentMasterPagesSelector();
    virtual void dispose() SAL_OVERRIDE;
protected:
    DECL_LINK(MasterPageListListener, void*);
    virtual void Fill (ItemList& rItemList) SAL_OVERRIDE;

    using sd::sidebar::MasterPagesSelector::Fill;

    /** Forward this call to the base class but save and restore the
        currently selected item.
        Assign the given master page to the list of pages.
        @param pMasterPage
            This master page will usually be a member of the list of all
            available master pages as provided by the MasterPageContainer.
        @param rPageList
            The pages to which to assign the master page.  These pages may
            be slides or master pages themselves.
    */
    virtual void AssignMasterPageToPageList (
        SdPage* pMasterPage,
        const ::boost::shared_ptr<std::vector<SdPage*> >& rpPageList) SAL_OVERRIDE;

    virtual void ProcessPopupMenu (Menu& rMenu) SAL_OVERRIDE;

private:
    RecentMasterPagesSelector (
        vcl::Window* pParent,
        SdDrawDocument& rDocument,
        ViewShellBase& rBase,
        const ::boost::shared_ptr<MasterPageContainer>& rpContainer,
        const css::uno::Reference<css::ui::XSidebar>& rxSidebar);
<<<<<<< HEAD
    virtual ~RecentMasterPagesSelector();
=======
>>>>>>> 0cde74f7

    virtual void LateInit() SAL_OVERRIDE;
};

} } // end of namespace sd::sidebar

#endif

/* vim:set shiftwidth=4 softtabstop=4 expandtab: */<|MERGE_RESOLUTION|>--- conflicted
+++ resolved
@@ -35,8 +35,6 @@
         ViewShellBase& rViewShellBase,
         const css::uno::Reference<css::ui::XSidebar>& rxSidebar);
 
-    virtual ~RecentMasterPagesSelector();
-    virtual void dispose() SAL_OVERRIDE;
 protected:
     DECL_LINK(MasterPageListListener, void*);
     virtual void Fill (ItemList& rItemList) SAL_OVERRIDE;
@@ -66,10 +64,8 @@
         ViewShellBase& rBase,
         const ::boost::shared_ptr<MasterPageContainer>& rpContainer,
         const css::uno::Reference<css::ui::XSidebar>& rxSidebar);
-<<<<<<< HEAD
     virtual ~RecentMasterPagesSelector();
-=======
->>>>>>> 0cde74f7
+    virtual void dispose() SAL_OVERRIDE;
 
     virtual void LateInit() SAL_OVERRIDE;
 };
