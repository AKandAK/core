/* -*- Mode: C++; tab-width: 4; indent-tabs-mode: nil; c-basic-offset: 4 -*- */
/*************************************************************************
 *
 * DO NOT ALTER OR REMOVE COPYRIGHT NOTICES OR THIS FILE HEADER.
 *
 * Copyright 2000, 2010 Oracle and/or its affiliates.
 *
 * OpenOffice.org - a multi-platform office productivity suite
 *
 * This file is part of OpenOffice.org.
 *
 * OpenOffice.org is free software: you can redistribute it and/or modify
 * it under the terms of the GNU Lesser General Public License version 3
 * only, as published by the Free Software Foundation.
 *
 * OpenOffice.org is distributed in the hope that it will be useful,
 * but WITHOUT ANY WARRANTY; without even the implied warranty of
 * MERCHANTABILITY or FITNESS FOR A PARTICULAR PURPOSE.  See the
 * GNU Lesser General Public License version 3 for more details
 * (a copy is included in the LICENSE file that accompanied this code).
 *
 * You should have received a copy of the GNU Lesser General Public License
 * version 3 along with OpenOffice.org.  If not, see
 * <http://www.openoffice.org/license.html>
 * for a copy of the LGPLv3 License.
 *
 ************************************************************************/

// MARKER(update_precomp.py): autogen include statement, do not remove
#include "precompiled_sc.hxx"

#include "appluno.hxx"
#include "sal/types.h"
#include <osl/diagnose.h>
#include <cppuhelper/factory.hxx>

#include <sfx2/app.hxx>
#include <sfx2/sfxmodelfactory.hxx>
#include "afmtuno.hxx"
#include "funcuno.hxx"
#include "filtuno.hxx"
#include "miscuno.hxx"
#include "scmod.hxx"
#include "appoptio.hxx"
#include "inputopt.hxx"
#include "printopt.hxx"
#include "userlist.hxx"
#include "sc.hrc"           // VAR_ARGS
#include "unonames.hxx"
#include "funcdesc.hxx"
#include <com/sun/star/sheet/FunctionArgument.hpp>

using namespace com::sun::star;

//------------------------------------------------------------------------

// Calc document
extern uno::Sequence< rtl::OUString > SAL_CALL ScDocument_getSupportedServiceNames() throw();
extern rtl::OUString SAL_CALL ScDocument_getImplementationName() throw();
extern uno::Reference< uno::XInterface > SAL_CALL ScDocument_createInstance(
            const uno::Reference< lang::XMultiServiceFactory > & rSMgr, const sal_uInt64 _nCreationFlags ) throw( uno::Exception );

// Calc XML import
extern uno::Sequence< rtl::OUString > SAL_CALL ScXMLImport_getSupportedServiceNames() throw();
extern rtl::OUString SAL_CALL ScXMLImport_getImplementationName() throw();
extern uno::Reference< uno::XInterface > SAL_CALL ScXMLImport_createInstance(
            const uno::Reference< lang::XMultiServiceFactory > & rSMgr ) throw( uno::Exception );
extern uno::Sequence< rtl::OUString > SAL_CALL ScXMLImport_Meta_getSupportedServiceNames() throw();
extern rtl::OUString SAL_CALL ScXMLImport_Meta_getImplementationName() throw();
extern uno::Reference< uno::XInterface > SAL_CALL ScXMLImport_Meta_createInstance(
            const uno::Reference< lang::XMultiServiceFactory > & rSMgr ) throw( uno::Exception );
extern uno::Sequence< rtl::OUString > SAL_CALL ScXMLImport_Styles_getSupportedServiceNames() throw();
extern rtl::OUString SAL_CALL ScXMLImport_Styles_getImplementationName() throw();
extern uno::Reference< uno::XInterface > SAL_CALL ScXMLImport_Styles_createInstance(
            const uno::Reference< lang::XMultiServiceFactory > & rSMgr ) throw( uno::Exception );
extern uno::Sequence< rtl::OUString > SAL_CALL ScXMLImport_Content_getSupportedServiceNames() throw();
extern rtl::OUString SAL_CALL ScXMLImport_Content_getImplementationName() throw();
extern uno::Reference< uno::XInterface > SAL_CALL ScXMLImport_Content_createInstance(
            const uno::Reference< lang::XMultiServiceFactory > & rSMgr ) throw( uno::Exception );
extern uno::Sequence< rtl::OUString > SAL_CALL ScXMLImport_Settings_getSupportedServiceNames() throw();
extern rtl::OUString SAL_CALL ScXMLImport_Settings_getImplementationName() throw();
extern uno::Reference< uno::XInterface > SAL_CALL ScXMLImport_Settings_createInstance(
            const uno::Reference< lang::XMultiServiceFactory > & rSMgr ) throw( uno::Exception );

// Calc XML export
extern uno::Sequence< rtl::OUString > SAL_CALL ScXMLOOoExport_getSupportedServiceNames() throw();
extern rtl::OUString SAL_CALL ScXMLOOoExport_getImplementationName() throw();
extern uno::Reference< uno::XInterface > SAL_CALL ScXMLOOoExport_createInstance(
            const uno::Reference< lang::XMultiServiceFactory > & rSMgr ) throw( uno::Exception );
extern uno::Sequence< rtl::OUString > SAL_CALL ScXMLOOoExport_Meta_getSupportedServiceNames() throw();
extern rtl::OUString SAL_CALL ScXMLOOoExport_Meta_getImplementationName() throw();
extern uno::Reference< uno::XInterface > SAL_CALL ScXMLOOoExport_Meta_createInstance(
            const uno::Reference< lang::XMultiServiceFactory > & rSMgr ) throw( uno::Exception );
extern uno::Sequence< rtl::OUString > SAL_CALL ScXMLOOoExport_Styles_getSupportedServiceNames() throw();
extern rtl::OUString SAL_CALL ScXMLOOoExport_Styles_getImplementationName() throw();
extern uno::Reference< uno::XInterface > SAL_CALL ScXMLOOoExport_Styles_createInstance(
            const uno::Reference< lang::XMultiServiceFactory > & rSMgr ) throw( uno::Exception );
extern uno::Sequence< rtl::OUString > SAL_CALL ScXMLOOoExport_Content_getSupportedServiceNames() throw();
extern rtl::OUString SAL_CALL ScXMLOOoExport_Content_getImplementationName() throw();
extern uno::Reference< uno::XInterface > SAL_CALL ScXMLOOoExport_Content_createInstance(
            const uno::Reference< lang::XMultiServiceFactory > & rSMgr ) throw( uno::Exception );
extern uno::Sequence< rtl::OUString > SAL_CALL ScXMLOOoExport_Settings_getSupportedServiceNames() throw();
extern rtl::OUString SAL_CALL ScXMLOOoExport_Settings_getImplementationName() throw();
extern uno::Reference< uno::XInterface > SAL_CALL ScXMLOOoExport_Settings_createInstance(
            const uno::Reference< lang::XMultiServiceFactory > & rSMgr ) throw( uno::Exception );

// Calc XML Oasis export
extern uno::Sequence< rtl::OUString > SAL_CALL ScXMLOasisExport_getSupportedServiceNames() throw();
extern rtl::OUString SAL_CALL ScXMLOasisExport_getImplementationName() throw();
extern uno::Reference< uno::XInterface > SAL_CALL ScXMLOasisExport_createInstance(
            const uno::Reference< lang::XMultiServiceFactory > & rSMgr ) throw( uno::Exception );
extern uno::Sequence< rtl::OUString > SAL_CALL ScXMLOasisExport_Meta_getSupportedServiceNames() throw();
extern rtl::OUString SAL_CALL ScXMLOasisExport_Meta_getImplementationName() throw();
extern uno::Reference< uno::XInterface > SAL_CALL ScXMLOasisExport_Meta_createInstance(
            const uno::Reference< lang::XMultiServiceFactory > & rSMgr ) throw( uno::Exception );
extern uno::Sequence< rtl::OUString > SAL_CALL ScXMLOasisExport_Styles_getSupportedServiceNames() throw();
extern rtl::OUString SAL_CALL ScXMLOasisExport_Styles_getImplementationName() throw();
extern uno::Reference< uno::XInterface > SAL_CALL ScXMLOasisExport_Styles_createInstance(
            const uno::Reference< lang::XMultiServiceFactory > & rSMgr ) throw( uno::Exception );
extern uno::Sequence< rtl::OUString > SAL_CALL ScXMLOasisExport_Content_getSupportedServiceNames() throw();
extern rtl::OUString SAL_CALL ScXMLOasisExport_Content_getImplementationName() throw();
extern uno::Reference< uno::XInterface > SAL_CALL ScXMLOasisExport_Content_createInstance(
            const uno::Reference< lang::XMultiServiceFactory > & rSMgr ) throw( uno::Exception );
extern uno::Sequence< rtl::OUString > SAL_CALL ScXMLOasisExport_Settings_getSupportedServiceNames() throw();
extern rtl::OUString SAL_CALL ScXMLOasisExport_Settings_getImplementationName() throw();
extern uno::Reference< uno::XInterface > SAL_CALL ScXMLOasisExport_Settings_createInstance(
            const uno::Reference< lang::XMultiServiceFactory > & rSMgr ) throw( uno::Exception );

//------------------------------------------------------------------------

//  Anzahl der Funktionen, die als zuletzt benutzt gespeichert werden
//! Define mit funcpage.hxx und dwfunctr.hxx zusammenfassen !!!
#define LRU_MAX 10

//  Spezial-Werte fuer Zoom
//! irgendwo zentral
#define SC_ZOOMVAL_OPTIMAL      (-1)
#define SC_ZOOMVAL_WHOLEPAGE    (-2)
#define SC_ZOOMVAL_PAGEWIDTH    (-3)

//  Anzahl der PropertyValues in einer Function-Description
#define SC_FUNCDESC_PROPCOUNT   5

//------------------------------------------------------------------------

//  alles ohne Which-ID, Map nur fuer PropertySetInfo

static const SfxItemPropertyMapEntry* lcl_GetSettingsPropertyMap()
{
    static SfxItemPropertyMapEntry aSettingsPropertyMap_Impl[] =
    {
        {MAP_CHAR_LEN(SC_UNONAME_DOAUTOCP), 0,  &getBooleanCppuType(),              0, 0},
        {MAP_CHAR_LEN(SC_UNONAME_ENTERED),  0,  &getBooleanCppuType(),              0, 0},
        {MAP_CHAR_LEN(SC_UNONAME_EXPREF),   0,  &getBooleanCppuType(),              0, 0},
        {MAP_CHAR_LEN(SC_UNONAME_EXTFMT),   0,  &getBooleanCppuType(),              0, 0},
        {MAP_CHAR_LEN(SC_UNONAME_LINKUPD),  0,  &getCppuType((sal_Int16*)0),        0, 0},
        {MAP_CHAR_LEN(SC_UNONAME_MARKHDR),  0,  &getBooleanCppuType(),              0, 0},
        {MAP_CHAR_LEN(SC_UNONAME_METRIC),   0,  &getCppuType((sal_Int16*)0),        0, 0},
        {MAP_CHAR_LEN(SC_UNONAME_MOVEDIR),  0,  &getCppuType((sal_Int16*)0),        0, 0},
        {MAP_CHAR_LEN(SC_UNONAME_MOVESEL),  0,  &getBooleanCppuType(),              0, 0},
        {MAP_CHAR_LEN(SC_UNONAME_PRALLSH),  0,  &getBooleanCppuType(),              0, 0},
        {MAP_CHAR_LEN(SC_UNONAME_PREMPTY),  0,  &getBooleanCppuType(),              0, 0},
        {MAP_CHAR_LEN(SC_UNONAME_RANGEFIN), 0,  &getBooleanCppuType(),              0, 0},
        {MAP_CHAR_LEN(SC_UNONAME_SCALE),    0,  &getCppuType((sal_Int16*)0),        0, 0},
        {MAP_CHAR_LEN(SC_UNONAME_STBFUNC),  0,  &getCppuType((sal_Int16*)0),        0, 0},
        {MAP_CHAR_LEN(SC_UNONAME_ULISTS),   0,  &getCppuType((uno::Sequence<rtl::OUString>*)0), 0, 0},
        {MAP_CHAR_LEN(SC_UNONAME_PRMETRICS),0,  &getBooleanCppuType(),              0, 0},
        {MAP_CHAR_LEN(SC_UNONAME_USETABCOL),0,  &getBooleanCppuType(),              0, 0},
        {MAP_CHAR_LEN(SC_UNONAME_REPLWARN), 0,  &getBooleanCppuType(),              0, 0},
        {0,0,0,0,0,0}
    };
    return aSettingsPropertyMap_Impl;
}

//------------------------------------------------------------------------

#define SCFUNCTIONLISTOBJ_SERVICE       "com.sun.star.sheet.FunctionDescriptions"
#define SCRECENTFUNCTIONSOBJ_SERVICE    "com.sun.star.sheet.RecentFunctions"
#define SCSPREADSHEETSETTINGS_SERVICE   "com.sun.star.sheet.GlobalSheetSettings"

SC_SIMPLE_SERVICE_INFO( ScFunctionListObj, "ScFunctionListObj", SCFUNCTIONLISTOBJ_SERVICE )
SC_SIMPLE_SERVICE_INFO( ScRecentFunctionsObj, "ScRecentFunctionsObj", SCRECENTFUNCTIONSOBJ_SERVICE )
SC_SIMPLE_SERVICE_INFO( ScSpreadsheetSettings, "ScSpreadsheetSettings", SCSPREADSHEETSETTINGS_SERVICE )

//------------------------------------------------------------------------

<<<<<<< HEAD
static void lcl_WriteInfo( registry::XRegistryKey* pRegistryKey,
                        const rtl::OUString& rImplementationName,
                        const uno::Sequence< rtl::OUString >& rServices )
                    throw( registry::InvalidRegistryException )
{
    rtl::OUString aImpl(RTL_CONSTASCII_USTRINGPARAM( "/" ));
    aImpl += rImplementationName;
    aImpl += rtl::OUString(RTL_CONSTASCII_USTRINGPARAM( "/UNO/SERVICES" ));
    uno::Reference<registry::XRegistryKey> xNewKey(pRegistryKey->createKey(aImpl));

    const rtl::OUString* pArray = rServices.getConstArray();
    for( sal_Int32 i = 0; i < rServices.getLength(); i++ )
        xNewKey->createKey( pArray[i]);
}

=======
>>>>>>> ce6308e4
extern "C" {

SAL_DLLPUBLIC_EXPORT void SAL_CALL component_getImplementationEnvironment(
    const sal_Char ** ppEnvTypeName, uno_Environment ** /* ppEnv */ )
{
    *ppEnvTypeName = CPPU_CURRENT_LANGUAGE_BINDING_NAME;
}

SAL_DLLPUBLIC_EXPORT void * SAL_CALL component_getFactory(
    const sal_Char * pImplName, void * pServiceManager, void * /* pRegistryKey */ )
{
    if (!pServiceManager)
        return NULL;

    uno::Reference<lang::XSingleServiceFactory> xFactory;
    rtl::OUString aImpl(rtl::OUString::createFromAscii(pImplName));

    if ( aImpl == ScSpreadsheetSettings::getImplementationName_Static() )
        xFactory.set(cppu::createOneInstanceFactory(
                reinterpret_cast<lang::XMultiServiceFactory*>(pServiceManager),
                ScSpreadsheetSettings::getImplementationName_Static(),
                ScSpreadsheetSettings_CreateInstance,
                ScSpreadsheetSettings::getSupportedServiceNames_Static() ));

    if ( aImpl == ScRecentFunctionsObj::getImplementationName_Static() )
        xFactory.set(cppu::createOneInstanceFactory(
                reinterpret_cast<lang::XMultiServiceFactory*>(pServiceManager),
                ScRecentFunctionsObj::getImplementationName_Static(),
                ScRecentFunctionsObj_CreateInstance,
                ScRecentFunctionsObj::getSupportedServiceNames_Static() ));

    if ( aImpl == ScFunctionListObj::getImplementationName_Static() )
        xFactory.set(cppu::createOneInstanceFactory(
                reinterpret_cast<lang::XMultiServiceFactory*>(pServiceManager),
                ScFunctionListObj::getImplementationName_Static(),
                ScFunctionListObj_CreateInstance,
                ScFunctionListObj::getSupportedServiceNames_Static() ));

    if ( aImpl == ScAutoFormatsObj::getImplementationName_Static() )
        xFactory.set(cppu::createOneInstanceFactory(
                reinterpret_cast<lang::XMultiServiceFactory*>(pServiceManager),
                ScAutoFormatsObj::getImplementationName_Static(),
                ScAutoFormatsObj_CreateInstance,
                ScAutoFormatsObj::getSupportedServiceNames_Static() ));

    if ( aImpl == ScFunctionAccess::getImplementationName_Static() )
        xFactory.set(cppu::createOneInstanceFactory(
                reinterpret_cast<lang::XMultiServiceFactory*>(pServiceManager),
                ScFunctionAccess::getImplementationName_Static(),
                ScFunctionAccess_CreateInstance,
                ScFunctionAccess::getSupportedServiceNames_Static() ));

    if ( aImpl == ScFilterOptionsObj::getImplementationName_Static() )
        xFactory.set(cppu::createSingleFactory(
                reinterpret_cast<lang::XMultiServiceFactory*>(pServiceManager),
                ScFilterOptionsObj::getImplementationName_Static(),
                ScFilterOptionsObj_CreateInstance,
                ScFilterOptionsObj::getSupportedServiceNames_Static() ));

    if ( aImpl == ScXMLImport_getImplementationName() )
        xFactory.set(cppu::createSingleFactory(
                reinterpret_cast<lang::XMultiServiceFactory*>(pServiceManager),
                ScXMLImport_getImplementationName(),
                ScXMLImport_createInstance,
                ScXMLImport_getSupportedServiceNames() ));

    if ( aImpl == ScXMLImport_Meta_getImplementationName() )
        xFactory.set(cppu::createSingleFactory(
                reinterpret_cast<lang::XMultiServiceFactory*>(pServiceManager),
                ScXMLImport_Meta_getImplementationName(),
                ScXMLImport_Meta_createInstance,
                ScXMLImport_Meta_getSupportedServiceNames() ));

    if ( aImpl == ScXMLImport_Styles_getImplementationName() )
        xFactory.set(cppu::createSingleFactory(
                reinterpret_cast<lang::XMultiServiceFactory*>(pServiceManager),
                ScXMLImport_Styles_getImplementationName(),
                ScXMLImport_Styles_createInstance,
                ScXMLImport_Styles_getSupportedServiceNames() ));

    if ( aImpl == ScXMLImport_Content_getImplementationName() )
        xFactory.set(cppu::createSingleFactory(
                reinterpret_cast<lang::XMultiServiceFactory*>(pServiceManager),
                ScXMLImport_Content_getImplementationName(),
                ScXMLImport_Content_createInstance,
                ScXMLImport_Content_getSupportedServiceNames() ));

    if ( aImpl == ScXMLImport_Settings_getImplementationName() )
        xFactory.set(cppu::createSingleFactory(
                reinterpret_cast<lang::XMultiServiceFactory*>(pServiceManager),
                ScXMLImport_Settings_getImplementationName(),
                ScXMLImport_Settings_createInstance,
                ScXMLImport_Settings_getSupportedServiceNames() ));

    if ( aImpl == ScXMLOOoExport_getImplementationName() )
        xFactory = cppu::createSingleFactory(
                reinterpret_cast<lang::XMultiServiceFactory*>(pServiceManager),
                ScXMLOOoExport_getImplementationName(),
                ScXMLOOoExport_createInstance,
                ScXMLOOoExport_getSupportedServiceNames() );

    if ( aImpl == ScXMLOOoExport_Meta_getImplementationName() )
        xFactory = cppu::createSingleFactory(
                reinterpret_cast<lang::XMultiServiceFactory*>(pServiceManager),
                ScXMLOOoExport_Meta_getImplementationName(),
                ScXMLOOoExport_Meta_createInstance,
                ScXMLOOoExport_Meta_getSupportedServiceNames() );

    if ( aImpl == ScXMLOOoExport_Styles_getImplementationName() )
        xFactory = cppu::createSingleFactory(
                reinterpret_cast<lang::XMultiServiceFactory*>(pServiceManager),
                ScXMLOOoExport_Styles_getImplementationName(),
                ScXMLOOoExport_Styles_createInstance,
                ScXMLOOoExport_Styles_getSupportedServiceNames() );

    if ( aImpl == ScXMLOOoExport_Content_getImplementationName() )
        xFactory = cppu::createSingleFactory(
                reinterpret_cast<lang::XMultiServiceFactory*>(pServiceManager),
                ScXMLOOoExport_Content_getImplementationName(),
                ScXMLOOoExport_Content_createInstance,
                ScXMLOOoExport_Content_getSupportedServiceNames() );

    if ( aImpl == ScXMLOOoExport_Settings_getImplementationName() )
        xFactory = cppu::createSingleFactory(
                reinterpret_cast<lang::XMultiServiceFactory*>(pServiceManager),
                ScXMLOOoExport_Settings_getImplementationName(),
                ScXMLOOoExport_Settings_createInstance,
                ScXMLOOoExport_Settings_getSupportedServiceNames() );

    if ( aImpl == ScXMLOasisExport_getImplementationName() )
        xFactory = cppu::createSingleFactory(
                reinterpret_cast<lang::XMultiServiceFactory*>(pServiceManager),
                ScXMLOasisExport_getImplementationName(),
                ScXMLOasisExport_createInstance,
                ScXMLOasisExport_getSupportedServiceNames() );
    if ( aImpl == ScXMLOasisExport_Meta_getImplementationName() )
        xFactory = cppu::createSingleFactory(
                reinterpret_cast<lang::XMultiServiceFactory*>(pServiceManager),
                ScXMLOasisExport_Meta_getImplementationName(),
                ScXMLOasisExport_Meta_createInstance,
                ScXMLOasisExport_Meta_getSupportedServiceNames() );
    if ( aImpl == ScXMLOasisExport_Styles_getImplementationName() )
        xFactory = cppu::createSingleFactory(
                reinterpret_cast<lang::XMultiServiceFactory*>(pServiceManager),
                ScXMLOasisExport_Styles_getImplementationName(),
                ScXMLOasisExport_Styles_createInstance,
                ScXMLOasisExport_Styles_getSupportedServiceNames() );
    if ( aImpl == ScXMLOasisExport_Content_getImplementationName() )
        xFactory = cppu::createSingleFactory(
                reinterpret_cast<lang::XMultiServiceFactory*>(pServiceManager),
                ScXMLOasisExport_Content_getImplementationName(),
                ScXMLOasisExport_Content_createInstance,
                ScXMLOasisExport_Content_getSupportedServiceNames() );
    if ( aImpl == ScXMLOasisExport_Settings_getImplementationName() )
        xFactory = cppu::createSingleFactory(
                reinterpret_cast<lang::XMultiServiceFactory*>(pServiceManager),
                ScXMLOasisExport_Settings_getImplementationName(),
                ScXMLOasisExport_Settings_createInstance,
                ScXMLOasisExport_Settings_getSupportedServiceNames() );

    if ( aImpl == ScDocument_getImplementationName() )
        xFactory.set(sfx2::createSfxModelFactory(
                reinterpret_cast<lang::XMultiServiceFactory*>(pServiceManager),
                ScDocument_getImplementationName(),
                ScDocument_createInstance,
                ScDocument_getSupportedServiceNames() ));

    void* pRet = NULL;
    if (xFactory.is())
    {
        xFactory->acquire();
        pRet = xFactory.get();
    }
    return pRet;
}

}   // extern C

//------------------------------------------------------------------------

ScSpreadsheetSettings::ScSpreadsheetSettings() :
    aPropSet( lcl_GetSettingsPropertyMap() )
{
}

ScSpreadsheetSettings::~ScSpreadsheetSettings()
{
}

uno::Reference<uno::XInterface> SAL_CALL ScSpreadsheetSettings_CreateInstance(
                        const uno::Reference<lang::XMultiServiceFactory>& /* rSMgr */ )
{
    SolarMutexGuard aGuard;
    ScDLL::Init();
    static uno::Reference<uno::XInterface> xInst((cppu::OWeakObject*)new ScSpreadsheetSettings());
    return xInst;
}

rtl::OUString ScSpreadsheetSettings::getImplementationName_Static()
{
    return rtl::OUString(RTL_CONSTASCII_USTRINGPARAM( "stardiv.StarCalc.ScSpreadsheetSettings" ));
}

uno::Sequence<rtl::OUString> ScSpreadsheetSettings::getSupportedServiceNames_Static()
{
    uno::Sequence<rtl::OUString> aRet(1);
    rtl::OUString* pArray = aRet.getArray();
    pArray[0] = rtl::OUString(RTL_CONSTASCII_USTRINGPARAM( SCSPREADSHEETSETTINGS_SERVICE ));
    return aRet;
}

// XPropertySet

uno::Reference<beans::XPropertySetInfo> SAL_CALL ScSpreadsheetSettings::getPropertySetInfo()
                                                        throw(uno::RuntimeException)
{
    SolarMutexGuard aGuard;
    static uno::Reference<beans::XPropertySetInfo> aRef(
        new SfxItemPropertySetInfo( aPropSet.getPropertyMap() ));
    return aRef;
}

void SAL_CALL ScSpreadsheetSettings::setPropertyValue(
                        const rtl::OUString& aPropertyName, const uno::Any& aValue )
                throw(beans::UnknownPropertyException, beans::PropertyVetoException,
                        lang::IllegalArgumentException, lang::WrappedTargetException,
                        uno::RuntimeException)
{
    SolarMutexGuard aGuard;
    String aString(aPropertyName);

    ScModule* pScMod = SC_MOD();
    ScAppOptions   aAppOpt(pScMod->GetAppOptions());
    ScInputOptions aInpOpt(pScMod->GetInputOptions());
    sal_Bool bSaveApp = sal_False;
    sal_Bool bSaveInp = sal_False;
    // print options aren't loaded until needed

    if (aString.EqualsAscii( SC_UNONAME_DOAUTOCP ))
    {
        aAppOpt.SetAutoComplete( ScUnoHelpFunctions::GetBoolFromAny( aValue ) );
        bSaveApp = sal_True;
    }
    else if (aString.EqualsAscii( SC_UNONAME_ENTERED ))
    {
        aInpOpt.SetEnterEdit( ScUnoHelpFunctions::GetBoolFromAny( aValue ) );
        bSaveInp = sal_True;
    }
    else if (aString.EqualsAscii( SC_UNONAME_EXPREF ))
    {
        aInpOpt.SetExpandRefs( ScUnoHelpFunctions::GetBoolFromAny( aValue ) );
        bSaveInp = sal_True;
    }
    else if (aString.EqualsAscii( SC_UNONAME_EXTFMT ))
    {
        aInpOpt.SetExtendFormat( ScUnoHelpFunctions::GetBoolFromAny( aValue ) );
        bSaveInp = sal_True;
    }
    else if (aString.EqualsAscii( SC_UNONAME_LINKUPD ))
    {
        aAppOpt.SetLinkMode( (ScLkUpdMode) ScUnoHelpFunctions::GetInt16FromAny( aValue ) );
        bSaveApp = sal_True;
    }
    else if (aString.EqualsAscii( SC_UNONAME_MARKHDR ))
    {
        aInpOpt.SetMarkHeader( ScUnoHelpFunctions::GetBoolFromAny( aValue ) );
        bSaveInp = sal_True;
    }
    else if (aString.EqualsAscii( SC_UNONAME_MOVESEL ))
    {
        aInpOpt.SetMoveSelection( ScUnoHelpFunctions::GetBoolFromAny( aValue ) );
        bSaveInp = sal_True;
    }
    else if (aString.EqualsAscii( SC_UNONAME_RANGEFIN ))
    {
        aInpOpt.SetRangeFinder( ScUnoHelpFunctions::GetBoolFromAny( aValue ) );
        bSaveInp = sal_True;
    }
    else if (aString.EqualsAscii( SC_UNONAME_USETABCOL ))
    {
        aInpOpt.SetUseTabCol( ScUnoHelpFunctions::GetBoolFromAny( aValue ) );
        bSaveInp = sal_True;
    }
    else if (aString.EqualsAscii( SC_UNONAME_PRMETRICS ))
    {
        aInpOpt.SetTextWysiwyg( ScUnoHelpFunctions::GetBoolFromAny( aValue ) );
        bSaveInp = sal_True;
    }
    else if (aString.EqualsAscii( SC_UNONAME_REPLWARN ))
    {
        aInpOpt.SetReplaceCellsWarn( ScUnoHelpFunctions::GetBoolFromAny( aValue ) );
        bSaveInp = sal_True;
    }
    else if (aString.EqualsAscii( SC_UNONAME_METRIC ))
    {
        aAppOpt.SetAppMetric( (FieldUnit) ScUnoHelpFunctions::GetInt16FromAny( aValue ) );
        bSaveApp = sal_True;
    }
    else if (aString.EqualsAscii( SC_UNONAME_MOVEDIR ))
    {
        aInpOpt.SetMoveDir( ScUnoHelpFunctions::GetInt16FromAny( aValue ) );
        bSaveInp = sal_True;
    }
    else if (aString.EqualsAscii( SC_UNONAME_SCALE ))
    {
        short nVal = ScUnoHelpFunctions::GetInt16FromAny( aValue );
        if ( nVal < 0 )
        {
            SvxZoomType eType = SVX_ZOOM_PERCENT;
            switch (nVal)
            {
                case SC_ZOOMVAL_OPTIMAL:    eType = SVX_ZOOM_OPTIMAL;   break;
                case SC_ZOOMVAL_WHOLEPAGE:  eType = SVX_ZOOM_WHOLEPAGE; break;
                case SC_ZOOMVAL_PAGEWIDTH:  eType = SVX_ZOOM_PAGEWIDTH; break;
            }
            aAppOpt.SetZoomType( eType );
        }
        else if ( nVal >= MINZOOM && nVal <= MAXZOOM )
        {
            aAppOpt.SetZoom( nVal );
            aAppOpt.SetZoomType( SVX_ZOOM_PERCENT );
        }
        bSaveApp = sal_True;
    }
    else if (aString.EqualsAscii( SC_UNONAME_STBFUNC ))
    {
        aAppOpt.SetStatusFunc( ScUnoHelpFunctions::GetInt16FromAny( aValue ) );
        bSaveApp = sal_True;
    }
    else if (aString.EqualsAscii( SC_UNONAME_ULISTS ))
    {
        ScUserList* pUserList = ScGlobal::GetUserList();
        uno::Sequence<rtl::OUString> aSeq;
        if ( pUserList && ( aValue >>= aSeq ) )
        {
            //  es wird direkt die "lebende" Liste veraendert,
            //  mehr tut ScGlobal::SetUserList auch nicht

            pUserList->FreeAll();                   // alle Eintraege raus
            sal_uInt16 nCount = (sal_uInt16)aSeq.getLength();
            const rtl::OUString* pAry = aSeq.getConstArray();
            for (sal_uInt16 i=0; i<nCount; i++)
            {
                String aEntry = pAry[i];
                ScUserListData* pData = new ScUserListData(aEntry);
                if (!pUserList->Insert(pData))      // hinten anhaengen
                    delete pData;                   // sollte nicht vorkommen
            }
            bSaveApp = sal_True;    // Liste wird mit den App-Optionen gespeichert
        }
    }
    else if (aString.EqualsAscii( SC_UNONAME_PRALLSH ))
    {
        ScPrintOptions aPrintOpt(pScMod->GetPrintOptions());
        aPrintOpt.SetAllSheets( ScUnoHelpFunctions::GetBoolFromAny( aValue ) );
        pScMod->SetPrintOptions( aPrintOpt );
    }
    else if (aString.EqualsAscii( SC_UNONAME_PREMPTY ))
    {
        ScPrintOptions aPrintOpt(pScMod->GetPrintOptions());
        aPrintOpt.SetSkipEmpty( !ScUnoHelpFunctions::GetBoolFromAny( aValue ) );    // reversed
        pScMod->SetPrintOptions( aPrintOpt );
        SFX_APP()->Broadcast( SfxSimpleHint( SID_SCPRINTOPTIONS ) );    // update previews
    }

    if ( bSaveApp )
        pScMod->SetAppOptions( aAppOpt );
    if ( bSaveInp )
        pScMod->SetInputOptions( aInpOpt );
}

uno::Any SAL_CALL ScSpreadsheetSettings::getPropertyValue( const rtl::OUString& aPropertyName )
                throw(beans::UnknownPropertyException, lang::WrappedTargetException,
                        uno::RuntimeException)
{
    SolarMutexGuard aGuard;
    String aString = aPropertyName;
    uno::Any aRet;

    ScModule* pScMod = SC_MOD();
    ScAppOptions   aAppOpt = pScMod->GetAppOptions();
    ScInputOptions aInpOpt = pScMod->GetInputOptions();
    // print options aren't loaded until needed

    if (aString.EqualsAscii( SC_UNONAME_DOAUTOCP ))     ScUnoHelpFunctions::SetBoolInAny( aRet, aAppOpt.GetAutoComplete() );
    else if (aString.EqualsAscii( SC_UNONAME_ENTERED )) ScUnoHelpFunctions::SetBoolInAny( aRet, aInpOpt.GetEnterEdit() );
    else if (aString.EqualsAscii( SC_UNONAME_EXPREF ))  ScUnoHelpFunctions::SetBoolInAny( aRet, aInpOpt.GetExpandRefs() );
    else if (aString.EqualsAscii( SC_UNONAME_EXTFMT ))  ScUnoHelpFunctions::SetBoolInAny( aRet, aInpOpt.GetExtendFormat() );
    else if (aString.EqualsAscii( SC_UNONAME_LINKUPD )) aRet <<= (sal_Int16) aAppOpt.GetLinkMode();
    else if (aString.EqualsAscii( SC_UNONAME_MARKHDR )) ScUnoHelpFunctions::SetBoolInAny( aRet, aInpOpt.GetMarkHeader() );
    else if (aString.EqualsAscii( SC_UNONAME_MOVESEL )) ScUnoHelpFunctions::SetBoolInAny( aRet, aInpOpt.GetMoveSelection() );
    else if (aString.EqualsAscii( SC_UNONAME_RANGEFIN )) ScUnoHelpFunctions::SetBoolInAny( aRet, aInpOpt.GetRangeFinder() );
    else if (aString.EqualsAscii( SC_UNONAME_USETABCOL )) ScUnoHelpFunctions::SetBoolInAny( aRet, aInpOpt.GetUseTabCol() );
    else if (aString.EqualsAscii( SC_UNONAME_PRMETRICS )) ScUnoHelpFunctions::SetBoolInAny( aRet, aInpOpt.GetTextWysiwyg() );
    else if (aString.EqualsAscii( SC_UNONAME_REPLWARN )) ScUnoHelpFunctions::SetBoolInAny( aRet, aInpOpt.GetReplaceCellsWarn() );
    else if (aString.EqualsAscii( SC_UNONAME_METRIC ))  aRet <<= (sal_Int16) aAppOpt.GetAppMetric();
    else if (aString.EqualsAscii( SC_UNONAME_MOVEDIR )) aRet <<= (sal_Int16) aInpOpt.GetMoveDir();
    else if (aString.EqualsAscii( SC_UNONAME_STBFUNC )) aRet <<= (sal_Int16) aAppOpt.GetStatusFunc();
    else if (aString.EqualsAscii( SC_UNONAME_SCALE ))
    {
        sal_Int16 nZoomVal = 0;
        switch ( aAppOpt.GetZoomType() )
        {
            case SVX_ZOOM_PERCENT:   nZoomVal = aAppOpt.GetZoom();    break;
            case SVX_ZOOM_OPTIMAL:   nZoomVal = SC_ZOOMVAL_OPTIMAL;   break;
            case SVX_ZOOM_WHOLEPAGE: nZoomVal = SC_ZOOMVAL_WHOLEPAGE; break;
            case SVX_ZOOM_PAGEWIDTH: nZoomVal = SC_ZOOMVAL_PAGEWIDTH; break;
            default:
            {
                // added to avoid warnings
            }
        }
        aRet <<= (sal_Int16) nZoomVal;
    }
    else if (aString.EqualsAscii( SC_UNONAME_ULISTS ))
    {
        ScUserList* pUserList = ScGlobal::GetUserList();
        if (pUserList)
        {
            sal_uInt16 nCount = pUserList->GetCount();
            uno::Sequence<rtl::OUString> aSeq(nCount);
            rtl::OUString* pAry = aSeq.getArray();
            for (sal_uInt16 i=0; i<nCount; i++)
            {
                String aEntry((*pUserList)[i]->GetString());
                pAry[i] = aEntry;
            }
            aRet <<= aSeq;
        }
    }
    else if (aString.EqualsAscii( SC_UNONAME_PRALLSH ))
        ScUnoHelpFunctions::SetBoolInAny( aRet, pScMod->GetPrintOptions().GetAllSheets() );
    else if (aString.EqualsAscii( SC_UNONAME_PREMPTY ))
        ScUnoHelpFunctions::SetBoolInAny( aRet, !pScMod->GetPrintOptions().GetSkipEmpty() );    // reversed

    return aRet;
}

SC_IMPL_DUMMY_PROPERTY_LISTENER( ScSpreadsheetSettings )

//------------------------------------------------------------------------

ScRecentFunctionsObj::ScRecentFunctionsObj()
{
}

ScRecentFunctionsObj::~ScRecentFunctionsObj()
{
}

// stuff for exService_...

uno::Reference<uno::XInterface> SAL_CALL ScRecentFunctionsObj_CreateInstance(
                        const uno::Reference<lang::XMultiServiceFactory>& /* rSMgr */ )
{
    SolarMutexGuard aGuard;
    ScDLL::Init();
    static uno::Reference<uno::XInterface> xInst((cppu::OWeakObject*)new ScRecentFunctionsObj());
    return xInst;
}

rtl::OUString ScRecentFunctionsObj::getImplementationName_Static()
{
    return rtl::OUString(RTL_CONSTASCII_USTRINGPARAM( "stardiv.StarCalc.ScRecentFunctionsObj" ));
}

uno::Sequence<rtl::OUString> ScRecentFunctionsObj::getSupportedServiceNames_Static()
{
    uno::Sequence<rtl::OUString> aRet(1);
    rtl::OUString* pArray = aRet.getArray();
    pArray[0] = rtl::OUString(RTL_CONSTASCII_USTRINGPARAM( SCRECENTFUNCTIONSOBJ_SERVICE ));
    return aRet;
}

// XRecentFunctions

uno::Sequence<sal_Int32> SAL_CALL ScRecentFunctionsObj::getRecentFunctionIds()
                                                        throw(uno::RuntimeException)
{
    SolarMutexGuard aGuard;
    const ScAppOptions& rOpt = SC_MOD()->GetAppOptions();
    sal_uInt16 nCount = rOpt.GetLRUFuncListCount();
    const sal_uInt16* pFuncs = rOpt.GetLRUFuncList();
    if (pFuncs)
    {
        uno::Sequence<sal_Int32> aSeq(nCount);
        sal_Int32* pAry = aSeq.getArray();
        for (sal_uInt16 i=0; i<nCount; i++)
            pAry[i] = pFuncs[i];
        return aSeq;
    }
    return uno::Sequence<sal_Int32>(0);
}

void SAL_CALL ScRecentFunctionsObj::setRecentFunctionIds(
                    const uno::Sequence<sal_Int32>& aRecentFunctionIds )
                                    throw(uno::RuntimeException)
{
<<<<<<< HEAD
    SolarMutexGuard aGuard;
    USHORT nCount = (USHORT) Min( aRecentFunctionIds.getLength(), (INT32) LRU_MAX );
    const INT32* pAry = aRecentFunctionIds.getConstArray();
=======
    ScUnoGuard aGuard;
    sal_uInt16 nCount = (sal_uInt16) Min( aRecentFunctionIds.getLength(), (sal_Int32) LRU_MAX );
    const sal_Int32* pAry = aRecentFunctionIds.getConstArray();
>>>>>>> ce6308e4

    sal_uInt16* pFuncs = nCount ? new sal_uInt16[nCount] : NULL;
    for (sal_uInt16 i=0; i<nCount; i++)
        pFuncs[i] = (sal_uInt16)pAry[i];        //! auf gueltige Werte testen?

    ScModule* pScMod = SC_MOD();
    ScAppOptions aNewOpts(pScMod->GetAppOptions());
    aNewOpts.SetLRUFuncList(pFuncs, nCount);
    pScMod->SetAppOptions(aNewOpts);

    pScMod->RecentFunctionsChanged();       // update function list child window

    delete[] pFuncs;
}

sal_Int32 SAL_CALL ScRecentFunctionsObj::getMaxRecentFunctions() throw(uno::RuntimeException)
{
    return LRU_MAX;
}

//------------------------------------------------------------------------

ScFunctionListObj::ScFunctionListObj()
{
}

ScFunctionListObj::~ScFunctionListObj()
{
}

// stuff for exService_...

uno::Reference<uno::XInterface> SAL_CALL ScFunctionListObj_CreateInstance(
                        const uno::Reference<lang::XMultiServiceFactory>& /* rSMgr */ )
{
    SolarMutexGuard aGuard;
    ScDLL::Init();
    static uno::Reference<uno::XInterface> xInst((cppu::OWeakObject*)new ScFunctionListObj());
    return xInst;
}

rtl::OUString ScFunctionListObj::getImplementationName_Static()
{
    return rtl::OUString(RTL_CONSTASCII_USTRINGPARAM( "stardiv.StarCalc.ScFunctionListObj" ));
}

uno::Sequence<rtl::OUString> ScFunctionListObj::getSupportedServiceNames_Static()
{
    uno::Sequence<rtl::OUString> aRet(1);
    rtl::OUString* pArray = aRet.getArray();
    pArray[0] = rtl::OUString(RTL_CONSTASCII_USTRINGPARAM( SCFUNCTIONLISTOBJ_SERVICE ));
    return aRet;
}


static void lcl_FillSequence( uno::Sequence<beans::PropertyValue>& rSequence, const ScFuncDesc& rDesc )
{
    rDesc.initArgumentInfo();   // full argument info is needed

    DBG_ASSERT( rSequence.getLength() == SC_FUNCDESC_PROPCOUNT, "Falscher Count" );

    beans::PropertyValue* pArray = rSequence.getArray();

    pArray[0].Name = rtl::OUString(RTL_CONSTASCII_USTRINGPARAM( SC_UNONAME_ID ));
    pArray[0].Value <<= (sal_Int32) rDesc.nFIndex;

    pArray[1].Name = rtl::OUString(RTL_CONSTASCII_USTRINGPARAM( SC_UNONAME_CATEGORY ));
    pArray[1].Value <<= (sal_Int32) rDesc.nCategory;

    pArray[2].Name = rtl::OUString(RTL_CONSTASCII_USTRINGPARAM( SC_UNONAME_NAME ));
    if (rDesc.pFuncName)
        pArray[2].Value <<= rtl::OUString( *rDesc.pFuncName );

    pArray[3].Name = rtl::OUString(RTL_CONSTASCII_USTRINGPARAM( SC_UNONAME_DESCRIPTION ));
    if (rDesc.pFuncDesc)
        pArray[3].Value <<= rtl::OUString( *rDesc.pFuncDesc );

    pArray[4].Name = rtl::OUString(RTL_CONSTASCII_USTRINGPARAM( SC_UNONAME_ARGUMENTS ));
    if (rDesc.ppDefArgNames && rDesc.ppDefArgDescs && rDesc.pDefArgFlags )
    {
        sal_uInt16 nCount = rDesc.nArgCount;
        if (nCount >= VAR_ARGS)
            nCount -= VAR_ARGS - 1;
        sal_uInt16 nSeqCount = rDesc.GetSuppressedArgCount();
        if (nSeqCount >= VAR_ARGS)
            nSeqCount -= VAR_ARGS - 1;

        if (nSeqCount)
        {
            uno::Sequence<sheet::FunctionArgument> aArgSeq(nSeqCount);
            sheet::FunctionArgument* pArgAry = aArgSeq.getArray();
            for (sal_uInt16 i=0, j=0; i<nCount; i++)
            {
                if (!rDesc.pDefArgFlags[i].bSuppress)
                {
                    String aArgName;
                    if (rDesc.ppDefArgNames[i]) aArgName = *rDesc.ppDefArgNames[i];
                    String aArgDesc;
                    if (rDesc.ppDefArgDescs[i]) aArgDesc = *rDesc.ppDefArgDescs[i];
                    sheet::FunctionArgument aArgument;
                    aArgument.Name        = aArgName;
                    aArgument.Description = aArgDesc;
                    aArgument.IsOptional  = rDesc.pDefArgFlags[i].bOptional;
                    pArgAry[j++] = aArgument;
                }
            }
            pArray[4].Value <<= aArgSeq;
        }
    }
}

// XFunctionDescriptions

uno::Sequence<beans::PropertyValue> SAL_CALL ScFunctionListObj::getById( sal_Int32 nId )
                                throw(lang::IllegalArgumentException, uno::RuntimeException)
{
    SolarMutexGuard aGuard;
    const ScFunctionList* pFuncList = ScGlobal::GetStarCalcFunctionList();
    if ( pFuncList )
    {
        sal_uInt16 nCount = (sal_uInt16)pFuncList->GetCount();
        for (sal_uInt16 nIndex=0; nIndex<nCount; nIndex++)
        {
            const ScFuncDesc* pDesc = pFuncList->GetFunction(nIndex);
            if ( pDesc && pDesc->nFIndex == nId )
            {
                uno::Sequence<beans::PropertyValue> aSeq( SC_FUNCDESC_PROPCOUNT );
                lcl_FillSequence( aSeq, *pDesc );
                return aSeq;
            }
        }

        throw lang::IllegalArgumentException();         // not found
    }
    else
        throw uno::RuntimeException();                  // should not happen
}

// XNameAccess

uno::Any SAL_CALL ScFunctionListObj::getByName( const rtl::OUString& aName )
            throw(container::NoSuchElementException,
                    lang::WrappedTargetException, uno::RuntimeException)
{
    SolarMutexGuard aGuard;
    ::rtl::OUString aNameStr(aName);
    const ScFunctionList* pFuncList = ScGlobal::GetStarCalcFunctionList();
    if ( pFuncList )
    {
        sal_uInt16 nCount = (sal_uInt16)pFuncList->GetCount();
        for (sal_uInt16 nIndex=0; nIndex<nCount; nIndex++)
        {
            const ScFuncDesc* pDesc = pFuncList->GetFunction(nIndex);
            //! Case-insensitiv ???
            if ( pDesc && pDesc->pFuncName && aNameStr == *pDesc->pFuncName )
            {
                uno::Sequence<beans::PropertyValue> aSeq( SC_FUNCDESC_PROPCOUNT );
                lcl_FillSequence( aSeq, *pDesc );
                return uno::makeAny(aSeq);
            }
        }

        throw container::NoSuchElementException();      // not found
    }
    else
        throw uno::RuntimeException();                  // should not happen
}

// XIndexAccess

sal_Int32 SAL_CALL ScFunctionListObj::getCount() throw(uno::RuntimeException)
{
<<<<<<< HEAD
    SolarMutexGuard aGuard;
    sal_Int32 nCount = 0;
    const ScFunctionList* pFuncList = ScGlobal::GetStarCalcFunctionList();
    if ( pFuncList )
        nCount = static_cast<sal_Int32>(pFuncList->GetCount());
=======
    ScUnoGuard aGuard;
    sal_uInt16 nCount = 0;
    const ScFunctionList* pFuncList = ScGlobal::GetStarCalcFunctionList();
    if ( pFuncList )
        nCount = (sal_uInt16)pFuncList->GetCount();
>>>>>>> ce6308e4
    return nCount;
}

uno::Any SAL_CALL ScFunctionListObj::getByIndex( sal_Int32 nIndex )
                            throw(lang::IndexOutOfBoundsException,
                                    lang::WrappedTargetException, uno::RuntimeException)
{
    SolarMutexGuard aGuard;
    const ScFunctionList* pFuncList = ScGlobal::GetStarCalcFunctionList();
    if ( pFuncList )
    {
        if ( nIndex >= 0 && nIndex < (sal_Int32)pFuncList->GetCount() )
        {
            const ScFuncDesc* pDesc = pFuncList->GetFunction(nIndex);
            if ( pDesc )
            {
                uno::Sequence<beans::PropertyValue> aSeq( SC_FUNCDESC_PROPCOUNT );
                lcl_FillSequence( aSeq, *pDesc );
                return uno::makeAny(aSeq);
            }
        }

        throw lang::IndexOutOfBoundsException();        // illegal index
    }
    else
        throw uno::RuntimeException();                  // should not happen
}

// XEnumerationAccess

uno::Reference<container::XEnumeration> SAL_CALL ScFunctionListObj::createEnumeration()
                                                    throw(uno::RuntimeException)
{
    SolarMutexGuard aGuard;
    return new ScIndexEnumeration(this, rtl::OUString(RTL_CONSTASCII_USTRINGPARAM("com.sun.star.sheet.FunctionDescriptionEnumeration")));
}

// XElementAccess

uno::Type SAL_CALL ScFunctionListObj::getElementType() throw(uno::RuntimeException)
{
    SolarMutexGuard aGuard;
    return getCppuType((uno::Sequence<beans::PropertyValue>*)0);
}

sal_Bool SAL_CALL ScFunctionListObj::hasElements() throw(uno::RuntimeException)
{
    SolarMutexGuard aGuard;
    return ( getCount() > 0 );
}

uno::Sequence<rtl::OUString> SAL_CALL ScFunctionListObj::getElementNames() throw(uno::RuntimeException)
{
    SolarMutexGuard aGuard;
    const ScFunctionList* pFuncList = ScGlobal::GetStarCalcFunctionList();
    if ( pFuncList )
    {
<<<<<<< HEAD
        sal_uInt32 nCount = pFuncList->GetCount();
        uno::Sequence<rtl::OUString> aSeq(nCount);
        rtl::OUString* pAry = aSeq.getArray();
        for (sal_uInt32 nIndex=0; nIndex<nCount; ++nIndex)
=======
        sal_uInt16 nCount = (sal_uInt16)pFuncList->GetCount();
        uno::Sequence<rtl::OUString> aSeq(nCount);
        rtl::OUString* pAry = aSeq.getArray();
        for (sal_uInt16 nIndex=0; nIndex<nCount; nIndex++)
>>>>>>> ce6308e4
        {
            const ScFuncDesc* pDesc = pFuncList->GetFunction(nIndex);
            if ( pDesc && pDesc->pFuncName )
                pAry[nIndex] = *pDesc->pFuncName;
        }
        return aSeq;
    }
    return uno::Sequence<rtl::OUString>(0);
}

sal_Bool SAL_CALL ScFunctionListObj::hasByName( const rtl::OUString& aName )
                                        throw(uno::RuntimeException)
{
    SolarMutexGuard aGuard;
    const ScFunctionList* pFuncList = ScGlobal::GetStarCalcFunctionList();
    if ( pFuncList )
    {
<<<<<<< HEAD
        sal_uInt32 nCount = pFuncList->GetCount();
        for (sal_uInt32 nIndex=0; nIndex<nCount; ++nIndex)
        {
            const ScFuncDesc* pDesc = pFuncList->GetFunction(nIndex);
            //! Case-insensitiv ???
            if ( pDesc && pDesc->pFuncName && aName == *pDesc->pFuncName )
=======
        sal_uInt16 nCount = (sal_uInt16)pFuncList->GetCount();
        for (sal_uInt16 nIndex=0; nIndex<nCount; nIndex++)
        {
            const ScFuncDesc* pDesc = pFuncList->GetFunction(nIndex);
            //! Case-insensitiv ???
            if ( pDesc && pDesc->pFuncName && aNameStr == *pDesc->pFuncName )
>>>>>>> ce6308e4
                return sal_True;
        }
    }
    return sal_False;
}

//------------------------------------------------------------------------




/* vim:set shiftwidth=4 softtabstop=4 expandtab: */<|MERGE_RESOLUTION|>--- conflicted
+++ resolved
@@ -184,7 +184,6 @@
 
 //------------------------------------------------------------------------
 
-<<<<<<< HEAD
 static void lcl_WriteInfo( registry::XRegistryKey* pRegistryKey,
                         const rtl::OUString& rImplementationName,
                         const uno::Sequence< rtl::OUString >& rServices )
@@ -200,8 +199,6 @@
         xNewKey->createKey( pArray[i]);
 }
 
-=======
->>>>>>> ce6308e4
 extern "C" {
 
 SAL_DLLPUBLIC_EXPORT void SAL_CALL component_getImplementationEnvironment(
@@ -436,8 +433,8 @@
     ScModule* pScMod = SC_MOD();
     ScAppOptions   aAppOpt(pScMod->GetAppOptions());
     ScInputOptions aInpOpt(pScMod->GetInputOptions());
-    sal_Bool bSaveApp = sal_False;
-    sal_Bool bSaveInp = sal_False;
+    sal_Bool bSaveApp = false;
+    sal_Bool bSaveInp = false;
     // print options aren't loaded until needed
 
     if (aString.EqualsAscii( SC_UNONAME_DOAUTOCP ))
@@ -700,15 +697,9 @@
                     const uno::Sequence<sal_Int32>& aRecentFunctionIds )
                                     throw(uno::RuntimeException)
 {
-<<<<<<< HEAD
-    SolarMutexGuard aGuard;
-    USHORT nCount = (USHORT) Min( aRecentFunctionIds.getLength(), (INT32) LRU_MAX );
+    SolarMutexGuard aGuard;
+    sal_uInt16 nCount = (sal_uInt16) Min( aRecentFunctionIds.getLength(), (INT32) LRU_MAX );
     const INT32* pAry = aRecentFunctionIds.getConstArray();
-=======
-    ScUnoGuard aGuard;
-    sal_uInt16 nCount = (sal_uInt16) Min( aRecentFunctionIds.getLength(), (sal_Int32) LRU_MAX );
-    const sal_Int32* pAry = aRecentFunctionIds.getConstArray();
->>>>>>> ce6308e4
 
     sal_uInt16* pFuncs = nCount ? new sal_uInt16[nCount] : NULL;
     for (sal_uInt16 i=0; i<nCount; i++)
@@ -881,19 +872,11 @@
 
 sal_Int32 SAL_CALL ScFunctionListObj::getCount() throw(uno::RuntimeException)
 {
-<<<<<<< HEAD
     SolarMutexGuard aGuard;
     sal_Int32 nCount = 0;
     const ScFunctionList* pFuncList = ScGlobal::GetStarCalcFunctionList();
     if ( pFuncList )
         nCount = static_cast<sal_Int32>(pFuncList->GetCount());
-=======
-    ScUnoGuard aGuard;
-    sal_uInt16 nCount = 0;
-    const ScFunctionList* pFuncList = ScGlobal::GetStarCalcFunctionList();
-    if ( pFuncList )
-        nCount = (sal_uInt16)pFuncList->GetCount();
->>>>>>> ce6308e4
     return nCount;
 }
 
@@ -951,17 +934,10 @@
     const ScFunctionList* pFuncList = ScGlobal::GetStarCalcFunctionList();
     if ( pFuncList )
     {
-<<<<<<< HEAD
         sal_uInt32 nCount = pFuncList->GetCount();
         uno::Sequence<rtl::OUString> aSeq(nCount);
         rtl::OUString* pAry = aSeq.getArray();
         for (sal_uInt32 nIndex=0; nIndex<nCount; ++nIndex)
-=======
-        sal_uInt16 nCount = (sal_uInt16)pFuncList->GetCount();
-        uno::Sequence<rtl::OUString> aSeq(nCount);
-        rtl::OUString* pAry = aSeq.getArray();
-        for (sal_uInt16 nIndex=0; nIndex<nCount; nIndex++)
->>>>>>> ce6308e4
         {
             const ScFuncDesc* pDesc = pFuncList->GetFunction(nIndex);
             if ( pDesc && pDesc->pFuncName )
@@ -979,25 +955,16 @@
     const ScFunctionList* pFuncList = ScGlobal::GetStarCalcFunctionList();
     if ( pFuncList )
     {
-<<<<<<< HEAD
         sal_uInt32 nCount = pFuncList->GetCount();
         for (sal_uInt32 nIndex=0; nIndex<nCount; ++nIndex)
         {
             const ScFuncDesc* pDesc = pFuncList->GetFunction(nIndex);
             //! Case-insensitiv ???
             if ( pDesc && pDesc->pFuncName && aName == *pDesc->pFuncName )
-=======
-        sal_uInt16 nCount = (sal_uInt16)pFuncList->GetCount();
-        for (sal_uInt16 nIndex=0; nIndex<nCount; nIndex++)
-        {
-            const ScFuncDesc* pDesc = pFuncList->GetFunction(nIndex);
-            //! Case-insensitiv ???
-            if ( pDesc && pDesc->pFuncName && aNameStr == *pDesc->pFuncName )
->>>>>>> ce6308e4
                 return sal_True;
         }
     }
-    return sal_False;
+    return false;
 }
 
 //------------------------------------------------------------------------
