/* -*- Mode: C++; tab-width: 4; indent-tabs-mode: nil; c-basic-offset: 4 -*- */
/*************************************************************************
 *
 * DO NOT ALTER OR REMOVE COPYRIGHT NOTICES OR THIS FILE HEADER.
 *
 * Copyright 2000, 2010 Oracle and/or its affiliates.
 *
 * OpenOffice.org - a multi-platform office productivity suite
 *
 * This file is part of OpenOffice.org.
 *
 * OpenOffice.org is free software: you can redistribute it and/or modify
 * it under the terms of the GNU Lesser General Public License version 3
 * only, as published by the Free Software Foundation.
 *
 * OpenOffice.org is distributed in the hope that it will be useful,
 * but WITHOUT ANY WARRANTY; without even the implied warranty of
 * MERCHANTABILITY or FITNESS FOR A PARTICULAR PURPOSE.  See the
 * GNU Lesser General Public License version 3 for more details
 * (a copy is included in the LICENSE file that accompanied this code).
 *
 * You should have received a copy of the GNU Lesser General Public License
 * version 3 along with OpenOffice.org.  If not, see
 * <http://www.openoffice.org/license.html>
 * for a copy of the LGPLv3 License.
 *
 ************************************************************************/

// MARKER(update_precomp.py): autogen include statement, do not remove
#include "precompiled_vcl.hxx"
#include "svsys.h"
#include "vcl/salframe.hxx"
#include "vcl/salobj.hxx"
#include "vcl/salinst.hxx"
#include "vcl/salgtype.hxx"
#include "vcl/salgdi.hxx"

#include "vcl/unohelp.hxx"
#include "tools/time.hxx"
#include "tools/debug.hxx"
#include "tools/rc.h"
#include "vcl/svdata.hxx"
#include "vcl/dbggui.hxx"
#include "vcl/outfont.hxx"
#include "vcl/outdev.h"
#include "vcl/region.h"
#include "vcl/event.hxx"
#include "vcl/help.hxx"
#include "vcl/cursor.hxx"
#include "vcl/svapp.hxx"
#include "vcl/window.h"
#include "vcl/window.hxx"
#include "vcl/syswin.hxx"
#include "vcl/syschild.hxx"
#include "vcl/brdwin.hxx"
#include "vcl/helpwin.hxx"
#include "vcl/dockwin.hxx"
#include "vcl/menu.hxx"
#include "vcl/wrkwin.hxx"
#include "vcl/wall.hxx"
#include "vcl/gradient.hxx"
#include "vcl/toolbox.h"
#include "unotools/fontcfg.hxx"
#include "vcl/sysdata.hxx"
#include "vcl/sallayout.hxx"
#include "vcl/salctype.hxx"
#include "vcl/button.hxx" // Button::GetStandardText
#include "vcl/taskpanelist.hxx"
#include "com/sun/star/awt/XWindowPeer.hpp"
#include "com/sun/star/rendering/XCanvas.hpp"
#include "com/sun/star/rendering/XSpriteCanvas.hpp"
#include "com/sun/star/awt/XWindow.hpp"
#include "comphelper/processfactory.hxx"
#include "com/sun/star/datatransfer/dnd/XDragSource.hpp"
#include "com/sun/star/datatransfer/dnd/XDropTarget.hpp"
#include "com/sun/star/datatransfer/clipboard/XClipboard.hpp"
#include "com/sun/star/awt/XTopWindow.hpp"
#include "com/sun/star/awt/XDisplayConnection.hpp"
#include "com/sun/star/lang/XInitialization.hpp"
#include "com/sun/star/lang/XComponent.hpp"
#include "com/sun/star/lang/XServiceName.hpp"
#include "com/sun/star/accessibility/XAccessible.hpp"
#include "com/sun/star/accessibility/AccessibleRole.hpp"

#include "vcl/dialog.hxx"
#include "vcl/unowrap.hxx"
#include "vcl/dndlcon.hxx"
#include "vcl/dndevdis.hxx"
#include "unotools/confignode.hxx"
#include "vcl/gdimtf.hxx"
#include <sal/macros.h>
#include "vcl/pdfextoutdevdata.hxx"
#include "vcl/lazydelete.hxx"

#include <set>
#include <typeinfo>

using namespace ::com::sun::star::uno;
using namespace ::com::sun::star::lang;
using namespace ::com::sun::star::datatransfer::clipboard;
using namespace ::com::sun::star::datatransfer::dnd;
using namespace ::com::sun::star;
using namespace com::sun;

using ::rtl::OUString;

using ::com::sun::star::awt::XTopWindow;

// =======================================================================

DBG_NAME( Window )

// =======================================================================

#define IMPL_PAINT_PAINT            ((sal_uInt16)0x0001)
#define IMPL_PAINT_PAINTALL         ((sal_uInt16)0x0002)
#define IMPL_PAINT_PAINTALLCHILDS   ((sal_uInt16)0x0004)
#define IMPL_PAINT_PAINTCHILDS      ((sal_uInt16)0x0008)
#define IMPL_PAINT_ERASE            ((sal_uInt16)0x0010)
#define IMPL_PAINT_CHECKRTL         ((sal_uInt16)0x0020)

// -----------------------------------------------------------------------

typedef Window* PWINDOW;

// -----------------------------------------------------------------------

struct ImplCalcToTopData
{
    ImplCalcToTopData*  mpNext;
    Window*             mpWindow;
    Region*             mpInvalidateRegion;
};

ImplAccessibleInfos::ImplAccessibleInfos()
{
    nAccessibleRole = 0xFFFF;
    pAccessibleName = NULL;
    pAccessibleDescription = NULL;
    pLabeledByWindow = NULL;
    pLabelForWindow = NULL;
    pMemberOfWindow = NULL;
}

ImplAccessibleInfos::~ImplAccessibleInfos()
{
    delete pAccessibleName;
    delete pAccessibleDescription;
}

// -----------------------------------------------------------------------

WindowImpl::WindowImpl()
{
}

WindowImpl::~WindowImpl()
{
}


// -----------------------------------------------------------------------

// helper method to allow inline constructor even for pWindow!=NULL case
void ImplDelData::AttachToWindow( const Window* pWindow )
{
    if( pWindow )
        const_cast<Window*>(pWindow)->ImplAddDel( this );
}

// -----------------------------------------------------------------------

// define dtor for ImplDelData
ImplDelData::~ImplDelData()
{
    // #112873# auto remove of ImplDelData
    // due to this code actively calling ImplRemoveDel() is not mandatory anymore
    if( !mbDel && mpWindow )
    {
        // the window still exists but we were not removed
        const_cast<Window*>(mpWindow)->ImplRemoveDel( this );
        mpWindow = NULL;
    }
}

// -----------------------------------------------------------------------

#ifdef DBG_UTIL
const char* ImplDbgCheckWindow( const void* pObj )
{
    DBG_TESTSOLARMUTEX();

    const Window* pWindow = (Window*)pObj;

    if ( (pWindow->GetType() < WINDOW_FIRST) || (pWindow->GetType() > WINDOW_LAST) )
        return "Window data overwrite";

    // Fenster-Verkettung ueberpruefen
    Window* pChild = pWindow->mpWindowImpl->mpFirstChild;
    while ( pChild )
    {
        if ( pChild->mpWindowImpl->mpParent != pWindow )
            return "Child-Window-Parent wrong";
        pChild = pChild->mpWindowImpl->mpNext;
    }

    return NULL;
}
#endif

// =======================================================================

void Window::ImplInitAppFontData( Window* pWindow )
{
    ImplSVData* pSVData = ImplGetSVData();
    long nTextHeight = pWindow->GetTextHeight();
    long nTextWidth = pWindow->GetTextWidth( XubString( RTL_CONSTASCII_USTRINGPARAM( "aemnnxEM" ) ) );
    long nSymHeight = nTextHeight*4;
    // Falls Font zu schmal ist, machen wir die Basis breiter,
    // damit die Dialoge symetrisch aussehen und nicht zu schmal
    // werden. Wenn der Dialog die gleiche breite hat, geben wir
    // noch etwas Spielraum dazu, da etwas mehr Platz besser ist.
    if ( nSymHeight > nTextWidth )
        nTextWidth = nSymHeight;
    else if ( nSymHeight+5 > nTextWidth )
        nTextWidth = nSymHeight+5;
    pSVData->maGDIData.mnAppFontX = nTextWidth * 10 / 8;
    pSVData->maGDIData.mnAppFontY = nTextHeight * 10;

    // FIXME: this is currently only on aqua, check with other
    // platforms
    if( pSVData->maNWFData.mbNoFocusRects )
    {
        // try to find out wether there is a large correction
        // of control sizes, if yes, make app font scalings larger
        // so dialog positioning is not completely off
        ImplControlValue aControlValue;
        Rectangle aCtrlRegion( Point(), Size( nTextWidth < 10 ? 10 : nTextWidth, nTextHeight < 10 ? 10 : nTextHeight ) );
        Rectangle aBoundingRgn( aCtrlRegion );
        Rectangle aContentRgn( aCtrlRegion );
        if( pWindow->GetNativeControlRegion( CTRL_EDITBOX, PART_ENTIRE_CONTROL, aCtrlRegion,
                                             CTRL_STATE_ENABLED, aControlValue, rtl::OUString(),
                                             aBoundingRgn, aContentRgn ) )
        {
            // comment: the magical +6 is for the extra border in bordered
            // (which is the standard) edit fields
            if( aContentRgn.GetHeight() - nTextHeight > (nTextHeight+4)/4 )
                pSVData->maGDIData.mnAppFontY = (aContentRgn.GetHeight()-4) * 10;
        }
    }


    pSVData->maGDIData.mnRealAppFontX = pSVData->maGDIData.mnAppFontX;
    if ( pSVData->maAppData.mnDialogScaleX )
        pSVData->maGDIData.mnAppFontX += (pSVData->maGDIData.mnAppFontX*pSVData->maAppData.mnDialogScaleX)/100;
}

// -----------------------------------------------------------------------

bool Window::ImplCheckUIFont( const Font& rFont )
{
    if( ImplGetSVData()->maGDIData.mbNativeFontConfig )
        return true;

    // create a text string using the localized text of important buttons
    String aTestText;
    static const StandardButtonType aTestButtons[] =
    {
        BUTTON_OK, BUTTON_CANCEL, BUTTON_CLOSE, BUTTON_ABORT,
        BUTTON_YES, BUTTON_NO, BUTTON_MORE, BUTTON_IGNORE,
        BUTTON_RETRY, BUTTON_HELP
    };

    const int nTestButtonCount = sizeof(aTestButtons)/sizeof(*aTestButtons);
    for( int n = 0; n < nTestButtonCount; ++n )
    {
        String aButtonStr = Button::GetStandardText( aTestButtons[n] );
        // #i115432# ignore mnemonic+accelerator part of each string
        // TODO: use a string filtering method when it becomes available
        const int nLen = aButtonStr.Len();
        bool bInside = false;
        for( int i = 0; i < nLen; ++i ) {
            const sal_Unicode c = aButtonStr.GetChar( i );
            if( (c == '('))
                bInside = true;
            if( (c == ')'))
                bInside = false;
            if( (c == '~')
            ||  (c == '(') || (c == ')')
            || ((c >= 'A') && (c <= 'Z') && bInside) )
                aButtonStr.SetChar( i, ' ' );
        }
        // append sanitized button text to test string
        aTestText.Append( aButtonStr );
    }

    const int nFirstChar = HasGlyphs( rFont, aTestText );
    const bool bUIFontOk = (nFirstChar >= aTestText.Len());
    return bUIFontOk;
}

// -----------------------------------------------------------------------

void Window::ImplUpdateGlobalSettings( AllSettings& rSettings, sal_Bool bCallHdl )
{
    StyleSettings aTmpSt( rSettings.GetStyleSettings() );
    aTmpSt.SetHighContrastMode( sal_False );
    rSettings.SetStyleSettings( aTmpSt );
    ImplGetFrame()->UpdateSettings( rSettings );
    // reset default border width for layouters
    ImplGetSVData()->maAppData.mnDefaultLayoutBorder = -1;

    // Verify availability of the configured UI font, otherwise choose "Andale Sans UI"
    String aUserInterfaceFont;
    bool bUseSystemFont = rSettings.GetStyleSettings().GetUseSystemUIFonts();

    // check whether system UI font can display a typical UI text
    if( bUseSystemFont )
        bUseSystemFont = ImplCheckUIFont( rSettings.GetStyleSettings().GetAppFont() );

    if ( !bUseSystemFont )
    {
        ImplInitFontList();
        String aConfigFont = utl::DefaultFontConfiguration::get()->getUserInterfaceFont( rSettings.GetUILocale() );
        xub_StrLen nIndex = 0;
        while( nIndex != STRING_NOTFOUND )
        {
            String aName( aConfigFont.GetToken( 0, ';', nIndex ) );
            if ( aName.Len() && mpWindowImpl->mpFrameData->mpFontList->FindFontFamily( aName ) )
            {
                aUserInterfaceFont = aConfigFont;
                break;
            }
        }

        if ( ! aUserInterfaceFont.Len() )
        {
            String aFallbackFont (RTL_CONSTASCII_USTRINGPARAM( "Andale Sans UI" ));
            if ( mpWindowImpl->mpFrameData->mpFontList->FindFontFamily( aFallbackFont ) )
                aUserInterfaceFont = aFallbackFont;
        }
    }

    if ( !bUseSystemFont && aUserInterfaceFont.Len() )
    {
        StyleSettings aStyleSettings = rSettings.GetStyleSettings();
        Font aFont = aStyleSettings.GetAppFont();
        aFont.SetName( aUserInterfaceFont );
        aStyleSettings.SetAppFont( aFont );
        aFont = aStyleSettings.GetHelpFont();
        aFont.SetName( aUserInterfaceFont );
        aStyleSettings.SetHelpFont( aFont );
        aFont = aStyleSettings.GetTitleFont();
        aFont.SetName( aUserInterfaceFont );
        aStyleSettings.SetTitleFont( aFont );
        aFont = aStyleSettings.GetFloatTitleFont();
        aFont.SetName( aUserInterfaceFont );
        aStyleSettings.SetFloatTitleFont( aFont );
        aFont = aStyleSettings.GetMenuFont();
        aFont.SetName( aUserInterfaceFont );
        aStyleSettings.SetMenuFont( aFont );
        aFont = aStyleSettings.GetToolFont();
        aFont.SetName( aUserInterfaceFont );
        aStyleSettings.SetToolFont( aFont );
        aFont = aStyleSettings.GetLabelFont();
        aFont.SetName( aUserInterfaceFont );
        aStyleSettings.SetLabelFont( aFont );
        aFont = aStyleSettings.GetInfoFont();
        aFont.SetName( aUserInterfaceFont );
        aStyleSettings.SetInfoFont( aFont );
        aFont = aStyleSettings.GetRadioCheckFont();
        aFont.SetName( aUserInterfaceFont );
        aStyleSettings.SetRadioCheckFont( aFont );
        aFont = aStyleSettings.GetPushButtonFont();
        aFont.SetName( aUserInterfaceFont );
        aStyleSettings.SetPushButtonFont( aFont );
        aFont = aStyleSettings.GetFieldFont();
        aFont.SetName( aUserInterfaceFont );
        aStyleSettings.SetFieldFont( aFont );
        aFont = aStyleSettings.GetIconFont();
        aFont.SetName( aUserInterfaceFont );
        aStyleSettings.SetIconFont( aFont );
        aFont = aStyleSettings.GetGroupFont();
        aFont.SetName( aUserInterfaceFont );
        aStyleSettings.SetGroupFont( aFont );
        rSettings.SetStyleSettings( aStyleSettings );
    }

    StyleSettings aStyleSettings = rSettings.GetStyleSettings();
    // #97047: Force all fonts except Menu and Help to a fixed height
    // to avoid UI scaling due to large fonts
    // - but allow bigger fonts on bigger screens (i16682, i21238)
    //   dialogs were designed to fit 800x600 with an 8pt font, so scale accordingly
    int maxFontheight = 9; // #107886#: 9 is default for some asian systems, so always allow if requested
    if( GetDesktopRectPixel().getHeight() > 600 )
        maxFontheight = (int) ((( 8.0 * (double) GetDesktopRectPixel().getHeight()) / 600.0) + 1.5);

    Font aFont = aStyleSettings.GetMenuFont();
    int defFontheight = aFont.GetHeight();
    if( defFontheight > maxFontheight )
        defFontheight = maxFontheight;

    // if the UI is korean, chinese or another locale
    // where the system font size is kown to be often too small to
    // generate readable fonts enforce a minimum font size of 9 points
    bool bBrokenLangFontHeight = false;
    static const LanguageType eBrokenSystemFontSizeLanguages[] =
    { LANGUAGE_KOREAN, LANGUAGE_KOREAN_JOHAB,
      LANGUAGE_CHINESE_HONGKONG, LANGUAGE_CHINESE_MACAU, LANGUAGE_CHINESE_SIMPLIFIED, LANGUAGE_CHINESE_SINGAPORE, LANGUAGE_CHINESE_TRADITIONAL
    };
    static std::set< LanguageType > aBrokenSystemFontSizeLanguagesSet(
        eBrokenSystemFontSizeLanguages,
        eBrokenSystemFontSizeLanguages + SAL_N_ELEMENTS(eBrokenSystemFontSizeLanguages)
        );
    LanguageType aLang = Application::GetSettings().GetUILanguage();
    if( aBrokenSystemFontSizeLanguagesSet.find( aLang ) != aBrokenSystemFontSizeLanguagesSet.end() )
    {
        defFontheight = Max(9, defFontheight);
        bBrokenLangFontHeight = true;
    }

    // i22098, toolfont will be scaled differently to avoid bloated rulers and status bars for big fonts
    int toolfontheight = defFontheight;
    if( toolfontheight > 9 )
        toolfontheight = (defFontheight+8) / 2;

    aFont = aStyleSettings.GetAppFont();
    aFont.SetHeight( defFontheight );
    aStyleSettings.SetAppFont( aFont );
    aFont = aStyleSettings.GetTitleFont();
    aFont.SetHeight( defFontheight );
    aStyleSettings.SetTitleFont( aFont );
    aFont = aStyleSettings.GetFloatTitleFont();
    aFont.SetHeight( defFontheight );
    aStyleSettings.SetFloatTitleFont( aFont );
    // keep menu and help font size from system unless in broken locale size
    if( bBrokenLangFontHeight )
    {
        aFont = aStyleSettings.GetMenuFont();
        if( aFont.GetHeight() < defFontheight )
        {
            aFont.SetHeight( defFontheight );
            aStyleSettings.SetMenuFont( aFont );
        }
        aFont = aStyleSettings.GetHelpFont();
        if( aFont.GetHeight() < defFontheight )
        {
            aFont.SetHeight( defFontheight );
            aStyleSettings.SetHelpFont( aFont );
        }
    }

    // use different height for toolfont
    aFont = aStyleSettings.GetToolFont();
    aFont.SetHeight( toolfontheight );
    aStyleSettings.SetToolFont( aFont );

    aFont = aStyleSettings.GetLabelFont();
    aFont.SetHeight( defFontheight );
    aStyleSettings.SetLabelFont( aFont );
    aFont = aStyleSettings.GetInfoFont();
    aFont.SetHeight( defFontheight );
    aStyleSettings.SetInfoFont( aFont );
    aFont = aStyleSettings.GetRadioCheckFont();
    aFont.SetHeight( defFontheight );
    aStyleSettings.SetRadioCheckFont( aFont );
    aFont = aStyleSettings.GetPushButtonFont();
    aFont.SetHeight( defFontheight );
    aStyleSettings.SetPushButtonFont( aFont );
    aFont = aStyleSettings.GetFieldFont();
    aFont.SetHeight( defFontheight );
    aStyleSettings.SetFieldFont( aFont );
    aFont = aStyleSettings.GetIconFont();
    aFont.SetHeight( defFontheight );
    aStyleSettings.SetIconFont( aFont );
    aFont = aStyleSettings.GetGroupFont();
    aFont.SetHeight( defFontheight );
    aStyleSettings.SetGroupFont( aFont );

    // set workspace gradient to black in dark themes
    if( aStyleSettings.GetWindowColor().IsDark() )
        aStyleSettings.SetWorkspaceGradient( Wallpaper( Color( COL_BLACK ) ) );
    else
    {
        Gradient aGrad( GRADIENT_LINEAR, DEFAULT_WORKSPACE_GRADIENT_START_COLOR, DEFAULT_WORKSPACE_GRADIENT_END_COLOR );
        aStyleSettings.SetWorkspaceGradient( Wallpaper( aGrad ) );
    }

    rSettings.SetStyleSettings( aStyleSettings );

    // auto detect HC mode; if the system already set it to "yes"
    // (see above) then accept that
    if( !rSettings.GetStyleSettings().GetHighContrastMode() )
    {
        sal_Bool bTmp = sal_False, bAutoHCMode = sal_True;
        utl::OConfigurationNode aNode = utl::OConfigurationTreeRoot::tryCreateWithServiceFactory(
            vcl::unohelper::GetMultiServiceFactory(),
            OUString(RTL_CONSTASCII_USTRINGPARAM("org.openoffice.Office.Common/Accessibility")) );    // note: case sensisitive !
        if ( aNode.isValid() )
        {
            ::com::sun::star::uno::Any aValue = aNode.getNodeValue( OUString(RTL_CONSTASCII_USTRINGPARAM("AutoDetectSystemHC")) );
            if( aValue >>= bTmp )
                bAutoHCMode = bTmp;
        }
        if( bAutoHCMode )
        {
            if( rSettings.GetStyleSettings().GetFaceColor().IsDark()
             || rSettings.GetStyleSettings().GetWindowColor().IsDark() )
            {
                aStyleSettings = rSettings.GetStyleSettings();
<<<<<<< HEAD
                aStyleSettings.SetHighContrastMode( TRUE );
                aStyleSettings.SetSymbolsStyle( STYLE_SYMBOLS_HICONTRAST );
=======
                aStyleSettings.SetHighContrastMode( sal_True );
>>>>>>> e2a3d487
                rSettings.SetStyleSettings( aStyleSettings );
            }
        }
    }

    static const char* pEnvHC = getenv( "SAL_FORCE_HC" );
    if( pEnvHC && *pEnvHC )
    {
<<<<<<< HEAD
        aStyleSettings.SetHighContrastMode( TRUE );
        aStyleSettings.SetSymbolsStyle( STYLE_SYMBOLS_HICONTRAST );
=======
        aStyleSettings.SetHighContrastMode( sal_True );
>>>>>>> e2a3d487
        rSettings.SetStyleSettings( aStyleSettings );
    }

#ifdef DBG_UTIL
    // Evt. AppFont auf Fett schalten, damit man feststellen kann,
    // ob fuer die Texte auf anderen Systemen genuegend Platz
    // vorhanden ist
    if ( DbgIsBoldAppFont() )
    {
        aStyleSettings = rSettings.GetStyleSettings();
        aFont = aStyleSettings.GetAppFont();
        aFont.SetWeight( WEIGHT_BOLD );
        aStyleSettings.SetAppFont( aFont );
        aFont = aStyleSettings.GetGroupFont();
        aFont.SetWeight( WEIGHT_BOLD );
        aStyleSettings.SetGroupFont( aFont );
        aFont = aStyleSettings.GetLabelFont();
        aFont.SetWeight( WEIGHT_BOLD );
        aStyleSettings.SetLabelFont( aFont );
        aFont = aStyleSettings.GetRadioCheckFont();
        aFont.SetWeight( WEIGHT_BOLD );
        aStyleSettings.SetRadioCheckFont( aFont );
        aFont = aStyleSettings.GetPushButtonFont();
        aFont.SetWeight( WEIGHT_BOLD );
        aStyleSettings.SetPushButtonFont( aFont );
        aFont = aStyleSettings.GetFieldFont();
        aFont.SetWeight( WEIGHT_BOLD );
        aStyleSettings.SetFieldFont( aFont );
        aFont = aStyleSettings.GetIconFont();
        aFont.SetWeight( WEIGHT_BOLD );
        aStyleSettings.SetIconFont( aFont );
        rSettings.SetStyleSettings( aStyleSettings );
    }
#endif

    if ( bCallHdl )
        GetpApp()->SystemSettingsChanging( rSettings, this );
}

// -----------------------------------------------------------------------

MouseEvent ImplTranslateMouseEvent( const MouseEvent& rE, Window* pSource, Window* pDest )
{
    Point aPos = pSource->OutputToScreenPixel( rE.GetPosPixel() );
    aPos = pDest->ScreenToOutputPixel( aPos );
    return MouseEvent( aPos, rE.GetClicks(), rE.GetMode(), rE.GetButtons(), rE.GetModifier() );
}

// -----------------------------------------------------------------------

CommandEvent ImplTranslateCommandEvent( const CommandEvent& rCEvt, Window* pSource, Window* pDest )
{
    if ( !rCEvt.IsMouseEvent() )
        return rCEvt;

    Point aPos = pSource->OutputToScreenPixel( rCEvt.GetMousePosPixel() );
    aPos = pDest->ScreenToOutputPixel( aPos );
    return CommandEvent( aPos, rCEvt.GetCommand(), rCEvt.IsMouseEvent(), rCEvt.GetData() );
}

// =======================================================================

void Window::ImplInitWindowData( WindowType nType )
{
    mpWindowImpl = new WindowImpl;

    meOutDevType        = OUTDEV_WINDOW;

    mpWindowImpl->maZoom              = Fraction( 1, 1 );
    mpWindowImpl->maWinRegion         = Region( REGION_NULL );
    mpWindowImpl->maWinClipRegion                   = Region( REGION_NULL );
    mpWindowImpl->mpWinData           = NULL;         // Extra Window Data, that we dont need for all windows
    mpWindowImpl->mpOverlapData       = NULL;         // Overlap Data
    mpWindowImpl->mpFrameData         = NULL;         // Frame Data
    mpWindowImpl->mpFrame             = NULL;         // Pointer to frame window
    mpWindowImpl->mpSysObj            = NULL;
    mpWindowImpl->mpFrameWindow       = NULL;         // window to top level parent (same as frame window)
    mpWindowImpl->mpOverlapWindow     = NULL;         // first overlap parent
    mpWindowImpl->mpBorderWindow      = NULL;         // Border-Window
    mpWindowImpl->mpClientWindow      = NULL;         // Client-Window of a FrameWindow
    mpWindowImpl->mpParent            = NULL;         // parent (inkl. BorderWindow)
    mpWindowImpl->mpRealParent        = NULL;         // real parent (exkl. BorderWindow)
    mpWindowImpl->mpFirstChild        = NULL;         // first child window
    mpWindowImpl->mpLastChild         = NULL;         // last child window
    mpWindowImpl->mpFirstOverlap      = NULL;         // first overlap window (only set in overlap windows)
    mpWindowImpl->mpLastOverlap       = NULL;         // last overlap window (only set in overlap windows)
    mpWindowImpl->mpPrev              = NULL;         // prev window
    mpWindowImpl->mpNext              = NULL;         // next window
    mpWindowImpl->mpNextOverlap       = NULL;         // next overlap window of frame
    mpWindowImpl->mpLastFocusWindow   = NULL;         // window for focus restore
    mpWindowImpl->mpDlgCtrlDownWindow = NULL;         // window for dialog control
    mpWindowImpl->mpFirstDel          = NULL;         // Dtor notification list
    mpWindowImpl->mpUserData          = NULL;         // user data
    mpWindowImpl->mpExtImpl           = NULL;         // extended implementation data
    mpWindowImpl->mpCursor            = NULL;         // cursor
    mpWindowImpl->mpControlFont       = NULL;         // font propertie
    mpWindowImpl->mpVCLXWindow        = NULL;
    mpWindowImpl->mpAccessibleInfos   = NULL;
    mpWindowImpl->maControlForeground = Color( COL_TRANSPARENT );     // kein Foreground gesetzt
    mpWindowImpl->maControlBackground = Color( COL_TRANSPARENT );     // kein Background gesetzt
    mpWindowImpl->mnLeftBorder        = 0;            // left border
    mpWindowImpl->mnTopBorder         = 0;            // top border
    mpWindowImpl->mnRightBorder       = 0;            // right border
    mpWindowImpl->mnBottomBorder      = 0;            // bottom border
    mpWindowImpl->mnX                 = 0;            // X-Position to Parent
    mpWindowImpl->mnY                 = 0;            // Y-Position to Parent
    mpWindowImpl->mnAbsScreenX        = 0;            // absolute X-position on screen, used for RTL window positioning
    mpWindowImpl->mpChildClipRegion   = NULL;         // Child-Clip-Region when ClipChildren
    mpWindowImpl->mpPaintRegion       = NULL;         // Paint-ClipRegion
    mpWindowImpl->mnStyle             = 0;            // style (init in ImplInitWindow)
    mpWindowImpl->mnPrevStyle         = 0;            // prevstyle (set in SetStyle)
    mpWindowImpl->mnExtendedStyle     = 0;            // extended style (init in ImplInitWindow)
    mpWindowImpl->mnPrevExtendedStyle = 0;            // prevstyle (set in SetExtendedStyle)
    mpWindowImpl->mnType              = nType;        // type
    mpWindowImpl->mnGetFocusFlags     = 0;            // Flags fuer GetFocus()-Aufruf
    mpWindowImpl->mnWaitCount         = 0;            // Wait-Count (>1 == Warte-MousePointer)
    mpWindowImpl->mnPaintFlags        = 0;            // Flags for ImplCallPaint
    mpWindowImpl->mnParentClipMode    = 0;            // Flags for Parent-ClipChildren-Mode
    mpWindowImpl->mnActivateMode      = 0;            // Wird bei System/Overlap-Windows umgesetzt
    mpWindowImpl->mnDlgCtrlFlags      = 0;            // DialogControl-Flags
    mpWindowImpl->mnLockCount         = 0;            // LockCount
    mpWindowImpl->meAlwaysInputMode   = AlwaysInputNone; // neither AlwaysEnableInput nor AlwaysDisableInput called
<<<<<<< HEAD
    mpWindowImpl->mbFrame             = FALSE;        // TRUE: Window is a frame window
    mpWindowImpl->mbBorderWin         = FALSE;        // TRUE: Window is a border window
    mpWindowImpl->mbOverlapWin        = FALSE;        // TRUE: Window is a overlap window
    mpWindowImpl->mbSysWin            = FALSE;        // TRUE: SystemWindow is the base class
    mpWindowImpl->mbDialog            = FALSE;        // TRUE: Dialog is the base class
    mpWindowImpl->mbDockWin           = FALSE;        // TRUE: DockingWindow is the base class
    mpWindowImpl->mbFloatWin          = FALSE;        // TRUE: FloatingWindow is the base class
    mpWindowImpl->mbPushButton        = FALSE;        // TRUE: PushButton is the base class
    mpWindowImpl->mbToolBox                     = FALSE;                // TRUE: ToolBox is the base class
    mpWindowImpl->mbMenuFloatingWindow= FALSE;          // TRUE: MenuFloatingWindow is the base class
    mpWindowImpl->mbToolbarFloatingWindow= FALSE;               // TRUE: ImplPopupFloatWin is the base class, used for subtoolbars
    mpWindowImpl->mbSplitter                    = FALSE;                // TRUE: Splitter is the base class
    mpWindowImpl->mbVisible           = FALSE;        // TRUE: Show( true ) called
    mpWindowImpl->mbOverlapVisible    = FALSE;        // TRUE: Hide called for visible window from ImplHideAllOverlapWindow()
    mpWindowImpl->mbDisabled          = FALSE;        // TRUE: Enable( FALSE ) called
    mpWindowImpl->mbInputDisabled     = FALSE;        // TRUE: EnableInput( FALSE ) called
    mpWindowImpl->mbDropDisabled      = FALSE;        // TRUE: Drop is enabled
    mpWindowImpl->mbNoUpdate          = FALSE;        // TRUE: SetUpdateMode( FALSE ) called
    mpWindowImpl->mbNoParentUpdate    = FALSE;        // TRUE: SetParentUpdateMode( FALSE ) called
    mpWindowImpl->mbActive            = FALSE;        // TRUE: Window Active
    mpWindowImpl->mbParentActive      = FALSE;        // TRUE: OverlapActive from Parent
    mpWindowImpl->mbReallyVisible     = FALSE;        // TRUE: this and all parents to an overlaped window are visible
    mpWindowImpl->mbReallyShown       = FALSE;        // TRUE: this and all parents to an overlaped window are shown
    mpWindowImpl->mbInInitShow        = FALSE;        // TRUE: we are in InitShow
    mpWindowImpl->mbChildNotify       = FALSE;        // TRUE: ChildNotify
    mpWindowImpl->mbChildPtrOverwrite = FALSE;        // TRUE: PointerStyle overwrites Child-Pointer
    mpWindowImpl->mbNoPtrVisible      = FALSE;        // TRUE: ShowPointer( FALSE ) called
    mpWindowImpl->mbMouseMove         = FALSE;        // TRUE: BaseMouseMove called
    mpWindowImpl->mbPaintFrame        = FALSE;        // TRUE: Paint is visible, but not painted
    mpWindowImpl->mbInPaint           = FALSE;        // TRUE: Inside PaintHdl
    mpWindowImpl->mbMouseButtonDown   = FALSE;        // TRUE: BaseMouseButtonDown called
    mpWindowImpl->mbMouseButtonUp     = FALSE;        // TRUE: BaseMouseButtonUp called
    mpWindowImpl->mbKeyInput          = FALSE;        // TRUE: BaseKeyInput called
    mpWindowImpl->mbKeyUp             = FALSE;        // TRUE: BaseKeyUp called
    mpWindowImpl->mbCommand           = FALSE;        // TRUE: BaseCommand called
    mpWindowImpl->mbDefPos            = TRUE;         // TRUE: Position is not Set
    mpWindowImpl->mbDefSize           = TRUE;         // TRUE: Size is not Set
    mpWindowImpl->mbCallMove          = TRUE;         // TRUE: Move must be called by Show
    mpWindowImpl->mbCallResize        = TRUE;         // TRUE: Resize must be called by Show
    mpWindowImpl->mbWaitSystemResize  = TRUE;         // TRUE: Wait for System-Resize
    mpWindowImpl->mbInitWinClipRegion = TRUE;         // TRUE: Calc Window Clip Region
    mpWindowImpl->mbInitChildRegion   = FALSE;        // TRUE: InitChildClipRegion
    mpWindowImpl->mbWinRegion         = FALSE;        // TRUE: Window Region
    mpWindowImpl->mbClipChildren      = FALSE;        // TRUE: Child-Fenster muessen evt. geclippt werden
    mpWindowImpl->mbClipSiblings      = FALSE;        // TRUE: Nebeneinanderliegende Child-Fenster muessen evt. geclippt werden
    mpWindowImpl->mbChildTransparent  = FALSE;        // TRUE: Child-Fenster duerfen transparent einschalten (inkl. Parent-CLIPCHILDREN)
    mpWindowImpl->mbPaintTransparent  = FALSE;        // TRUE: Paints muessen auf Parent ausgeloest werden
    mpWindowImpl->mbMouseTransparent  = FALSE;        // TRUE: Window is transparent for Mouse
    mpWindowImpl->mbDlgCtrlStart      = FALSE;        // TRUE: Ab hier eigenes Dialog-Control
    mpWindowImpl->mbFocusVisible      = FALSE;        // TRUE: Focus Visible
    mpWindowImpl->mbUseNativeFocus    = FALSE;
    mpWindowImpl->mbNativeFocusVisible= FALSE;        // TRUE: native Focus Visible
    mpWindowImpl->mbInShowFocus       = FALSE;        // prevent recursion
    mpWindowImpl->mbInHideFocus       = FALSE;        // prevent recursion
    mpWindowImpl->mbTrackVisible      = FALSE;        // TRUE: Tracking Visible
    mpWindowImpl->mbControlForeground = FALSE;        // TRUE: Foreground-Property set
    mpWindowImpl->mbControlBackground = FALSE;        // TRUE: Background-Property set
    mpWindowImpl->mbAlwaysOnTop       = FALSE;        // TRUE: immer vor allen anderen normalen Fenstern sichtbar
    mpWindowImpl->mbCompoundControl   = FALSE;        // TRUE: Zusammengesetztes Control => Listener...
    mpWindowImpl->mbCompoundControlHasFocus = FALSE;  // TRUE: Zusammengesetztes Control hat irgendwo den Focus
    mpWindowImpl->mbPaintDisabled     = FALSE;        // TRUE: Paint soll nicht ausgefuehrt werden
    mpWindowImpl->mbAllResize         = FALSE;        // TRUE: Auch ResizeEvents mit 0,0 schicken
    mpWindowImpl->mbInDtor            = FALSE;        // TRUE: Wir befinden uns im Window-Dtor
    mpWindowImpl->mbExtTextInput      = FALSE;        // TRUE: ExtTextInput-Mode is active
    mpWindowImpl->mbInFocusHdl        = FALSE;        // TRUE: Innerhalb vom GetFocus-Handler
    mpWindowImpl->mbCreatedWithToolkit = FALSE;
    mpWindowImpl->mbSuppressAccessibilityEvents = FALSE; // TRUE: do not send any accessibility events
    mpWindowImpl->mbDrawSelectionBackground = FALSE;    // TRUE: draws transparent window background to indicate (toolbox) selection
    mpWindowImpl->mbIsInTaskPaneList = FALSE;           // TRUE: window was added to the taskpanelist in the topmost system window
=======
    mpWindowImpl->mbFrame             = sal_False;        // sal_True: Window is a frame window
    mpWindowImpl->mbBorderWin         = sal_False;        // sal_True: Window is a border window
    mpWindowImpl->mbOverlapWin        = sal_False;        // sal_True: Window is a overlap window
    mpWindowImpl->mbSysWin            = sal_False;        // sal_True: SystemWindow is the base class
    mpWindowImpl->mbDialog            = sal_False;        // sal_True: Dialog is the base class
    mpWindowImpl->mbDockWin           = sal_False;        // sal_True: DockingWindow is the base class
    mpWindowImpl->mbFloatWin          = sal_False;        // sal_True: FloatingWindow is the base class
    mpWindowImpl->mbPushButton        = sal_False;        // sal_True: PushButton is the base class
    mpWindowImpl->mbToolBox         = sal_False;        // sal_True: ToolBox is the base class
    mpWindowImpl->mbMenuFloatingWindow= sal_False;      // sal_True: MenuFloatingWindow is the base class
    mpWindowImpl->mbToolbarFloatingWindow= sal_False;       // sal_True: ImplPopupFloatWin is the base class, used for subtoolbars
    mpWindowImpl->mbSplitter            = sal_False;        // sal_True: Splitter is the base class
    mpWindowImpl->mbVisible           = sal_False;        // sal_True: Show( sal_True ) called
    mpWindowImpl->mbOverlapVisible    = sal_False;        // sal_True: Hide called for visible window from ImplHideAllOverlapWindow()
    mpWindowImpl->mbDisabled          = sal_False;        // sal_True: Enable( sal_False ) called
    mpWindowImpl->mbInputDisabled     = sal_False;        // sal_True: EnableInput( sal_False ) called
    mpWindowImpl->mbDropDisabled      = sal_False;        // sal_True: Drop is enabled
    mpWindowImpl->mbNoUpdate          = sal_False;        // sal_True: SetUpdateMode( sal_False ) called
    mpWindowImpl->mbNoParentUpdate    = sal_False;        // sal_True: SetParentUpdateMode( sal_False ) called
    mpWindowImpl->mbActive            = sal_False;        // sal_True: Window Active
    mpWindowImpl->mbParentActive      = sal_False;        // sal_True: OverlapActive from Parent
    mpWindowImpl->mbReallyVisible     = sal_False;        // sal_True: this and all parents to an overlaped window are visible
    mpWindowImpl->mbReallyShown       = sal_False;        // sal_True: this and all parents to an overlaped window are shown
    mpWindowImpl->mbInInitShow        = sal_False;        // sal_True: we are in InitShow
    mpWindowImpl->mbChildNotify       = sal_False;        // sal_True: ChildNotify
    mpWindowImpl->mbChildPtrOverwrite = sal_False;        // sal_True: PointerStyle overwrites Child-Pointer
    mpWindowImpl->mbNoPtrVisible      = sal_False;        // sal_True: ShowPointer( sal_False ) called
    mpWindowImpl->mbMouseMove         = sal_False;        // sal_True: BaseMouseMove called
    mpWindowImpl->mbPaintFrame        = sal_False;        // sal_True: Paint is visible, but not painted
    mpWindowImpl->mbInPaint           = sal_False;        // sal_True: Inside PaintHdl
    mpWindowImpl->mbMouseButtonDown   = sal_False;        // sal_True: BaseMouseButtonDown called
    mpWindowImpl->mbMouseButtonUp     = sal_False;        // sal_True: BaseMouseButtonUp called
    mpWindowImpl->mbKeyInput          = sal_False;        // sal_True: BaseKeyInput called
    mpWindowImpl->mbKeyUp             = sal_False;        // sal_True: BaseKeyUp called
    mpWindowImpl->mbCommand           = sal_False;        // sal_True: BaseCommand called
    mpWindowImpl->mbDefPos            = sal_True;         // sal_True: Position is not Set
    mpWindowImpl->mbDefSize           = sal_True;         // sal_True: Size is not Set
    mpWindowImpl->mbCallMove          = sal_True;         // sal_True: Move must be called by Show
    mpWindowImpl->mbCallResize        = sal_True;         // sal_True: Resize must be called by Show
    mpWindowImpl->mbWaitSystemResize  = sal_True;         // sal_True: Wait for System-Resize
    mpWindowImpl->mbInitWinClipRegion = sal_True;         // sal_True: Calc Window Clip Region
    mpWindowImpl->mbInitChildRegion   = sal_False;        // sal_True: InitChildClipRegion
    mpWindowImpl->mbWinRegion         = sal_False;        // sal_True: Window Region
    mpWindowImpl->mbClipChildren      = sal_False;        // sal_True: Child-Fenster muessen evt. geclippt werden
    mpWindowImpl->mbClipSiblings      = sal_False;        // sal_True: Nebeneinanderliegende Child-Fenster muessen evt. geclippt werden
    mpWindowImpl->mbChildTransparent  = sal_False;        // sal_True: Child-Fenster duerfen transparent einschalten (inkl. Parent-CLIPCHILDREN)
    mpWindowImpl->mbPaintTransparent  = sal_False;        // sal_True: Paints muessen auf Parent ausgeloest werden
    mpWindowImpl->mbMouseTransparent  = sal_False;        // sal_True: Window is transparent for Mouse
    mpWindowImpl->mbDlgCtrlStart      = sal_False;        // sal_True: Ab hier eigenes Dialog-Control
    mpWindowImpl->mbFocusVisible      = sal_False;        // sal_True: Focus Visible
    mpWindowImpl->mbUseNativeFocus    = sal_False;
    mpWindowImpl->mbNativeFocusVisible= sal_False;        // sal_True: native Focus Visible
    mpWindowImpl->mbInShowFocus       = sal_False;        // prevent recursion
    mpWindowImpl->mbInHideFocus       = sal_False;        // prevent recursion
    mpWindowImpl->mbTrackVisible      = sal_False;        // sal_True: Tracking Visible
    mpWindowImpl->mbControlForeground = sal_False;        // sal_True: Foreground-Property set
    mpWindowImpl->mbControlBackground = sal_False;        // sal_True: Background-Property set
    mpWindowImpl->mbAlwaysOnTop       = sal_False;        // sal_True: immer vor allen anderen normalen Fenstern sichtbar
    mpWindowImpl->mbCompoundControl   = sal_False;        // sal_True: Zusammengesetztes Control => Listener...
    mpWindowImpl->mbCompoundControlHasFocus = sal_False;  // sal_True: Zusammengesetztes Control hat irgendwo den Focus
    mpWindowImpl->mbPaintDisabled     = sal_False;        // sal_True: Paint soll nicht ausgefuehrt werden
    mpWindowImpl->mbAllResize         = sal_False;        // sal_True: Auch ResizeEvents mit 0,0 schicken
    mpWindowImpl->mbInDtor            = sal_False;        // sal_True: Wir befinden uns im Window-Dtor
    mpWindowImpl->mbExtTextInput      = sal_False;        // sal_True: ExtTextInput-Mode is active
    mpWindowImpl->mbInFocusHdl        = sal_False;        // sal_True: Innerhalb vom GetFocus-Handler
    mpWindowImpl->mbCreatedWithToolkit = sal_False;
    mpWindowImpl->mbSuppressAccessibilityEvents = sal_False; // sal_True: do not send any accessibility events
    mpWindowImpl->mbDrawSelectionBackground = sal_False;    // sal_True: draws transparent window background to indicate (toolbox) selection
    mpWindowImpl->mbIsInTaskPaneList = sal_False;           // sal_True: window was added to the taskpanelist in the topmost system window
>>>>>>> e2a3d487
    mpWindowImpl->mnNativeBackground  = 0;              // initialize later, depends on type
    mpWindowImpl->mbCallHandlersDuringInputDisabled = sal_False; // sal_True: call event handlers even if input is disabled
    mpWindowImpl->mbDisableAccessibleLabelForRelation = sal_False; // sal_True: do not set LabelFor relation on accessible objects
    mpWindowImpl->mbDisableAccessibleLabeledByRelation = sal_False; // sal_True: do not set LabeledBy relation on accessible objects
    mpWindowImpl->mbHelpTextDynamic = sal_False;          // sal_True: append help id in HELP_DEBUG case
    mpWindowImpl->mbFakeFocusSet = sal_False; // sal_True: pretend as if the window has focus.

    mbEnableRTL         = Application::GetSettings().GetLayoutRTL();         // sal_True: this outdev will be mirrored if RTL window layout (UI mirroring) is globally active
}

// -----------------------------------------------------------------------

void Window::ImplInit( Window* pParent, WinBits nStyle, const ::com::sun::star::uno::Any& /*aSystemWorkWindowToken*/ )
{
    ImplInit( pParent, nStyle, NULL );
}

// -----------------------------------------------------------------------

void Window::ImplInit( Window* pParent, WinBits nStyle, SystemParentData* pSystemParentData )
{
    DBG_ASSERT( mpWindowImpl->mbFrame || pParent, "Window::Window(): pParent == NULL" );

    ImplSVData* pSVData = ImplGetSVData();
    Window*     pRealParent = pParent;

    // 3D-Look vererben
    if ( !mpWindowImpl->mbOverlapWin && pParent && (pParent->GetStyle() & WB_3DLOOK) )
        nStyle |= WB_3DLOOK;

    // create border window if necessary
    if ( !mpWindowImpl->mbFrame && !mpWindowImpl->mbBorderWin && !mpWindowImpl->mpBorderWindow
         && (nStyle & (WB_BORDER | WB_SYSTEMCHILDWINDOW) ) )
    {
        sal_uInt16 nBorderTypeStyle = 0;
        if( (nStyle & WB_SYSTEMCHILDWINDOW) )
        {
            // handle WB_SYSTEMCHILDWINDOW
            // these should be analogous to a top level frame; meaning they
            // should have a border window with style BORDERWINDOW_STYLE_FRAME
            // which controls their size
            nBorderTypeStyle |= BORDERWINDOW_STYLE_FRAME;
            nStyle |= WB_BORDER;
        }
        ImplBorderWindow* pBorderWin = new ImplBorderWindow( pParent, nStyle & (WB_BORDER | WB_DIALOGCONTROL | WB_NODIALOGCONTROL | WB_NEEDSFOCUS), nBorderTypeStyle );
        ((Window*)pBorderWin)->mpWindowImpl->mpClientWindow = this;
        pBorderWin->GetBorder( mpWindowImpl->mnLeftBorder, mpWindowImpl->mnTopBorder, mpWindowImpl->mnRightBorder, mpWindowImpl->mnBottomBorder );
        mpWindowImpl->mpBorderWindow  = pBorderWin;
        pParent = mpWindowImpl->mpBorderWindow;
    }
    else if( !mpWindowImpl->mbFrame && ! pParent )
    {
        mpWindowImpl->mbOverlapWin  = sal_True;
        mpWindowImpl->mbFrame = sal_True;
    }

    // insert window in list
    ImplInsertWindow( pParent );
    mpWindowImpl->mnStyle = nStyle;

    // Overlap-Window-Daten
    if ( mpWindowImpl->mbOverlapWin )
    {
        mpWindowImpl->mpOverlapData                   = new ImplOverlapData;
        mpWindowImpl->mpOverlapData->mpSaveBackDev    = NULL;
        mpWindowImpl->mpOverlapData->mpSaveBackRgn    = NULL;
        mpWindowImpl->mpOverlapData->mpNextBackWin    = NULL;
        mpWindowImpl->mpOverlapData->mnSaveBackSize   = 0;
        mpWindowImpl->mpOverlapData->mbSaveBack       = sal_False;
        mpWindowImpl->mpOverlapData->mnTopLevel       = 1;
    }

    if( pParent && ! mpWindowImpl->mbFrame )
        mbEnableRTL = pParent->mbEnableRTL;

    // test for frame creation
    if ( mpWindowImpl->mbFrame )
    {
        // create frame
        sal_uLong nFrameStyle = 0;

        if ( nStyle & WB_MOVEABLE )
            nFrameStyle |= SAL_FRAME_STYLE_MOVEABLE;
        if ( nStyle & WB_SIZEABLE )
            nFrameStyle |= SAL_FRAME_STYLE_SIZEABLE;
        if ( nStyle & WB_CLOSEABLE )
            nFrameStyle |= SAL_FRAME_STYLE_CLOSEABLE;
        if ( nStyle & WB_APP )
            nFrameStyle |= SAL_FRAME_STYLE_DEFAULT;
        // check for undecorated floating window
        if( // 1. floating windows that are not moveable/sizeable (only closeable allowed)
            ( !(nFrameStyle & ~SAL_FRAME_STYLE_CLOSEABLE) &&
            ( mpWindowImpl->mbFloatWin || ((GetType() == WINDOW_BORDERWINDOW) && ((ImplBorderWindow*)this)->mbFloatWindow) || (nStyle & WB_SYSTEMFLOATWIN) ) ) ||
            // 2. borderwindows of floaters with ownerdraw decoration
            ( ((GetType() == WINDOW_BORDERWINDOW) && ((ImplBorderWindow*)this)->mbFloatWindow && (nStyle & WB_OWNERDRAWDECORATION) ) ) )
        {
            nFrameStyle = SAL_FRAME_STYLE_FLOAT;
            if( nStyle & WB_OWNERDRAWDECORATION )
                nFrameStyle |= (SAL_FRAME_STYLE_OWNERDRAWDECORATION | SAL_FRAME_STYLE_NOSHADOW);
            if( nStyle & WB_NEEDSFOCUS )
                nFrameStyle |= SAL_FRAME_STYLE_FLOAT_FOCUSABLE;
        }
        else if( mpWindowImpl->mbFloatWin )
            nFrameStyle |= SAL_FRAME_STYLE_TOOLWINDOW;

        if( nStyle & WB_INTROWIN )
            nFrameStyle |= SAL_FRAME_STYLE_INTRO;
        if( nStyle & WB_TOOLTIPWIN )
            nFrameStyle |= SAL_FRAME_STYLE_TOOLTIP;

        if( nStyle & WB_NOSHADOW )
            nFrameStyle |= SAL_FRAME_STYLE_NOSHADOW;

        if( nStyle & WB_SYSTEMCHILDWINDOW )
            nFrameStyle |= SAL_FRAME_STYLE_SYSTEMCHILD;

        switch (mpWindowImpl->mnType)
        {
            case WINDOW_DIALOG:
            case WINDOW_TABDIALOG:
            case WINDOW_MODALDIALOG:
            case WINDOW_MODELESSDIALOG:
            case WINDOW_MESSBOX:
            case WINDOW_INFOBOX:
            case WINDOW_WARNINGBOX:
            case WINDOW_ERRORBOX:
            case WINDOW_QUERYBOX:
                nFrameStyle |= SAL_FRAME_STYLE_DIALOG;
            default:
                break;
        }

        SalFrame* pParentFrame = NULL;
        if ( pParent )
            pParentFrame = pParent->mpWindowImpl->mpFrame;
        SalFrame* pFrame;
        if ( pSystemParentData )
            pFrame = pSVData->mpDefInst->CreateChildFrame( pSystemParentData, nFrameStyle | SAL_FRAME_STYLE_PLUG );
        else
            pFrame = pSVData->mpDefInst->CreateFrame( pParentFrame, nFrameStyle );
        if ( !pFrame )
        {
            // do not abort but throw an exception, may be the current thread terminates anyway (plugin-scenario)
            throw ::com::sun::star::uno::RuntimeException(
                OUString( RTL_CONSTASCII_USTRINGPARAM( "Could not create system window!" ) ),
                ::com::sun::star::uno::Reference< ::com::sun::star::uno::XInterface >() );
            //GetpApp()->Exception( EXC_SYSOBJNOTCREATED );
        }

        pFrame->SetCallback( this, ImplWindowFrameProc );

        // set window frame data
        mpWindowImpl->mpFrameData     = new ImplFrameData;
        mpWindowImpl->mpFrame         = pFrame;
        mpWindowImpl->mpFrameWindow   = this;
        mpWindowImpl->mpOverlapWindow = this;

        // set frame data
        mpWindowImpl->mpFrameData->mpNextFrame        = pSVData->maWinData.mpFirstFrame;
        pSVData->maWinData.mpFirstFrame = this;
        mpWindowImpl->mpFrameData->mpFirstOverlap     = NULL;
        mpWindowImpl->mpFrameData->mpFocusWin         = NULL;
        mpWindowImpl->mpFrameData->mpMouseMoveWin     = NULL;
        mpWindowImpl->mpFrameData->mpMouseDownWin     = NULL;
        mpWindowImpl->mpFrameData->mpFirstBackWin     = NULL;
        mpWindowImpl->mpFrameData->mpFontList         = pSVData->maGDIData.mpScreenFontList;
        mpWindowImpl->mpFrameData->mpFontCache        = pSVData->maGDIData.mpScreenFontCache;
        mpWindowImpl->mpFrameData->mnAllSaveBackSize  = 0;
        mpWindowImpl->mpFrameData->mnFocusId          = 0;
        mpWindowImpl->mpFrameData->mnMouseMoveId      = 0;
        mpWindowImpl->mpFrameData->mnLastMouseX       = -1;
        mpWindowImpl->mpFrameData->mnLastMouseY       = -1;
        mpWindowImpl->mpFrameData->mnBeforeLastMouseX = -1;
        mpWindowImpl->mpFrameData->mnBeforeLastMouseY = -1;
        mpWindowImpl->mpFrameData->mnFirstMouseX      = -1;
        mpWindowImpl->mpFrameData->mnFirstMouseY      = -1;
        mpWindowImpl->mpFrameData->mnLastMouseWinX    = -1;
        mpWindowImpl->mpFrameData->mnLastMouseWinY    = -1;
        mpWindowImpl->mpFrameData->mnModalMode        = 0;
        mpWindowImpl->mpFrameData->mnMouseDownTime    = 0;
        mpWindowImpl->mpFrameData->mnClickCount       = 0;
        mpWindowImpl->mpFrameData->mnFirstMouseCode   = 0;
        mpWindowImpl->mpFrameData->mnMouseCode        = 0;
        mpWindowImpl->mpFrameData->mnMouseMode        = 0;
        mpWindowImpl->mpFrameData->meMapUnit          = MAP_PIXEL;
        mpWindowImpl->mpFrameData->mbHasFocus         = sal_False;
        mpWindowImpl->mpFrameData->mbInMouseMove      = sal_False;
        mpWindowImpl->mpFrameData->mbMouseIn          = sal_False;
        mpWindowImpl->mpFrameData->mbStartDragCalled  = sal_False;
        mpWindowImpl->mpFrameData->mbNeedSysWindow    = sal_False;
        mpWindowImpl->mpFrameData->mbMinimized        = sal_False;
        mpWindowImpl->mpFrameData->mbStartFocusState  = sal_False;
        mpWindowImpl->mpFrameData->mbInSysObjFocusHdl = sal_False;
        mpWindowImpl->mpFrameData->mbInSysObjToTopHdl = sal_False;
        mpWindowImpl->mpFrameData->mbSysObjFocus      = sal_False;
        mpWindowImpl->mpFrameData->maPaintTimer.SetTimeout( 30 );
        mpWindowImpl->mpFrameData->maPaintTimer.SetTimeoutHdl( LINK( this, Window, ImplHandlePaintHdl ) );
        mpWindowImpl->mpFrameData->maResizeTimer.SetTimeout( 50 );
        mpWindowImpl->mpFrameData->maResizeTimer.SetTimeoutHdl( LINK( this, Window, ImplHandleResizeTimerHdl ) );
        mpWindowImpl->mpFrameData->mbInternalDragGestureRecognizer = sal_False;

        if ( pRealParent && IsTopWindow() )
        {
            ImplWinData* pParentWinData = pRealParent->ImplGetWinData();
            pParentWinData->maTopWindowChildren.push_back( this );
        }
    }

    // init data
    mpWindowImpl->mpRealParent = pRealParent;

    // #99318: make sure fontcache and list is available before call to SetSettings
    mpFontList      = mpWindowImpl->mpFrameData->mpFontList;
    mpFontCache     = mpWindowImpl->mpFrameData->mpFontCache;

    if ( mpWindowImpl->mbFrame )
    {
        if ( pParent )
        {
            mpWindowImpl->mpFrameData->mnDPIX     = pParent->mpWindowImpl->mpFrameData->mnDPIX;
            mpWindowImpl->mpFrameData->mnDPIY     = pParent->mpWindowImpl->mpFrameData->mnDPIY;
        }
        else
        {
            if ( ImplGetGraphics() )
            {
                mpGraphics->GetResolution( mpWindowImpl->mpFrameData->mnDPIX, mpWindowImpl->mpFrameData->mnDPIY );
            }
        }

        // add ownerdraw decorated frame windows to list in the top-most frame window
        // so they can be hidden on lose focus
        if( nStyle & WB_OWNERDRAWDECORATION )
            ImplGetOwnerDrawList().push_back( this );

        // delay settings initialization until first "real" frame
        // this relies on the IntroWindow not needing any system settings
        if ( !pSVData->maAppData.mbSettingsInit &&
             ! (nStyle & (WB_INTROWIN|WB_DEFAULTWIN))
             )
        {
            // side effect: ImplUpdateGlobalSettings does an ImplGetFrame()->UpdateSettings
            ImplUpdateGlobalSettings( *pSVData->maAppData.mpSettings );
            OutputDevice::SetSettings( *pSVData->maAppData.mpSettings );
            pSVData->maAppData.mbSettingsInit = sal_True;
        }

        // If we create a Window with default size, query this
        // size directly, because we want resize all Controls to
        // the correct size before we display the window
        if ( nStyle & (WB_MOVEABLE | WB_SIZEABLE | WB_APP) )
            mpWindowImpl->mpFrame->GetClientSize( mnOutWidth, mnOutHeight );
    }
    else
    {
        if ( pParent )
        {
            if ( !ImplIsOverlapWindow() )
            {
                mpWindowImpl->mbDisabled          = pParent->mpWindowImpl->mbDisabled;
                mpWindowImpl->mbInputDisabled     = pParent->mpWindowImpl->mbInputDisabled;
                mpWindowImpl->meAlwaysInputMode   = pParent->mpWindowImpl->meAlwaysInputMode;
            }

            OutputDevice::SetSettings( pParent->GetSettings() );
        }

    }

    const StyleSettings& rStyleSettings = maSettings.GetStyleSettings();
    sal_uInt16 nScreenZoom = rStyleSettings.GetScreenZoom();
    mnDPIX          = (mpWindowImpl->mpFrameData->mnDPIX*nScreenZoom)/100;
    mnDPIY          = (mpWindowImpl->mpFrameData->mnDPIY*nScreenZoom)/100;
    maFont          = rStyleSettings.GetAppFont();
    ImplPointToLogic( maFont );

    if ( nStyle & WB_3DLOOK )
    {
        SetTextColor( rStyleSettings.GetButtonTextColor() );
        SetBackground( Wallpaper( rStyleSettings.GetFaceColor() ) );
    }
    else
    {
        SetTextColor( rStyleSettings.GetWindowTextColor() );
        SetBackground( Wallpaper( rStyleSettings.GetWindowColor() ) );
    }

    ImplUpdatePos();

    // calculate app font res (except for the Intro Window or the default window)
    if ( mpWindowImpl->mbFrame && !pSVData->maGDIData.mnAppFontX && ! (nStyle & (WB_INTROWIN|WB_DEFAULTWIN)) )
        ImplInitAppFontData( this );

    if ( GetAccessibleParentWindow()  && GetParent() != Application::GetDefDialogParent() )
        GetAccessibleParentWindow()->ImplCallEventListeners( VCLEVENT_WINDOW_CHILDCREATED, this );
}

// -----------------------------------------------------------------------

void Window::ImplSetFrameParent( const Window* pParent )
{
    Window* pFrameWindow = ImplGetSVData()->maWinData.mpFirstFrame;
    while( pFrameWindow )
    {
        // search all frames that are children of this window
        // and reparent them
        if( ImplIsRealParentPath( pFrameWindow ) )
        {
            DBG_ASSERT( mpWindowImpl->mpFrame != pFrameWindow->mpWindowImpl->mpFrame, "SetFrameParent to own" );
            DBG_ASSERT( mpWindowImpl->mpFrame, "no frame" );
            SalFrame* pParentFrame = pParent ? pParent->mpWindowImpl->mpFrame : NULL;
            pFrameWindow->mpWindowImpl->mpFrame->SetParent( pParentFrame );
        }
        pFrameWindow = pFrameWindow->mpWindowImpl->mpFrameData->mpNextFrame;
    }
}

// -----------------------------------------------------------------------

void Window::ImplInsertWindow( Window* pParent )
{
    mpWindowImpl->mpParent            = pParent;
    mpWindowImpl->mpRealParent        = pParent;

    if ( pParent && !mpWindowImpl->mbFrame )
    {
        // search frame window and set window frame data
        Window* pFrameParent = pParent->mpWindowImpl->mpFrameWindow;
        mpWindowImpl->mpFrameData     = pFrameParent->mpWindowImpl->mpFrameData;
        mpWindowImpl->mpFrame         = pFrameParent->mpWindowImpl->mpFrame;
        mpWindowImpl->mpFrameWindow   = pFrameParent;
        mpWindowImpl->mbFrame         = sal_False;

        // search overlap window and insert window in list
        if ( ImplIsOverlapWindow() )
        {
            Window* pFirstOverlapParent = pParent;
            while ( !pFirstOverlapParent->ImplIsOverlapWindow() )
                pFirstOverlapParent = pFirstOverlapParent->ImplGetParent();
            mpWindowImpl->mpOverlapWindow = pFirstOverlapParent;

            mpWindowImpl->mpNextOverlap = mpWindowImpl->mpFrameData->mpFirstOverlap;
            mpWindowImpl->mpFrameData->mpFirstOverlap = this;

            // Overlap-Windows sind per default die obersten
            mpWindowImpl->mpNext = pFirstOverlapParent->mpWindowImpl->mpFirstOverlap;
            pFirstOverlapParent->mpWindowImpl->mpFirstOverlap = this;
            if ( !pFirstOverlapParent->mpWindowImpl->mpLastOverlap )
                pFirstOverlapParent->mpWindowImpl->mpLastOverlap = this;
            else
                mpWindowImpl->mpNext->mpWindowImpl->mpPrev = this;
        }
        else
        {
            if ( pParent->ImplIsOverlapWindow() )
                mpWindowImpl->mpOverlapWindow = pParent;
            else
                mpWindowImpl->mpOverlapWindow = pParent->mpWindowImpl->mpOverlapWindow;
            mpWindowImpl->mpPrev = pParent->mpWindowImpl->mpLastChild;
            pParent->mpWindowImpl->mpLastChild = this;
            if ( !pParent->mpWindowImpl->mpFirstChild )
                pParent->mpWindowImpl->mpFirstChild = this;
            else
                mpWindowImpl->mpPrev->mpWindowImpl->mpNext = this;
        }
    }
}

// -----------------------------------------------------------------------

void Window::ImplRemoveWindow( sal_Bool bRemoveFrameData )
{
    // Fenster aus den Listen austragen
    if ( !mpWindowImpl->mbFrame )
    {
        if ( ImplIsOverlapWindow() )
        {
            if ( mpWindowImpl->mpFrameData->mpFirstOverlap == this )
                mpWindowImpl->mpFrameData->mpFirstOverlap = mpWindowImpl->mpNextOverlap;
            else
            {
                Window* pTempWin = mpWindowImpl->mpFrameData->mpFirstOverlap;
                while ( pTempWin->mpWindowImpl->mpNextOverlap != this )
                    pTempWin = pTempWin->mpWindowImpl->mpNextOverlap;
                pTempWin->mpWindowImpl->mpNextOverlap = mpWindowImpl->mpNextOverlap;
            }

            if ( mpWindowImpl->mpPrev )
                mpWindowImpl->mpPrev->mpWindowImpl->mpNext = mpWindowImpl->mpNext;
            else
                mpWindowImpl->mpOverlapWindow->mpWindowImpl->mpFirstOverlap = mpWindowImpl->mpNext;
            if ( mpWindowImpl->mpNext )
                mpWindowImpl->mpNext->mpWindowImpl->mpPrev = mpWindowImpl->mpPrev;
            else
                mpWindowImpl->mpOverlapWindow->mpWindowImpl->mpLastOverlap = mpWindowImpl->mpPrev;
        }
        else
        {
            if ( mpWindowImpl->mpPrev )
                mpWindowImpl->mpPrev->mpWindowImpl->mpNext = mpWindowImpl->mpNext;
            else
                mpWindowImpl->mpParent->mpWindowImpl->mpFirstChild = mpWindowImpl->mpNext;
            if ( mpWindowImpl->mpNext )
                mpWindowImpl->mpNext->mpWindowImpl->mpPrev = mpWindowImpl->mpPrev;
            else
                mpWindowImpl->mpParent->mpWindowImpl->mpLastChild = mpWindowImpl->mpPrev;
        }

        mpWindowImpl->mpPrev = NULL;
        mpWindowImpl->mpNext = NULL;
    }

    if ( bRemoveFrameData )
    {
        // Graphic freigeben
        ImplReleaseGraphics();
    }
}

// -----------------------------------------------------------------------

void Window::ImplCallResize()
{
    mpWindowImpl->mbCallResize = sal_False;

    if( GetBackground().IsGradient() )
        Invalidate();

    Resize();

    // #88419# Most classes don't call the base class in Resize() and Move(),
    // => Call ImpleResize/Move instead of Resize/Move directly...
    ImplCallEventListeners( VCLEVENT_WINDOW_RESIZE );

    ImplExtResize();
}

// -----------------------------------------------------------------------

void Window::ImplCallMove()
{
    mpWindowImpl->mbCallMove = sal_False;

    if( mpWindowImpl->mbFrame )
    {
        // update frame position
        SalFrame *pParentFrame = NULL;
        Window *pParent = ImplGetParent();
        while( pParent )
        {
            if( pParent->mpWindowImpl->mpFrame != mpWindowImpl->mpFrame )
            {
                pParentFrame = pParent->mpWindowImpl->mpFrame;
                break;
            }
            pParent = pParent->GetParent();
        }

        SalFrameGeometry g = mpWindowImpl->mpFrame->GetGeometry();
        mpWindowImpl->maPos = Point( g.nX, g.nY );
        if( pParentFrame )
        {
            g = pParentFrame->GetGeometry();
            mpWindowImpl->maPos -= Point( g.nX, g.nY );
        }
        // the client window and and all its subclients have the same position as the borderframe
        // this is important for floating toolbars where the borderwindow is a floating window
        // which has another borderwindow (ie the system floating window)
        Window *pClientWin = mpWindowImpl->mpClientWindow;
        while( pClientWin )
        {
            pClientWin->mpWindowImpl->maPos = mpWindowImpl->maPos;
            pClientWin = pClientWin->mpWindowImpl->mpClientWindow;
        }
    }

    Move();

    ImplCallEventListeners( VCLEVENT_WINDOW_MOVE );
}

// -----------------------------------------------------------------------

static rtl::OString ImplAutoHelpID( ResMgr* pResMgr )
{
    rtl::OString aRet;

    if( pResMgr && Application::IsAutoHelpIdEnabled() )
        aRet = pResMgr->GetAutoHelpId();

    return aRet;
}

// -----------------------------------------------------------------------

WinBits Window::ImplInitRes( const ResId& rResId )
{
    GetRes( rResId );

    char* pRes = (char*)GetClassRes();
    pRes += 8;
    sal_uInt32 nStyle = (sal_uInt32)GetLongRes( (void*)pRes );
    rResId.SetWinBits( nStyle );
    return nStyle;
}

// -----------------------------------------------------------------------

void Window::ImplLoadRes( const ResId& rResId )
{
    sal_uLong nObjMask = ReadLongRes();

    // we need to calculate auto helpids before the resource gets closed
    // if the resource  only contains flags, it will be closed before we try to read a help id
    // so we always create an auto help id that might be overwritten later
    // HelpId
    rtl::OString aHelpId = ImplAutoHelpID( rResId.GetResMgr() );

    // ResourceStyle
    sal_uLong nRSStyle = ReadLongRes();
    // WinBits
    ReadLongRes();

    if( nObjMask & WINDOW_HELPID )
        aHelpId = ReadByteStringRes();

    SetHelpId( aHelpId );

    sal_Bool  bPos  = sal_False;
    sal_Bool  bSize = sal_False;
    Point aPos;
    Size  aSize;

    if ( nObjMask & (WINDOW_XYMAPMODE | WINDOW_X | WINDOW_Y) )
    {
        // Groessenangabe aus der Resource verwenden
        MapUnit ePosMap = MAP_PIXEL;

        bPos = sal_True;

        if ( nObjMask & WINDOW_XYMAPMODE )
            ePosMap = (MapUnit)ReadLongRes();
        if ( nObjMask & WINDOW_X )
            aPos.X() = ImplLogicUnitToPixelX( ReadLongRes(), ePosMap );
        if ( nObjMask & WINDOW_Y )
            aPos.Y() = ImplLogicUnitToPixelY( ReadLongRes(), ePosMap );
    }

    if ( nObjMask & (WINDOW_WHMAPMODE | WINDOW_WIDTH | WINDOW_HEIGHT) )
    {
        // Groessenangabe aus der Resource verwenden
        MapUnit eSizeMap = MAP_PIXEL;

        bSize = sal_True;

        if ( nObjMask & WINDOW_WHMAPMODE )
            eSizeMap = (MapUnit)ReadLongRes();
        if ( nObjMask & WINDOW_WIDTH )
            aSize.Width() = ImplLogicUnitToPixelX( ReadLongRes(), eSizeMap );
        if ( nObjMask & WINDOW_HEIGHT )
            aSize.Height() = ImplLogicUnitToPixelY( ReadLongRes(), eSizeMap );
    }

    // Wegen Optimierung so schlimm aussehend
    if ( nRSStyle & RSWND_CLIENTSIZE )
    {
        if ( bPos )
            SetPosPixel( aPos );
        if ( bSize )
            SetOutputSizePixel( aSize );
    }
    else if ( bPos && bSize )
        SetPosSizePixel( aPos, aSize );
    else if ( bPos )
        SetPosPixel( aPos );
    else if ( bSize )
        SetSizePixel( aSize );

    if ( nRSStyle & RSWND_DISABLED )
        Enable( sal_False );

    if ( nObjMask & WINDOW_TEXT )
        SetText( ReadStringRes() );
    if ( nObjMask & WINDOW_HELPTEXT )
    {
        SetHelpText( ReadStringRes() );
        mpWindowImpl->mbHelpTextDynamic = sal_True;
    }
    if ( nObjMask & WINDOW_QUICKTEXT )
        SetQuickHelpText( ReadStringRes() );
    if ( nObjMask & WINDOW_EXTRALONG )
    {
        sal_uIntPtr nRes = ReadLongRes();
        SetData( (void*)nRes );
    }
    if ( nObjMask & WINDOW_UNIQUEID )
        SetUniqueId( ReadByteStringRes() );

    if ( nObjMask & WINDOW_BORDER_STYLE )
    {
        sal_uInt16 nBorderStyle = (sal_uInt16)ReadLongRes();
        SetBorderStyle( nBorderStyle );
    }
}

// -----------------------------------------------------------------------

ImplWinData* Window::ImplGetWinData() const
{
    if ( !mpWindowImpl->mpWinData )
    {
        static const char* pNoNWF = getenv( "SAL_NO_NWF" );

        ((Window*)this)->mpWindowImpl->mpWinData = new ImplWinData;
        mpWindowImpl->mpWinData->mpExtOldText     = NULL;
        mpWindowImpl->mpWinData->mpExtOldAttrAry  = NULL;
        mpWindowImpl->mpWinData->mpCursorRect     = 0;
        mpWindowImpl->mpWinData->mnCursorExtWidth = 0;
        mpWindowImpl->mpWinData->mpFocusRect      = NULL;
        mpWindowImpl->mpWinData->mpTrackRect      = NULL;
        mpWindowImpl->mpWinData->mnTrackFlags     = 0;
        mpWindowImpl->mpWinData->mnIsTopWindow  = (sal_uInt16) ~0;  // not initialized yet, 0/1 will indicate TopWindow (see IsTopWindow())
        mpWindowImpl->mpWinData->mbMouseOver      = sal_False;
        mpWindowImpl->mpWinData->mbEnableNativeWidget = (pNoNWF && *pNoNWF) ? sal_False : sal_True; // sal_True: try to draw this control with native theme API
   }

    return mpWindowImpl->mpWinData;
}

// -----------------------------------------------------------------------

SalGraphics* Window::ImplGetFrameGraphics() const
{
    if ( mpWindowImpl->mpFrameWindow->mpGraphics )
        mpWindowImpl->mpFrameWindow->mbInitClipRegion = sal_True;
    else
        mpWindowImpl->mpFrameWindow->ImplGetGraphics();
    mpWindowImpl->mpFrameWindow->mpGraphics->ResetClipRegion();
    return mpWindowImpl->mpFrameWindow->mpGraphics;
}

// -----------------------------------------------------------------------

Window* Window::ImplFindWindow( const Point& rFramePos )
{
    DBG_CHKTHIS( Window, ImplDbgCheckWindow );

    Window* pTempWindow;
    Window* pFindWindow;

    // Zuerst alle ueberlappenden Fenster ueberpruefen
    pTempWindow = mpWindowImpl->mpFirstOverlap;
    while ( pTempWindow )
    {
        pFindWindow = pTempWindow->ImplFindWindow( rFramePos );
        if ( pFindWindow )
            return pFindWindow;
        pTempWindow = pTempWindow->mpWindowImpl->mpNext;
    }

    // dann testen wir unser Fenster
    if ( !mpWindowImpl->mbVisible )
        return NULL;

    sal_uInt16 nHitTest = ImplHitTest( rFramePos );
    if ( nHitTest & WINDOW_HITTEST_INSIDE )
    {
        // und danach gehen wir noch alle Child-Fenster durch
        pTempWindow = mpWindowImpl->mpFirstChild;
        while ( pTempWindow )
        {
            pFindWindow = pTempWindow->ImplFindWindow( rFramePos );
            if ( pFindWindow )
                return pFindWindow;
            pTempWindow = pTempWindow->mpWindowImpl->mpNext;
        }

        if ( nHitTest & WINDOW_HITTEST_TRANSPARENT )
            return NULL;
        else
            return this;
    }

    return NULL;
}

// -----------------------------------------------------------------------

sal_uInt16 Window::ImplHitTest( const Point& rFramePos )
{
    Point aFramePos( rFramePos );
    if( ImplIsAntiparallel() )
    {
        // - RTL - re-mirror frame pos at this window
        ImplReMirror( aFramePos );
    }
    Rectangle aRect( Point( mnOutOffX, mnOutOffY ), Size( mnOutWidth, mnOutHeight ) );
    if ( !aRect.IsInside( aFramePos ) )
        return 0;
    if ( mpWindowImpl->mbWinRegion )
    {
        Point aTempPos = aFramePos;
        aTempPos.X() -= mnOutOffX;
        aTempPos.Y() -= mnOutOffY;
        if ( !mpWindowImpl->maWinRegion.IsInside( aTempPos ) )
            return 0;
    }

    sal_uInt16 nHitTest = WINDOW_HITTEST_INSIDE;
    if ( mpWindowImpl->mbMouseTransparent )
        nHitTest |= WINDOW_HITTEST_TRANSPARENT;
    return nHitTest;
}

// -----------------------------------------------------------------------

sal_Bool Window::ImplIsRealParentPath( const Window* pWindow ) const
{
    pWindow = pWindow->GetParent();
    while ( pWindow )
    {
        if ( pWindow == this )
            return sal_True;
        pWindow = pWindow->GetParent();
    }

    return sal_False;
}

// -----------------------------------------------------------------------

sal_Bool Window::ImplIsChild( const Window* pWindow, sal_Bool bSystemWindow ) const
{
    do
    {
        if ( !bSystemWindow && pWindow->ImplIsOverlapWindow() )
            break;

        pWindow = pWindow->ImplGetParent();

        if ( pWindow == this )
            return sal_True;
    }
    while ( pWindow );

    return sal_False;
}

// -----------------------------------------------------------------------

sal_Bool Window::ImplIsWindowOrChild( const Window* pWindow, sal_Bool bSystemWindow ) const
{
    if ( this == pWindow )
        return sal_True;
    return ImplIsChild( pWindow, bSystemWindow );
}

// -----------------------------------------------------------------------

Window* Window::ImplGetSameParent( const Window* pWindow ) const
{
    if ( mpWindowImpl->mpFrameWindow != pWindow->mpWindowImpl->mpFrameWindow )
        return NULL;
    else
    {
        if ( pWindow->ImplIsChild( this ) )
            return (Window*)pWindow;
        else
        {
            Window* pTestWindow = (Window*)this;
            while ( (pTestWindow == pWindow) || pTestWindow->ImplIsChild( pWindow ) )
                pTestWindow = pTestWindow->ImplGetParent();
            return pTestWindow;
        }
    }
}

// -----------------------------------------------------------------------

int Window::ImplTestMousePointerSet()
{
    // Wenn Mouse gecaptured ist, dann soll MousePointer umgeschaltet werden
    if ( IsMouseCaptured() )
        return sal_True;

    // Wenn sich Mouse ueber dem Fenster befindet, dann soll MousePointer
    // umgeschaltet werden
    Rectangle aClientRect( Point( 0, 0 ), GetOutputSizePixel() );
    if ( aClientRect.IsInside( GetPointerPosPixel() ) )
        return sal_True;

    return sal_False;
}

// -----------------------------------------------------------------------

PointerStyle Window::ImplGetMousePointer() const
{
    PointerStyle    ePointerStyle;
    sal_Bool            bWait = sal_False;

    if ( IsEnabled() && IsInputEnabled() && ! IsInModalMode() )
        ePointerStyle = GetPointer().GetStyle();
    else
        ePointerStyle = POINTER_ARROW;

    const Window* pWindow = this;
    do
    {
        // Wenn Pointer nicht sichtbar, dann wird suche abgebrochen, da
        // dieser Status nicht ueberschrieben werden darf
        if ( pWindow->mpWindowImpl->mbNoPtrVisible )
            return POINTER_NULL;

        if ( !bWait )
        {
            if ( pWindow->mpWindowImpl->mnWaitCount )
            {
                ePointerStyle = POINTER_WAIT;
                bWait = sal_True;
            }
            else
            {
                if ( pWindow->mpWindowImpl->mbChildPtrOverwrite )
                    ePointerStyle = pWindow->GetPointer().GetStyle();
            }
        }

        if ( pWindow->ImplIsOverlapWindow() )
            break;

        pWindow = pWindow->ImplGetParent();
    }
    while ( pWindow );

    return ePointerStyle;
}

// -----------------------------------------------------------------------

void Window::ImplResetReallyVisible()
{
    sal_Bool bBecameReallyInvisible = mpWindowImpl->mbReallyVisible;

    mbDevOutput     = sal_False;
    mpWindowImpl->mbReallyVisible = sal_False;
    mpWindowImpl->mbReallyShown   = sal_False;

    // the SHOW/HIDE events serve as indicators to send child creation/destroy events to the access bridge.
    // For this, the data member of the event must not be NULL.
    // Previously, we did this in Window::Show, but there some events got lost in certain situations.
    if( bBecameReallyInvisible && ImplIsAccessibleCandidate() )
        ImplCallEventListeners( VCLEVENT_WINDOW_HIDE, this );
        // TODO. It's kind of a hack that we're re-using the VCLEVENT_WINDOW_HIDE. Normally, we should
        // introduce another event which explicitly triggers the Accessibility implementations.

    Window* pWindow = mpWindowImpl->mpFirstOverlap;
    while ( pWindow )
    {
        if ( pWindow->mpWindowImpl->mbReallyVisible )
            pWindow->ImplResetReallyVisible();
        pWindow = pWindow->mpWindowImpl->mpNext;
    }

    pWindow = mpWindowImpl->mpFirstChild;
    while ( pWindow )
    {
        if ( pWindow->mpWindowImpl->mbReallyVisible )
            pWindow->ImplResetReallyVisible();
        pWindow = pWindow->mpWindowImpl->mpNext;
    }
}

// -----------------------------------------------------------------------

void Window::ImplSetReallyVisible()
{
    // #i43594# it is possible that INITSHOW was never send, because the visibility state changed between
    // ImplCallInitShow() and ImplSetReallyVisible() when called from Show()
    // mbReallyShown is a useful indicator
    if( !mpWindowImpl->mbReallyShown )
        ImplCallInitShow();

    sal_Bool bBecameReallyVisible = !mpWindowImpl->mbReallyVisible;

    mbDevOutput     = sal_True;
    mpWindowImpl->mbReallyVisible = sal_True;
    mpWindowImpl->mbReallyShown   = sal_True;

    // the SHOW/HIDE events serve as indicators to send child creation/destroy events to the access bridge.
    // For this, the data member of the event must not be NULL.
    // Previously, we did this in Window::Show, but there some events got lost in certain situations. Now
    // we're doing it when the visibility really changes
    if( bBecameReallyVisible && ImplIsAccessibleCandidate() )
        ImplCallEventListeners( VCLEVENT_WINDOW_SHOW, this );
        // TODO. It's kind of a hack that we're re-using the VCLEVENT_WINDOW_SHOW. Normally, we should
        // introduce another event which explicitly triggers the Accessibility implementations.

    Window* pWindow = mpWindowImpl->mpFirstOverlap;
    while ( pWindow )
    {
        if ( pWindow->mpWindowImpl->mbVisible )
            pWindow->ImplSetReallyVisible();
        pWindow = pWindow->mpWindowImpl->mpNext;
    }

    pWindow = mpWindowImpl->mpFirstChild;
    while ( pWindow )
    {
        if ( pWindow->mpWindowImpl->mbVisible )
            pWindow->ImplSetReallyVisible();
        pWindow = pWindow->mpWindowImpl->mpNext;
    }
}

// -----------------------------------------------------------------------

void Window::ImplCallInitShow()
{
    mpWindowImpl->mbReallyShown   = sal_True;
    mpWindowImpl->mbInInitShow    = sal_True;
    StateChanged( STATE_CHANGE_INITSHOW );
    mpWindowImpl->mbInInitShow    = sal_False;

    Window* pWindow = mpWindowImpl->mpFirstOverlap;
    while ( pWindow )
    {
        if ( pWindow->mpWindowImpl->mbVisible )
            pWindow->ImplCallInitShow();
        pWindow = pWindow->mpWindowImpl->mpNext;
    }

    pWindow = mpWindowImpl->mpFirstChild;
    while ( pWindow )
    {
        if ( pWindow->mpWindowImpl->mbVisible )
            pWindow->ImplCallInitShow();
        pWindow = pWindow->mpWindowImpl->mpNext;
    }
}

// -----------------------------------------------------------------------

void Window::ImplAddDel( ImplDelData* pDel ) // TODO: make "const" when incompatiblity ok
{
    DBG_ASSERT( !pDel->mpWindow, "Window::ImplAddDel(): cannot add ImplDelData twice !" );
    if( !pDel->mpWindow )
    {
        pDel->mpWindow = this;  // #112873# store ref to this window, so pDel can remove itself
        pDel->mpNext = mpWindowImpl->mpFirstDel;
        mpWindowImpl->mpFirstDel = pDel;
    }
}

// -----------------------------------------------------------------------

void Window::ImplRemoveDel( ImplDelData* pDel ) // TODO: make "const" when incompatiblity ok
{
    pDel->mpWindow = NULL;      // #112873# pDel is not associated with a Window anymore
    if ( mpWindowImpl->mpFirstDel == pDel )
        mpWindowImpl->mpFirstDel = pDel->mpNext;
    else
    {
        ImplDelData* pData = mpWindowImpl->mpFirstDel;
        while ( pData->mpNext != pDel )
            pData = pData->mpNext;
        pData->mpNext = pDel->mpNext;
    }
}

// -----------------------------------------------------------------------

void Window::ImplInitResolutionSettings()
{
    // AppFont-Aufloesung und DPI-Aufloesung neu berechnen
    if ( mpWindowImpl->mbFrame )
    {
        const StyleSettings& rStyleSettings = maSettings.GetStyleSettings();
        sal_uInt16 nScreenZoom = rStyleSettings.GetScreenZoom();
        mnDPIX = (mpWindowImpl->mpFrameData->mnDPIX*nScreenZoom)/100;
        mnDPIY = (mpWindowImpl->mpFrameData->mnDPIY*nScreenZoom)/100;
        SetPointFont( rStyleSettings.GetAppFont() );
    }
    else if ( mpWindowImpl->mpParent )
    {
        mnDPIX  = mpWindowImpl->mpParent->mnDPIX;
        mnDPIY  = mpWindowImpl->mpParent->mnDPIY;
    }

    // Vorberechnete Werte fuer logische Einheiten updaten und auch
    // die entsprechenden Tools dazu
    if ( IsMapMode() )
    {
        MapMode aMapMode = GetMapMode();
        SetMapMode();
        SetMapMode( aMapMode );
    }
}

// -----------------------------------------------------------------------

void Window::ImplPointToLogic( Font& rFont ) const
{
    Size    aSize = rFont.GetSize();
    sal_uInt16  nScreenFontZoom = maSettings.GetStyleSettings().GetScreenFontZoom();

    if ( aSize.Width() )
    {
        aSize.Width() *= mpWindowImpl->mpFrameData->mnDPIX;
        aSize.Width() += 72/2;
        aSize.Width() /= 72;
        aSize.Width() *= nScreenFontZoom;
        aSize.Width() /= 100;
    }
    aSize.Height() *= mpWindowImpl->mpFrameData->mnDPIY;
    aSize.Height() += 72/2;
    aSize.Height() /= 72;
    aSize.Height() *= nScreenFontZoom;
    aSize.Height() /= 100;

    if ( IsMapModeEnabled() )
        aSize = PixelToLogic( aSize );

    rFont.SetSize( aSize );
}

// -----------------------------------------------------------------------

void Window::ImplLogicToPoint( Font& rFont ) const
{
    Size    aSize = rFont.GetSize();
    sal_uInt16  nScreenFontZoom = maSettings.GetStyleSettings().GetScreenFontZoom();

    if ( IsMapModeEnabled() )
        aSize = LogicToPixel( aSize );

    if ( aSize.Width() )
    {
        aSize.Width() *= 100;
        aSize.Width() /= nScreenFontZoom;
        aSize.Width() *= 72;
        aSize.Width() += mpWindowImpl->mpFrameData->mnDPIX/2;
        aSize.Width() /= mpWindowImpl->mpFrameData->mnDPIX;
    }
    aSize.Height() *= 100;
    aSize.Height() /= nScreenFontZoom;
    aSize.Height() *= 72;
    aSize.Height() += mpWindowImpl->mpFrameData->mnDPIY/2;
    aSize.Height() /= mpWindowImpl->mpFrameData->mnDPIY;

    rFont.SetSize( aSize );
}

// -----------------------------------------------------------------------

sal_Bool Window::ImplSysObjClip( const Region* pOldRegion )
{
    sal_Bool bUpdate = sal_True;

    if ( mpWindowImpl->mpSysObj )
    {
<<<<<<< HEAD
        bool bVisibleState = mpWindowImpl->mbReallyVisible;
=======
        sal_Bool bVisibleState = mpWindowImpl->mbReallyVisible;
>>>>>>> e2a3d487

        if ( bVisibleState )
        {
            Region* pWinChildClipRegion = ImplGetWinChildClipRegion();

            if ( !pWinChildClipRegion->IsEmpty() )
            {
                if ( pOldRegion )
                {
                    Region aNewRegion = *pWinChildClipRegion;
                    pWinChildClipRegion->Intersect( *pOldRegion );
                    bUpdate = aNewRegion == *pWinChildClipRegion;
                }

                if ( mpWindowImpl->mpFrameData->mpFirstBackWin )
                    ImplInvalidateAllOverlapBackgrounds();

                Region      aRegion = *pWinChildClipRegion;
                Rectangle   aWinRect( Point( mnOutOffX, mnOutOffY ), Size( mnOutWidth, mnOutHeight ) );
                Region      aWinRectRegion( aWinRect );
                sal_uInt16      nClipFlags = mpWindowImpl->mpSysObj->GetClipRegionType();

                if ( aRegion == aWinRectRegion )
                    mpWindowImpl->mpSysObj->ResetClipRegion();
                else
                {
                    if ( nClipFlags & SAL_OBJECT_CLIP_EXCLUDERECTS )
                    {
                        aWinRectRegion.Exclude( aRegion );
                        aRegion = aWinRectRegion;
                    }
                    if ( !(nClipFlags & SAL_OBJECT_CLIP_ABSOLUTE) )
                        aRegion.Move( -mnOutOffX, -mnOutOffY );

                    // ClipRegion setzen/updaten
                    long                nX;
                    long                nY;
                    long                nWidth;
                    long                nHeight;
                    sal_uLong               nRectCount;
                    ImplRegionInfo      aInfo;
                    sal_Bool                bRegionRect;

                    nRectCount = aRegion.GetRectCount();
                    mpWindowImpl->mpSysObj->BeginSetClipRegion( nRectCount );
                    bRegionRect = aRegion.ImplGetFirstRect( aInfo, nX, nY, nWidth, nHeight );
                    while ( bRegionRect )
                    {
                        mpWindowImpl->mpSysObj->UnionClipRegion( nX, nY, nWidth, nHeight );
                        bRegionRect = aRegion.ImplGetNextRect( aInfo, nX, nY, nWidth, nHeight );
                    }
                    mpWindowImpl->mpSysObj->EndSetClipRegion();
                }
            }
            else
                bVisibleState = sal_False;
        }

        // Visible-Status updaten
        mpWindowImpl->mpSysObj->Show( bVisibleState );
    }

    return bUpdate;
}

// -----------------------------------------------------------------------

void Window::ImplUpdateSysObjChildsClip()
{
    if ( mpWindowImpl->mpSysObj && mpWindowImpl->mbInitWinClipRegion )
        ImplSysObjClip( NULL );

    Window* pWindow = mpWindowImpl->mpFirstChild;
    while ( pWindow )
    {
        pWindow->ImplUpdateSysObjChildsClip();
        pWindow = pWindow->mpWindowImpl->mpNext;
    }
}

// -----------------------------------------------------------------------

void Window::ImplUpdateSysObjOverlapsClip()
{
    ImplUpdateSysObjChildsClip();

    Window* pWindow = mpWindowImpl->mpFirstOverlap;
    while ( pWindow )
    {
        pWindow->ImplUpdateSysObjOverlapsClip();
        pWindow = pWindow->mpWindowImpl->mpNext;
    }
}

// -----------------------------------------------------------------------

void Window::ImplUpdateSysObjClip()
{
    if ( !ImplIsOverlapWindow() )
    {
        ImplUpdateSysObjChildsClip();

        // Schwestern muessen ihre ClipRegion auch neu berechnen
        if ( mpWindowImpl->mbClipSiblings )
        {
            Window* pWindow = mpWindowImpl->mpNext;
            while ( pWindow )
            {
                pWindow->ImplUpdateSysObjChildsClip();
                pWindow = pWindow->mpWindowImpl->mpNext;
            }
        }
    }
    else
        mpWindowImpl->mpFrameWindow->ImplUpdateSysObjOverlapsClip();
}

// -----------------------------------------------------------------------

sal_Bool Window::ImplSetClipFlagChilds( sal_Bool bSysObjOnlySmaller )
{
    sal_Bool bUpdate = sal_True;
    if ( mpWindowImpl->mpSysObj )
    {
        Region* pOldRegion = NULL;
        if ( bSysObjOnlySmaller && !mpWindowImpl->mbInitWinClipRegion )
            pOldRegion = new Region( mpWindowImpl->maWinClipRegion );

        mbInitClipRegion = sal_True;
        mpWindowImpl->mbInitWinClipRegion = sal_True;

        Window* pWindow = mpWindowImpl->mpFirstChild;
        while ( pWindow )
        {
            if ( !pWindow->ImplSetClipFlagChilds( bSysObjOnlySmaller ) )
                bUpdate = sal_False;
            pWindow = pWindow->mpWindowImpl->mpNext;
        }

        if ( !ImplSysObjClip( pOldRegion ) )
        {
            mbInitClipRegion = sal_True;
            mpWindowImpl->mbInitWinClipRegion = sal_True;
            bUpdate = sal_False;
        }

        if ( pOldRegion )
            delete pOldRegion;
    }
    else
    {
    mbInitClipRegion = sal_True;
    mpWindowImpl->mbInitWinClipRegion = sal_True;

    Window* pWindow = mpWindowImpl->mpFirstChild;
    while ( pWindow )
    {
        if ( !pWindow->ImplSetClipFlagChilds( bSysObjOnlySmaller ) )
            bUpdate = sal_False;
        pWindow = pWindow->mpWindowImpl->mpNext;
    }
    }
    return bUpdate;
}

// -----------------------------------------------------------------------

sal_Bool Window::ImplSetClipFlagOverlapWindows( sal_Bool bSysObjOnlySmaller )
{
    sal_Bool bUpdate = ImplSetClipFlagChilds( bSysObjOnlySmaller );

    Window* pWindow = mpWindowImpl->mpFirstOverlap;
    while ( pWindow )
    {
        if ( !pWindow->ImplSetClipFlagOverlapWindows( bSysObjOnlySmaller ) )
            bUpdate = sal_False;
        pWindow = pWindow->mpWindowImpl->mpNext;
    }

    return bUpdate;
}

// -----------------------------------------------------------------------

sal_Bool Window::ImplSetClipFlag( sal_Bool bSysObjOnlySmaller )
{
    if ( !ImplIsOverlapWindow() )
    {
        sal_Bool bUpdate = ImplSetClipFlagChilds( bSysObjOnlySmaller );

        Window* pParent = ImplGetParent();
        if ( pParent &&
             ((pParent->GetStyle() & WB_CLIPCHILDREN) || (mpWindowImpl->mnParentClipMode & PARENTCLIPMODE_CLIP)) )
        {
            pParent->mbInitClipRegion = sal_True;
            pParent->mpWindowImpl->mbInitChildRegion = sal_True;
        }

        // Schwestern muessen ihre ClipRegion auch neu berechnen
        if ( mpWindowImpl->mbClipSiblings )
        {
            Window* pWindow = mpWindowImpl->mpNext;
            while ( pWindow )
            {
                if ( !pWindow->ImplSetClipFlagChilds( bSysObjOnlySmaller ) )
                    bUpdate = sal_False;
                pWindow = pWindow->mpWindowImpl->mpNext;
            }
        }

        return bUpdate;
    }
    else
        return mpWindowImpl->mpFrameWindow->ImplSetClipFlagOverlapWindows( bSysObjOnlySmaller );
}

// -----------------------------------------------------------------------

void Window::ImplIntersectWindowClipRegion( Region& rRegion )
{
    if ( mpWindowImpl->mbInitWinClipRegion )
        ImplInitWinClipRegion();

    rRegion.Intersect( mpWindowImpl->maWinClipRegion );
}

// -----------------------------------------------------------------------

void Window::ImplIntersectWindowRegion( Region& rRegion )
{
    rRegion.Intersect( Rectangle( Point( mnOutOffX, mnOutOffY ),
                                  Size( mnOutWidth, mnOutHeight ) ) );
    if ( mpWindowImpl->mbWinRegion )
        rRegion.Intersect( ImplPixelToDevicePixel( mpWindowImpl->maWinRegion ) );
}

// -----------------------------------------------------------------------

void Window::ImplExcludeWindowRegion( Region& rRegion )
{
    if ( mpWindowImpl->mbWinRegion )
    {
        Point aPoint( mnOutOffX, mnOutOffY );
        Region aRegion( Rectangle( aPoint,
                                   Size( mnOutWidth, mnOutHeight ) ) );
        aRegion.Intersect( ImplPixelToDevicePixel( mpWindowImpl->maWinRegion ) );
        rRegion.Exclude( aRegion );
    }
    else
    {
        Point aPoint( mnOutOffX, mnOutOffY );
        rRegion.Exclude( Rectangle( aPoint,
                                    Size( mnOutWidth, mnOutHeight ) ) );
    }
}

// -----------------------------------------------------------------------

void Window::ImplExcludeOverlapWindows( Region& rRegion )
{
    Window* pWindow = mpWindowImpl->mpFirstOverlap;
    while ( pWindow )
    {
        if ( pWindow->mpWindowImpl->mbReallyVisible )
        {
            pWindow->ImplExcludeWindowRegion( rRegion );
            pWindow->ImplExcludeOverlapWindows( rRegion );
        }

        pWindow = pWindow->mpWindowImpl->mpNext;
    }
}

// -----------------------------------------------------------------------

void Window::ImplExcludeOverlapWindows2( Region& rRegion )
{
    if ( mpWindowImpl->mbReallyVisible )
        ImplExcludeWindowRegion( rRegion );

    ImplExcludeOverlapWindows( rRegion );
}

// -----------------------------------------------------------------------

void Window::ImplClipBoundaries( Region& rRegion, sal_Bool bThis, sal_Bool bOverlaps )
{
    if ( bThis )
        ImplIntersectWindowClipRegion( rRegion );
    else if ( ImplIsOverlapWindow() )
    {
        // Evt. noch am Frame clippen
        if ( !mpWindowImpl->mbFrame )
            rRegion.Intersect( Rectangle( Point( 0, 0 ), Size( mpWindowImpl->mpFrameWindow->mnOutWidth, mpWindowImpl->mpFrameWindow->mnOutHeight ) ) );

        if ( bOverlaps && !rRegion.IsEmpty() )
        {
            // Clip Overlap Siblings
            Window* pStartOverlapWindow = this;
            while ( !pStartOverlapWindow->mpWindowImpl->mbFrame )
            {
                Window* pOverlapWindow = pStartOverlapWindow->mpWindowImpl->mpOverlapWindow->mpWindowImpl->mpFirstOverlap;
                while ( pOverlapWindow && (pOverlapWindow != pStartOverlapWindow) )
                {
                    pOverlapWindow->ImplExcludeOverlapWindows2( rRegion );
                    pOverlapWindow = pOverlapWindow->mpWindowImpl->mpNext;
                }
                pStartOverlapWindow = pStartOverlapWindow->mpWindowImpl->mpOverlapWindow;
            }

            // Clip Child Overlap Windows
            ImplExcludeOverlapWindows( rRegion );
        }
    }
    else
        ImplGetParent()->ImplIntersectWindowClipRegion( rRegion );
}

// -----------------------------------------------------------------------

sal_Bool Window::ImplClipChilds( Region& rRegion )
{
    sal_Bool    bOtherClip = sal_False;
    Window* pWindow = mpWindowImpl->mpFirstChild;
    while ( pWindow )
    {
        if ( pWindow->mpWindowImpl->mbReallyVisible )
        {
            // ParentClipMode-Flags auswerten
            sal_uInt16 nClipMode = pWindow->GetParentClipMode();
            if ( !(nClipMode & PARENTCLIPMODE_NOCLIP) &&
                 ((nClipMode & PARENTCLIPMODE_CLIP) || (GetStyle() & WB_CLIPCHILDREN)) )
                pWindow->ImplExcludeWindowRegion( rRegion );
            else
                bOtherClip = sal_True;
        }

        pWindow = pWindow->mpWindowImpl->mpNext;
    }

    return bOtherClip;
}

// -----------------------------------------------------------------------

void Window::ImplClipAllChilds( Region& rRegion )
{
    Window* pWindow = mpWindowImpl->mpFirstChild;
    while ( pWindow )
    {
        if ( pWindow->mpWindowImpl->mbReallyVisible )
            pWindow->ImplExcludeWindowRegion( rRegion );
        pWindow = pWindow->mpWindowImpl->mpNext;
    }
}

// -----------------------------------------------------------------------

void Window::ImplClipSiblings( Region& rRegion )
{
    Window* pWindow = ImplGetParent()->mpWindowImpl->mpFirstChild;
    while ( pWindow )
    {
        if ( pWindow == this )
            break;

        if ( pWindow->mpWindowImpl->mbReallyVisible )
            pWindow->ImplExcludeWindowRegion( rRegion );

        pWindow = pWindow->mpWindowImpl->mpNext;
    }
}

// -----------------------------------------------------------------------

void Window::ImplInitWinClipRegion()
{
    // Build Window Region
    mpWindowImpl->maWinClipRegion = Rectangle( Point( mnOutOffX, mnOutOffY ),
                                 Size( mnOutWidth, mnOutHeight ) );
    if ( mpWindowImpl->mbWinRegion )
        mpWindowImpl->maWinClipRegion.Intersect( ImplPixelToDevicePixel( mpWindowImpl->maWinRegion ) );

    // ClipSiblings
    if ( mpWindowImpl->mbClipSiblings && !ImplIsOverlapWindow() )
        ImplClipSiblings( mpWindowImpl->maWinClipRegion );

    // Clip Parent Boundaries
    ImplClipBoundaries( mpWindowImpl->maWinClipRegion, sal_False, sal_True );

    // Clip Children
    if ( (GetStyle() & WB_CLIPCHILDREN) || mpWindowImpl->mbClipChildren )
        mpWindowImpl->mbInitChildRegion = sal_True;

    mpWindowImpl->mbInitWinClipRegion = sal_False;
}

// -----------------------------------------------------------------------

void Window::ImplInitWinChildClipRegion()
{
    if ( !mpWindowImpl->mpFirstChild )
    {
        if ( mpWindowImpl->mpChildClipRegion )
        {
            delete mpWindowImpl->mpChildClipRegion;
            mpWindowImpl->mpChildClipRegion = NULL;
        }
    }
    else
    {
        if ( !mpWindowImpl->mpChildClipRegion )
            mpWindowImpl->mpChildClipRegion = new Region( mpWindowImpl->maWinClipRegion );
        else
            *mpWindowImpl->mpChildClipRegion = mpWindowImpl->maWinClipRegion;

        ImplClipChilds( *mpWindowImpl->mpChildClipRegion );
    }

    mpWindowImpl->mbInitChildRegion = sal_False;
}

// -----------------------------------------------------------------------

Region* Window::ImplGetWinChildClipRegion()
{
    if ( mpWindowImpl->mbInitWinClipRegion )
        ImplInitWinClipRegion();
    if ( mpWindowImpl->mbInitChildRegion )
        ImplInitWinChildClipRegion();
    if ( mpWindowImpl->mpChildClipRegion )
        return mpWindowImpl->mpChildClipRegion;
    else
        return &mpWindowImpl->maWinClipRegion;
}

// -----------------------------------------------------------------------

void Window::ImplIntersectAndUnionOverlapWindows( const Region& rInterRegion, Region& rRegion )
{
    Window* pWindow = mpWindowImpl->mpFirstOverlap;
    while ( pWindow )
    {
        if ( pWindow->mpWindowImpl->mbReallyVisible )
        {
            Region aTempRegion( rInterRegion );
            pWindow->ImplIntersectWindowRegion( aTempRegion );
            rRegion.Union( aTempRegion );
            pWindow->ImplIntersectAndUnionOverlapWindows( rInterRegion, rRegion );
        }

        pWindow = pWindow->mpWindowImpl->mpNext;
    }
}

// -----------------------------------------------------------------------

void Window::ImplIntersectAndUnionOverlapWindows2( const Region& rInterRegion, Region& rRegion )
{
    if ( mpWindowImpl->mbReallyVisible )
    {
        Region aTempRegion( rInterRegion );
        ImplIntersectWindowRegion( aTempRegion );
        rRegion.Union( aTempRegion );
    }

    ImplIntersectAndUnionOverlapWindows( rInterRegion, rRegion );
}

// -----------------------------------------------------------------------

void Window::ImplCalcOverlapRegionOverlaps( const Region& rInterRegion, Region& rRegion )
{
    // Clip Overlap Siblings
    Window* pStartOverlapWindow;
    if ( !ImplIsOverlapWindow() )
        pStartOverlapWindow = mpWindowImpl->mpOverlapWindow;
    else
        pStartOverlapWindow = this;
    while ( !pStartOverlapWindow->mpWindowImpl->mbFrame )
    {
        Window* pOverlapWindow = pStartOverlapWindow->mpWindowImpl->mpOverlapWindow->mpWindowImpl->mpFirstOverlap;
        while ( pOverlapWindow && (pOverlapWindow != pStartOverlapWindow) )
        {
            pOverlapWindow->ImplIntersectAndUnionOverlapWindows2( rInterRegion, rRegion );
            pOverlapWindow = pOverlapWindow->mpWindowImpl->mpNext;
        }
        pStartOverlapWindow = pStartOverlapWindow->mpWindowImpl->mpOverlapWindow;
    }

    // Clip Child Overlap Windows
    if ( !ImplIsOverlapWindow() )
        mpWindowImpl->mpOverlapWindow->ImplIntersectAndUnionOverlapWindows( rInterRegion, rRegion );
    else
        ImplIntersectAndUnionOverlapWindows( rInterRegion, rRegion );
}

// -----------------------------------------------------------------------

void Window::ImplCalcOverlapRegion( const Rectangle& rSourceRect, Region& rRegion,
                                    sal_Bool bChilds, sal_Bool bParent, sal_Bool bSiblings )
{
    Region  aRegion( rSourceRect );
    if ( mpWindowImpl->mbWinRegion )
        rRegion.Intersect( ImplPixelToDevicePixel( mpWindowImpl->maWinRegion ) );
    Region  aTempRegion;
    Window* pWindow;

    ImplCalcOverlapRegionOverlaps( aRegion, rRegion );

    // Parent-Boundaries
    if ( bParent )
    {
        pWindow = this;
        if ( !ImplIsOverlapWindow() )
        {
            pWindow = ImplGetParent();
            do
            {
                aTempRegion = aRegion;
                pWindow->ImplExcludeWindowRegion( aTempRegion );
                rRegion.Union( aTempRegion );
                if ( pWindow->ImplIsOverlapWindow() )
                    break;
                pWindow = pWindow->ImplGetParent();
            }
            while ( pWindow );
        }
        if ( !pWindow->mpWindowImpl->mbFrame )
        {
            aTempRegion = aRegion;
            aTempRegion.Exclude( Rectangle( Point( 0, 0 ), Size( mpWindowImpl->mpFrameWindow->mnOutWidth, mpWindowImpl->mpFrameWindow->mnOutHeight ) ) );
            rRegion.Union( aTempRegion );
        }
    }

    // Siblings
    if ( bSiblings && !ImplIsOverlapWindow() )
    {
        pWindow = mpWindowImpl->mpParent->mpWindowImpl->mpFirstChild;
        do
        {
            if ( pWindow->mpWindowImpl->mbReallyVisible && (pWindow != this) )
            {
                aTempRegion = aRegion;
                pWindow->ImplIntersectWindowRegion( aTempRegion );
                rRegion.Union( aTempRegion );
            }
            pWindow = pWindow->mpWindowImpl->mpNext;
        }
        while ( pWindow );
    }

    // Childs
    if ( bChilds )
    {
        pWindow = mpWindowImpl->mpFirstChild;
        while ( pWindow )
        {
            if ( pWindow->mpWindowImpl->mbReallyVisible )
            {
                aTempRegion = aRegion;
                pWindow->ImplIntersectWindowRegion( aTempRegion );
                rRegion.Union( aTempRegion );
            }
            pWindow = pWindow->mpWindowImpl->mpNext;
        }
    }
}

// -----------------------------------------------------------------------

void Window::ImplCallPaint( const Region* pRegion, sal_uInt16 nPaintFlags )
{
    // call PrePaint. PrePaint may add to the invalidate region as well as
    // other parameters used below.
    PrePaint();

    mpWindowImpl->mbPaintFrame = sal_False;

    if ( nPaintFlags & IMPL_PAINT_PAINTALLCHILDS )
        mpWindowImpl->mnPaintFlags |= IMPL_PAINT_PAINT | IMPL_PAINT_PAINTALLCHILDS | (nPaintFlags & IMPL_PAINT_PAINTALL);
    if ( nPaintFlags & IMPL_PAINT_PAINTCHILDS )
        mpWindowImpl->mnPaintFlags |= IMPL_PAINT_PAINTCHILDS;
    if ( nPaintFlags & IMPL_PAINT_ERASE )
        mpWindowImpl->mnPaintFlags |= IMPL_PAINT_ERASE;
    if ( nPaintFlags & IMPL_PAINT_CHECKRTL )
        mpWindowImpl->mnPaintFlags |= IMPL_PAINT_CHECKRTL;
    if ( !mpWindowImpl->mpFirstChild )
        mpWindowImpl->mnPaintFlags &= ~IMPL_PAINT_PAINTALLCHILDS;

    if ( mpWindowImpl->mbPaintDisabled )
    {
        if ( mpWindowImpl->mnPaintFlags & IMPL_PAINT_PAINTALL )
            Invalidate( INVALIDATE_NOCHILDREN | INVALIDATE_NOERASE | INVALIDATE_NOTRANSPARENT | INVALIDATE_NOCLIPCHILDREN );
        else if ( pRegion )
            Invalidate( *pRegion, INVALIDATE_NOCHILDREN | INVALIDATE_NOERASE | INVALIDATE_NOTRANSPARENT | INVALIDATE_NOCLIPCHILDREN );
        return;
    }

    nPaintFlags = mpWindowImpl->mnPaintFlags & ~(IMPL_PAINT_PAINT);

    Region* pChildRegion = NULL;
    Rectangle aSelectionRect;
    if ( mpWindowImpl->mnPaintFlags & IMPL_PAINT_PAINT )
    {
        Region* pWinChildClipRegion = ImplGetWinChildClipRegion();
        if ( mpWindowImpl->mnPaintFlags & IMPL_PAINT_PAINTALL )
            mpWindowImpl->maInvalidateRegion = *pWinChildClipRegion;
        else
        {
            if ( pRegion )
                mpWindowImpl->maInvalidateRegion.Union( *pRegion );

            if( mpWindowImpl->mpWinData && mpWindowImpl->mbTrackVisible )
                /* #98602# need to repaint all children within the
               * tracking rectangle, so the following invert
               * operation takes places without traces of the previous
               * one.
               */
                mpWindowImpl->maInvalidateRegion.Union( *mpWindowImpl->mpWinData->mpTrackRect );

            if ( mpWindowImpl->mnPaintFlags & IMPL_PAINT_PAINTALLCHILDS )
                pChildRegion = new Region( mpWindowImpl->maInvalidateRegion );
            mpWindowImpl->maInvalidateRegion.Intersect( *pWinChildClipRegion );
        }
        mpWindowImpl->mnPaintFlags = 0;
        if ( !mpWindowImpl->maInvalidateRegion.IsEmpty() )
        {
            if ( mpWindowImpl->mpCursor )
                mpWindowImpl->mpCursor->ImplHide();

            mbInitClipRegion = sal_True;
            mpWindowImpl->mbInPaint = sal_True;

            // Paint-Region zuruecksetzen
            Region      aPaintRegion( mpWindowImpl->maInvalidateRegion );
            Rectangle   aPaintRect = aPaintRegion.GetBoundRect();

            // - RTL - re-mirror paint rect and region at this window
            if( ImplIsAntiparallel() )
            {
                ImplReMirror( aPaintRect );
                ImplReMirror( aPaintRegion );
            }
            aPaintRect = ImplDevicePixelToLogic( aPaintRect);
            mpWindowImpl->mpPaintRegion = &aPaintRegion;
            mpWindowImpl->maInvalidateRegion.SetEmpty();

            if ( (nPaintFlags & IMPL_PAINT_ERASE) && IsBackground() )
            {
                if ( IsClipRegion() )
                {
                    Region aOldRegion = GetClipRegion();
                    SetClipRegion();
                    Erase();
                    SetClipRegion( aOldRegion );
                }
                else
                    Erase();
            }

            // #98943# trigger drawing of toolbox selection after all childern are painted
            if( mpWindowImpl->mbDrawSelectionBackground )
                aSelectionRect = aPaintRect;

            Paint( aPaintRect );

            if ( mpWindowImpl->mpWinData )
            {
                if ( mpWindowImpl->mbFocusVisible )
                    ImplInvertFocus( *(mpWindowImpl->mpWinData->mpFocusRect) );
            }
            mpWindowImpl->mbInPaint = sal_False;
            mbInitClipRegion = sal_True;
            mpWindowImpl->mpPaintRegion = NULL;
            if ( mpWindowImpl->mpCursor )
                mpWindowImpl->mpCursor->ImplShow( sal_False );
        }
    }
    else
        mpWindowImpl->mnPaintFlags = 0;

    if ( nPaintFlags & (IMPL_PAINT_PAINTALLCHILDS | IMPL_PAINT_PAINTCHILDS) )
    {
        // die Childfenster ausgeben
        Window* pTempWindow = mpWindowImpl->mpFirstChild;
        while ( pTempWindow )
        {
            if ( pTempWindow->mpWindowImpl->mbVisible )
                pTempWindow->ImplCallPaint( pChildRegion, nPaintFlags );
            pTempWindow = pTempWindow->mpWindowImpl->mpNext;
        }
    }

    if ( mpWindowImpl->mpWinData && mpWindowImpl->mbTrackVisible && (mpWindowImpl->mpWinData->mnTrackFlags & SHOWTRACK_WINDOW) )
        /* #98602# need to invert the tracking rect AFTER
        * the children have painted
        */
        InvertTracking( *(mpWindowImpl->mpWinData->mpTrackRect), mpWindowImpl->mpWinData->mnTrackFlags );

    // #98943# draw toolbox selection
    if( !aSelectionRect.IsEmpty() )
        DrawSelectionBackground( aSelectionRect, 3, sal_False, sal_True, sal_False );

    if ( pChildRegion )
        delete pChildRegion;
}

// -----------------------------------------------------------------------

void Window::ImplCallOverlapPaint()
{
    // Zuerst geben wir die ueberlappenden Fenster aus
    Window* pTempWindow = mpWindowImpl->mpFirstOverlap;
    while ( pTempWindow )
    {
        if ( pTempWindow->mpWindowImpl->mbReallyVisible )
            pTempWindow->ImplCallOverlapPaint();
        pTempWindow = pTempWindow->mpWindowImpl->mpNext;
    }

    // und dann erst uns selber
    if ( mpWindowImpl->mnPaintFlags & (IMPL_PAINT_PAINT | IMPL_PAINT_PAINTCHILDS) )
    {
        // - RTL - notify ImplCallPaint to check for re-mirroring (CHECKRTL)
        //         because we were called from the Sal layer
        ImplCallPaint( NULL, mpWindowImpl->mnPaintFlags /*| IMPL_PAINT_CHECKRTL */);
    }
}

// -----------------------------------------------------------------------

void Window::ImplPostPaint()
{
    if ( !mpWindowImpl->mpFrameData->maPaintTimer.IsActive() )
        mpWindowImpl->mpFrameData->maPaintTimer.Start();
}

// -----------------------------------------------------------------------

IMPL_LINK( Window, ImplHandlePaintHdl, void*, EMPTYARG )
{
    // save paint events until resizing is done
    if( mpWindowImpl->mbFrame && mpWindowImpl->mpFrameData->maResizeTimer.IsActive() )
        mpWindowImpl->mpFrameData->maPaintTimer.Start();
    else if ( mpWindowImpl->mbReallyVisible )
        ImplCallOverlapPaint();
    return 0;
}

// -----------------------------------------------------------------------

IMPL_LINK( Window, ImplHandleResizeTimerHdl, void*, EMPTYARG )
{
    if( mpWindowImpl->mbReallyVisible )
    {
        ImplCallResize();
        if( mpWindowImpl->mpFrameData->maPaintTimer.IsActive() )
        {
            mpWindowImpl->mpFrameData->maPaintTimer.Stop();
            mpWindowImpl->mpFrameData->maPaintTimer.GetTimeoutHdl().Call( NULL );
        }
    }

    return 0;
}

// -----------------------------------------------------------------------

void Window::ImplInvalidateFrameRegion( const Region* pRegion, sal_uInt16 nFlags )
{
    // PAINTCHILDS bei allen Parent-Fenster bis zum ersten OverlapWindow
    // setzen
    if ( !ImplIsOverlapWindow() )
    {
        Window* pTempWindow = this;
        sal_uInt16 nTranspPaint = IsPaintTransparent() ? IMPL_PAINT_PAINT : 0;
        do
        {
            pTempWindow = pTempWindow->ImplGetParent();
            if ( pTempWindow->mpWindowImpl->mnPaintFlags & IMPL_PAINT_PAINTCHILDS )
                break;
            pTempWindow->mpWindowImpl->mnPaintFlags |= IMPL_PAINT_PAINTCHILDS | nTranspPaint;
            if( ! pTempWindow->IsPaintTransparent() )
                nTranspPaint = 0;
        }
        while ( !pTempWindow->ImplIsOverlapWindow() );
    }

    // Paint-Flags setzen
    mpWindowImpl->mnPaintFlags |= IMPL_PAINT_PAINT;
    if ( nFlags & INVALIDATE_CHILDREN )
        mpWindowImpl->mnPaintFlags |= IMPL_PAINT_PAINTALLCHILDS;
    if ( !(nFlags & INVALIDATE_NOERASE) )
        mpWindowImpl->mnPaintFlags |= IMPL_PAINT_ERASE;
    if ( !pRegion )
        mpWindowImpl->mnPaintFlags |= IMPL_PAINT_PAINTALL;

    // Wenn nicht alles neu ausgegeben werden muss, dann die Region
    // dazupacken
    if ( !(mpWindowImpl->mnPaintFlags & IMPL_PAINT_PAINTALL) )
        mpWindowImpl->maInvalidateRegion.Union( *pRegion );

    // Handle transparent windows correctly: invalidate must be done on the first opaque parent
    if( ((IsPaintTransparent() && !(nFlags & INVALIDATE_NOTRANSPARENT)) || (nFlags & INVALIDATE_TRANSPARENT) )
            && ImplGetParent() )
    {
        Window *pParent = ImplGetParent();
        while( pParent && pParent->IsPaintTransparent() )
            pParent = pParent->ImplGetParent();
        if( pParent )
        {
            Region *pChildRegion;
            if ( mpWindowImpl->mnPaintFlags & IMPL_PAINT_PAINTALL )
                // invalidate the whole child window region in the parent
                pChildRegion = ImplGetWinChildClipRegion();
            else
                // invalidate the same region in the parent that has to be repainted in the child
                pChildRegion = &mpWindowImpl->maInvalidateRegion;

            nFlags |= INVALIDATE_CHILDREN;  // paint should also be done on all children
            nFlags &= ~INVALIDATE_NOERASE;  // parent should paint and erase to create proper background
            pParent->ImplInvalidateFrameRegion( pChildRegion, nFlags );
        }
    }
    ImplPostPaint();
}

// -----------------------------------------------------------------------

void Window::ImplInvalidateOverlapFrameRegion( const Region& rRegion )
{
    Region aRegion = rRegion;

    ImplClipBoundaries( aRegion, sal_True, sal_True );
    if ( !aRegion.IsEmpty() )
        ImplInvalidateFrameRegion( &aRegion, INVALIDATE_CHILDREN );

    // Dann invalidieren wir die ueberlappenden Fenster
    Window* pTempWindow = mpWindowImpl->mpFirstOverlap;
    while ( pTempWindow )
    {
        if ( pTempWindow->IsVisible() )
            pTempWindow->ImplInvalidateOverlapFrameRegion( rRegion );

        pTempWindow = pTempWindow->mpWindowImpl->mpNext;
    }
}

// -----------------------------------------------------------------------

void Window::ImplInvalidateParentFrameRegion( Region& rRegion )
{
    if ( mpWindowImpl->mbOverlapWin )
        mpWindowImpl->mpFrameWindow->ImplInvalidateOverlapFrameRegion( rRegion );
    else
    {
        if( ImplGetParent() )
            ImplGetParent()->ImplInvalidateFrameRegion( &rRegion, INVALIDATE_CHILDREN );
    }
}

// -----------------------------------------------------------------------

void Window::ImplInvalidate( const Region* pRegion, sal_uInt16 nFlags )
{

    // Hintergrund-Sicherung zuruecksetzen
    if ( mpWindowImpl->mpFrameData->mpFirstBackWin )
        ImplInvalidateAllOverlapBackgrounds();

    // Feststellen, was neu ausgegeben werden muss
    sal_Bool bInvalidateAll = !pRegion;

    // Transparent-Invalidate beruecksichtigen
    Window* pOpaqueWindow = this;
    if ( (mpWindowImpl->mbPaintTransparent && !(nFlags & INVALIDATE_NOTRANSPARENT)) || (nFlags & INVALIDATE_TRANSPARENT) )
    {
        Window* pTempWindow = pOpaqueWindow->ImplGetParent();
        while ( pTempWindow )
        {
            if ( !pTempWindow->IsPaintTransparent() )
            {
                pOpaqueWindow = pTempWindow;
                nFlags |= INVALIDATE_CHILDREN;
                bInvalidateAll = sal_False;
                break;
            }

            if ( pTempWindow->ImplIsOverlapWindow() )
                break;

            pTempWindow = pTempWindow->ImplGetParent();
        }
    }

    // Region zusammenbauen
    sal_uInt16 nOrgFlags = nFlags;
    if ( !(nFlags & (INVALIDATE_CHILDREN | INVALIDATE_NOCHILDREN)) )
    {
        if ( GetStyle() & WB_CLIPCHILDREN )
            nFlags |= INVALIDATE_NOCHILDREN;
        else
            nFlags |= INVALIDATE_CHILDREN;
    }
    if ( (nFlags & INVALIDATE_NOCHILDREN) && mpWindowImpl->mpFirstChild )
        bInvalidateAll = sal_False;
    if ( bInvalidateAll )
        ImplInvalidateFrameRegion( NULL, nFlags );
    else
    {
        Rectangle   aRect( Point( mnOutOffX, mnOutOffY ), Size( mnOutWidth, mnOutHeight ) );
        Region      aRegion( aRect );
        if ( pRegion )
        {
            // --- RTL --- remirror region before intersecting it
            if ( ImplIsAntiparallel() )
            {
                Region aRgn( *pRegion );
                ImplReMirror( aRgn );
                aRegion.Intersect( aRgn );
            }
            else
                aRegion.Intersect( *pRegion );
        }
        ImplClipBoundaries( aRegion, sal_True, sal_True );
        if ( nFlags & INVALIDATE_NOCHILDREN )
        {
            nFlags &= ~INVALIDATE_CHILDREN;
            if ( !(nFlags & INVALIDATE_NOCLIPCHILDREN) )
            {
                if ( nOrgFlags & INVALIDATE_NOCHILDREN )
                    ImplClipAllChilds( aRegion );
                else
                {
                    if ( ImplClipChilds( aRegion ) )
                        nFlags |= INVALIDATE_CHILDREN;
                }
            }
        }
        if ( !aRegion.IsEmpty() )
            ImplInvalidateFrameRegion( &aRegion, nFlags );  // transparency is handled here, pOpaqueWindow not required
    }

    if ( nFlags & INVALIDATE_UPDATE )
        pOpaqueWindow->Update();        // start painting at the opaque parent
}

// -----------------------------------------------------------------------

void Window::ImplMoveInvalidateRegion( const Rectangle& rRect,
                                       long nHorzScroll, long nVertScroll,
                                       sal_Bool bChilds )
{
    if ( (mpWindowImpl->mnPaintFlags & (IMPL_PAINT_PAINT | IMPL_PAINT_PAINTALL)) == IMPL_PAINT_PAINT )
    {
        Region aTempRegion = mpWindowImpl->maInvalidateRegion;
        aTempRegion.Intersect( rRect );
        aTempRegion.Move( nHorzScroll, nVertScroll );
        mpWindowImpl->maInvalidateRegion.Union( aTempRegion );
    }

    if ( bChilds && (mpWindowImpl->mnPaintFlags & IMPL_PAINT_PAINTCHILDS) )
    {
        Window* pWindow = mpWindowImpl->mpFirstChild;
        while ( pWindow )
        {
            pWindow->ImplMoveInvalidateRegion( rRect, nHorzScroll, nVertScroll, sal_True );
            pWindow = pWindow->mpWindowImpl->mpNext;
        }
    }
}

// -----------------------------------------------------------------------

void Window::ImplMoveAllInvalidateRegions( const Rectangle& rRect,
                                           long nHorzScroll, long nVertScroll,
                                           sal_Bool bChilds )
{
    // Paint-Region auch verschieben, wenn noch Paints anstehen
    ImplMoveInvalidateRegion( rRect, nHorzScroll, nVertScroll, bChilds );
    // Paint-Region muss bei uns verschoben gesetzt werden, die durch
    // die Parents gezeichnet werden
    if ( !ImplIsOverlapWindow() )
    {
        Region  aPaintAllRegion;
        Window* pPaintAllWindow = this;
        do
        {
            pPaintAllWindow = pPaintAllWindow->ImplGetParent();
            if ( pPaintAllWindow->mpWindowImpl->mnPaintFlags & IMPL_PAINT_PAINTALLCHILDS )
            {
                if ( pPaintAllWindow->mpWindowImpl->mnPaintFlags & IMPL_PAINT_PAINTALL )
                {
                    aPaintAllRegion.SetEmpty();
                    break;
                }
                else
                    aPaintAllRegion.Union( pPaintAllWindow->mpWindowImpl->maInvalidateRegion );
            }
        }
        while ( !pPaintAllWindow->ImplIsOverlapWindow() );
        if ( !aPaintAllRegion.IsEmpty() )
        {
            aPaintAllRegion.Move( nHorzScroll, nVertScroll );
            sal_uInt16 nPaintFlags = 0;
            if ( bChilds )
                mpWindowImpl->mnPaintFlags |= INVALIDATE_CHILDREN;
            ImplInvalidateFrameRegion( &aPaintAllRegion, nPaintFlags );
        }
    }
}

// -----------------------------------------------------------------------

void Window::ImplValidateFrameRegion( const Region* pRegion, sal_uInt16 nFlags )
{
    if ( !pRegion )
        mpWindowImpl->maInvalidateRegion.SetEmpty();
    else
    {
        // Wenn alle Childfenster neu ausgegeben werden muessen,
        // dann invalidieren wir diese vorher
        if ( (mpWindowImpl->mnPaintFlags & IMPL_PAINT_PAINTALLCHILDS) && mpWindowImpl->mpFirstChild )
        {
            Region aChildRegion = mpWindowImpl->maInvalidateRegion;
            if ( mpWindowImpl->mnPaintFlags & IMPL_PAINT_PAINTALL )
            {
                Rectangle aRect( Point( mnOutOffX, mnOutOffY ), Size( mnOutWidth, mnOutHeight ) );
                aChildRegion = aRect;
            }
            Window* pChild = mpWindowImpl->mpFirstChild;
            while ( pChild )
            {
                pChild->Invalidate( aChildRegion, INVALIDATE_CHILDREN | INVALIDATE_NOTRANSPARENT );
                pChild = pChild->mpWindowImpl->mpNext;
            }
        }
        if ( mpWindowImpl->mnPaintFlags & IMPL_PAINT_PAINTALL )
        {
            Rectangle aRect( Point( mnOutOffX, mnOutOffY ), Size( mnOutWidth, mnOutHeight ) );
            mpWindowImpl->maInvalidateRegion = aRect;
        }
        mpWindowImpl->maInvalidateRegion.Exclude( *pRegion );
    }
    mpWindowImpl->mnPaintFlags &= ~IMPL_PAINT_PAINTALL;

    if ( nFlags & VALIDATE_CHILDREN )
    {
        Window* pChild = mpWindowImpl->mpFirstChild;
        while ( pChild )
        {
            pChild->ImplValidateFrameRegion( pRegion, nFlags );
            pChild = pChild->mpWindowImpl->mpNext;
        }
    }
}

// -----------------------------------------------------------------------

void Window::ImplValidate( const Region* pRegion, sal_uInt16 nFlags )
{
    // Region zusammenbauen
    sal_Bool    bValidateAll = !pRegion;
    sal_uInt16  nOrgFlags = nFlags;
    if ( !(nFlags & (VALIDATE_CHILDREN | VALIDATE_NOCHILDREN)) )
    {
        if ( GetStyle() & WB_CLIPCHILDREN )
            nFlags |= VALIDATE_NOCHILDREN;
        else
            nFlags |= VALIDATE_CHILDREN;
    }
    if ( (nFlags & VALIDATE_NOCHILDREN) && mpWindowImpl->mpFirstChild )
        bValidateAll = sal_False;
    if ( bValidateAll )
        ImplValidateFrameRegion( NULL, nFlags );
    else
    {
        Rectangle   aRect( Point( mnOutOffX, mnOutOffY ), Size( mnOutWidth, mnOutHeight ) );
        Region      aRegion( aRect );
        if ( pRegion )
            aRegion.Intersect( *pRegion );
        ImplClipBoundaries( aRegion, sal_True, sal_True );
        if ( nFlags & VALIDATE_NOCHILDREN )
        {
            nFlags &= ~VALIDATE_CHILDREN;
            if ( nOrgFlags & VALIDATE_NOCHILDREN )
                ImplClipAllChilds( aRegion );
            else
            {
                if ( ImplClipChilds( aRegion ) )
                    nFlags |= VALIDATE_CHILDREN;
            }
        }
        if ( !aRegion.IsEmpty() )
            ImplValidateFrameRegion( &aRegion, nFlags );
    }
}

// -----------------------------------------------------------------------

void Window::ImplScroll( const Rectangle& rRect,
                         long nHorzScroll, long nVertScroll, sal_uInt16 nFlags )
{
    if ( !IsDeviceOutputNecessary() )
        return;

    nHorzScroll = ImplLogicWidthToDevicePixel( nHorzScroll );
    nVertScroll = ImplLogicHeightToDevicePixel( nVertScroll );

    if ( !nHorzScroll && !nVertScroll )
        return;

    // Hintergrund-Sicherung zuruecksetzen
    if ( mpWindowImpl->mpFrameData->mpFirstBackWin )
        ImplInvalidateAllOverlapBackgrounds();

    if ( mpWindowImpl->mpCursor )
        mpWindowImpl->mpCursor->ImplHide();

    sal_uInt16 nOrgFlags = nFlags;
    if ( !(nFlags & (SCROLL_CHILDREN | SCROLL_NOCHILDREN)) )
    {
        if ( GetStyle() & WB_CLIPCHILDREN )
            nFlags |= SCROLL_NOCHILDREN;
        else
            nFlags |= SCROLL_CHILDREN;
    }

    Region  aInvalidateRegion;
    sal_Bool    bScrollChilds = (nFlags & SCROLL_CHILDREN) != 0;
    sal_Bool    bErase = (nFlags & SCROLL_NOERASE) == 0;

    if ( !mpWindowImpl->mpFirstChild )
        bScrollChilds = sal_False;

    // --- RTL --- check if this window requires special action
    sal_Bool bReMirror = ( ImplIsAntiparallel() );

    Rectangle aRectMirror( rRect );
    if( bReMirror )
    {
        // --- RTL --- make sure the invalidate region of this window is
        // computed in the same coordinate space as the one from the overlap windows
        ImplReMirror( aRectMirror );
    }

    // Paint-Bereiche anpassen
    ImplMoveAllInvalidateRegions( aRectMirror, nHorzScroll, nVertScroll, bScrollChilds );

    if ( !(nFlags & SCROLL_NOINVALIDATE) )
    {
        ImplCalcOverlapRegion( aRectMirror, aInvalidateRegion, !bScrollChilds, sal_True, sal_False );

        // --- RTL ---
        // if the scrolling on the device is performed in the opposite direction
        // then move the overlaps in that direction to compute the invalidate region
        // on the correct side, i.e., revert nHorzScroll

        if ( !aInvalidateRegion.IsEmpty() )
        {
            aInvalidateRegion.Move( bReMirror ? -nHorzScroll : nHorzScroll, nVertScroll );
            bErase = sal_True;
        }
        if ( !(nFlags & SCROLL_NOWINDOWINVALIDATE) )
        {
            Rectangle aDestRect( aRectMirror );
            aDestRect.Move( bReMirror ? -nHorzScroll : nHorzScroll, nVertScroll );
            Region aWinInvalidateRegion( aRectMirror );
            aWinInvalidateRegion.Exclude( aDestRect );

            aInvalidateRegion.Union( aWinInvalidateRegion );
        }
    }

    Point aPoint( mnOutOffX, mnOutOffY );
    Region aRegion( Rectangle( aPoint, Size( mnOutWidth, mnOutHeight ) ) );
    if ( nFlags & SCROLL_CLIP )
        aRegion.Intersect( rRect );
    if ( mpWindowImpl->mbWinRegion )
        aRegion.Intersect( ImplPixelToDevicePixel( mpWindowImpl->maWinRegion ) );

    aRegion.Exclude( aInvalidateRegion );

    ImplClipBoundaries( aRegion, sal_False, sal_True );
    if ( !bScrollChilds )
    {
        if ( nOrgFlags & SCROLL_NOCHILDREN )
            ImplClipAllChilds( aRegion );
        else
            ImplClipChilds( aRegion );
    }
    if ( mbClipRegion && (nFlags & SCROLL_USECLIPREGION) )
        aRegion.Intersect( maRegion );
    if ( !aRegion.IsEmpty() )
    {
        if ( mpWindowImpl->mpWinData )
        {
            if ( mpWindowImpl->mbFocusVisible )
                ImplInvertFocus( *(mpWindowImpl->mpWinData->mpFocusRect) );
            if ( mpWindowImpl->mbTrackVisible && (mpWindowImpl->mpWinData->mnTrackFlags & SHOWTRACK_WINDOW) )
                InvertTracking( *(mpWindowImpl->mpWinData->mpTrackRect), mpWindowImpl->mpWinData->mnTrackFlags );
        }

        SalGraphics* pGraphics = ImplGetFrameGraphics();
        if ( pGraphics )
        {
            if( bReMirror )
            {
                // --- RTL --- frame coordinates require re-mirroring
                ImplReMirror( aRegion );
            }

            ImplSelectClipRegion( aRegion, pGraphics );
            pGraphics->CopyArea( rRect.Left()+nHorzScroll, rRect.Top()+nVertScroll,
                                 rRect.Left(), rRect.Top(),
                                 rRect.GetWidth(), rRect.GetHeight(),
                                 SAL_COPYAREA_WINDOWINVALIDATE, this );
        }

        if ( mpWindowImpl->mpWinData )
        {
            if ( mpWindowImpl->mbFocusVisible )
                ImplInvertFocus( *(mpWindowImpl->mpWinData->mpFocusRect) );
            if ( mpWindowImpl->mbTrackVisible && (mpWindowImpl->mpWinData->mnTrackFlags & SHOWTRACK_WINDOW) )
                InvertTracking( *(mpWindowImpl->mpWinData->mpTrackRect), mpWindowImpl->mpWinData->mnTrackFlags );
        }
    }

    if ( !aInvalidateRegion.IsEmpty() )
    {
        // --- RTL --- the invalidate region for this windows is already computed in frame coordinates
        // so it has to be re-mirrored before calling the Paint-handler
        mpWindowImpl->mnPaintFlags |= IMPL_PAINT_CHECKRTL;

        sal_uInt16 nPaintFlags = INVALIDATE_CHILDREN;
        if ( !bErase )
            nPaintFlags |= INVALIDATE_NOERASE;
        if ( !bScrollChilds )
        {
            if ( nOrgFlags & SCROLL_NOCHILDREN )
                ImplClipAllChilds( aInvalidateRegion );
            else
                ImplClipChilds( aInvalidateRegion );
        }
        ImplInvalidateFrameRegion( &aInvalidateRegion, nPaintFlags );
    }

    if ( bScrollChilds )
    {
        Window* pWindow = mpWindowImpl->mpFirstChild;
        while ( pWindow )
        {
            Point aPos = pWindow->GetPosPixel();
            aPos += Point( nHorzScroll, nVertScroll );
            pWindow->SetPosPixel( aPos );

            pWindow = pWindow->mpWindowImpl->mpNext;
        }
    }

    if ( nFlags & SCROLL_UPDATE )
        Update();

    if ( mpWindowImpl->mpCursor )
        mpWindowImpl->mpCursor->ImplShow( sal_False );
}

// -----------------------------------------------------------------------

void Window::ImplUpdateAll( sal_Bool bOverlapWindows )
{
    if ( !mpWindowImpl->mbReallyVisible )
        return;

    sal_Bool bFlush = sal_False;
    if ( mpWindowImpl->mpFrameWindow->mpWindowImpl->mbPaintFrame )
    {
        Point aPoint( 0, 0 );
        Region aRegion( Rectangle( aPoint, Size( mnOutWidth, mnOutHeight ) ) );
        ImplInvalidateOverlapFrameRegion( aRegion );
        if ( mpWindowImpl->mbFrame || (mpWindowImpl->mpBorderWindow && mpWindowImpl->mpBorderWindow->mpWindowImpl->mbFrame) )
            bFlush = sal_True;
    }

    // Ein Update wirkt immer auf das OverlapWindow, damit bei spaeteren
    // Paints nicht zuviel gemalt wird, wenn dort ALLCHILDREN usw. gesetzt
    // ist
    Window* pWindow = ImplGetFirstOverlapWindow();
    if ( bOverlapWindows )
        pWindow->ImplCallOverlapPaint();
    else
    {
        if ( pWindow->mpWindowImpl->mnPaintFlags & (IMPL_PAINT_PAINT | IMPL_PAINT_PAINTCHILDS) )
            pWindow->ImplCallPaint( NULL, pWindow->mpWindowImpl->mnPaintFlags );
    }

    if ( bFlush )
        Flush();
}

// -----------------------------------------------------------------------

void Window::ImplUpdateWindowPtr( Window* pWindow )
{
    if ( mpWindowImpl->mpFrameWindow != pWindow->mpWindowImpl->mpFrameWindow )
    {
        // Graphic freigeben
        ImplReleaseGraphics();
    }

    mpWindowImpl->mpFrameData     = pWindow->mpWindowImpl->mpFrameData;
    mpWindowImpl->mpFrame         = pWindow->mpWindowImpl->mpFrame;
    mpWindowImpl->mpFrameWindow   = pWindow->mpWindowImpl->mpFrameWindow;
    if ( pWindow->ImplIsOverlapWindow() )
        mpWindowImpl->mpOverlapWindow = pWindow;
    else
        mpWindowImpl->mpOverlapWindow = pWindow->mpWindowImpl->mpOverlapWindow;

    Window* pChild = mpWindowImpl->mpFirstChild;
    while ( pChild )
    {
        pChild->ImplUpdateWindowPtr( pWindow );
        pChild = pChild->mpWindowImpl->mpNext;
    }
}

// -----------------------------------------------------------------------

void Window::ImplUpdateWindowPtr()
{
    Window* pChild = mpWindowImpl->mpFirstChild;
    while ( pChild )
    {
        pChild->ImplUpdateWindowPtr( this );
        pChild = pChild->mpWindowImpl->mpNext;
    }
}

// -----------------------------------------------------------------------

void Window::ImplUpdateOverlapWindowPtr( sal_Bool bNewFrame )
{
<<<<<<< HEAD
    BOOL bVisible = IsVisible();
    Show( false );
=======
    sal_Bool bVisible = IsVisible();
    Show( sal_False );
>>>>>>> e2a3d487
    ImplRemoveWindow( bNewFrame );
    Window* pRealParent = mpWindowImpl->mpRealParent;
    ImplInsertWindow( ImplGetParent() );
    mpWindowImpl->mpRealParent = pRealParent;
    ImplUpdateWindowPtr();
    if ( ImplUpdatePos() )
        ImplUpdateSysObjPos();

    if ( bNewFrame )
    {
        Window* pOverlapWindow = mpWindowImpl->mpFirstOverlap;
        while ( pOverlapWindow )
        {
            Window* pNextOverlapWindow = pOverlapWindow->mpWindowImpl->mpNext;
            pOverlapWindow->ImplUpdateOverlapWindowPtr( bNewFrame );
            pOverlapWindow = pNextOverlapWindow;
        }
    }

    if ( bVisible )
<<<<<<< HEAD
        Show( true );
=======
        Show( sal_True );
>>>>>>> e2a3d487
}

// -----------------------------------------------------------------------

sal_Bool Window::ImplUpdatePos()
{
    sal_Bool bSysChild = sal_False;

    if ( ImplIsOverlapWindow() )
    {
        mnOutOffX  = mpWindowImpl->mnX;
        mnOutOffY  = mpWindowImpl->mnY;
    }
    else
    {
        Window* pParent = ImplGetParent();

        mnOutOffX  = mpWindowImpl->mnX + pParent->mnOutOffX;
        mnOutOffY  = mpWindowImpl->mnY + pParent->mnOutOffY;
    }

    Window* pChild = mpWindowImpl->mpFirstChild;
    while ( pChild )
    {
        if ( pChild->ImplUpdatePos() )
            bSysChild = sal_True;
        pChild = pChild->mpWindowImpl->mpNext;
    }

    if ( mpWindowImpl->mpSysObj )
        bSysChild = sal_True;

    return bSysChild;
}

// -----------------------------------------------------------------------

void Window::ImplUpdateSysObjPos()
{
    if ( mpWindowImpl->mpSysObj )
        mpWindowImpl->mpSysObj->SetPosSize( mnOutOffX, mnOutOffY, mnOutWidth, mnOutHeight );

    Window* pChild = mpWindowImpl->mpFirstChild;
    while ( pChild )
    {
        pChild->ImplUpdateSysObjPos();
        pChild = pChild->mpWindowImpl->mpNext;
    }
}
// -----------------------------------------------------------------------

void Window::ImplPosSizeWindow( long nX, long nY,
                                long nWidth, long nHeight, sal_uInt16 nFlags )
{
<<<<<<< HEAD
    BOOL    bNewPos         = FALSE;
    BOOL    bNewSize        = FALSE;
    BOOL    bCopyBits       = FALSE;
=======
    sal_Bool    bNewPos         = sal_False;
    sal_Bool    bNewSize        = sal_False;
    sal_Bool    bNewWidth       = sal_False;
    sal_Bool    bCopyBits       = sal_False;
>>>>>>> e2a3d487
    long    nOldOutOffX     = mnOutOffX;
    long    nOldOutOffY     = mnOutOffY;
    long    nOldOutWidth    = mnOutWidth;
    long    nOldOutHeight   = mnOutHeight;
    Region* pOverlapRegion  = NULL;
    Region* pOldRegion      = NULL;

    if ( IsReallyVisible() )
    {
        if ( mpWindowImpl->mpFrameData->mpFirstBackWin )
            ImplInvalidateAllOverlapBackgrounds();

        Rectangle aOldWinRect( Point( nOldOutOffX, nOldOutOffY ),
                               Size( nOldOutWidth, nOldOutHeight ) );
        pOldRegion = new Region( aOldWinRect );
        if ( mpWindowImpl->mbWinRegion )
            pOldRegion->Intersect( ImplPixelToDevicePixel( mpWindowImpl->maWinRegion ) );

        if ( mnOutWidth && mnOutHeight && !mpWindowImpl->mbPaintTransparent &&
             !mpWindowImpl->mbInitWinClipRegion && !mpWindowImpl->maWinClipRegion.IsEmpty() &&
             !HasPaintEvent() )
            bCopyBits = sal_True;
    }

    sal_Bool bnXRecycled = sal_False; // avoid duplicate mirroring in RTL case
    if ( nFlags & WINDOW_POSSIZE_WIDTH )
    {
        if(!( nFlags & WINDOW_POSSIZE_X ))
        {
            nX = mpWindowImpl->mnX;
            nFlags |= WINDOW_POSSIZE_X;
            bnXRecycled = sal_True; // we're using a mnX which was already mirrored in RTL case
        }

        if ( nWidth < 0 )
            nWidth = 0;
        if ( nWidth != mnOutWidth )
        {
            mnOutWidth = nWidth;
<<<<<<< HEAD
            bNewSize = TRUE;
            bCopyBits = FALSE;
=======
            bNewSize = sal_True;
            bCopyBits = sal_False;
            bNewWidth = sal_True;
>>>>>>> e2a3d487
        }
    }
    if ( nFlags & WINDOW_POSSIZE_HEIGHT )
    {
        if ( nHeight < 0 )
            nHeight = 0;
        if ( nHeight != mnOutHeight )
        {
            mnOutHeight = nHeight;
            bNewSize = sal_True;
            bCopyBits = sal_False;
        }
    }

    if ( nFlags & WINDOW_POSSIZE_X )
    {
        long nOrgX = nX;
        // --- RTL ---  (compare the screen coordinates)
        Point aPtDev( Point( nX+mnOutOffX, 0 ) );
        if( ImplHasMirroredGraphics() )
        {
            mpGraphics->mirror( aPtDev.X(), this );

            // #106948# always mirror our pos if our parent is not mirroring, even
            // if we are also not mirroring
            // --- RTL --- check if parent is in different coordinates
            if( !bnXRecycled && mpWindowImpl->mpParent && !mpWindowImpl->mpParent->mpWindowImpl->mbFrame && mpWindowImpl->mpParent->ImplIsAntiparallel() )
            {
                // --- RTL --- (re-mirror at parent window)
                nX = mpWindowImpl->mpParent->mnOutWidth - mnOutWidth - nX;
            }
            /* #i99166# An LTR window in RTL UI that gets sized only would be
               expected to not moved its upper left point
            */
            if( bnXRecycled )
            {
                if( ImplIsAntiparallel() )
                {
                    aPtDev.X() = mpWindowImpl->mnAbsScreenX;
                    nOrgX = mpWindowImpl->maPos.X();
                }
            }
        }
        else if( !bnXRecycled && mpWindowImpl->mpParent && !mpWindowImpl->mpParent->mpWindowImpl->mbFrame && mpWindowImpl->mpParent->ImplIsAntiparallel() )
        {
            // mirrored window in LTR UI
            {
                // --- RTL --- (re-mirror at parent window)
                nX = mpWindowImpl->mpParent->mnOutWidth - mnOutWidth - nX;
            }
        }

        // check maPos as well, as it could have been changed for client windows (ImplCallMove())
        if ( mpWindowImpl->mnAbsScreenX != aPtDev.X() || nX != mpWindowImpl->mnX || nOrgX != mpWindowImpl->maPos.X() )
        {
            if ( bCopyBits && !pOverlapRegion )
            {
                pOverlapRegion = new Region();
                ImplCalcOverlapRegion( Rectangle( Point( mnOutOffX, mnOutOffY ),
                                                  Size( mnOutWidth, mnOutHeight ) ),
                                       *pOverlapRegion, sal_False, sal_True, sal_True );
            }
            mpWindowImpl->mnX = nX;
            mpWindowImpl->maPos.X() = nOrgX;
            mpWindowImpl->mnAbsScreenX = aPtDev.X();    // --- RTL --- (store real screen pos)
            bNewPos = sal_True;
        }
    }
    if ( nFlags & WINDOW_POSSIZE_Y )
    {
        // check maPos as well, as it could have been changed for client windows (ImplCallMove())
        if ( nY != mpWindowImpl->mnY || nY != mpWindowImpl->maPos.Y() )
        {
            if ( bCopyBits && !pOverlapRegion )
            {
                pOverlapRegion = new Region();
                ImplCalcOverlapRegion( Rectangle( Point( mnOutOffX, mnOutOffY ),
                                                  Size( mnOutWidth, mnOutHeight ) ),
                                       *pOverlapRegion, sal_False, sal_True, sal_True );
            }
            mpWindowImpl->mnY = nY;
            mpWindowImpl->maPos.Y() = nY;
            bNewPos = sal_True;
        }
    }

/*    if ( nFlags & (WINDOW_POSSIZE_X|WINDOW_POSSIZE_Y) )
    {
        POINT aPt;
        aPt.x = mpWindowImpl->maPos.X();
        aPt.y = mpWindowImpl->maPos.Y();
        ClientToScreen( mpWindowImpl->mpFrame->maFrameData.mhWnd , &aPt );
        mpWindowImpl->maPos.X() = aPt.x;
        mpWindowImpl->maPos.Y() = aPt.y;
    }
*/
    if ( bNewPos || bNewSize )
    {
        sal_Bool bUpdateSysObjPos = sal_False;
        if ( bNewPos )
            bUpdateSysObjPos = ImplUpdatePos();

        // the borderwindow always specifies the position for its client window
        if ( mpWindowImpl->mpBorderWindow )
            mpWindowImpl->maPos = mpWindowImpl->mpBorderWindow->mpWindowImpl->maPos;

        if ( mpWindowImpl->mpClientWindow )
        {
            mpWindowImpl->mpClientWindow->ImplPosSizeWindow( mpWindowImpl->mpClientWindow->mpWindowImpl->mnLeftBorder,
                                               mpWindowImpl->mpClientWindow->mpWindowImpl->mnTopBorder,
                                               mnOutWidth-mpWindowImpl->mpClientWindow->mpWindowImpl->mnLeftBorder-mpWindowImpl->mpClientWindow->mpWindowImpl->mnRightBorder,
                                               mnOutHeight-mpWindowImpl->mpClientWindow->mpWindowImpl->mnTopBorder-mpWindowImpl->mpClientWindow->mpWindowImpl->mnBottomBorder,
                                               WINDOW_POSSIZE_X | WINDOW_POSSIZE_Y |
                                               WINDOW_POSSIZE_WIDTH | WINDOW_POSSIZE_HEIGHT );
            // Wenn wir ein ClientWindow haben, dann hat dieses fuer die
            // Applikation auch die Position des FloatingWindows
            mpWindowImpl->mpClientWindow->mpWindowImpl->maPos = mpWindowImpl->maPos;
            if ( bNewPos )
            {
                if ( mpWindowImpl->mpClientWindow->IsVisible() )
                {
                    mpWindowImpl->mpClientWindow->ImplCallMove();
                }
                else
                {
                    mpWindowImpl->mpClientWindow->mpWindowImpl->mbCallMove = sal_True;
                }
            }
        }
//        else
//        {
//            if ( mpWindowImpl->mpBorderWindow )
//                mpWindowImpl->maPos = mpWindowImpl->mpBorderWindow->mpWindowImpl->maPos;
//        }

        // Move()/Resize() werden erst bei Show() gerufen, damit min. eins vor
        // einem Show() kommt
        if ( IsVisible() )
        {
            if ( bNewPos )
            {
                ImplCallMove();
            }
            if ( bNewSize )
            {
                ImplCallResize();
            }
        }
        else
        {
            if ( bNewPos )
                mpWindowImpl->mbCallMove = sal_True;
            if ( bNewSize )
                mpWindowImpl->mbCallResize = sal_True;
        }

        sal_Bool bUpdateSysObjClip = sal_False;
        if ( IsReallyVisible() )
        {
            if ( bNewPos || bNewSize )
            {
                // Hintergrund-Sicherung zuruecksetzen
                if ( mpWindowImpl->mpOverlapData && mpWindowImpl->mpOverlapData->mpSaveBackDev )
                    ImplDeleteOverlapBackground();
                if ( mpWindowImpl->mpFrameData->mpFirstBackWin )
                    ImplInvalidateAllOverlapBackgrounds();
                // Clip-Flag neu setzen
                bUpdateSysObjClip = !ImplSetClipFlag( sal_True );
            }

            // Fensterinhalt invalidieren ?
            if ( bNewPos || (mnOutWidth > nOldOutWidth) || (mnOutHeight > nOldOutHeight) )
            {
                if ( bNewPos )
                {
                    sal_Bool bInvalidate = sal_False;
                    sal_Bool bParentPaint = sal_True;
                    if ( !ImplIsOverlapWindow() )
                        bParentPaint = mpWindowImpl->mpParent->IsPaintEnabled();
                    if ( bCopyBits && bParentPaint && !HasPaintEvent() )
                    {
                        Point aPoint( mnOutOffX, mnOutOffY );
                        Region aRegion( Rectangle( aPoint,
                                                   Size( mnOutWidth, mnOutHeight ) ) );
                        if ( mpWindowImpl->mbWinRegion )
                            aRegion.Intersect( ImplPixelToDevicePixel( mpWindowImpl->maWinRegion ) );
                        ImplClipBoundaries( aRegion, sal_False, sal_True );
                        if ( !pOverlapRegion->IsEmpty() )
                        {
                            pOverlapRegion->Move( mnOutOffX-nOldOutOffX, mnOutOffY-nOldOutOffY );
                            aRegion.Exclude( *pOverlapRegion );
                        }
                        if ( !aRegion.IsEmpty() )
                        {
                            // Paint-Bereiche anpassen
                            ImplMoveAllInvalidateRegions( Rectangle( Point( nOldOutOffX, nOldOutOffY ),
                                                                     Size( nOldOutWidth, nOldOutHeight ) ),
                                                          mnOutOffX-nOldOutOffX, mnOutOffY-nOldOutOffY,
                                                          sal_True );
                            SalGraphics* pGraphics = ImplGetFrameGraphics();
                            if ( pGraphics )
                            {
                                const bool bSelectClipRegion = ImplSelectClipRegion( aRegion, pGraphics );
                                if ( bSelectClipRegion )
                                {
                                    pGraphics->CopyArea( mnOutOffX, mnOutOffY,
                                                         nOldOutOffX, nOldOutOffY,
                                                         nOldOutWidth, nOldOutHeight,
                                                         SAL_COPYAREA_WINDOWINVALIDATE, this );
                                }
                                else
                                    bInvalidate = sal_True;
                            }
                            else
                                bInvalidate = sal_True;
                            if ( !bInvalidate )
                            {
                                if ( !pOverlapRegion->IsEmpty() )
                                    ImplInvalidateFrameRegion( pOverlapRegion, INVALIDATE_CHILDREN );
                            }
                        }
                        else
                            bInvalidate = sal_True;
                    }
                    else
                        bInvalidate = sal_True;
                    if ( bInvalidate )
                        ImplInvalidateFrameRegion( NULL, INVALIDATE_CHILDREN );
                }
                else
                {
                    Point aPoint( mnOutOffX, mnOutOffY );
                    Region aRegion( Rectangle( aPoint,
                                               Size( mnOutWidth, mnOutHeight ) ) );
                    aRegion.Exclude( *pOldRegion );
                    if ( mpWindowImpl->mbWinRegion )
                        aRegion.Intersect( ImplPixelToDevicePixel( mpWindowImpl->maWinRegion ) );
                    ImplClipBoundaries( aRegion, sal_False, sal_True );
                    if ( !aRegion.IsEmpty() )
                        ImplInvalidateFrameRegion( &aRegion, INVALIDATE_CHILDREN );
                }
            }

            // Parent oder Overlaps invalidieren
            if ( bNewPos ||
                 (mnOutWidth < nOldOutWidth) || (mnOutHeight < nOldOutHeight) )
            {
                Region aRegion( *pOldRegion );
                if ( !mpWindowImpl->mbPaintTransparent )
                    ImplExcludeWindowRegion( aRegion );
                ImplClipBoundaries( aRegion, sal_False, sal_True );
                if ( !aRegion.IsEmpty() && !mpWindowImpl->mpBorderWindow )
                    ImplInvalidateParentFrameRegion( aRegion );
            }
        }

        // System-Objekte anpassen
        if ( bUpdateSysObjClip )
            ImplUpdateSysObjClip();
        if ( bUpdateSysObjPos )
            ImplUpdateSysObjPos();
        if ( bNewSize && mpWindowImpl->mpSysObj )
            mpWindowImpl->mpSysObj->SetPosSize( mnOutOffX, mnOutOffY, mnOutWidth, mnOutHeight );
    }

    if ( pOverlapRegion )
        delete pOverlapRegion;
    if ( pOldRegion )
        delete pOldRegion;
}

// -----------------------------------------------------------------------

void Window::ImplToBottomChild()
{
    if ( !ImplIsOverlapWindow() && !mpWindowImpl->mbReallyVisible && (mpWindowImpl->mpParent->mpWindowImpl->mpLastChild != this) )
    {
        // Fenster an das Ende der Liste setzen
        if ( mpWindowImpl->mpPrev )
            mpWindowImpl->mpPrev->mpWindowImpl->mpNext = mpWindowImpl->mpNext;
        else
            mpWindowImpl->mpParent->mpWindowImpl->mpFirstChild = mpWindowImpl->mpNext;
        mpWindowImpl->mpNext->mpWindowImpl->mpPrev = mpWindowImpl->mpPrev;
        mpWindowImpl->mpPrev = mpWindowImpl->mpParent->mpWindowImpl->mpLastChild;
        mpWindowImpl->mpParent->mpWindowImpl->mpLastChild = this;
        mpWindowImpl->mpPrev->mpWindowImpl->mpNext = this;
        mpWindowImpl->mpNext = NULL;
    }
}

// -----------------------------------------------------------------------

void Window::ImplCalcToTop( ImplCalcToTopData* pPrevData )
{
    DBG_ASSERT( ImplIsOverlapWindow(), "Window::ImplCalcToTop(): Is not a OverlapWindow" );

    if ( !mpWindowImpl->mbFrame )
    {
        if ( IsReallyVisible() )
        {
            // Region berechnen, wo das Fenster mit anderen Fenstern ueberlappt
            Point aPoint( mnOutOffX, mnOutOffY );
            Region  aRegion( Rectangle( aPoint,
                                        Size( mnOutWidth, mnOutHeight ) ) );
            Region  aInvalidateRegion;
            ImplCalcOverlapRegionOverlaps( aRegion, aInvalidateRegion );

            if ( !aInvalidateRegion.IsEmpty() )
            {
                ImplCalcToTopData* pData    = new ImplCalcToTopData;
                pPrevData->mpNext           = pData;
                pData->mpNext               = NULL;
                pData->mpWindow             = this;
                pData->mpInvalidateRegion   = new Region( aInvalidateRegion );
            }
        }
    }
}

// -----------------------------------------------------------------------

void Window::ImplCalcChildOverlapToTop( ImplCalcToTopData* pPrevData )
{
    DBG_ASSERT( ImplIsOverlapWindow(), "Window::ImplCalcChildOverlapToTop(): Is not a OverlapWindow" );

    ImplCalcToTop( pPrevData );
    if ( pPrevData->mpNext )
        pPrevData = pPrevData->mpNext;

    Window* pOverlap = mpWindowImpl->mpFirstOverlap;
    while ( pOverlap )
    {
        pOverlap->ImplCalcToTop( pPrevData );
        if ( pPrevData->mpNext )
            pPrevData = pPrevData->mpNext;
        pOverlap = pOverlap->mpWindowImpl->mpNext;
    }
}

// -----------------------------------------------------------------------

void Window::ImplToTop( sal_uInt16 nFlags )
{
    DBG_ASSERT( ImplIsOverlapWindow(), "Window::ImplToTop(): Is not a OverlapWindow" );

    if ( mpWindowImpl->mbFrame )
    {
        // Wenn in das externe Fenster geklickt wird, ist dieses
        // dafuer zustaendig dafuer zu sorgen, das unser Frame
        // nach vorne kommt
        if ( !mpWindowImpl->mpFrameData->mbHasFocus &&
             !mpWindowImpl->mpFrameData->mbSysObjFocus &&
             !mpWindowImpl->mpFrameData->mbInSysObjFocusHdl &&
             !mpWindowImpl->mpFrameData->mbInSysObjToTopHdl )
        {
            // do not bring floating windows on the client to top
            if( !ImplGetClientWindow() || !(ImplGetClientWindow()->GetStyle() & WB_SYSTEMFLOATWIN) )
            {
                sal_uInt16 nSysFlags = 0;
                if ( nFlags & TOTOP_RESTOREWHENMIN )
                    nSysFlags |= SAL_FRAME_TOTOP_RESTOREWHENMIN;
                if ( nFlags & TOTOP_FOREGROUNDTASK )
                    nSysFlags |= SAL_FRAME_TOTOP_FOREGROUNDTASK;
                if ( nFlags & TOTOP_GRABFOCUSONLY )
                    nSysFlags |= SAL_FRAME_TOTOP_GRABFOCUS_ONLY;
                mpWindowImpl->mpFrame->ToTop( nSysFlags );
            }
        }
    }
    else
    {
        if ( mpWindowImpl->mpOverlapWindow->mpWindowImpl->mpFirstOverlap != this )
        {
            // Fenster aus der Liste entfernen
            mpWindowImpl->mpPrev->mpWindowImpl->mpNext = mpWindowImpl->mpNext;
            if ( mpWindowImpl->mpNext )
                mpWindowImpl->mpNext->mpWindowImpl->mpPrev = mpWindowImpl->mpPrev;
            else
                mpWindowImpl->mpOverlapWindow->mpWindowImpl->mpLastOverlap = mpWindowImpl->mpPrev;

            // AlwaysOnTop beruecksichtigen
            sal_Bool    bOnTop = IsAlwaysOnTopEnabled();
            Window* pNextWin = mpWindowImpl->mpOverlapWindow->mpWindowImpl->mpFirstOverlap;
            if ( !bOnTop )
            {
                while ( pNextWin )
                {
                    if ( !pNextWin->IsAlwaysOnTopEnabled() )
                        break;
                    pNextWin = pNextWin->mpWindowImpl->mpNext;
                }
            }

            // TopLevel abpruefen
            sal_uInt8 nTopLevel = mpWindowImpl->mpOverlapData->mnTopLevel;
            while ( pNextWin )
            {
                if ( (bOnTop != pNextWin->IsAlwaysOnTopEnabled()) ||
                     (nTopLevel <= pNextWin->mpWindowImpl->mpOverlapData->mnTopLevel) )
                    break;
                pNextWin = pNextWin->mpWindowImpl->mpNext;
            }

            // Fenster in die Liste wieder eintragen
            mpWindowImpl->mpNext = pNextWin;
            if ( pNextWin )
            {
                mpWindowImpl->mpPrev = pNextWin->mpWindowImpl->mpPrev;
                pNextWin->mpWindowImpl->mpPrev = this;
            }
            else
            {
                mpWindowImpl->mpPrev = mpWindowImpl->mpOverlapWindow->mpWindowImpl->mpLastOverlap;
                mpWindowImpl->mpOverlapWindow->mpWindowImpl->mpLastOverlap = this;
            }
            if ( mpWindowImpl->mpPrev )
                mpWindowImpl->mpPrev->mpWindowImpl->mpNext = this;
            else
                mpWindowImpl->mpOverlapWindow->mpWindowImpl->mpFirstOverlap = this;

            // ClipRegion muss von diesem Fenster und allen weiteren
            // ueberlappenden Fenstern neu berechnet werden.
            if ( IsReallyVisible() )
            {
                // Hintergrund-Sicherung zuruecksetzen
                if ( mpWindowImpl->mpFrameData->mpFirstBackWin )
                    ImplInvalidateAllOverlapBackgrounds();
                mpWindowImpl->mpOverlapWindow->ImplSetClipFlagOverlapWindows();
            }
        }
    }
}

// -----------------------------------------------------------------------

void Window::ImplStartToTop( sal_uInt16 nFlags )
{
    ImplCalcToTopData   aStartData;
    ImplCalcToTopData*  pCurData;
    ImplCalcToTopData*  pNextData;
    Window* pOverlapWindow;
    if ( ImplIsOverlapWindow() )
        pOverlapWindow = this;
    else
        pOverlapWindow = mpWindowImpl->mpOverlapWindow;

    // Zuerst die Paint-Bereiche berechnen
    Window* pTempOverlapWindow = pOverlapWindow;
    aStartData.mpNext = NULL;
    pCurData = &aStartData;
    do
    {
        pTempOverlapWindow->ImplCalcToTop( pCurData );
        if ( pCurData->mpNext )
            pCurData = pCurData->mpNext;
        pTempOverlapWindow = pTempOverlapWindow->mpWindowImpl->mpOverlapWindow;
    }
    while ( !pTempOverlapWindow->mpWindowImpl->mbFrame );
    // Dann die Paint-Bereiche der ChildOverlap-Windows berechnen
    pTempOverlapWindow = mpWindowImpl->mpFirstOverlap;
    while ( pTempOverlapWindow )
    {
        pTempOverlapWindow->ImplCalcToTop( pCurData );
        if ( pCurData->mpNext )
            pCurData = pCurData->mpNext;
        pTempOverlapWindow = pTempOverlapWindow->mpWindowImpl->mpNext;
    }

    // Dann die Fenster-Verkettung aendern
    pTempOverlapWindow = pOverlapWindow;
    do
    {
        pTempOverlapWindow->ImplToTop( nFlags );
        pTempOverlapWindow = pTempOverlapWindow->mpWindowImpl->mpOverlapWindow;
    }
    while ( !pTempOverlapWindow->mpWindowImpl->mbFrame );
    // Und zum Schluss invalidieren wir die ungueltigen Bereiche
    pCurData = aStartData.mpNext;
    while ( pCurData )
    {
        pCurData->mpWindow->ImplInvalidateFrameRegion( pCurData->mpInvalidateRegion, INVALIDATE_CHILDREN );
        pNextData = pCurData->mpNext;
        delete pCurData->mpInvalidateRegion;
        delete pCurData;
        pCurData = pNextData;
    }
}

// -----------------------------------------------------------------------

void Window::ImplFocusToTop( sal_uInt16 nFlags, sal_Bool bReallyVisible )
{
    // Soll Focus auch geholt werden?
    if ( !(nFlags & TOTOP_NOGRABFOCUS) )
    {
        // Erstes Fenster mit GrabFocus-Activate bekommt den Focus
        Window* pFocusWindow = this;
        while ( !pFocusWindow->ImplIsOverlapWindow() )
        {
            // Nur wenn Fenster kein Border-Fenster hat, da wir
            // immer das dazugehoerende BorderFenster finden wollen
            if ( !pFocusWindow->mpWindowImpl->mpBorderWindow )
            {
                if ( pFocusWindow->mpWindowImpl->mnActivateMode & ACTIVATE_MODE_GRABFOCUS )
                    break;
            }
            pFocusWindow = pFocusWindow->ImplGetParent();
        }
        if ( (pFocusWindow->mpWindowImpl->mnActivateMode & ACTIVATE_MODE_GRABFOCUS) &&
             !pFocusWindow->HasChildPathFocus( sal_True ) )
            pFocusWindow->GrabFocus();
    }

    if ( bReallyVisible )
        ImplGenerateMouseMove();
}

// -----------------------------------------------------------------------

void Window::ImplShowAllOverlaps()
{
    Window* pOverlapWindow = mpWindowImpl->mpFirstOverlap;
    while ( pOverlapWindow )
    {
        if ( pOverlapWindow->mpWindowImpl->mbOverlapVisible )
        {
<<<<<<< HEAD
            pOverlapWindow->Show( true, SHOW_NOACTIVATE );
            pOverlapWindow->mpWindowImpl->mbOverlapVisible = FALSE;
=======
            pOverlapWindow->Show( sal_True, SHOW_NOACTIVATE );
            pOverlapWindow->mpWindowImpl->mbOverlapVisible = sal_False;
>>>>>>> e2a3d487
        }

        pOverlapWindow = pOverlapWindow->mpWindowImpl->mpNext;
    }
}

// -----------------------------------------------------------------------

void Window::ImplHideAllOverlaps()
{
    Window* pOverlapWindow = mpWindowImpl->mpFirstOverlap;
    while ( pOverlapWindow )
    {
        if ( pOverlapWindow->IsVisible() )
        {
<<<<<<< HEAD
            pOverlapWindow->mpWindowImpl->mbOverlapVisible = TRUE;
            pOverlapWindow->Show( false );
=======
            pOverlapWindow->mpWindowImpl->mbOverlapVisible = sal_True;
            pOverlapWindow->Show( sal_False );
>>>>>>> e2a3d487
        }

        pOverlapWindow = pOverlapWindow->mpWindowImpl->mpNext;
    }
}

// -----------------------------------------------------------------------

void Window::ImplCallMouseMove( sal_uInt16 nMouseCode, sal_Bool bModChanged )
{
    if ( mpWindowImpl->mpFrameData->mbMouseIn && mpWindowImpl->mpFrameWindow->mpWindowImpl->mbReallyVisible )
    {
        sal_uLong   nTime   = Time::GetSystemTicks();
        long    nX      = mpWindowImpl->mpFrameData->mnLastMouseX;
        long    nY      = mpWindowImpl->mpFrameData->mnLastMouseY;
        sal_uInt16  nCode   = nMouseCode;
        sal_uInt16  nMode   = mpWindowImpl->mpFrameData->mnMouseMode;
        sal_Bool    bLeave;
        // Auf MouseLeave testen
        if ( ((nX < 0) || (nY < 0) ||
              (nX >= mpWindowImpl->mpFrameWindow->mnOutWidth) ||
              (nY >= mpWindowImpl->mpFrameWindow->mnOutHeight)) &&
             !ImplGetSVData()->maWinData.mpCaptureWin )
            bLeave = sal_True;
        else
            bLeave = sal_False;
        nMode |= MOUSE_SYNTHETIC;
        if ( bModChanged )
            nMode |= MOUSE_MODIFIERCHANGED;
        ImplHandleMouseEvent( mpWindowImpl->mpFrameWindow, EVENT_MOUSEMOVE, bLeave, nX, nY, nTime, nCode, nMode );
    }
}

// -----------------------------------------------------------------------

void Window::ImplGenerateMouseMove()
{
    if ( !mpWindowImpl->mpFrameData->mnMouseMoveId )
        Application::PostUserEvent( mpWindowImpl->mpFrameData->mnMouseMoveId, LINK( mpWindowImpl->mpFrameWindow, Window, ImplGenerateMouseMoveHdl ) );
}

// -----------------------------------------------------------------------

IMPL_LINK( Window, ImplGenerateMouseMoveHdl, void*, EMPTYARG )
{
    mpWindowImpl->mpFrameData->mnMouseMoveId = 0;
    Window* pCaptureWin = ImplGetSVData()->maWinData.mpCaptureWin;
    if( ! pCaptureWin ||
        (pCaptureWin->mpWindowImpl && pCaptureWin->mpWindowImpl->mpFrame == mpWindowImpl->mpFrame)
    )
    {
        ImplCallMouseMove( mpWindowImpl->mpFrameData->mnMouseCode );
    }
    return 0;
}

// -----------------------------------------------------------------------

void Window::ImplInvertFocus( const Rectangle& rRect )
{
    InvertTracking( rRect, SHOWTRACK_SMALL | SHOWTRACK_WINDOW );
}

// -----------------------------------------------------------------------

void Window::ImplCallFocusChangeActivate( Window* pNewOverlapWindow,
                                          Window* pOldOverlapWindow )
{
    ImplSVData* pSVData = ImplGetSVData();
    Window*     pNewRealWindow;
    Window*     pOldRealWindow;
    Window*     pLastRealWindow;
    sal_Bool        bCallActivate = sal_True;
    sal_Bool        bCallDeactivate = sal_True;

    pOldRealWindow = pOldOverlapWindow->ImplGetWindow();
    pNewRealWindow = pNewOverlapWindow->ImplGetWindow();
    if ( (pOldRealWindow->GetType() != WINDOW_FLOATINGWINDOW) ||
         pOldRealWindow->GetActivateMode() )
    {
        if ( (pNewRealWindow->GetType() == WINDOW_FLOATINGWINDOW) &&
             !pNewRealWindow->GetActivateMode() )
        {
            pSVData->maWinData.mpLastDeacWin = pOldOverlapWindow;
            bCallDeactivate = sal_False;
        }
    }
    else if ( (pNewRealWindow->GetType() != WINDOW_FLOATINGWINDOW) ||
              pNewRealWindow->GetActivateMode() )
    {
        if ( pSVData->maWinData.mpLastDeacWin )
        {
            if ( pSVData->maWinData.mpLastDeacWin == pNewOverlapWindow )
                bCallActivate = sal_False;
            else
            {
                pLastRealWindow = pSVData->maWinData.mpLastDeacWin->ImplGetWindow();
                pSVData->maWinData.mpLastDeacWin->mpWindowImpl->mbActive = sal_False;
                pSVData->maWinData.mpLastDeacWin->Deactivate();
                if ( pLastRealWindow != pSVData->maWinData.mpLastDeacWin )
                {
                    pLastRealWindow->mpWindowImpl->mbActive = sal_True;
                    pLastRealWindow->Activate();
                }
            }
            pSVData->maWinData.mpLastDeacWin = NULL;
        }
    }

    if ( bCallDeactivate )
    {
        if( pOldOverlapWindow->mpWindowImpl->mbActive )
        {
            pOldOverlapWindow->mpWindowImpl->mbActive = sal_False;
            pOldOverlapWindow->Deactivate();
        }
        if ( pOldRealWindow != pOldOverlapWindow )
        {
            if( pOldRealWindow->mpWindowImpl->mbActive )
            {
                pOldRealWindow->mpWindowImpl->mbActive = sal_False;
                pOldRealWindow->Deactivate();
            }
        }
    }
    if ( bCallActivate && ! pNewOverlapWindow->mpWindowImpl->mbActive )
    {
        if( ! pNewOverlapWindow->mpWindowImpl->mbActive )
        {
            pNewOverlapWindow->mpWindowImpl->mbActive = sal_True;
            pNewOverlapWindow->Activate();
        }
        if ( pNewRealWindow != pNewOverlapWindow )
        {
            if( ! pNewRealWindow->mpWindowImpl->mbActive )
            {
                pNewRealWindow->mpWindowImpl->mbActive = sal_True;
                pNewRealWindow->Activate();
            }
        }
    }
}

static bool IsWindowFocused(const WindowImpl& rWinImpl)
{
    if (rWinImpl.mpSysObj)
        return true;

    if (rWinImpl.mpFrameData->mbHasFocus)
        return true;

    if (rWinImpl.mbFakeFocusSet)
        return true;

    return false;
}

// -----------------------------------------------------------------------
void Window::ImplGrabFocus( sal_uInt16 nFlags )
{
    // #143570# no focus for destructing windows
    if( mpWindowImpl->mbInDtor )
        return;

    // some event listeners do really bad stuff
    // => prepare for the worst
    ImplDelData aDogTag( this );

    // Currently the client window should always get the focus
    // Should the border window at some point be focusable
    // we need to change all GrabFocus() instances in VCL,
    // e.g. in ToTop()

    if ( mpWindowImpl->mpClientWindow )
    {
        // For a lack of design we need a little hack here to
        // ensure that dialogs on close pass the focus back to
        // the correct window
        if ( mpWindowImpl->mpLastFocusWindow && (mpWindowImpl->mpLastFocusWindow != this) &&
             !(mpWindowImpl->mnDlgCtrlFlags & WINDOW_DLGCTRL_WANTFOCUS) &&
             mpWindowImpl->mpLastFocusWindow->IsEnabled() &&
             mpWindowImpl->mpLastFocusWindow->IsInputEnabled() &&
             ! mpWindowImpl->mpLastFocusWindow->IsInModalMode()
             )
            mpWindowImpl->mpLastFocusWindow->GrabFocus();
        else
            mpWindowImpl->mpClientWindow->GrabFocus();
        return;
    }
    else if ( mpWindowImpl->mbFrame )
    {
        // For a lack of design we need a little hack here to
        // ensure that dialogs on close pass the focus back to
        // the correct window
        if ( mpWindowImpl->mpLastFocusWindow && (mpWindowImpl->mpLastFocusWindow != this) &&
             !(mpWindowImpl->mnDlgCtrlFlags & WINDOW_DLGCTRL_WANTFOCUS) &&
             mpWindowImpl->mpLastFocusWindow->IsEnabled() &&
             mpWindowImpl->mpLastFocusWindow->IsInputEnabled() &&
             ! mpWindowImpl->mpLastFocusWindow->IsInModalMode()
             )
        {
            mpWindowImpl->mpLastFocusWindow->GrabFocus();
            return;
        }
    }

    // If the Window is disabled, then we don't change the focus
    if ( !IsEnabled() || !IsInputEnabled() || IsInModalMode() )
        return;

    // we only need to set the focus if it is not already set
    // note: if some other frame is waiting for an asynchrounous focus event
    // we also have to post an asynchronous focus event for this frame
    // which is done using ToTop
    ImplSVData* pSVData = ImplGetSVData();

    sal_Bool bAsyncFocusWaiting = sal_False;
    Window *pFrame = pSVData->maWinData.mpFirstFrame;
    while( pFrame  )
    {
        if( pFrame != mpWindowImpl->mpFrameWindow && pFrame->mpWindowImpl->mpFrameData->mnFocusId )
        {
            bAsyncFocusWaiting = sal_True;
            break;
        }
        pFrame = pFrame->mpWindowImpl->mpFrameData->mpNextFrame;
    }

    bool bHasFocus = IsWindowFocused(*mpWindowImpl);

    sal_Bool bMustNotGrabFocus = sal_False;
    // #100242#, check parent hierarchy if some floater prohibits grab focus

    Window *pParent = this;
    while( pParent )
    {
        // #102158#, ignore grabfocus only if the floating parent grabs keyboard focus by itself (GrabsFocus())
        // otherwise we cannot set the focus in a floating toolbox
        if( ( (pParent->mpWindowImpl->mbFloatWin && ((FloatingWindow*)pParent)->GrabsFocus()) || ( pParent->GetStyle() & WB_SYSTEMFLOATWIN ) ) && !( pParent->GetStyle() & WB_MOVEABLE ) )
        {
            bMustNotGrabFocus = sal_True;
            break;
        }
        pParent = pParent->mpWindowImpl->mpParent;
    }


    if ( ( pSVData->maWinData.mpFocusWin != this && ! mpWindowImpl->mbInDtor ) || ( bAsyncFocusWaiting && !bHasFocus && !bMustNotGrabFocus ) )
    {
        // EndExtTextInput if it is not the same window
        if ( pSVData->maWinData.mpExtTextInputWin &&
             (pSVData->maWinData.mpExtTextInputWin != this) )
            pSVData->maWinData.mpExtTextInputWin->EndExtTextInput( EXTTEXTINPUT_END_COMPLETE );

        // Dieses Fenster als letztes FocusWindow merken
        Window* pOverlapWindow = ImplGetFirstOverlapWindow();
        pOverlapWindow->mpWindowImpl->mpLastFocusWindow = this;
        mpWindowImpl->mpFrameData->mpFocusWin = this;

        if( !bHasFocus )
        {
            // menue windows never get the system focus
            // the application will keep the focus
            if( bMustNotGrabFocus )
                return;
            else
            {
                // Hier setzen wir schon den Focus um, da ToTop() den Focus
                // nicht auf ein anderes Fenster setzen darf
                //DBG_WARNING( "Window::GrabFocus() - Frame doesn't have the focus" );
                mpWindowImpl->mpFrame->ToTop( SAL_FRAME_TOTOP_GRABFOCUS | SAL_FRAME_TOTOP_GRABFOCUS_ONLY );
                return;
            }
        }

        Window* pOldFocusWindow = pSVData->maWinData.mpFocusWin;
        ImplDelData aOldFocusDel( pOldFocusWindow );

        pSVData->maWinData.mpFocusWin = this;

        if ( pOldFocusWindow )
        {
            // Cursor hiden
            if ( pOldFocusWindow->mpWindowImpl->mpCursor )
                pOldFocusWindow->mpWindowImpl->mpCursor->ImplHide();
        }

        // !!!!! Wegen altem SV-Office Activate/Deavtivate Handling
        // !!!!! erstmal so wie frueher
        if ( pOldFocusWindow )
        {
            // Focus merken
            Window* pOldOverlapWindow = pOldFocusWindow->ImplGetFirstOverlapWindow();
            Window* pNewOverlapWindow = ImplGetFirstOverlapWindow();
            if ( pOldOverlapWindow != pNewOverlapWindow )
                ImplCallFocusChangeActivate( pNewOverlapWindow, pOldOverlapWindow );
        }
        else
        {
            Window* pNewOverlapWindow = ImplGetFirstOverlapWindow();
            Window* pNewRealWindow = pNewOverlapWindow->ImplGetWindow();
            pNewOverlapWindow->mpWindowImpl->mbActive = sal_True;
            pNewOverlapWindow->Activate();
            if ( pNewRealWindow != pNewOverlapWindow )
            {
                pNewRealWindow->mpWindowImpl->mbActive = sal_True;
                pNewRealWindow->Activate();
            }
        }
<<<<<<< HEAD

=======
/*
        // call Deactivate and Activate
        Window* pDeactivateParent;
        Window* pActivateParent;
        Window* pParent;
        Window* pLastParent;
        pDeactivateParent = pOldFocusWindow;
        while ( pDeactivateParent )
        {
            pParent = pDeactivateParent;
            if ( pParent->ImplIsChild( this ) )
                break;

            if ( pDeactivateParent->ImplIsOverlapWindow() )
            {
                if ( !pDeactivateParent->mpWindowImpl->mbParentActive )
                    break;
            }

            pDeactivateParent = pDeactivateParent->ImplGetParent();
        }
        if ( pOldFocusWindow )
        {
            pActivateParent = this;
            while ( pActivateParent )
            {
                pParent = pActivateParent;
                if ( pParent->ImplIsChild( pOldFocusWindow ) )
                    break;

                if ( pActivateParent->ImplIsOverlapWindow() )
                {
                    if ( !pActivateParent->mpWindowImpl->mbParentActive )
                        break;
                }

                pActivateParent = pActivateParent->ImplGetParent();
            }
        }
        else
        {
            if ( ImplIsOverlapWindow() )
                pActivateParent = this;
            else
                pActivateParent = mpWindowImpl->mpOverlapWindow;
            while ( pActivateParent )
            {
                if ( pActivateParent->ImplIsOverlapWindow() )
                {
                    if ( !pActivateParent->mpWindowImpl->mbParentActive )
                        break;
                }

                pActivateParent = pActivateParent->ImplGetParent();
            }
        }
        if ( pDeactivateParent )
        {
            do
            {
                pLastParent = pOldFocusWindow;
                if ( pLastParent != pDeactivateParent )
                {
                    pParent = pLastParent->ImplGetParent();
                    while ( pParent )
                    {
                        if ( pParent == pDeactivateParent )
                            break;
                        pLastParent = pParent;
                        pParent = pParent->ImplGetParent();
                    }
                }
                else
                    pParent = pLastParent;

                pParent->mpWindowImpl->mbActive = sal_False;
                pParent->Deactivate();
                pDeactivateParent = pLastParent;
            }
            while ( pDeactivateParent != pOldFocusWindow );
        }
        do
        {
            pLastParent = this;
            if ( pLastParent != pActivateParent )
            {
                pParent = pLastParent->ImplGetParent();
                while ( pParent )
                {
                    if ( pParent == pActivateParent )
                        break;
                    pLastParent = pParent;
                    pParent = pParent->ImplGetParent();
                }
            }
            else
                pParent = pLastParent;

            pParent->mpWindowImpl->mbActive = sal_True;
            pParent->Activate();
            pActivateParent = pLastParent;
        }
        while ( pActivateParent != this );
*/
>>>>>>> e2a3d487
        // call Get- and LoseFocus
        if ( pOldFocusWindow && ! aOldFocusDel.IsDelete() )
        {
            if ( pOldFocusWindow->IsTracking() &&
                 (pSVData->maWinData.mnTrackFlags & STARTTRACK_FOCUSCANCEL) )
                pOldFocusWindow->EndTracking( ENDTRACK_CANCEL | ENDTRACK_FOCUS );
            NotifyEvent aNEvt( EVENT_LOSEFOCUS, pOldFocusWindow );
            if ( !ImplCallPreNotify( aNEvt ) )
                pOldFocusWindow->LoseFocus();
            pOldFocusWindow->ImplCallDeactivateListeners( this );
        }

        if ( pSVData->maWinData.mpFocusWin == this )
        {
            if ( mpWindowImpl->mpSysObj )
            {
                mpWindowImpl->mpFrameData->mpFocusWin = this;
                if ( !mpWindowImpl->mpFrameData->mbInSysObjFocusHdl )
                    mpWindowImpl->mpSysObj->GrabFocus();
            }

            if ( pSVData->maWinData.mpFocusWin == this )
            {
                if ( mpWindowImpl->mpCursor )
                    mpWindowImpl->mpCursor->ImplShow();
                mpWindowImpl->mbInFocusHdl = sal_True;
                mpWindowImpl->mnGetFocusFlags = nFlags;
                // if we're changing focus due to closing a popup floating window
                // notify the new focus window so it can restore the inner focus
                // eg, toolboxes can select their recent active item
                if( pOldFocusWindow &&
                    ! aOldFocusDel.IsDelete() &&
                    ( pOldFocusWindow->GetDialogControlFlags() & WINDOW_DLGCTRL_FLOATWIN_POPUPMODEEND_CANCEL ) )
                    mpWindowImpl->mnGetFocusFlags |= GETFOCUS_FLOATWIN_POPUPMODEEND_CANCEL;
                NotifyEvent aNEvt( EVENT_GETFOCUS, this );
                if ( !ImplCallPreNotify( aNEvt ) && !aDogTag.IsDelete() )
                    GetFocus();
                if( !aDogTag.IsDelete() )
                    ImplCallActivateListeners( (pOldFocusWindow && ! aOldFocusDel.IsDelete()) ? pOldFocusWindow : NULL );
                if( !aDogTag.IsDelete() )
                {
                    mpWindowImpl->mnGetFocusFlags = 0;
                    mpWindowImpl->mbInFocusHdl = sal_False;
                }
            }
        }

        GetpApp()->FocusChanged();
        ImplNewInputContext();
    }
}

// -----------------------------------------------------------------------

void Window::ImplNewInputContext()
{
    ImplSVData* pSVData = ImplGetSVData();
    Window*     pFocusWin = pSVData->maWinData.mpFocusWin;
    if ( !pFocusWin )
        return;

    // Is InputContext changed?
    const InputContext& rInputContext = pFocusWin->GetInputContext();
    if ( rInputContext == pFocusWin->mpWindowImpl->mpFrameData->maOldInputContext )
        return;

    pFocusWin->mpWindowImpl->mpFrameData->maOldInputContext = rInputContext;

    SalInputContext         aNewContext;
    const Font&             rFont = rInputContext.GetFont();
    const XubString&        rFontName = rFont.GetName();
    ImplFontEntry*          pFontEntry = NULL;
    aNewContext.mpFont = NULL;
    if ( rFontName.Len() )
    {
        Size aSize = pFocusWin->ImplLogicToDevicePixel( rFont.GetSize() );
        if ( !aSize.Height() )
        {
            // Nur dann Defaultgroesse setzen, wenn Fonthoehe auch in logischen
            // Koordinaaten 0 ist
            if ( rFont.GetSize().Height() )
                aSize.Height() = 1;
            else
                aSize.Height() = (12*pFocusWin->mnDPIY)/72;
        }
        // TODO: No display device uses ImplDirectFontSubstitution thingy, right? => remove it
        ImplDirectFontSubstitution* pFontSubst = NULL;
        //if( pFocusWin->mpOutDevData )
        //    pFontSubst = &pFocusWin->mpOutDevData->maDevFontSubst;
        pFontEntry = pFocusWin->mpFontCache->GetFontEntry( pFocusWin->mpFontList,
                         rFont, aSize, static_cast<float>(aSize.Height()), pFontSubst );
        if ( pFontEntry )
            aNewContext.mpFont = &pFontEntry->maFontSelData;
    }
    aNewContext.meLanguage  = rFont.GetLanguage();
    aNewContext.mnOptions   = rInputContext.GetOptions();
    pFocusWin->ImplGetFrame()->SetInputContext( &aNewContext );

    if ( pFontEntry )
        pFocusWin->mpFontCache->Release( pFontEntry );
}

// -----------------------------------------------------------------------

Window::Window( WindowType nType )
{
    DBG_CTOR( Window, ImplDbgCheckWindow );

    ImplInitWindowData( nType );
}

// -----------------------------------------------------------------------

Window::Window( Window* pParent, WinBits nStyle )
{
    DBG_CTOR( Window, ImplDbgCheckWindow );

    ImplInitWindowData( WINDOW_WINDOW );
    ImplInit( pParent, nStyle, NULL );
}

// -----------------------------------------------------------------------

Window::Window( Window* pParent, const ResId& rResId )
{
    DBG_CTOR( Window, ImplDbgCheckWindow );

    ImplInitWindowData( WINDOW_WINDOW );
    rResId.SetRT( RSC_WINDOW );
    WinBits nStyle = ImplInitRes( rResId );
    ImplInit( pParent, nStyle, NULL );
    ImplLoadRes( rResId );

    if ( !(nStyle & WB_HIDE) )
        Show();
}

// -----------------------------------------------------------------------
#if OSL_DEBUG_LEVEL > 0
namespace
{
    void lcl_appendWindowInfo( ByteString& io_rErrorString, const Window& i_rWindow )
    {
        // skip border windows, they don't carry information which helps diagnosing the problem
        const Window* pWindow( &i_rWindow );
        while ( pWindow && ( pWindow->GetType() == WINDOW_BORDERWINDOW ) )
            pWindow = pWindow->GetWindow( WINDOW_FIRSTCHILD );
        if ( !pWindow )
            pWindow = &i_rWindow;

        io_rErrorString += char(13);
        io_rErrorString += typeid( *pWindow ).name();
        io_rErrorString += " (window text: '";
        io_rErrorString += ByteString( pWindow->GetText(), RTL_TEXTENCODING_UTF8 );
        io_rErrorString += "')";
    }
}
#endif
// -----------------------------------------------------------------------

Window::~Window()
{
    ImplFreeExtWindowImpl();

    vcl::LazyDeletor<Window>::Undelete( this );

    DBG_DTOR( Window, ImplDbgCheckWindow );
    DBG_ASSERT( !mpWindowImpl->mbInDtor, "~Window - already in DTOR!" );


    // remove Key and Mouse events issued by Application::PostKey/MouseEvent
    Application::RemoveMouseAndKeyEvents( this );

    // Dispose of the canvas implementation (which, currently, has an
    // own wrapper window as a child to this one.
    uno::Reference< rendering::XCanvas > xCanvas( mpWindowImpl->mxCanvas );
    if( xCanvas.is() )
    {
        uno::Reference < lang::XComponent > xCanvasComponent( xCanvas,
                                                              uno::UNO_QUERY );
        if( xCanvasComponent.is() )
            xCanvasComponent->dispose();
    }

    mpWindowImpl->mbInDtor = sal_True;

    ImplCallEventListeners( VCLEVENT_OBJECT_DYING );

    // do not send child events for frames that were registered as native frames
    if( !ImplIsAccessibleNativeFrame() && mpWindowImpl->mbReallyVisible )
        if ( ImplIsAccessibleCandidate() && GetAccessibleParentWindow() )
            GetAccessibleParentWindow()->ImplCallEventListeners( VCLEVENT_WINDOW_CHILDDESTROYED, this );

    // remove associated data structures from dockingmanager
    ImplGetDockingManager()->RemoveWindow( this );


    // remove ownerdraw decorated windows from list in the top-most frame window
    if( (GetStyle() & WB_OWNERDRAWDECORATION) && mpWindowImpl->mbFrame )
    {
        ::std::vector< Window* >& rList = ImplGetOwnerDrawList();
        ::std::vector< Window* >::iterator p;
        p = ::std::find( rList.begin(), rList.end(), this );
        if( p != rList.end() )
            rList.erase( p );
    }

    // shutdown drag and drop
    ::com::sun::star::uno::Reference < ::com::sun::star::lang::XComponent > xDnDComponent( mpWindowImpl->mxDNDListenerContainer, ::com::sun::star::uno::UNO_QUERY );

    if( xDnDComponent.is() )
        xDnDComponent->dispose();

    if( mpWindowImpl->mbFrame && mpWindowImpl->mpFrameData )
    {
        try
        {
            // deregister drop target listener
            if( mpWindowImpl->mpFrameData->mxDropTargetListener.is() )
            {
                uno::Reference< XDragGestureRecognizer > xDragGestureRecognizer =
                    uno::Reference< XDragGestureRecognizer > (mpWindowImpl->mpFrameData->mxDragSource, UNO_QUERY);
                if( xDragGestureRecognizer.is() )
                {
                    xDragGestureRecognizer->removeDragGestureListener(
                        uno::Reference< XDragGestureListener > (mpWindowImpl->mpFrameData->mxDropTargetListener, UNO_QUERY));
                }

                mpWindowImpl->mpFrameData->mxDropTarget->removeDropTargetListener( mpWindowImpl->mpFrameData->mxDropTargetListener );
                mpWindowImpl->mpFrameData->mxDropTargetListener.clear();
            }

            // shutdown drag and drop for this frame window
            uno::Reference< XComponent > xComponent( mpWindowImpl->mpFrameData->mxDropTarget, UNO_QUERY );

            // DNDEventDispatcher does not hold a reference of the DropTarget,
            // so it's ok if it does not support XComponent
            if( xComponent.is() )
                xComponent->dispose();
        }

        catch ( Exception exc )
        {
            // can be safely ignored here.
        }
    }

    UnoWrapperBase* pWrapper = Application::GetUnoWrapper( sal_False );
    if ( pWrapper )
        pWrapper->WindowDestroyed( this );

    // MT: Must be called after WindowDestroyed!
    // Otherwise, if the accessible is a VCLXWindow, it will try to destroy this window again!
    // But accessibility implementations from applications need this dispose.
    if ( mpWindowImpl->mxAccessible.is() )
    {
        ::com::sun::star::uno::Reference< ::com::sun::star::lang::XComponent> xC( mpWindowImpl->mxAccessible, ::com::sun::star::uno::UNO_QUERY );
        if ( xC.is() )
            xC->dispose();
    }

    ImplSVData* pSVData = ImplGetSVData();

    if ( pSVData->maHelpData.mpHelpWin && (pSVData->maHelpData.mpHelpWin->GetParent() == this) )
        ImplDestroyHelpWindow( true );

    DBG_ASSERT( pSVData->maWinData.mpTrackWin != this,
                "Window::~Window(): Window is in TrackingMode" );
    DBG_ASSERT( pSVData->maWinData.mpCaptureWin != this,
                "Window::~Window(): Window has the mouse captured" );
    // #103442# DefModalDialogParent is now determined on-the-fly, so this pointer is unimportant now
    //DBG_ASSERT( pSVData->maWinData.mpDefDialogParent != this,
    //            "Window::~Window(): Window is DefModalDialogParent" );

    // Wegen alter kompatibilitaet
    if ( pSVData->maWinData.mpTrackWin == this )
        EndTracking();
    if ( pSVData->maWinData.mpCaptureWin == this )
        ReleaseMouse();
    if ( pSVData->maWinData.mpDefDialogParent == this )
        pSVData->maWinData.mpDefDialogParent = NULL;

#ifdef DBG_UTIL
    if ( sal_True ) // always perform these tests in non-pro versions
    {
        ByteString  aErrorStr;
        sal_Bool        bError = sal_False;
        Window*     pTempWin = mpWindowImpl->mpFrameData->mpFirstOverlap;
        while ( pTempWin )
        {
            if ( ImplIsRealParentPath( pTempWin ) )
            {
                bError = sal_True;
                lcl_appendWindowInfo( aErrorStr, *pTempWin );
            }
            pTempWin = pTempWin->mpWindowImpl->mpNextOverlap;
        }
        if ( bError )
        {
            ByteString aTempStr( "Window (" );
            aTempStr += ByteString( GetText(), RTL_TEXTENCODING_UTF8 );
            aTempStr += ") with living SystemWindow(s) destroyed: ";
            aTempStr += aErrorStr;
            DBG_ERROR( aTempStr.GetBuffer() );
            GetpApp()->Abort( String( aTempStr, RTL_TEXTENCODING_UTF8 ) );   // abort in non-pro version, this must be fixed!
        }

        bError = sal_False;
        pTempWin = pSVData->maWinData.mpFirstFrame;
        while ( pTempWin )
        {
            if ( ImplIsRealParentPath( pTempWin ) )
            {
                bError = sal_True;
                lcl_appendWindowInfo( aErrorStr, *pTempWin );
            }
            pTempWin = pTempWin->mpWindowImpl->mpFrameData->mpNextFrame;
        }
        if ( bError )
        {
            ByteString aTempStr( "Window (" );
            aTempStr += ByteString( GetText(), RTL_TEXTENCODING_UTF8 );
            aTempStr += ") with living SystemWindow(s) destroyed: ";
            aTempStr += aErrorStr;
            DBG_ERROR( aTempStr.GetBuffer() );
            GetpApp()->Abort( String( aTempStr, RTL_TEXTENCODING_UTF8 ) );   // abort in non-pro version, this must be fixed!
        }

        if ( mpWindowImpl->mpFirstChild )
        {
            ByteString aTempStr( "Window (" );
            aTempStr += ByteString( GetText(), RTL_TEXTENCODING_UTF8 );
            aTempStr += ") with living Child(s) destroyed: ";
            pTempWin = mpWindowImpl->mpFirstChild;
            while ( pTempWin )
            {
                lcl_appendWindowInfo( aTempStr, *pTempWin );
                pTempWin = pTempWin->mpWindowImpl->mpNext;
            }
            DBG_ERROR( aTempStr.GetBuffer() );
            GetpApp()->Abort( String( aTempStr, RTL_TEXTENCODING_UTF8 ) );   // abort in non-pro version, this must be fixed!
        }

        if ( mpWindowImpl->mpFirstOverlap )
        {
            ByteString aTempStr( "Window (" );
            aTempStr += ByteString( GetText(), RTL_TEXTENCODING_UTF8 );
            aTempStr += ") with living SystemWindow(s) destroyed: ";
            pTempWin = mpWindowImpl->mpFirstOverlap;
            while ( pTempWin )
            {
                lcl_appendWindowInfo( aTempStr, *pTempWin );
                pTempWin = pTempWin->mpWindowImpl->mpNext;
            }
            DBG_ERROR( aTempStr.GetBuffer() );
            GetpApp()->Abort( String( aTempStr, RTL_TEXTENCODING_UTF8 ) );   // abort in non-pro version, this must be fixed!
        }

        Window* pMyParent = this;
        SystemWindow* pMySysWin = NULL;

        while ( pMyParent )
        {
            if ( pMyParent->IsSystemWindow() )
                pMySysWin = (SystemWindow*)pMyParent;
            pMyParent = pMyParent->GetParent();
        }
        if ( pMySysWin && pMySysWin->ImplIsInTaskPaneList( this ) )
        {
            ByteString aTempStr( "Window (" );
            aTempStr += ByteString( GetText(), RTL_TEXTENCODING_UTF8 );
            aTempStr += ") still in TaskPanelList!";
            DBG_ERROR( aTempStr.GetBuffer() );
            GetpApp()->Abort( String( aTempStr, RTL_TEXTENCODING_UTF8 ) );   // abort in non-pro version, this must be fixed!
        }
    }
#endif

    if( mpWindowImpl->mbIsInTaskPaneList )
    {
        Window* pMyParent = this;
        SystemWindow* pMySysWin = NULL;

        while ( pMyParent )
        {
            if ( pMyParent->IsSystemWindow() )
                pMySysWin = (SystemWindow*)pMyParent;
            pMyParent = pMyParent->GetParent();
        }
        if ( pMySysWin && pMySysWin->ImplIsInTaskPaneList( this ) )
        {
            pMySysWin->GetTaskPaneList()->RemoveWindow( this );
        }
        else
        {
            ByteString aTempStr( "Window (" );
            aTempStr += ByteString( GetText(), RTL_TEXTENCODING_UTF8 );
            aTempStr += ") not found in TaskPanelList!";
            DBG_ERROR( aTempStr.GetBuffer() );
        }
    }

    // Fenster hiden, um das entsprechende Paint-Handling auszuloesen
    Hide();

    // Mitteilen, das Fenster zerstoert wird
    {
    NotifyEvent aNEvt( EVENT_DESTROY, this );
    Notify( aNEvt );
    }

    // EndExtTextInputMode
    if ( pSVData->maWinData.mpExtTextInputWin == this )
    {
        EndExtTextInput( EXTTEXTINPUT_END_COMPLETE );
        if ( pSVData->maWinData.mpExtTextInputWin == this )
            pSVData->maWinData.mpExtTextInputWin = NULL;
    }

    // check if the focus window is our child
    sal_Bool bHasFocussedChild = sal_False;
    if( pSVData->maWinData.mpFocusWin && ImplIsRealParentPath( pSVData->maWinData.mpFocusWin ) )
    {
        // #122232#, this must not happen and is an application bug ! but we try some cleanup to hopefully avoid crashes, see below
        bHasFocussedChild = sal_True;
#ifdef DBG_UTIL
        ByteString aTempStr( "Window (" );
        aTempStr += ByteString( GetText(), RTL_TEXTENCODING_UTF8 );
        aTempStr += ") with focussed child window destroyed ! THIS WILL LEAD TO CRASHES AND MUST BE FIXED !";
        DBG_ERROR( aTempStr.GetBuffer() );
        GetpApp()->Abort( String( aTempStr, RTL_TEXTENCODING_UTF8 ) );   // abort in non-pro version, this must be fixed!
#endif
    }

    // Wenn wir den Focus haben, dann den Focus auf ein anderes Fenster setzen
    Window* pOverlapWindow = ImplGetFirstOverlapWindow();
    if ( pSVData->maWinData.mpFocusWin == this
        || bHasFocussedChild )  // #122232#, see above, try some cleanup
    {
        if ( mpWindowImpl->mbFrame )
        {
            pSVData->maWinData.mpFocusWin = NULL;
            pOverlapWindow->mpWindowImpl->mpLastFocusWindow = NULL;
            GetpApp()->FocusChanged();
        }
        else
        {
            Window* pParent = GetParent();
            Window* pBorderWindow = mpWindowImpl->mpBorderWindow;
            // Bei ueberlappenden Fenstern wird der Focus auf den
            // Parent vom naechsten FrameWindow gesetzt
            if ( pBorderWindow )
            {
                if ( pBorderWindow->ImplIsOverlapWindow() )
                    pParent = pBorderWindow->mpWindowImpl->mpOverlapWindow;
            }
            else if ( ImplIsOverlapWindow() )
                pParent = mpWindowImpl->mpOverlapWindow;

            if ( pParent && pParent->IsEnabled() && pParent->IsInputEnabled() && ! pParent->IsInModalMode() )
                pParent->GrabFocus();
            else
                mpWindowImpl->mpFrameWindow->GrabFocus();

            // If the focus was set back to 'this' set it to nothing
            if ( pSVData->maWinData.mpFocusWin == this )
            {
                pSVData->maWinData.mpFocusWin = NULL;
                pOverlapWindow->mpWindowImpl->mpLastFocusWindow = NULL;
                GetpApp()->FocusChanged();
            }
        }
    }


    if ( pOverlapWindow->mpWindowImpl->mpLastFocusWindow == this )
        pOverlapWindow->mpWindowImpl->mpLastFocusWindow = NULL;

    // reset hint for DefModalDialogParent
    if( pSVData->maWinData.mpActiveApplicationFrame == this )
        pSVData->maWinData.mpActiveApplicationFrame = NULL;

    // gemerkte Fenster zuruecksetzen
    if ( mpWindowImpl->mpFrameData->mpFocusWin == this )
        mpWindowImpl->mpFrameData->mpFocusWin = NULL;
    if ( mpWindowImpl->mpFrameData->mpMouseMoveWin == this )
        mpWindowImpl->mpFrameData->mpMouseMoveWin = NULL;
    if ( mpWindowImpl->mpFrameData->mpMouseDownWin == this )
        mpWindowImpl->mpFrameData->mpMouseDownWin = NULL;

    // Deactivate-Window zuruecksetzen
    if ( pSVData->maWinData.mpLastDeacWin == this )
        pSVData->maWinData.mpLastDeacWin = NULL;

    if ( mpWindowImpl->mbFrame )
    {
        if ( mpWindowImpl->mpFrameData->mnFocusId )
            Application::RemoveUserEvent( mpWindowImpl->mpFrameData->mnFocusId );
        if ( mpWindowImpl->mpFrameData->mnMouseMoveId )
            Application::RemoveUserEvent( mpWindowImpl->mpFrameData->mnMouseMoveId );
    }

    // Graphic freigeben
    ImplReleaseGraphics();

    // Evt. anderen Funktion mitteilen, das das Fenster geloescht
    // wurde
    ImplDelData* pDelData = mpWindowImpl->mpFirstDel;
    while ( pDelData )
    {
        pDelData->mbDel = sal_True;
        pDelData->mpWindow = NULL;  // #112873# pDel is not associated with a Window anymore
        pDelData = pDelData->mpNext;
    }

    // Fenster aus den Listen austragen
    ImplRemoveWindow( sal_True );

    // de-register as "top window child" at our parent, if necessary
    if ( mpWindowImpl->mbFrame )
    {
        sal_Bool bIsTopWindow = mpWindowImpl->mpWinData && ( mpWindowImpl->mpWinData->mnIsTopWindow == 1 );
        if ( mpWindowImpl->mpRealParent && bIsTopWindow )
        {
            ImplWinData* pParentWinData = mpWindowImpl->mpRealParent->ImplGetWinData();

            ::std::list< Window* >::iterator myPos = ::std::find( pParentWinData->maTopWindowChildren.begin(),
                pParentWinData->maTopWindowChildren.end(), this );
            DBG_ASSERT( myPos != pParentWinData->maTopWindowChildren.end(), "Window::~Window: inconsistency in top window chain!" );
            if ( myPos != pParentWinData->maTopWindowChildren.end() )
                pParentWinData->maTopWindowChildren.erase( myPos );
        }
    }

    // Extra Window Daten loeschen
    if ( mpWindowImpl->mpWinData )
    {
        if ( mpWindowImpl->mpWinData->mpExtOldText )
            delete mpWindowImpl->mpWinData->mpExtOldText;
        if ( mpWindowImpl->mpWinData->mpExtOldAttrAry )
            delete mpWindowImpl->mpWinData->mpExtOldAttrAry;
        if ( mpWindowImpl->mpWinData->mpCursorRect )
            delete mpWindowImpl->mpWinData->mpCursorRect;
        if ( mpWindowImpl->mpWinData->mpFocusRect )
            delete mpWindowImpl->mpWinData->mpFocusRect;
        if ( mpWindowImpl->mpWinData->mpTrackRect )
            delete mpWindowImpl->mpWinData->mpTrackRect;

        delete mpWindowImpl->mpWinData;
    }


    // Overlap-Window-Daten loeschen
    if ( mpWindowImpl->mpOverlapData )
    {
        delete mpWindowImpl->mpOverlapData;
    }

    // Evt. noch BorderWindow oder Frame zerstoeren
    if ( mpWindowImpl->mpBorderWindow )
        delete mpWindowImpl->mpBorderWindow;
    else if ( mpWindowImpl->mbFrame )
    {
        if ( pSVData->maWinData.mpFirstFrame == this )
            pSVData->maWinData.mpFirstFrame = mpWindowImpl->mpFrameData->mpNextFrame;
        else
        {
            Window* pSysWin = pSVData->maWinData.mpFirstFrame;
            while ( pSysWin->mpWindowImpl->mpFrameData->mpNextFrame != this )
                pSysWin = pSysWin->mpWindowImpl->mpFrameData->mpNextFrame;
            pSysWin->mpWindowImpl->mpFrameData->mpNextFrame = mpWindowImpl->mpFrameData->mpNextFrame;
        }
        mpWindowImpl->mpFrame->SetCallback( NULL, NULL );
        pSVData->mpDefInst->DestroyFrame( mpWindowImpl->mpFrame );
        delete mpWindowImpl->mpFrameData;
    }

    if ( mpWindowImpl->mpChildClipRegion )
        delete mpWindowImpl->mpChildClipRegion;

    delete mpWindowImpl->mpAccessibleInfos;
    delete mpWindowImpl->mpControlFont;

    // should be the last statements
    delete mpWindowImpl; mpWindowImpl = NULL;
}

// -----------------------------------------------------------------------
void Window::doLazyDelete()
{
    SystemWindow* pSysWin = dynamic_cast<SystemWindow*>(this);
    DockingWindow* pDockWin = dynamic_cast<DockingWindow*>(this);
    if( pSysWin || ( pDockWin && pDockWin->IsFloatingMode() ) )
    {
<<<<<<< HEAD
        Show( false );
=======
        Show( sal_False );
>>>>>>> e2a3d487
        SetParent( ImplGetDefaultWindow() );
    }
    vcl::LazyDeletor<Window>::Delete( this );
}

USHORT Window::GetIndicatorState() const
{
    return mpWindowImpl->mpFrame->GetIndicatorState().mnState;
}

void Window::SimulateKeyPress( USHORT nKeyCode ) const
{
    mpWindowImpl->mpFrame->SimulateKeyPress(nKeyCode);
}

// -----------------------------------------------------------------------
void Window::InterceptChildWindowKeyDown( sal_Bool bIntercept )
{
    if( mpWindowImpl->mpSysObj )
        mpWindowImpl->mpSysObj->InterceptChildWindowKeyDown( bIntercept );
}

// -----------------------------------------------------------------------

void Window::MouseMove( const MouseEvent& rMEvt )
{
    { // Klammerung, da in diesem Handler das Window zerstoert werden darf
    DBG_CHKTHIS( Window, ImplDbgCheckWindow );
    }

    NotifyEvent aNEvt( EVENT_MOUSEMOVE, this, &rMEvt );
    if ( !Notify( aNEvt ) )
        mpWindowImpl->mbMouseMove = sal_True;
}

// -----------------------------------------------------------------------

void Window::MouseButtonDown( const MouseEvent& rMEvt )
{
    { // Klammerung, da in diesem Handler das Window zerstoert werden darf
    DBG_CHKTHIS( Window, ImplDbgCheckWindow );
    }

    NotifyEvent aNEvt( EVENT_MOUSEBUTTONDOWN, this, &rMEvt );
    if ( !Notify( aNEvt ) )
        mpWindowImpl->mbMouseButtonDown = sal_True;
}

// -----------------------------------------------------------------------

void Window::MouseButtonUp( const MouseEvent& rMEvt )
{
    { // Klammerung, da in diesem Handler das Window zerstoert werden darf
    DBG_CHKTHIS( Window, ImplDbgCheckWindow );
    }

    NotifyEvent aNEvt( EVENT_MOUSEBUTTONUP, this, &rMEvt );
    if ( !Notify( aNEvt ) )
        mpWindowImpl->mbMouseButtonUp = sal_True;
}

// -----------------------------------------------------------------------

void Window::KeyInput( const KeyEvent& rKEvt )
{
    { // Klammerung, da in diesem Handler das Window zerstoert werden darf
    DBG_CHKTHIS( Window, ImplDbgCheckWindow );
    }

    NotifyEvent aNEvt( EVENT_KEYINPUT, this, &rKEvt );
    if ( !Notify( aNEvt ) )
        mpWindowImpl->mbKeyInput = sal_True;
}

// -----------------------------------------------------------------------

void Window::KeyUp( const KeyEvent& rKEvt )
{
    { // Klammerung, da in diesem Handler das Window zerstoert werden darf
    DBG_CHKTHIS( Window, ImplDbgCheckWindow );
    }

    NotifyEvent aNEvt( EVENT_KEYUP, this, &rKEvt );
    if ( !Notify( aNEvt ) )
        mpWindowImpl->mbKeyUp = sal_True;
}

// -----------------------------------------------------------------------

void Window::PrePaint()
{
}

// -----------------------------------------------------------------------

void Window::Paint( const Rectangle& rRect )
{
    { // Klammerung, da in diesem Handler das Window zerstoert werden darf
    DBG_CHKTHIS( Window, ImplDbgCheckWindow );
    }

    ImplCallEventListeners( VCLEVENT_WINDOW_PAINT, (void*)&rRect );
}

// -----------------------------------------------------------------------

void Window::PostPaint()
{
}

// -----------------------------------------------------------------------

void Window::Draw( OutputDevice*, const Point&, const Size&, sal_uLong )
{
    DBG_CHKTHIS( Window, ImplDbgCheckWindow );
}

// -----------------------------------------------------------------------

void Window::Move()
{
    DBG_CHKTHIS( Window, ImplDbgCheckWindow );
}

// -----------------------------------------------------------------------

void Window::Resize()
{
    DBG_CHKTHIS( Window, ImplDbgCheckWindow );
}

// -----------------------------------------------------------------------

void Window::Activate()
{
    DBG_CHKTHIS( Window, ImplDbgCheckWindow );
}

// -----------------------------------------------------------------------

void Window::Deactivate()
{
    DBG_CHKTHIS( Window, ImplDbgCheckWindow );
}

// -----------------------------------------------------------------------

void Window::GetFocus()
{
    { // Klammerung, da in diesem Handler das Window zerstoert werden darf
    DBG_CHKTHIS( Window, ImplDbgCheckWindow );
    }

    if ( HasFocus() && mpWindowImpl->mpLastFocusWindow && !(mpWindowImpl->mnDlgCtrlFlags & WINDOW_DLGCTRL_WANTFOCUS) )
    {
        ImplDelData aDogtag( this );
        mpWindowImpl->mpLastFocusWindow->GrabFocus();
        if( aDogtag.IsDelete() )
            return;
    }

    NotifyEvent aNEvt( EVENT_GETFOCUS, this );
    Notify( aNEvt );
}

// -----------------------------------------------------------------------

void Window::LoseFocus()
{
    { // Klammerung, da in diesem Handler das Window zerstoert werden darf
    DBG_CHKTHIS( Window, ImplDbgCheckWindow );
    }

    NotifyEvent aNEvt( EVENT_LOSEFOCUS, this );
    Notify( aNEvt );
}

// -----------------------------------------------------------------------

void Window::RequestHelp( const HelpEvent& rHEvt )
{
    { // Klammerung, da in diesem Handler das Window zerstoert werden darf
    DBG_CHKTHIS( Window, ImplDbgCheckWindow );
    }

    // Wenn Balloon-Help angefordert wird, dann den Balloon mit dem
    // gesetzten Hilfetext anzeigen
    if ( rHEvt.GetMode() & HELPMODE_BALLOON )
    {
        const XubString* pStr = &(GetHelpText());
        if ( !pStr->Len() )
            pStr = &(GetQuickHelpText());
        if ( !pStr->Len() && ImplGetParent() && !ImplIsOverlapWindow() )
            ImplGetParent()->RequestHelp( rHEvt );
        else
            Help::ShowBalloon( this, rHEvt.GetMousePosPixel(), *pStr );
    }
    else if ( rHEvt.GetMode() & HELPMODE_QUICK )
    {
        const XubString* pStr = &(GetQuickHelpText());
        if ( !pStr->Len() && ImplGetParent() && !ImplIsOverlapWindow() )
            ImplGetParent()->RequestHelp( rHEvt );
        else
        {
            Point aPos = GetPosPixel();
            if ( ImplGetParent() && !ImplIsOverlapWindow() )
                aPos = ImplGetParent()->OutputToScreenPixel( aPos );
            Rectangle   aRect( aPos, GetSizePixel() );
            String      aHelpText;
            if ( pStr->Len() )
                aHelpText = GetHelpText();
            Help::ShowQuickHelp( this, aRect, *pStr, aHelpText, QUICKHELP_CTRLTEXT );
        }
    }
    else
    {
        String aStrHelpId( rtl::OStringToOUString( GetHelpId(), RTL_TEXTENCODING_UTF8 ) );
        if ( aStrHelpId.Len() == 0 && ImplGetParent() )
            ImplGetParent()->RequestHelp( rHEvt );
        else
        {
            Help* pHelp = Application::GetHelp();
            if ( pHelp )
            {
                if( aStrHelpId.Len() > 0 )
                    pHelp->Start( aStrHelpId, this );
                else
                    pHelp->Start( rtl::OUString( RTL_CONSTASCII_USTRINGPARAM( OOO_HELP_INDEX ) ), this );
            }
        }
    }
}

// -----------------------------------------------------------------------

void Window::Command( const CommandEvent& rCEvt )
{
    { // Klammerung, da in diesem Handler das Window zerstoert werden darf
    DBG_CHKTHIS( Window, ImplDbgCheckWindow );
    }

    ImplCallEventListeners( VCLEVENT_WINDOW_COMMAND, (void*)&rCEvt );

    NotifyEvent aNEvt( EVENT_COMMAND, this, &rCEvt );
    if ( !Notify( aNEvt ) )
        mpWindowImpl->mbCommand = sal_True;
}

// -----------------------------------------------------------------------

void Window::Tracking( const TrackingEvent& rTEvt )
{
    DBG_CHKTHIS( Window, ImplDbgCheckWindow );

    ImplDockingWindowWrapper *pWrapper = ImplGetDockingManager()->GetDockingWindowWrapper( this );
    if( pWrapper )
        pWrapper->Tracking( rTEvt );
}

// -----------------------------------------------------------------------

void Window::UserEvent( sal_uLong, void* )
{
    DBG_CHKTHIS( Window, ImplDbgCheckWindow );
}

// -----------------------------------------------------------------------

void Window::StateChanged( StateChangedType )
{
    DBG_CHKTHIS( Window, ImplDbgCheckWindow );
}

// -----------------------------------------------------------------------

void Window::DataChanged( const DataChangedEvent& )
{
    DBG_CHKTHIS( Window, ImplDbgCheckWindow );
}

// -----------------------------------------------------------------------

void Window::ImplNotifyKeyMouseCommandEventListeners( NotifyEvent& rNEvt )
{
    if( rNEvt.GetType() == EVENT_COMMAND )
    {
        const CommandEvent* pCEvt = rNEvt.GetCommandEvent();
        if ( pCEvt->GetCommand() != COMMAND_CONTEXTMENU )
            // non context menu events are not to be notified up the chain
            // so we return immediately
            return;

        if ( mpWindowImpl->mbCompoundControl || ( rNEvt.GetWindow() == this ) )
        {
            if ( rNEvt.GetWindow() == this )
                // not interested in: The event listeners are already called in ::Command,
                // and calling them here a second time doesn't make sense
                ;
            else
            {
                CommandEvent aCommandEvent = ImplTranslateCommandEvent( *pCEvt, rNEvt.GetWindow(), this );
                ImplCallEventListeners( VCLEVENT_WINDOW_COMMAND, &aCommandEvent );
            }
        }
    }

    // #82968# notify event listeners for mouse and key events seperately and
    // not in PreNotify ( as for focus listeners )
    // this allows for procesing those events internally first and pass it to
    // the toolkit later

    ImplDelData aDelData;
    ImplAddDel( &aDelData );

    if( rNEvt.GetType() == EVENT_MOUSEMOVE )
    {
        if ( mpWindowImpl->mbCompoundControl || ( rNEvt.GetWindow() == this ) )
        {
            if ( rNEvt.GetWindow() == this )
                ImplCallEventListeners( VCLEVENT_WINDOW_MOUSEMOVE, (void*)rNEvt.GetMouseEvent() );
            else
            {
                MouseEvent aMouseEvent = ImplTranslateMouseEvent( *rNEvt.GetMouseEvent(), rNEvt.GetWindow(), this );
                ImplCallEventListeners( VCLEVENT_WINDOW_MOUSEMOVE, &aMouseEvent );
            }
        }
    }
    else if( rNEvt.GetType() == EVENT_MOUSEBUTTONUP )
    {
        if ( mpWindowImpl->mbCompoundControl || ( rNEvt.GetWindow() == this ) )
        {
            if ( rNEvt.GetWindow() == this )
                ImplCallEventListeners( VCLEVENT_WINDOW_MOUSEBUTTONUP, (void*)rNEvt.GetMouseEvent() );
            else
            {
                MouseEvent aMouseEvent = ImplTranslateMouseEvent( *rNEvt.GetMouseEvent(), rNEvt.GetWindow(), this );
                ImplCallEventListeners( VCLEVENT_WINDOW_MOUSEBUTTONUP, &aMouseEvent );
            }
        }
    }
    else if( rNEvt.GetType() == EVENT_MOUSEBUTTONDOWN )
    {
        if ( mpWindowImpl->mbCompoundControl || ( rNEvt.GetWindow() == this ) )
        {
            if ( rNEvt.GetWindow() == this )
                ImplCallEventListeners( VCLEVENT_WINDOW_MOUSEBUTTONDOWN, (void*)rNEvt.GetMouseEvent() );
            else
            {
                MouseEvent aMouseEvent = ImplTranslateMouseEvent( *rNEvt.GetMouseEvent(), rNEvt.GetWindow(), this );
                ImplCallEventListeners( VCLEVENT_WINDOW_MOUSEBUTTONDOWN, &aMouseEvent );
            }
        }
    }
    else if( rNEvt.GetType() == EVENT_KEYINPUT )
    {
        if ( mpWindowImpl->mbCompoundControl || ( rNEvt.GetWindow() == this ) )
            ImplCallEventListeners( VCLEVENT_WINDOW_KEYINPUT, (void*)rNEvt.GetKeyEvent() );
    }
    else if( rNEvt.GetType() == EVENT_KEYUP )
    {
        if ( mpWindowImpl->mbCompoundControl || ( rNEvt.GetWindow() == this ) )
            ImplCallEventListeners( VCLEVENT_WINDOW_KEYUP, (void*)rNEvt.GetKeyEvent() );
    }

    if ( aDelData.IsDelete() )
        return;
    ImplRemoveDel( &aDelData );

    // #106721# check if we're part of a compound control and notify
    Window *pParent = ImplGetParent();
    while( pParent )
    {
        if( pParent->IsCompoundControl() )
        {
            pParent->ImplNotifyKeyMouseCommandEventListeners( rNEvt );
            break;
        }
        pParent = pParent->ImplGetParent();
    }
}

// -----------------------------------------------------------------------

long Window::PreNotify( NotifyEvent& rNEvt )
{
    { // Klammerung, da in diesem Handler das Window zerstoert werden darf
    DBG_CHKTHIS( Window, ImplDbgCheckWindow );
    }

    long bDone = sal_False;
    if ( mpWindowImpl->mpParent && !ImplIsOverlapWindow() )
        bDone = mpWindowImpl->mpParent->PreNotify( rNEvt );

    if ( !bDone )
    {
        if( rNEvt.GetType() == EVENT_GETFOCUS )
        {
            sal_Bool bCompoundFocusChanged = sal_False;
            if ( mpWindowImpl->mbCompoundControl && !mpWindowImpl->mbCompoundControlHasFocus && HasChildPathFocus() )
            {
                mpWindowImpl->mbCompoundControlHasFocus = sal_True;
                bCompoundFocusChanged = sal_True;
            }

            if ( bCompoundFocusChanged || ( rNEvt.GetWindow() == this ) )
                ImplCallEventListeners( VCLEVENT_WINDOW_GETFOCUS );
        }
        else if( rNEvt.GetType() == EVENT_LOSEFOCUS )
        {
            sal_Bool bCompoundFocusChanged = sal_False;
            if ( mpWindowImpl->mbCompoundControl && mpWindowImpl->mbCompoundControlHasFocus && !HasChildPathFocus() )
            {
                mpWindowImpl->mbCompoundControlHasFocus = sal_False ;
                bCompoundFocusChanged = sal_True;
            }

            if ( bCompoundFocusChanged || ( rNEvt.GetWindow() == this ) )
                ImplCallEventListeners( VCLEVENT_WINDOW_LOSEFOCUS );
        }

        // #82968# mouse and key events will be notified after processing ( in ImplNotifyKeyMouseCommandEventListeners() )!
        //    see also ImplHandleMouseEvent(), ImplHandleKey()

    }

    return bDone;
}

// -----------------------------------------------------------------------

long Window::Notify( NotifyEvent& rNEvt )
{
    { // Klammerung, da in diesem Handler das Window zerstoert werden darf
    DBG_CHKTHIS( Window, ImplDbgCheckWindow );
    }

    long nRet = sal_False;

    // check for docking window
    // but do nothing if window is docked and locked
    ImplDockingWindowWrapper *pWrapper = ImplGetDockingManager()->GetDockingWindowWrapper( this );
    if( pWrapper && !( !pWrapper->IsFloatingMode() && pWrapper->IsLocked() ) )
    {
        if ( rNEvt.GetType() == EVENT_MOUSEBUTTONDOWN )
        {
            const MouseEvent* pMEvt = rNEvt.GetMouseEvent();
            sal_Bool bHit = pWrapper->GetDragArea().IsInside( pMEvt->GetPosPixel() );
            if ( pMEvt->IsLeft() )
            {
                if ( pMEvt->IsMod1() && (pMEvt->GetClicks() == 2) )
                {
                    // ctrl double click toggles floating mode
                    pWrapper->SetFloatingMode( !pWrapper->IsFloatingMode() );
                    return sal_True;
                }
                else if ( pMEvt->GetClicks() == 1 && bHit)
                {
                    // allow start docking during mouse move
                    pWrapper->ImplEnableStartDocking();
                    return sal_True;
                }
            }
        }
        else if ( rNEvt.GetType() == EVENT_MOUSEMOVE )
        {
            const MouseEvent* pMEvt = rNEvt.GetMouseEvent();
            sal_Bool bHit = pWrapper->GetDragArea().IsInside( pMEvt->GetPosPixel() );
            if ( pMEvt->IsLeft() )
            {
                // check if a single click initiated this sequence ( ImplStartDockingEnabled() )
                // check if window is docked and
                if( pWrapper->ImplStartDockingEnabled() && !pWrapper->IsFloatingMode() &&
                    !pWrapper->IsDocking() && bHit )
                {
                    Point   aPos = pMEvt->GetPosPixel();
                    Window* pWindow = rNEvt.GetWindow();
                    if ( pWindow != this )
                    {
                        aPos = pWindow->OutputToScreenPixel( aPos );
                        aPos = ScreenToOutputPixel( aPos );
                    }
                    pWrapper->ImplStartDocking( aPos );
                }
                return sal_True;
            }
        }
        else if( rNEvt.GetType() == EVENT_KEYINPUT )
        {
            const KeyCode& rKey = rNEvt.GetKeyEvent()->GetKeyCode();
            if( rKey.GetCode() == KEY_F10 && rKey.GetModifier() &&
                rKey.IsShift() && rKey.IsMod1() )
            {
                pWrapper->SetFloatingMode( !pWrapper->IsFloatingMode() );
                /* At this point the floating toolbar frame does not have the
                 * input focus since these frames don't get the focus per default
                 * To enable keyboard handling of this toolbar set the input focus
                 * to the frame. This needs to be done with ToTop since GrabFocus
                 * would not notice any change since "this" already has the focus.
                 */
                if( pWrapper->IsFloatingMode() )
                    ToTop( TOTOP_GRABFOCUSONLY );
                return sal_True;
            }
        }
    }

    // Dialog-Steuerung
    if ( (GetStyle() & (WB_DIALOGCONTROL | WB_NODIALOGCONTROL)) == WB_DIALOGCONTROL )
    {
        // Wenn Parent auch DialogSteuerung aktiviert hat, uebernimmt dieser die Steuerung
        if ( (rNEvt.GetType() == EVENT_KEYINPUT) || (rNEvt.GetType() == EVENT_KEYUP) )
        {
            if ( ImplIsOverlapWindow() ||
                 ((ImplGetParent()->GetStyle() & (WB_DIALOGCONTROL | WB_NODIALOGCONTROL)) != WB_DIALOGCONTROL) )
            {
                nRet = ImplDlgCtrl( *rNEvt.GetKeyEvent(), rNEvt.GetType() == EVENT_KEYINPUT );
            }
        }
        else if ( (rNEvt.GetType() == EVENT_GETFOCUS) || (rNEvt.GetType() == EVENT_LOSEFOCUS) )
        {
            ImplDlgCtrlFocusChanged( rNEvt.GetWindow(), rNEvt.GetType() == EVENT_GETFOCUS );
            if ( (rNEvt.GetWindow() == this) && (rNEvt.GetType() == EVENT_GETFOCUS) &&
                 !(GetStyle() & WB_TABSTOP) && !(mpWindowImpl->mnDlgCtrlFlags & WINDOW_DLGCTRL_WANTFOCUS) )
            {
                sal_uInt16 n = 0;
                Window* pFirstChild = ImplGetDlgWindow( n, DLGWINDOW_FIRST );
                if ( pFirstChild )
                    pFirstChild->ImplControlFocus();
            }
        }
    }

    if ( !nRet )
    {
        if ( mpWindowImpl->mpParent && !ImplIsOverlapWindow() )
            nRet = mpWindowImpl->mpParent->Notify( rNEvt );
    }

    return nRet;
}

// -----------------------------------------------------------------------

void Window::ImplCallEventListeners( sal_uLong nEvent, void* pData )
{
    // The implementation was moved to CallEventListeners(),
    // because derived classes in svtools must be able to
    // call the event listeners and ImplCallEventListeners()
    // is not exported.
    // TODO: replace ImplCallEventListeners() by CallEventListeners() in vcl

    CallEventListeners( nEvent, pData );
}

// -----------------------------------------------------------------------

void Window::CallEventListeners( sal_uLong nEvent, void* pData )
{
    VclWindowEvent aEvent( this, nEvent, pData );

    ImplDelData aDelData;
    ImplAddDel( &aDelData );

    ImplGetSVData()->mpApp->ImplCallEventListeners( &aEvent );

    if ( aDelData.IsDelete() )
        return;

    mpWindowImpl->maEventListeners.Call( &aEvent );

    if ( aDelData.IsDelete() )
        return;

    ImplRemoveDel( &aDelData );

    Window* pWindow = this;
    while ( pWindow )
    {
        pWindow->ImplAddDel( &aDelData );

        pWindow->mpWindowImpl->maChildEventListeners.Call( &aEvent );

        if ( aDelData.IsDelete() )
            return;

        pWindow->ImplRemoveDel( &aDelData );

        pWindow = pWindow->GetParent();
    }
}

void Window::FireVclEvent( VclSimpleEvent* pEvent )
{
    ImplGetSVData()->mpApp->ImplCallEventListeners(pEvent);
}

// -----------------------------------------------------------------------

void Window::AddEventListener( const Link& rEventListener )
{
    mpWindowImpl->maEventListeners.addListener( rEventListener );
}

// -----------------------------------------------------------------------

void Window::RemoveEventListener( const Link& rEventListener )
{
    mpWindowImpl->maEventListeners.removeListener( rEventListener );
}

// -----------------------------------------------------------------------

void Window::AddChildEventListener( const Link& rEventListener )
{
    mpWindowImpl->maChildEventListeners.addListener( rEventListener );
}

// -----------------------------------------------------------------------

void Window::RemoveChildEventListener( const Link& rEventListener )
{
    mpWindowImpl->maChildEventListeners.removeListener( rEventListener );
}

// -----------------------------------------------------------------------

sal_uLong Window::PostUserEvent( sal_uLong nEvent, void* pEventData )
{
    sal_uLong nEventId;
    PostUserEvent( nEventId, nEvent, pEventData );
    return nEventId;
}

// -----------------------------------------------------------------------

sal_uLong Window::PostUserEvent( const Link& rLink, void* pCaller )
{
    sal_uLong nEventId;
    PostUserEvent( nEventId, rLink, pCaller );
    return nEventId;
}

// -----------------------------------------------------------------------

sal_Bool Window::PostUserEvent( sal_uLong& rEventId, sal_uLong nEvent, void* pEventData )
{
    DBG_CHKTHIS( Window, ImplDbgCheckWindow );

    ImplSVEvent* pSVEvent = new ImplSVEvent;
    pSVEvent->mnEvent   = nEvent;
    pSVEvent->mpData    = pEventData;
    pSVEvent->mpLink    = NULL;
    pSVEvent->mpWindow  = this;
    pSVEvent->mbCall    = sal_True;
    ImplAddDel( &(pSVEvent->maDelData) );
    rEventId = (sal_uLong)pSVEvent;
    if ( mpWindowImpl->mpFrame->PostEvent( pSVEvent ) )
        return sal_True;
    else
    {
        rEventId = 0;
        ImplRemoveDel( &(pSVEvent->maDelData) );
        delete pSVEvent;
        return sal_False;
    }
}

// -----------------------------------------------------------------------

sal_Bool Window::PostUserEvent( sal_uLong& rEventId, const Link& rLink, void* pCaller )
{
    DBG_CHKTHIS( Window, ImplDbgCheckWindow );

    ImplSVEvent* pSVEvent = new ImplSVEvent;
    pSVEvent->mnEvent   = 0;
    pSVEvent->mpData    = pCaller;
    pSVEvent->mpLink    = new Link( rLink );
    pSVEvent->mpWindow  = this;
    pSVEvent->mbCall    = sal_True;
    ImplAddDel( &(pSVEvent->maDelData) );
    rEventId = (sal_uLong)pSVEvent;
    if ( mpWindowImpl->mpFrame->PostEvent( pSVEvent ) )
        return sal_True;
    else
    {
        rEventId = 0;
        ImplRemoveDel( &(pSVEvent->maDelData) );
        delete pSVEvent;
        return sal_False;
    }
}

// -----------------------------------------------------------------------

void Window::RemoveUserEvent( sal_uLong nUserEvent )
{
    DBG_CHKTHIS( Window, ImplDbgCheckWindow );

    ImplSVEvent* pSVEvent = (ImplSVEvent*)nUserEvent;

    DBG_ASSERT( pSVEvent->mpWindow == this,
                "Window::RemoveUserEvent(): Event doesn't send to this window or is already removed" );
    DBG_ASSERT( pSVEvent->mbCall,
                "Window::RemoveUserEvent(): Event is already removed" );

    if ( pSVEvent->mpWindow )
    {
        pSVEvent->mpWindow->ImplRemoveDel( &(pSVEvent->maDelData) );
        pSVEvent->mpWindow = NULL;
    }

    pSVEvent->mbCall = sal_False;
}

// -----------------------------------------------------------------------

IMPL_LINK( Window, ImplAsyncStateChangedHdl, void*, pState )
{
    StateChanged( (StateChangedType)(sal_uLong)pState );
    return 0;
}

// -----------------------------------------------------------------------

void Window::PostStateChanged( StateChangedType nState )
{
    DBG_CHKTHIS( Window, ImplDbgCheckWindow );

    PostUserEvent( LINK( this, Window, ImplAsyncStateChangedHdl ), (void*)(sal_uLong)nState );
}

// -----------------------------------------------------------------------

sal_Bool Window::IsLocked( sal_Bool bChilds ) const
{
    if ( mpWindowImpl->mnLockCount != 0 )
        return sal_True;

    if ( bChilds || mpWindowImpl->mbChildNotify )
    {
        Window* pChild = mpWindowImpl->mpFirstChild;
        while ( pChild )
        {
            if ( pChild->IsLocked( sal_True ) )
                return sal_True;
            pChild = pChild->mpWindowImpl->mpNext;
        }
    }

    return sal_False;
}

// -----------------------------------------------------------------------

void Window::SetStyle( WinBits nStyle )
{
    DBG_CHKTHIS( Window, ImplDbgCheckWindow );

    if ( mpWindowImpl->mnStyle != nStyle )
    {
        mpWindowImpl->mnPrevStyle = mpWindowImpl->mnStyle;
        mpWindowImpl->mnStyle = nStyle;
        StateChanged( STATE_CHANGE_STYLE );
    }
}

// -----------------------------------------------------------------------

void Window::SetExtendedStyle( WinBits nExtendedStyle )
{
    DBG_CHKTHIS( Window, ImplDbgCheckWindow );

    if ( mpWindowImpl->mnExtendedStyle != nExtendedStyle )
    {
        Window* pWindow = ImplGetBorderWindow();
        if( ! pWindow )
            pWindow = this;
        if( pWindow->mpWindowImpl->mbFrame )
        {
            SalExtStyle nExt = 0;
            if( (nExtendedStyle & WB_EXT_DOCUMENT) )
                nExt |= SAL_FRAME_EXT_STYLE_DOCUMENT;
            if( (nExtendedStyle & WB_EXT_DOCMODIFIED) )
                nExt |= SAL_FRAME_EXT_STYLE_DOCMODIFIED;

            pWindow->ImplGetFrame()->SetExtendedFrameStyle( nExt );
        }
        mpWindowImpl->mnPrevExtendedStyle = mpWindowImpl->mnExtendedStyle;
        mpWindowImpl->mnExtendedStyle = nExtendedStyle;
        StateChanged( STATE_CHANGE_EXTENDEDSTYLE );
    }
}

// -----------------------------------------------------------------------

SystemWindow* Window::GetSystemWindow() const
{
    DBG_CHKTHIS( Window, ImplDbgCheckWindow );

    const Window* pWin = this;
    while ( pWin && !pWin->IsSystemWindow() )
        pWin  = pWin->GetParent();
    return (SystemWindow*)pWin;
}

// -----------------------------------------------------------------------

void Window::SetBorderStyle( sal_uInt16 nBorderStyle )
{
    DBG_CHKTHIS( Window, ImplDbgCheckWindow );

    if ( mpWindowImpl->mpBorderWindow )
    {
        if( nBorderStyle == WINDOW_BORDER_REMOVEBORDER &&
            ! mpWindowImpl->mpBorderWindow->mpWindowImpl->mbFrame &&
            mpWindowImpl->mpBorderWindow->mpWindowImpl->mpParent
            )
        {
            // this is a little awkward: some controls (e.g. svtools ProgressBar)
            // cannot avoid getting constructed with WB_BORDER but want to disable
            // borders in case of NWF drawing. So they need a method to remove their border window
            Window* pBorderWin = mpWindowImpl->mpBorderWindow;
            // remove us as border window's client
            pBorderWin->mpWindowImpl->mpClientWindow = NULL;
            mpWindowImpl->mpBorderWindow = NULL;
            mpWindowImpl->mpRealParent = pBorderWin->mpWindowImpl->mpParent;
            // reparent us above the border window
            SetParent( pBorderWin->mpWindowImpl->mpParent );
            // set us to the position and size of our previous border
            Point aBorderPos( pBorderWin->GetPosPixel() );
            Size aBorderSize( pBorderWin->GetSizePixel() );
            SetPosSizePixel( aBorderPos.X(), aBorderPos.Y(), aBorderSize.Width(), aBorderSize.Height() );
            // release border window
            delete pBorderWin;

            // set new style bits
            SetStyle( GetStyle() & (~WB_BORDER) );
        }
        else
        {
            if ( mpWindowImpl->mpBorderWindow->GetType() == WINDOW_BORDERWINDOW )
                 ((ImplBorderWindow*)mpWindowImpl->mpBorderWindow)->SetBorderStyle( nBorderStyle );
            else
                mpWindowImpl->mpBorderWindow->SetBorderStyle( nBorderStyle );
        }
    }
}

// -----------------------------------------------------------------------

sal_uInt16 Window::GetBorderStyle() const
{
    DBG_CHKTHIS( Window, ImplDbgCheckWindow );

    if ( mpWindowImpl->mpBorderWindow )
    {
        if ( mpWindowImpl->mpBorderWindow->GetType() == WINDOW_BORDERWINDOW )
            return ((ImplBorderWindow*)mpWindowImpl->mpBorderWindow)->GetBorderStyle();
        else
            return mpWindowImpl->mpBorderWindow->GetBorderStyle();
    }

    return 0;
}

// -----------------------------------------------------------------------

long Window::CalcTitleWidth() const
{
    DBG_CHKTHIS( Window, ImplDbgCheckWindow );

    if ( mpWindowImpl->mpBorderWindow )
    {
        if ( mpWindowImpl->mpBorderWindow->GetType() == WINDOW_BORDERWINDOW )
            return ((ImplBorderWindow*)mpWindowImpl->mpBorderWindow)->CalcTitleWidth();
        else
            return mpWindowImpl->mpBorderWindow->CalcTitleWidth();
    }
    else if ( mpWindowImpl->mbFrame && (mpWindowImpl->mnStyle & WB_MOVEABLE) )
    {
        // Fuer Frame-Fenster raten wir die Breite, da wir den Border fuer
        // externe Dialoge nicht kennen
        const StyleSettings& rStyleSettings = GetSettings().GetStyleSettings();
        Font aFont = GetFont();
        ((Window*)this)->SetPointFont( rStyleSettings.GetTitleFont() );
        long nTitleWidth = GetTextWidth( GetText() );
        ((Window*)this)->SetFont( aFont );
        nTitleWidth += rStyleSettings.GetTitleHeight() * 3;
        nTitleWidth += rStyleSettings.GetBorderSize() * 2;
        nTitleWidth += 10;
        return nTitleWidth;
    }

    return 0;
}

// -----------------------------------------------------------------------

void Window::EnableClipSiblings( sal_Bool bClipSiblings )
{
    DBG_CHKTHIS( Window, ImplDbgCheckWindow );

    if ( mpWindowImpl->mpBorderWindow )
        mpWindowImpl->mpBorderWindow->EnableClipSiblings( bClipSiblings );

    mpWindowImpl->mbClipSiblings = bClipSiblings;
}

// -----------------------------------------------------------------------

void Window::SetMouseTransparent( sal_Bool bTransparent )
{
    DBG_CHKTHIS( Window, ImplDbgCheckWindow );

    if ( mpWindowImpl->mpBorderWindow )
        mpWindowImpl->mpBorderWindow->SetMouseTransparent( bTransparent );

    if( mpWindowImpl->mpSysObj )
        mpWindowImpl->mpSysObj->SetMouseTransparent( bTransparent );

    mpWindowImpl->mbMouseTransparent = bTransparent;
}

// -----------------------------------------------------------------------

void Window::SetPaintTransparent( sal_Bool bTransparent )
{
    DBG_CHKTHIS( Window, ImplDbgCheckWindow );

    // transparency is not useful for frames as the background would have to be provided by a different frame
    if( bTransparent && mpWindowImpl->mbFrame )
        return;

    if ( mpWindowImpl->mpBorderWindow )
        mpWindowImpl->mpBorderWindow->SetPaintTransparent( bTransparent );

    mpWindowImpl->mbPaintTransparent = bTransparent;
}

// -----------------------------------------------------------------------

void Window::SetInputContext( const InputContext& rInputContext )
{
    DBG_CHKTHIS( Window, ImplDbgCheckWindow );

    mpWindowImpl->maInputContext = rInputContext;
    if ( !mpWindowImpl->mbInFocusHdl && HasFocus() )
        ImplNewInputContext();
}

// -----------------------------------------------------------------------

void Window::EndExtTextInput( sal_uInt16 nFlags )
{
    DBG_CHKTHIS( Window, ImplDbgCheckWindow );

    if ( mpWindowImpl->mbExtTextInput )
        ImplGetFrame()->EndExtTextInput( nFlags );
}

// -----------------------------------------------------------------------

void Window::SetCursorRect( const Rectangle* pRect, long nExtTextInputWidth )
{
    DBG_CHKTHIS( Window, ImplDbgCheckWindow );

    ImplWinData* pWinData = ImplGetWinData();
    if ( pWinData->mpCursorRect )
    {
        if ( pRect )
            *pWinData->mpCursorRect = *pRect;
        else
        {
            delete pWinData->mpCursorRect;
            pWinData->mpCursorRect = NULL;
        }
    }
    else
    {
        if ( pRect )
            pWinData->mpCursorRect = new Rectangle( *pRect );
    }

    pWinData->mnCursorExtWidth = nExtTextInputWidth;

}

// -----------------------------------------------------------------------

const Rectangle* Window::GetCursorRect() const
{
    DBG_CHKTHIS( Window, ImplDbgCheckWindow );

    ImplWinData* pWinData = ImplGetWinData();
    return pWinData->mpCursorRect;
}

// -----------------------------------------------------------------------

long Window::GetCursorExtTextInputWidth() const
{
    DBG_CHKTHIS( Window, ImplDbgCheckWindow );

    ImplWinData* pWinData = ImplGetWinData();
    return pWinData->mnCursorExtWidth;
}

// -----------------------------------------------------------------------
void Window::SetSettings( const AllSettings& rSettings )
{
    SetSettings( rSettings, sal_False );
}

void Window::SetSettings( const AllSettings& rSettings, sal_Bool bChild )
{
    DBG_CHKTHIS( Window, ImplDbgCheckWindow );

    if ( mpWindowImpl->mpBorderWindow )
    {
        mpWindowImpl->mpBorderWindow->SetSettings( rSettings, sal_False );
        if ( (mpWindowImpl->mpBorderWindow->GetType() == WINDOW_BORDERWINDOW) &&
             ((ImplBorderWindow*)mpWindowImpl->mpBorderWindow)->mpMenuBarWindow )
            ((ImplBorderWindow*)mpWindowImpl->mpBorderWindow)->mpMenuBarWindow->SetSettings( rSettings, sal_True );
    }

    AllSettings aOldSettings = maSettings;
    OutputDevice::SetSettings( rSettings );
    sal_uLong nChangeFlags = aOldSettings.GetChangeFlags( rSettings );

    // AppFont-Aufloesung und DPI-Aufloesung neu berechnen
    ImplInitResolutionSettings();

    if ( nChangeFlags )
    {
        DataChangedEvent aDCEvt( DATACHANGED_SETTINGS, &aOldSettings, nChangeFlags );
        DataChanged( aDCEvt );
    }

    if ( bChild || mpWindowImpl->mbChildNotify )
    {
        Window* pChild = mpWindowImpl->mpFirstChild;
        while ( pChild )
        {
            pChild->SetSettings( rSettings, bChild );
            pChild = pChild->mpWindowImpl->mpNext;
        }
    }
}

// -----------------------------------------------------------------------

void Window::UpdateSettings( const AllSettings& rSettings, sal_Bool bChild )
{
    DBG_CHKTHIS( Window, ImplDbgCheckWindow );

    if ( mpWindowImpl->mpBorderWindow )
    {
        mpWindowImpl->mpBorderWindow->UpdateSettings( rSettings, sal_False );
        if ( (mpWindowImpl->mpBorderWindow->GetType() == WINDOW_BORDERWINDOW) &&
             ((ImplBorderWindow*)mpWindowImpl->mpBorderWindow)->mpMenuBarWindow )
            ((ImplBorderWindow*)mpWindowImpl->mpBorderWindow)->mpMenuBarWindow->UpdateSettings( rSettings, sal_True );
    }

    AllSettings aOldSettings = maSettings;
    sal_uLong nChangeFlags = maSettings.Update( maSettings.GetWindowUpdate(), rSettings );
    nChangeFlags |= SETTINGS_IN_UPDATE_SETTINGS; // Set this flag so the receiver of the data changed
                                                 // event can distinguish between the changing of global
                                                 // setting and a local change ( with SetSettings )

    // AppFont-Aufloesung und DPI-Aufloesung neu berechnen
    ImplInitResolutionSettings();

    /* #i73785#
    *  do not overwrite a WheelBehavior with false
    *  this looks kind of a hack, but WheelBehavior
    *  is always a local change, not a system property,
    *  so we can spare all our users the hassle of reacting on
    *  this in their respective DataChanged.
    */
    MouseSettings aSet( maSettings.GetMouseSettings() );
    aSet.SetWheelBehavior( aOldSettings.GetMouseSettings().GetWheelBehavior() );
    maSettings.SetMouseSettings( aSet );

    if( (nChangeFlags & SETTINGS_STYLE) && IsBackground() )
    {
        Wallpaper aWallpaper = GetBackground();
        if( !aWallpaper.IsBitmap() && !aWallpaper.IsGradient() )
        {
            if ( mpWindowImpl->mnStyle & WB_3DLOOK )
                SetBackground( Wallpaper( rSettings.GetStyleSettings().GetFaceColor() ) );
            else
                SetBackground( Wallpaper( rSettings.GetStyleSettings().GetWindowColor() ) );
        }
    }

    if ( nChangeFlags )
    {
        DataChangedEvent aDCEvt( DATACHANGED_SETTINGS, &aOldSettings, nChangeFlags );
        DataChanged( aDCEvt );
        // notify data change handler
        ImplCallEventListeners( VCLEVENT_WINDOW_DATACHANGED, &aDCEvt);
    }

    if ( bChild || mpWindowImpl->mbChildNotify )
    {
        Window* pChild = mpWindowImpl->mpFirstChild;
        while ( pChild )
        {
            pChild->UpdateSettings( rSettings, bChild );
            pChild = pChild->mpWindowImpl->mpNext;
        }
    }
}

// -----------------------------------------------------------------------

void Window::NotifyAllChilds( DataChangedEvent& rDCEvt )
{
    DBG_CHKTHIS( Window, ImplDbgCheckWindow );

    DataChanged( rDCEvt );

    Window* pChild = mpWindowImpl->mpFirstChild;
    while ( pChild )
    {
        pChild->NotifyAllChilds( rDCEvt );
        pChild = pChild->mpWindowImpl->mpNext;
    }
}

// -----------------------------------------------------------------------

void Window::SetPointFont( const Font& rFont )
{
    DBG_CHKTHIS( Window, ImplDbgCheckWindow );

    Font aFont = rFont;
    ImplPointToLogic( aFont );
    SetFont( aFont );
}

// -----------------------------------------------------------------------

Font Window::GetPointFont() const
{
    DBG_CHKTHIS( Window, ImplDbgCheckWindow );

    Font aFont = GetFont();
    ImplLogicToPoint( aFont );
    return aFont;
}

// -----------------------------------------------------------------------

<<<<<<< HEAD
void Window::SetParentClipMode( USHORT nMode )
=======
// TODO: remove in next incompatible build
void Window::GetFontResolution( sal_Int32& nDPIX, sal_Int32& nDPIY ) const
{
    DBG_CHKTHIS( Window, ImplDbgCheckWindow );

    nDPIX = mpWindowImpl->mpFrameData->mnDPIX;
    nDPIY = mpWindowImpl->mpFrameData->mnDPIY;
}

// -----------------------------------------------------------------------

void Window::SetParentClipMode( sal_uInt16 nMode )
>>>>>>> e2a3d487
{
    DBG_CHKTHIS( Window, ImplDbgCheckWindow );

    if ( mpWindowImpl->mpBorderWindow )
        mpWindowImpl->mpBorderWindow->SetParentClipMode( nMode );
    else
    {
        if ( !ImplIsOverlapWindow() )
        {
            mpWindowImpl->mnParentClipMode = nMode;
            if ( nMode & PARENTCLIPMODE_CLIP )
                mpWindowImpl->mpParent->mpWindowImpl->mbClipChildren = sal_True;
        }
    }
}

// -----------------------------------------------------------------------

sal_uInt16 Window::GetParentClipMode() const
{
    DBG_CHKTHIS( Window, ImplDbgCheckWindow );

    if ( mpWindowImpl->mpBorderWindow )
        return mpWindowImpl->mpBorderWindow->GetParentClipMode();
    else
        return mpWindowImpl->mnParentClipMode;
}

// -----------------------------------------------------------------------

void Window::SetWindowRegionPixel()
{
    DBG_CHKTHIS( Window, ImplDbgCheckWindow );

    if ( mpWindowImpl->mpBorderWindow )
        mpWindowImpl->mpBorderWindow->SetWindowRegionPixel();
    else if( mpWindowImpl->mbFrame )
    {
        mpWindowImpl->maWinRegion = Region( REGION_NULL);
        mpWindowImpl->mbWinRegion = sal_False;
        mpWindowImpl->mpFrame->ResetClipRegion();
    }
    else
    {
        if ( mpWindowImpl->mbWinRegion )
        {
            mpWindowImpl->maWinRegion = Region( REGION_NULL );
            mpWindowImpl->mbWinRegion = sal_False;
            ImplSetClipFlag();

            if ( IsReallyVisible() )
            {
                // Hintergrund-Sicherung zuruecksetzen
                if ( mpWindowImpl->mpOverlapData && mpWindowImpl->mpOverlapData->mpSaveBackDev )
                    ImplDeleteOverlapBackground();
                if ( mpWindowImpl->mpFrameData->mpFirstBackWin )
                    ImplInvalidateAllOverlapBackgrounds();
                Rectangle   aRect( Point( mnOutOffX, mnOutOffY ), Size( mnOutWidth, mnOutHeight ) );
                Region      aRegion( aRect );
                ImplInvalidateParentFrameRegion( aRegion );
            }
        }
    }
}

// -----------------------------------------------------------------------

void Window::SetWindowRegionPixel( const Region& rRegion )
{
    DBG_CHKTHIS( Window, ImplDbgCheckWindow );

    if ( mpWindowImpl->mpBorderWindow )
        mpWindowImpl->mpBorderWindow->SetWindowRegionPixel( rRegion );
    else if( mpWindowImpl->mbFrame )
    {
        if( rRegion.GetType() != REGION_NULL )
        {
            mpWindowImpl->maWinRegion = rRegion;
            mpWindowImpl->mbWinRegion = ! rRegion.IsEmpty();
            if( mpWindowImpl->mbWinRegion )
            {
                // ClipRegion setzen/updaten
                long                nX;
                long                nY;
                long                nWidth;
                long                nHeight;
                sal_uLong               nRectCount;
                ImplRegionInfo      aInfo;
                sal_Bool                bRegionRect;

                nRectCount = mpWindowImpl->maWinRegion.GetRectCount();
                mpWindowImpl->mpFrame->BeginSetClipRegion( nRectCount );
                bRegionRect = mpWindowImpl->maWinRegion.ImplGetFirstRect( aInfo, nX, nY, nWidth, nHeight );
                while ( bRegionRect )
                {
                    mpWindowImpl->mpFrame->UnionClipRegion( nX, nY, nWidth, nHeight );
                    bRegionRect = mpWindowImpl->maWinRegion.ImplGetNextRect( aInfo, nX, nY, nWidth, nHeight );
                }
                mpWindowImpl->mpFrame->EndSetClipRegion();
            }
            else
                SetWindowRegionPixel();
        }
        else
            SetWindowRegionPixel();
    }
    else
    {
<<<<<<< HEAD
=======
        sal_Bool bInvalidate = sal_False;

>>>>>>> e2a3d487
        if ( rRegion.GetType() == REGION_NULL )
        {
            if ( mpWindowImpl->mbWinRegion )
            {
                mpWindowImpl->maWinRegion = Region( REGION_NULL );
                mpWindowImpl->mbWinRegion = sal_False;
                ImplSetClipFlag();
<<<<<<< HEAD
=======
                bInvalidate = sal_True;
>>>>>>> e2a3d487
            }
        }
        else
        {
            mpWindowImpl->maWinRegion = rRegion;
            mpWindowImpl->mbWinRegion = sal_True;
            ImplSetClipFlag();
<<<<<<< HEAD
=======
            bInvalidate = sal_True;
>>>>>>> e2a3d487
        }

        if ( IsReallyVisible() )
        {
            // Hintergrund-Sicherung zuruecksetzen
            if ( mpWindowImpl->mpOverlapData && mpWindowImpl->mpOverlapData->mpSaveBackDev )
                ImplDeleteOverlapBackground();
            if ( mpWindowImpl->mpFrameData->mpFirstBackWin )
                ImplInvalidateAllOverlapBackgrounds();
            Rectangle   aRect( Point( mnOutOffX, mnOutOffY ), Size( mnOutWidth, mnOutHeight ) );
            Region      aRegion( aRect );
            ImplInvalidateParentFrameRegion( aRegion );
        }
    }
}

// -----------------------------------------------------------------------

const Region& Window::GetWindowRegionPixel() const
{
    DBG_CHKTHIS( Window, ImplDbgCheckWindow );

    if ( mpWindowImpl->mpBorderWindow )
        return mpWindowImpl->mpBorderWindow->GetWindowRegionPixel();
    else
        return mpWindowImpl->maWinRegion;
}

// -----------------------------------------------------------------------

sal_Bool Window::IsWindowRegionPixel() const
{
    DBG_CHKTHIS( Window, ImplDbgCheckWindow );

    if ( mpWindowImpl->mpBorderWindow )
        return mpWindowImpl->mpBorderWindow->IsWindowRegionPixel();
    else
        return mpWindowImpl->mbWinRegion;
}

// -----------------------------------------------------------------------

Region Window::GetWindowClipRegionPixel( sal_uInt16 nFlags ) const
{
    DBG_CHKTHIS( Window, ImplDbgCheckWindow );

    Region aWinClipRegion;

    if ( nFlags & WINDOW_GETCLIPREGION_NOCHILDREN )
    {
        if ( mpWindowImpl->mbInitWinClipRegion )
            ((Window*)this)->ImplInitWinClipRegion();
        aWinClipRegion = mpWindowImpl->maWinClipRegion;
    }
    else
    {
        Region* pWinChildClipRegion = ((Window*)this)->ImplGetWinChildClipRegion();
        aWinClipRegion = *pWinChildClipRegion;
        // --- RTL --- remirror clip region before passing it to somebody
        if( ImplIsAntiparallel() )
            ImplReMirror( aWinClipRegion );
    }

    if ( nFlags & WINDOW_GETCLIPREGION_NULL )
    {
        Rectangle   aWinRect( Point( mnOutOffX, mnOutOffY ), Size( mnOutWidth, mnOutHeight ) );
        Region      aWinRegion( aWinRect );

        if ( aWinRegion == aWinClipRegion )
            aWinClipRegion.SetNull();
    }

    aWinClipRegion.Move( -mnOutOffX, -mnOutOffY );

    return aWinClipRegion;
}

// -----------------------------------------------------------------------

Region Window::GetPaintRegion() const
{
    DBG_CHKTHIS( Window, ImplDbgCheckWindow );

    if ( mpWindowImpl->mpPaintRegion )
    {
        Region aRegion = *mpWindowImpl->mpPaintRegion;
        aRegion.Move( -mnOutOffX, -mnOutOffY );
        return PixelToLogic( aRegion );
    }
    else
    {
        Region aPaintRegion( REGION_NULL );
        return aPaintRegion;
    }
}

// -----------------------------------------------------------------------

void Window::ExpandPaintClipRegion( const Region& rRegion )
{
    if( mpWindowImpl->mpPaintRegion )
    {
        Region aPixRegion = LogicToPixel( rRegion );
        Region aDevPixRegion = ImplPixelToDevicePixel( aPixRegion );

        Region aWinChildRegion = *ImplGetWinChildClipRegion();
        // --- RTL -- only this region is in frame coordinates, so re-mirror it
        if( ImplIsAntiparallel() )
            ImplReMirror( aWinChildRegion );
        aDevPixRegion.Intersect( aWinChildRegion );
        if( ! aDevPixRegion.IsEmpty() )
        {
            mpWindowImpl->mpPaintRegion->Union( aDevPixRegion );
            mbInitClipRegion = sal_True;
        }
    }
}

// -----------------------------------------------------------------------

static SystemWindow *ImplGetLastSystemWindow( Window *pWin )
{
    // get the most top-level system window, the one that contains the taskpanelist
    SystemWindow *pSysWin = NULL;
    if( !pWin )
        return pSysWin;
    Window *pMyParent = pWin;
    while ( pMyParent )
    {
        if ( pMyParent->IsSystemWindow() )
            pSysWin = (SystemWindow*)pMyParent;
        pMyParent = pMyParent->GetParent();
    }
    return pSysWin;
}

void Window::SetParent( Window* pNewParent )
{
    DBG_CHKTHIS( Window, ImplDbgCheckWindow );
    DBG_ASSERT( pNewParent, "Window::SetParent(): pParent == NULL" );
    DBG_ASSERT( pNewParent != this, "someone tried to reparent a window to itself" );

    if( pNewParent == this )
        return;

    // check if the taskpanelist would change and move the window pointer accordingly
    SystemWindow *pSysWin = ImplGetLastSystemWindow(this);
    SystemWindow *pNewSysWin = NULL;
    sal_Bool bChangeTaskPaneList = sal_False;
    if( pSysWin && pSysWin->ImplIsInTaskPaneList( this ) )
    {
        pNewSysWin = ImplGetLastSystemWindow( pNewParent );
        if( pNewSysWin && pNewSysWin != pSysWin )
        {
            bChangeTaskPaneList = sal_True;
            pSysWin->GetTaskPaneList()->RemoveWindow( this );
        }
    }
    // remove ownerdraw decorated windows from list in the top-most frame window
    if( (GetStyle() & WB_OWNERDRAWDECORATION) && mpWindowImpl->mbFrame )
    {
        ::std::vector< Window* >& rList = ImplGetOwnerDrawList();
        ::std::vector< Window* >::iterator p;
        p = ::std::find( rList.begin(), rList.end(), this );
        if( p != rList.end() )
            rList.erase( p );
    }

    ImplSetFrameParent( pNewParent );

    if ( mpWindowImpl->mpBorderWindow )
    {
        mpWindowImpl->mpRealParent = pNewParent;
        mpWindowImpl->mpBorderWindow->SetParent( pNewParent );
        return;
    }

    if ( mpWindowImpl->mpParent == pNewParent )
        return;

    if ( mpWindowImpl->mbFrame )
        mpWindowImpl->mpFrame->SetParent( pNewParent->mpWindowImpl->mpFrame );

<<<<<<< HEAD
    BOOL bVisible = IsVisible();
    Show( false, SHOW_NOFOCUSCHANGE );
=======
    sal_Bool bVisible = IsVisible();
    Show( sal_False, SHOW_NOFOCUSCHANGE );
>>>>>>> e2a3d487

    // Testen, ob sich das Overlap-Window aendert
    Window* pOldOverlapWindow;
    Window* pNewOverlapWindow = NULL;
    if ( ImplIsOverlapWindow() )
        pOldOverlapWindow = NULL;
    else
    {
        pNewOverlapWindow = pNewParent->ImplGetFirstOverlapWindow();
        if ( mpWindowImpl->mpOverlapWindow != pNewOverlapWindow )
            pOldOverlapWindow = mpWindowImpl->mpOverlapWindow;
        else
            pOldOverlapWindow = NULL;
    }

    // Fenster in der Hirachie umsetzen
    sal_Bool bFocusOverlapWin = HasChildPathFocus( sal_True );
    sal_Bool bFocusWin = HasChildPathFocus();
    sal_Bool bNewFrame = pNewParent->mpWindowImpl->mpFrameWindow != mpWindowImpl->mpFrameWindow;
    if ( bNewFrame )
    {
        if ( mpWindowImpl->mpFrameData->mpFocusWin )
        {
            if ( IsWindowOrChild( mpWindowImpl->mpFrameData->mpFocusWin ) )
                mpWindowImpl->mpFrameData->mpFocusWin = NULL;
        }
        if ( mpWindowImpl->mpFrameData->mpMouseMoveWin )
        {
            if ( IsWindowOrChild( mpWindowImpl->mpFrameData->mpMouseMoveWin ) )
                mpWindowImpl->mpFrameData->mpMouseMoveWin = NULL;
        }
        if ( mpWindowImpl->mpFrameData->mpMouseDownWin )
        {
            if ( IsWindowOrChild( mpWindowImpl->mpFrameData->mpMouseDownWin ) )
                mpWindowImpl->mpFrameData->mpMouseDownWin = NULL;
        }
    }
    ImplRemoveWindow( bNewFrame );
    ImplInsertWindow( pNewParent );
    if ( mpWindowImpl->mnParentClipMode & PARENTCLIPMODE_CLIP )
        pNewParent->mpWindowImpl->mbClipChildren = sal_True;
    ImplUpdateWindowPtr();
    if ( ImplUpdatePos() )
        ImplUpdateSysObjPos();

    // Wenn sich das Overlap-Window geaendert hat, dann muss getestet werden,
    // ob auch OverlapWindow die das Child-Fenster als Parent gehabt haben
    // in der Window-Hirachie umgesetzt werden muessen
    if ( ImplIsOverlapWindow() )
    {
        if ( bNewFrame )
        {
            Window* pOverlapWindow = mpWindowImpl->mpFirstOverlap;
            while ( pOverlapWindow )
            {
                Window* pNextOverlapWindow = pOverlapWindow->mpWindowImpl->mpNext;
                pOverlapWindow->ImplUpdateOverlapWindowPtr( bNewFrame );
                pOverlapWindow = pNextOverlapWindow;
            }
        }
    }
    else if ( pOldOverlapWindow )
    {
        // Focus-Save zuruecksetzen
        if ( bFocusWin ||
             (pOldOverlapWindow->mpWindowImpl->mpLastFocusWindow &&
              IsWindowOrChild( pOldOverlapWindow->mpWindowImpl->mpLastFocusWindow )) )
            pOldOverlapWindow->mpWindowImpl->mpLastFocusWindow = NULL;

        Window* pOverlapWindow = pOldOverlapWindow->mpWindowImpl->mpFirstOverlap;
        while ( pOverlapWindow )
        {
            Window* pNextOverlapWindow = pOverlapWindow->mpWindowImpl->mpNext;
            if ( ImplIsRealParentPath( pOverlapWindow->ImplGetWindow() ) )
                pOverlapWindow->ImplUpdateOverlapWindowPtr( bNewFrame );
            pOverlapWindow = pNextOverlapWindow;
        }

        // Activate-Status beim naechsten Overlap-Window updaten
        if ( HasChildPathFocus( sal_True ) )
            ImplCallFocusChangeActivate( pNewOverlapWindow, pOldOverlapWindow );
    }

    // Activate-Status mit umsetzen
    if ( bNewFrame )
    {
        if ( (GetType() == WINDOW_BORDERWINDOW) &&
             (ImplGetWindow()->GetType() == WINDOW_FLOATINGWINDOW) )
            ((ImplBorderWindow*)this)->SetDisplayActive( mpWindowImpl->mpFrameData->mbHasFocus );
    }

    // Focus evtl. auf den neuen Frame umsetzen, wenn FocusWindow mit
    // SetParent() umgesetzt wird
    if ( bFocusOverlapWin )
    {
        mpWindowImpl->mpFrameData->mpFocusWin = Application::GetFocusWindow();
        if ( !mpWindowImpl->mpFrameData->mbHasFocus )
        {
            mpWindowImpl->mpFrame->ToTop( 0 );
        }
    }

    // Assure DragSource and DropTarget members are created
    if ( bNewFrame )
    {
            GetDropTarget();
    }

    if( bChangeTaskPaneList )
        pNewSysWin->GetTaskPaneList()->AddWindow( this );

    if( (GetStyle() & WB_OWNERDRAWDECORATION) && mpWindowImpl->mbFrame )
        ImplGetOwnerDrawList().push_back( this );

    if ( bVisible )
<<<<<<< HEAD
        Show( true, SHOW_NOFOCUSCHANGE | SHOW_NOACTIVATE );
=======
        Show( sal_True, SHOW_NOFOCUSCHANGE | SHOW_NOACTIVATE );
>>>>>>> e2a3d487
}

// -----------------------------------------------------------------------

void Window::Show( sal_Bool bVisible, sal_uInt16 nFlags )
{
    DBG_CHKTHIS( Window, ImplDbgCheckWindow );

    if ( mpWindowImpl->mbVisible == bVisible )
        return;

    ImplDelData aDogTag( this );

    sal_Bool bRealVisibilityChanged = sal_False;
    mpWindowImpl->mbVisible = (bVisible != 0);

    if ( !bVisible )
    {
        ImplHideAllOverlaps();
        if( aDogTag.IsDelete() )
            return;

        if ( mpWindowImpl->mpBorderWindow )
        {
<<<<<<< HEAD
            bool bOldUpdate = mpWindowImpl->mpBorderWindow->mpWindowImpl->mbNoParentUpdate;
            if ( mpWindowImpl->mbNoParentUpdate )
                mpWindowImpl->mpBorderWindow->mpWindowImpl->mbNoParentUpdate = TRUE;
            mpWindowImpl->mpBorderWindow->Show( false, nFlags );
=======
            sal_Bool bOldUpdate = mpWindowImpl->mpBorderWindow->mpWindowImpl->mbNoParentUpdate;
            if ( mpWindowImpl->mbNoParentUpdate )
                mpWindowImpl->mpBorderWindow->mpWindowImpl->mbNoParentUpdate = sal_True;
            mpWindowImpl->mpBorderWindow->Show( sal_False, nFlags );
>>>>>>> e2a3d487
            mpWindowImpl->mpBorderWindow->mpWindowImpl->mbNoParentUpdate = bOldUpdate;
        }
        else if ( mpWindowImpl->mbFrame )
        {
            mpWindowImpl->mbSuppressAccessibilityEvents = sal_True;
            mpWindowImpl->mpFrame->Show( sal_False, sal_False );
        }

        StateChanged( STATE_CHANGE_VISIBLE );

        if ( mpWindowImpl->mbReallyVisible )
        {
            Region  aInvRegion( REGION_EMPTY );
            sal_Bool    bSaveBack = sal_False;

            if ( ImplIsOverlapWindow() && !mpWindowImpl->mbFrame )
            {
                if ( ImplRestoreOverlapBackground( aInvRegion ) )
                    bSaveBack = sal_True;
            }

            if ( !bSaveBack )
            {
                if ( mpWindowImpl->mbInitWinClipRegion )
                    ImplInitWinClipRegion();
                aInvRegion = mpWindowImpl->maWinClipRegion;
            }

            if( aDogTag.IsDelete() )
                return;

            bRealVisibilityChanged = mpWindowImpl->mbReallyVisible;
            ImplResetReallyVisible();
            ImplSetClipFlag();

            if ( ImplIsOverlapWindow() && !mpWindowImpl->mbFrame )
            {
                // Focus umsetzen
                if ( !(nFlags & SHOW_NOFOCUSCHANGE) && HasChildPathFocus() )
                {
                    if ( mpWindowImpl->mpOverlapWindow->IsEnabled() &&
                         mpWindowImpl->mpOverlapWindow->IsInputEnabled() &&
                         ! mpWindowImpl->mpOverlapWindow->IsInModalMode()
                         )
                        mpWindowImpl->mpOverlapWindow->GrabFocus();
                }
            }

            if ( !mpWindowImpl->mbFrame )
            {
                if( mpWindowImpl->mpWinData && mpWindowImpl->mpWinData->mbEnableNativeWidget )
                {
                    /*
                    * #i48371# native theming: some themes draw outside the control
                    * area we tell them to (bad thing, but we cannot do much about it ).
                    * On hiding these controls they get invalidated with their window rectangle
                    * which leads to the parts outside the control area being left and not
                    * invalidated. Workaround: invalidate an area on the parent, too
                    */
                    const int workaround_border = 5;
                    Rectangle aBounds( aInvRegion.GetBoundRect() );
                    aBounds.Left()      -= workaround_border;
                    aBounds.Top()       -= workaround_border;
                    aBounds.Right()     += workaround_border;
                    aBounds.Bottom()    += workaround_border;
                    aInvRegion = aBounds;
                }
                if ( !mpWindowImpl->mbNoParentUpdate && !(nFlags & SHOW_NOPARENTUPDATE) )
                {
                    if ( !aInvRegion.IsEmpty() )
                        ImplInvalidateParentFrameRegion( aInvRegion );
                }
                ImplGenerateMouseMove();
            }
        }
    }
    else
    {
        // inherit native widget flag for form controls
        // required here, because frames never show up in the child hierarchy - which should be fixed....
        // eg, the drop down of a combobox which is a system floating window
        if( mpWindowImpl->mbFrame && GetParent() && GetParent()->IsCompoundControl() &&
            GetParent()->IsNativeWidgetEnabled() != IsNativeWidgetEnabled() )
            EnableNativeWidget( GetParent()->IsNativeWidgetEnabled() );

        if ( mpWindowImpl->mbCallMove )
        {
            ImplCallMove();
        }
        if ( mpWindowImpl->mbCallResize )
        {
            ImplCallResize();
        }

        StateChanged( STATE_CHANGE_VISIBLE );

        Window* pTestParent;
        if ( ImplIsOverlapWindow() )
            pTestParent = mpWindowImpl->mpOverlapWindow;
        else
            pTestParent = ImplGetParent();
        if ( mpWindowImpl->mbFrame || pTestParent->mpWindowImpl->mbReallyVisible )
        {
            // Wenn ein Window gerade sichtbar wird, schicken wir allen
            // Child-Fenstern ein StateChanged, damit diese sich
            // initialisieren koennen
            ImplCallInitShow();

            // Wenn es ein SystemWindow ist, dann kommt es auch automatisch
            // nach vorne, wenn es gewuenscht ist
            if ( ImplIsOverlapWindow() && !(nFlags & SHOW_NOACTIVATE) )
            {
                ImplStartToTop(( nFlags & SHOW_FOREGROUNDTASK ) ? TOTOP_FOREGROUNDTASK : 0 );
                ImplFocusToTop( 0, sal_False );
            }

            // Hintergrund sichern
            if ( mpWindowImpl->mpOverlapData && mpWindowImpl->mpOverlapData->mbSaveBack )
                ImplSaveOverlapBackground();
            // adjust mpWindowImpl->mbReallyVisible
            bRealVisibilityChanged = !mpWindowImpl->mbReallyVisible;
            ImplSetReallyVisible();

            // Dafuer sorgen, das Clip-Rechtecke neu berechnet werden
            ImplSetClipFlag();

            if ( !mpWindowImpl->mbFrame )
            {
                sal_uInt16 nInvalidateFlags = INVALIDATE_CHILDREN;
                if( ! IsPaintTransparent() )
                    nInvalidateFlags |= INVALIDATE_NOTRANSPARENT;
                ImplInvalidate( NULL, nInvalidateFlags );
                ImplGenerateMouseMove();
            }
        }

        if ( mpWindowImpl->mpBorderWindow )
<<<<<<< HEAD
            mpWindowImpl->mpBorderWindow->Show( true, nFlags );
=======
            mpWindowImpl->mpBorderWindow->Show( sal_True, nFlags );
>>>>>>> e2a3d487
        else if ( mpWindowImpl->mbFrame )
        {
            // #106431#, hide SplashScreen
            ImplSVData* pSVData = ImplGetSVData();
            if ( !pSVData->mpIntroWindow )
            {
                // The right way would be just to call this (not even in the 'if')
                GetpApp()->InitFinished();
            }
            else if ( !ImplIsWindowOrChild( pSVData->mpIntroWindow ) )
            {
                // ... but the VCL splash is broken, and it needs this
                // (for ./soffice slot:5500)
                pSVData->mpIntroWindow->Hide();
            }

            //DBG_ASSERT( !mpWindowImpl->mbSuppressAccessibilityEvents, "Window::Show() - Frame reactivated");
            mpWindowImpl->mbSuppressAccessibilityEvents = sal_False;

            mpWindowImpl->mbPaintFrame = sal_True;
            sal_Bool bNoActivate = (nFlags & (SHOW_NOACTIVATE|SHOW_NOFOCUSCHANGE)) ? sal_True : sal_False;
            mpWindowImpl->mpFrame->Show( sal_True, bNoActivate );
            if( aDogTag.IsDelete() )
                return;

            // Query the correct size of the window, if we are waiting for
            // a system resize
            if ( mpWindowImpl->mbWaitSystemResize )
            {
                long nOutWidth;
                long nOutHeight;
                mpWindowImpl->mpFrame->GetClientSize( nOutWidth, nOutHeight );
                ImplHandleResize( this, nOutWidth, nOutHeight );
            }
        }

        if( aDogTag.IsDelete() )
            return;

#ifdef DBG_UTIL
        if ( IsDialog() || (GetType() == WINDOW_TABPAGE) || (GetType() == WINDOW_DOCKINGWINDOW) )
        {
            DBG_DIALOGTEST( this );
        }
#endif

        ImplShowAllOverlaps();
    }

    if( aDogTag.IsDelete() )
        return;
    // invalidate all saved backgrounds
    if ( mpWindowImpl->mpFrameData->mpFirstBackWin )
        ImplInvalidateAllOverlapBackgrounds();

    // the SHOW/HIDE events also serve as indicators to send child creation/destroy events to the access bridge
    // However, the access bridge only uses this event if the data member is not NULL (it's kind of a hack that
    // we re-use the SHOW/HIDE events this way, with this particular semantics).
    // Since #104887#, the notifications for the access bridge are done in Impl(Set|Reset)ReallyVisible. Here, we
    // now only notify with a NULL data pointer, for all other clients except the access bridge.
    if ( !bRealVisibilityChanged )
        ImplCallEventListeners( mpWindowImpl->mbVisible ? VCLEVENT_WINDOW_SHOW : VCLEVENT_WINDOW_HIDE, NULL );
    if( aDogTag.IsDelete() )
        return;

    // #107575#, if a floating windows is shown that grabs the focus, we have to notify the toolkit about it
    // ImplGrabFocus() is not called in this case
    // Because this might lead to problems the task will be shifted to 6.y
    // Note: top-level context menues are registered at the access bridge after being shown,
    // so this will probably not help here....
    /*
    if( mpWindowImpl->mbFloatWin && ((FloatingWindow*) this )->GrabsFocus() )
    {
        ImplSVData* pSVData = ImplGetSVData();
        if( !mpWindowImpl->mbVisible )
        {
            ImplCallEventListeners( VCLEVENT_WINDOW_LOSEFOCUS );
            if( pSVData->maWinData.mpFocusWin )
                pSVData->maWinData.mpFocusWin->ImplCallEventListeners( VCLEVENT_WINDOW_GETFOCUS );
        }
        else
        {
            if( pSVData->maWinData.mpFocusWin )
                pSVData->maWinData.mpFocusWin->ImplCallEventListeners( VCLEVENT_WINDOW_LOSEFOCUS );
            ImplCallEventListeners( VCLEVENT_WINDOW_GETFOCUS );
        }
    }
    */
}

// -----------------------------------------------------------------------

Size Window::GetSizePixel() const
{
    // #i43257# trigger pending resize handler to assure correct window sizes
    if( mpWindowImpl->mpFrameData->maResizeTimer.IsActive() )
    {
        ImplDelData aDogtag( this );
        mpWindowImpl->mpFrameData->maResizeTimer.Stop();
        mpWindowImpl->mpFrameData->maResizeTimer.GetTimeoutHdl().Call( NULL );
        if( aDogtag.IsDelete() )
            return Size(0,0);
    }

    return Size( mnOutWidth+mpWindowImpl->mnLeftBorder+mpWindowImpl->mnRightBorder,
                 mnOutHeight+mpWindowImpl->mnTopBorder+mpWindowImpl->mnBottomBorder );
}

void Window::GetBorder( sal_Int32& rLeftBorder, sal_Int32& rTopBorder,
                               sal_Int32& rRightBorder, sal_Int32& rBottomBorder ) const
{
    rLeftBorder     = mpWindowImpl->mnLeftBorder;
    rTopBorder      = mpWindowImpl->mnTopBorder;
    rRightBorder    = mpWindowImpl->mnRightBorder;
    rBottomBorder   = mpWindowImpl->mnBottomBorder;
}


// -----------------------------------------------------------------------

void Window::Enable( bool bEnable, bool bChild )
{
    DBG_CHKTHIS( Window, ImplDbgCheckWindow );

    if ( !bEnable )
    {
        // Wenn ein Fenster disablte wird, wird automatisch der Tracking-Modus
        // beendet oder der Capture geklaut
        if ( IsTracking() )
            EndTracking( ENDTRACK_CANCEL );
        if ( IsMouseCaptured() )
            ReleaseMouse();
        // Wenn Fenster den Focus hat und in der Dialog-Steuerung enthalten,
        // wird versucht, den Focus auf das naechste Control weiterzuschalten
        // mpWindowImpl->mbDisabled darf erst nach Aufruf von ImplDlgCtrlNextWindow() gesetzt
        // werden. Ansonsten muss ImplDlgCtrlNextWindow() umgestellt werden
        if ( HasFocus() )
            ImplDlgCtrlNextWindow();
    }

    if ( mpWindowImpl->mpBorderWindow )
    {
        mpWindowImpl->mpBorderWindow->Enable( bEnable, sal_False );
        if ( (mpWindowImpl->mpBorderWindow->GetType() == WINDOW_BORDERWINDOW) &&
             ((ImplBorderWindow*)mpWindowImpl->mpBorderWindow)->mpMenuBarWindow )
            ((ImplBorderWindow*)mpWindowImpl->mpBorderWindow)->mpMenuBarWindow->Enable( bEnable, sal_True );
    }

    // #i56102# restore app focus win in case the
    // window was disabled when the frame focus changed
    ImplSVData* pSVData = ImplGetSVData();
    if( bEnable &&
        pSVData->maWinData.mpFocusWin == NULL &&
        mpWindowImpl->mpFrameData->mbHasFocus &&
        mpWindowImpl->mpFrameData->mpFocusWin == this )
        pSVData->maWinData.mpFocusWin = this;

    if ( mpWindowImpl->mbDisabled != !bEnable )
    {
        mpWindowImpl->mbDisabled = !bEnable;
        if ( mpWindowImpl->mpSysObj )
            mpWindowImpl->mpSysObj->Enable( bEnable && !mpWindowImpl->mbInputDisabled );
//      if ( mpWindowImpl->mbFrame )
//          mpWindowImpl->mpFrame->Enable( bEnable && !mpWindowImpl->mbInputDisabled );
        StateChanged( STATE_CHANGE_ENABLE );

        ImplCallEventListeners( bEnable ? VCLEVENT_WINDOW_ENABLED : VCLEVENT_WINDOW_DISABLED );
    }

    if ( bChild || mpWindowImpl->mbChildNotify )
    {
        Window* pChild = mpWindowImpl->mpFirstChild;
        while ( pChild )
        {
            pChild->Enable( bEnable, bChild );
            pChild = pChild->mpWindowImpl->mpNext;
        }
    }

    if ( IsReallyVisible() )
        ImplGenerateMouseMove();
}

// -----------------------------------------------------------------------

void Window::SetCallHandlersOnInputDisabled( bool bCall )
{
    mpWindowImpl->mbCallHandlersDuringInputDisabled = bCall ? sal_True : sal_False;

    Window* pChild = mpWindowImpl->mpFirstChild;
    while ( pChild )
    {
        pChild->SetCallHandlersOnInputDisabled( bCall );
        pChild = pChild->mpWindowImpl->mpNext;
    }
}

// -----------------------------------------------------------------------

bool Window::IsCallHandlersOnInputDisabled() const
{
    return mpWindowImpl->mbCallHandlersDuringInputDisabled ? true : false;
}

// -----------------------------------------------------------------------

void Window::EnableInput( sal_Bool bEnable, sal_Bool bChild )
{
    DBG_CHKTHIS( Window, ImplDbgCheckWindow );

    sal_Bool bNotify = (bEnable != mpWindowImpl->mbInputDisabled);
    if ( mpWindowImpl->mpBorderWindow )
    {
        mpWindowImpl->mpBorderWindow->EnableInput( bEnable, sal_False );
        if ( (mpWindowImpl->mpBorderWindow->GetType() == WINDOW_BORDERWINDOW) &&
             ((ImplBorderWindow*)mpWindowImpl->mpBorderWindow)->mpMenuBarWindow )
            ((ImplBorderWindow*)mpWindowImpl->mpBorderWindow)->mpMenuBarWindow->EnableInput( bEnable, sal_True );
    }

    if ( (! bEnable && mpWindowImpl->meAlwaysInputMode != AlwaysInputEnabled) ||
         (  bEnable && mpWindowImpl->meAlwaysInputMode != AlwaysInputDisabled) )
    {
        // Wenn ein Fenster disablte wird, wird automatisch der
        // Tracking-Modus beendet oder der Capture geklaut
        if ( !bEnable )
        {
            if ( IsTracking() )
                EndTracking( ENDTRACK_CANCEL );
            if ( IsMouseCaptured() )
                ReleaseMouse();
        }

        if ( mpWindowImpl->mbInputDisabled != !bEnable )
        {
            mpWindowImpl->mbInputDisabled = !bEnable;
            if ( mpWindowImpl->mpSysObj )
                mpWindowImpl->mpSysObj->Enable( !mpWindowImpl->mbDisabled && bEnable );
//          if ( mpWindowImpl->mbFrame )
//              mpWindowImpl->mpFrame->Enable( !mpWindowImpl->mbDisabled && bEnable );
        }
    }

    // #i56102# restore app focus win in case the
    // window was disabled when the frame focus changed
    ImplSVData* pSVData = ImplGetSVData();
    if( bEnable &&
        pSVData->maWinData.mpFocusWin == NULL &&
        mpWindowImpl->mpFrameData->mbHasFocus &&
        mpWindowImpl->mpFrameData->mpFocusWin == this )
        pSVData->maWinData.mpFocusWin = this;

    if ( bChild || mpWindowImpl->mbChildNotify )
    {
        Window* pChild = mpWindowImpl->mpFirstChild;
        while ( pChild )
        {
            pChild->EnableInput( bEnable, bChild );
            pChild = pChild->mpWindowImpl->mpNext;
        }
    }

    if ( IsReallyVisible() )
        ImplGenerateMouseMove();

    // #104827# notify parent
    if ( bNotify )
    {
        NotifyEvent aNEvt( bEnable ? EVENT_INPUTENABLE : EVENT_INPUTDISABLE, this );
        Notify( aNEvt );
    }
}

// -----------------------------------------------------------------------

void Window::EnableInput( sal_Bool bEnable, sal_Bool bChild, sal_Bool bSysWin,
                          const Window* pExcludeWindow )
{
    DBG_CHKTHIS( Window, ImplDbgCheckWindow );

    EnableInput( bEnable, bChild );
    if ( bSysWin )
    {
        // pExculeWindow is the first Overlap-Frame --> if this
        // shouldn't be the case, than this must be changed in dialog.cxx
        if( pExcludeWindow )
            pExcludeWindow = pExcludeWindow->ImplGetFirstOverlapWindow();
        Window* pSysWin = mpWindowImpl->mpFrameWindow->mpWindowImpl->mpFrameData->mpFirstOverlap;
        while ( pSysWin )
        {
            // Is Window in the path from this window
            if ( ImplGetFirstOverlapWindow()->ImplIsWindowOrChild( pSysWin, sal_True ) )
            {
                // Is Window not in the exclude window path or not the
                // exclude window, than change the status
                if ( !pExcludeWindow || !pExcludeWindow->ImplIsWindowOrChild( pSysWin, sal_True ) )
                    pSysWin->EnableInput( bEnable, bChild );
            }
            pSysWin = pSysWin->mpWindowImpl->mpNextOverlap;
        }

        // enable/disable floating system windows as well
        Window* pFrameWin = ImplGetSVData()->maWinData.mpFirstFrame;
        while ( pFrameWin )
        {
            if( pFrameWin->ImplIsFloatingWindow() )
            {
                // Is Window in the path from this window
                if ( ImplGetFirstOverlapWindow()->ImplIsWindowOrChild( pFrameWin, sal_True ) )
                {
                    // Is Window not in the exclude window path or not the
                    // exclude window, than change the status
                    if ( !pExcludeWindow || !pExcludeWindow->ImplIsWindowOrChild( pFrameWin, sal_True ) )
                        pFrameWin->EnableInput( bEnable, bChild );
                }
            }
            pFrameWin = pFrameWin->mpWindowImpl->mpFrameData->mpNextFrame;
        }

        // the same for ownerdraw floating windows
        if( mpWindowImpl->mbFrame )
        {
            ::std::vector< Window* >& rList = mpWindowImpl->mpFrameData->maOwnerDrawList;
            ::std::vector< Window* >::iterator p = rList.begin();
            while( p != rList.end() )
            {
                // Is Window in the path from this window
                if ( ImplGetFirstOverlapWindow()->ImplIsWindowOrChild( (*p), sal_True ) )
                {
                    // Is Window not in the exclude window path or not the
                    // exclude window, than change the status
                    if ( !pExcludeWindow || !pExcludeWindow->ImplIsWindowOrChild( (*p), sal_True ) )
                        (*p)->EnableInput( bEnable, bChild );
                }
                p++;
            }
        }
    }
}

// -----------------------------------------------------------------------

void Window::AlwaysEnableInput( sal_Bool bAlways, sal_Bool bChild )
{
    DBG_CHKTHIS( Window, ImplDbgCheckWindow );

    if ( mpWindowImpl->mpBorderWindow )
        mpWindowImpl->mpBorderWindow->AlwaysEnableInput( bAlways, sal_False );

    if( bAlways && mpWindowImpl->meAlwaysInputMode != AlwaysInputEnabled )
    {
        mpWindowImpl->meAlwaysInputMode = AlwaysInputEnabled;

        if ( bAlways )
            EnableInput( sal_True, sal_False );
    }
    else if( ! bAlways && mpWindowImpl->meAlwaysInputMode == AlwaysInputEnabled )
    {
        mpWindowImpl->meAlwaysInputMode = AlwaysInputNone;
    }

    if ( bChild || mpWindowImpl->mbChildNotify )
    {
        Window* pChild = mpWindowImpl->mpFirstChild;
        while ( pChild )
        {
            pChild->AlwaysEnableInput( bAlways, bChild );
            pChild = pChild->mpWindowImpl->mpNext;
        }
    }
}

// -----------------------------------------------------------------------

void Window::AlwaysDisableInput( sal_Bool bAlways, sal_Bool bChild )
{
    DBG_CHKTHIS( Window, ImplDbgCheckWindow );

    if ( mpWindowImpl->mpBorderWindow )
        mpWindowImpl->mpBorderWindow->AlwaysDisableInput( bAlways, sal_False );

    if( bAlways && mpWindowImpl->meAlwaysInputMode != AlwaysInputDisabled )
    {
        mpWindowImpl->meAlwaysInputMode = AlwaysInputDisabled;

        if ( bAlways )
            EnableInput( sal_False, sal_False );
    }
    else if( ! bAlways && mpWindowImpl->meAlwaysInputMode == AlwaysInputDisabled )
    {
        mpWindowImpl->meAlwaysInputMode = AlwaysInputNone;
    }

    if ( bChild || mpWindowImpl->mbChildNotify )
    {
        Window* pChild = mpWindowImpl->mpFirstChild;
        while ( pChild )
        {
            pChild->AlwaysDisableInput( bAlways, bChild );
            pChild = pChild->mpWindowImpl->mpNext;
        }
    }
}

// -----------------------------------------------------------------------

void Window::SetActivateMode( sal_uInt16 nMode )
{
    DBG_CHKTHIS( Window, ImplDbgCheckWindow );

    if ( mpWindowImpl->mpBorderWindow )
        mpWindowImpl->mpBorderWindow->SetActivateMode( nMode );

    if ( mpWindowImpl->mnActivateMode != nMode )
    {
        mpWindowImpl->mnActivateMode = nMode;

        // Evtl. ein Decativate/Activate ausloesen
        if ( mpWindowImpl->mnActivateMode )
        {
            if ( (mpWindowImpl->mbActive || (GetType() == WINDOW_BORDERWINDOW)) &&
                 !HasChildPathFocus( sal_True ) )
            {
                mpWindowImpl->mbActive = sal_False;
                Deactivate();
            }
        }
        else
        {
            if ( !mpWindowImpl->mbActive || (GetType() == WINDOW_BORDERWINDOW) )
            {
                mpWindowImpl->mbActive = sal_True;
                Activate();
            }
        }
    }
}

// -----------------------------------------------------------------------

void Window::ToTop( sal_uInt16 nFlags )
{
    DBG_CHKTHIS( Window, ImplDbgCheckWindow );

    ImplStartToTop( nFlags );
    ImplFocusToTop( nFlags, IsReallyVisible() );
}

// -----------------------------------------------------------------------

void Window::SetZOrder( Window* pRefWindow, sal_uInt16 nFlags )
{
    DBG_CHKTHIS( Window, ImplDbgCheckWindow );

    if ( mpWindowImpl->mpBorderWindow )
    {
        mpWindowImpl->mpBorderWindow->SetZOrder( pRefWindow, nFlags );
        return;
    }

    if ( nFlags & WINDOW_ZORDER_FIRST )
    {
        if ( ImplIsOverlapWindow() )
            pRefWindow = mpWindowImpl->mpOverlapWindow->mpWindowImpl->mpFirstOverlap;
        else
            pRefWindow = mpWindowImpl->mpParent->mpWindowImpl->mpFirstChild;
        nFlags |= WINDOW_ZORDER_BEFOR;
    }
    else if ( nFlags & WINDOW_ZORDER_LAST )
    {
        if ( ImplIsOverlapWindow() )
            pRefWindow = mpWindowImpl->mpOverlapWindow->mpWindowImpl->mpLastOverlap;
        else
            pRefWindow = mpWindowImpl->mpParent->mpWindowImpl->mpLastChild;
        nFlags |= WINDOW_ZORDER_BEHIND;
    }

    while ( pRefWindow->mpWindowImpl->mpBorderWindow )
        pRefWindow = pRefWindow->mpWindowImpl->mpBorderWindow;
    if ( (pRefWindow == this) || mpWindowImpl->mbFrame )
        return;

    DBG_ASSERT( pRefWindow->mpWindowImpl->mpParent == mpWindowImpl->mpParent, "Window::SetZOrder() - pRefWindow has other parent" );
    if ( nFlags & WINDOW_ZORDER_BEFOR )
    {
        if ( pRefWindow->mpWindowImpl->mpPrev == this )
            return;

        if ( ImplIsOverlapWindow() )
        {
            if ( mpWindowImpl->mpPrev )
                mpWindowImpl->mpPrev->mpWindowImpl->mpNext = mpWindowImpl->mpNext;
            else
                mpWindowImpl->mpOverlapWindow->mpWindowImpl->mpFirstOverlap = mpWindowImpl->mpNext;
            if ( mpWindowImpl->mpNext )
                mpWindowImpl->mpNext->mpWindowImpl->mpPrev = mpWindowImpl->mpPrev;
            else
                mpWindowImpl->mpOverlapWindow->mpWindowImpl->mpLastOverlap = mpWindowImpl->mpPrev;
            if ( !pRefWindow->mpWindowImpl->mpPrev )
                mpWindowImpl->mpOverlapWindow->mpWindowImpl->mpFirstOverlap = this;
        }
        else
        {
            if ( mpWindowImpl->mpPrev )
                mpWindowImpl->mpPrev->mpWindowImpl->mpNext = mpWindowImpl->mpNext;
            else
                mpWindowImpl->mpParent->mpWindowImpl->mpFirstChild = mpWindowImpl->mpNext;
            if ( mpWindowImpl->mpNext )
                mpWindowImpl->mpNext->mpWindowImpl->mpPrev = mpWindowImpl->mpPrev;
            else
                mpWindowImpl->mpParent->mpWindowImpl->mpLastChild = mpWindowImpl->mpPrev;
            if ( !pRefWindow->mpWindowImpl->mpPrev )
                mpWindowImpl->mpParent->mpWindowImpl->mpFirstChild = this;
        }

        mpWindowImpl->mpPrev = pRefWindow->mpWindowImpl->mpPrev;
        mpWindowImpl->mpNext = pRefWindow;
        if ( mpWindowImpl->mpPrev )
            mpWindowImpl->mpPrev->mpWindowImpl->mpNext = this;
        mpWindowImpl->mpNext->mpWindowImpl->mpPrev = this;
    }
    else if ( nFlags & WINDOW_ZORDER_BEHIND )
    {
        if ( pRefWindow->mpWindowImpl->mpNext == this )
            return;

        if ( ImplIsOverlapWindow() )
        {
            if ( mpWindowImpl->mpPrev )
                mpWindowImpl->mpPrev->mpWindowImpl->mpNext = mpWindowImpl->mpNext;
            else
                mpWindowImpl->mpOverlapWindow->mpWindowImpl->mpFirstOverlap = mpWindowImpl->mpNext;
            if ( mpWindowImpl->mpNext )
                mpWindowImpl->mpNext->mpWindowImpl->mpPrev = mpWindowImpl->mpPrev;
            else
                mpWindowImpl->mpOverlapWindow->mpWindowImpl->mpLastOverlap = mpWindowImpl->mpPrev;
            if ( !pRefWindow->mpWindowImpl->mpNext )
                mpWindowImpl->mpOverlapWindow->mpWindowImpl->mpLastOverlap = this;
        }
        else
        {
            if ( mpWindowImpl->mpPrev )
                mpWindowImpl->mpPrev->mpWindowImpl->mpNext = mpWindowImpl->mpNext;
            else
                mpWindowImpl->mpParent->mpWindowImpl->mpFirstChild = mpWindowImpl->mpNext;
            if ( mpWindowImpl->mpNext )
                mpWindowImpl->mpNext->mpWindowImpl->mpPrev = mpWindowImpl->mpPrev;
            else
                mpWindowImpl->mpParent->mpWindowImpl->mpLastChild = mpWindowImpl->mpPrev;
            if ( !pRefWindow->mpWindowImpl->mpNext )
                mpWindowImpl->mpParent->mpWindowImpl->mpLastChild = this;
        }

        mpWindowImpl->mpPrev = pRefWindow;
        mpWindowImpl->mpNext = pRefWindow->mpWindowImpl->mpNext;
        if ( mpWindowImpl->mpNext )
            mpWindowImpl->mpNext->mpWindowImpl->mpPrev = this;
        mpWindowImpl->mpPrev->mpWindowImpl->mpNext = this;
    }

    if ( IsReallyVisible() )
    {
        // Hintergrund-Sicherung zuruecksetzen
        if ( mpWindowImpl->mpFrameData->mpFirstBackWin )
            ImplInvalidateAllOverlapBackgrounds();

        if ( mpWindowImpl->mbInitWinClipRegion || !mpWindowImpl->maWinClipRegion.IsEmpty() )
        {
            sal_Bool bInitWinClipRegion = mpWindowImpl->mbInitWinClipRegion;
            ImplSetClipFlag();

            // Wenn ClipRegion noch nicht initalisiert wurde, dann
            // gehen wir davon aus, das das Fenster noch nicht
            // ausgegeben wurde und loesen somit auch keine
            // Invalidates aus. Dies ist eine Optimierung fuer
            // HTML-Dokumenten mit vielen Controls. Wenn es mal
            // Probleme mit dieser Abfrage gibt, sollte man ein
            // Flag einfuehren, ob das Fenster nach Show schon
            // einmal ausgegeben wurde.
            if ( !bInitWinClipRegion )
            {
                // Alle nebeneinanderliegen Fenster invalidieren
                // Noch nicht komplett implementiert !!!
                Rectangle   aWinRect( Point( mnOutOffX, mnOutOffY ), Size( mnOutWidth, mnOutHeight ) );
                Window*     pWindow = NULL;
                if ( ImplIsOverlapWindow() )
                {
                    if ( mpWindowImpl->mpOverlapWindow )
                        pWindow = mpWindowImpl->mpOverlapWindow->mpWindowImpl->mpFirstOverlap;
                }
                else
                    pWindow = ImplGetParent()->mpWindowImpl->mpFirstChild;
                // Alle Fenster, die vor uns liegen und von uns verdeckt wurden,
                // invalidieren
                while ( pWindow )
                {
                    if ( pWindow == this )
                        break;
                    Rectangle aCompRect( Point( pWindow->mnOutOffX, pWindow->mnOutOffY ),
                                         Size( pWindow->mnOutWidth, pWindow->mnOutHeight ) );
                    if ( aWinRect.IsOver( aCompRect ) )
                        pWindow->Invalidate( INVALIDATE_CHILDREN | INVALIDATE_NOTRANSPARENT );
                    pWindow = pWindow->mpWindowImpl->mpNext;
                }
                // Wenn uns ein Fenster welches im Hinterund liegt verdeckt hat,
                // dann muessen wir uns neu ausgeben
                while ( pWindow )
                {
                    if ( pWindow != this )
                    {
                        Rectangle aCompRect( Point( pWindow->mnOutOffX, pWindow->mnOutOffY ),
                                             Size( pWindow->mnOutWidth, pWindow->mnOutHeight ) );
                        if ( aWinRect.IsOver( aCompRect ) )
                        {
                            Invalidate( INVALIDATE_CHILDREN | INVALIDATE_NOTRANSPARENT );
                            break;
                        }
                    }
                    pWindow = pWindow->mpWindowImpl->mpNext;
                }
            }
        }
    }
}

// -----------------------------------------------------------------------

void Window::EnableAlwaysOnTop( sal_Bool bEnable )
{
    DBG_CHKTHIS( Window, ImplDbgCheckWindow );

    mpWindowImpl->mbAlwaysOnTop = bEnable;

    if ( mpWindowImpl->mpBorderWindow )
        mpWindowImpl->mpBorderWindow->EnableAlwaysOnTop( bEnable );
    else if ( bEnable && IsReallyVisible() )
        ToTop();

    if ( mpWindowImpl->mbFrame )
        mpWindowImpl->mpFrame->SetAlwaysOnTop( bEnable );
}

// -----------------------------------------------------------------------

void Window::SetPosSizePixel( long nX, long nY,
                              long nWidth, long nHeight, sal_uInt16 nFlags )
{
    DBG_CHKTHIS( Window, ImplDbgCheckWindow );

    sal_Bool bHasValidSize = !mpWindowImpl->mbDefSize;

    if ( nFlags & WINDOW_POSSIZE_POS )
        mpWindowImpl->mbDefPos = sal_False;
    if ( nFlags & WINDOW_POSSIZE_SIZE )
        mpWindowImpl->mbDefSize = sal_False;

    // Oberstes BorderWindow ist das Window, welches positioniert werden soll
    Window* pWindow = this;
    while ( pWindow->mpWindowImpl->mpBorderWindow )
        pWindow = pWindow->mpWindowImpl->mpBorderWindow;

    if ( pWindow->mpWindowImpl->mbFrame )
    {
        // Note: if we're positioning a frame, the coordinates are interpreted
        // as being the top-left corner of the window's client area and NOT
        // as the position of the border ! (due to limitations of several UNIX window managers)
        long nOldWidth  = pWindow->mnOutWidth;

        if ( !(nFlags & WINDOW_POSSIZE_WIDTH) )
            nWidth = pWindow->mnOutWidth;
        if ( !(nFlags & WINDOW_POSSIZE_HEIGHT) )
            nHeight = pWindow->mnOutHeight;


        sal_uInt16 nSysFlags=0;
        if( nFlags & WINDOW_POSSIZE_WIDTH )
            nSysFlags |= SAL_FRAME_POSSIZE_WIDTH;
        if( nFlags & WINDOW_POSSIZE_HEIGHT )
            nSysFlags |= SAL_FRAME_POSSIZE_HEIGHT;
        if( nFlags & WINDOW_POSSIZE_X )
        {
            nSysFlags |= SAL_FRAME_POSSIZE_X;
            if( pWindow->GetParent() && (pWindow->GetStyle() & WB_SYSTEMCHILDWINDOW) )
            {
                Window* pParent = pWindow->GetParent();
                nX += pParent->mnOutOffX;
            }
            if( GetParent() && GetParent()->ImplIsAntiparallel() )
            {
                // --- RTL --- (re-mirror at parent window)
                Rectangle aRect( Point ( nX, nY ), Size( nWidth, nHeight ) );
                GetParent()->ImplReMirror( aRect );
                nX = aRect.nLeft;
            }
        }
        if( !(nFlags & WINDOW_POSSIZE_X) && bHasValidSize && pWindow->mpWindowImpl->mpFrame->maGeometry.nWidth )
        {
            // --- RTL ---  make sure the old right aligned position is not changed
            //              system windows will always grow to the right
            if( pWindow->GetParent() && pWindow->GetParent()->ImplHasMirroredGraphics() )
            {
                long myWidth = nOldWidth;
                if( !myWidth )
                    myWidth = mpWindowImpl->mpFrame->GetUnmirroredGeometry().nWidth;
                if( !myWidth )
                    myWidth = nWidth;
                nFlags |= WINDOW_POSSIZE_X;
                nSysFlags |= SAL_FRAME_POSSIZE_X;
                nX = mpWindowImpl->mpFrame->GetUnmirroredGeometry().nX - pWindow->GetParent()->mpWindowImpl->mpFrame->GetUnmirroredGeometry().nX -
                    mpWindowImpl->mpFrame->GetUnmirroredGeometry().nLeftDecoration;
                nX = pWindow->GetParent()->mpWindowImpl->mpFrame->GetUnmirroredGeometry().nX - mpWindowImpl->mpFrame->GetUnmirroredGeometry().nLeftDecoration +
                    pWindow->GetParent()->mpWindowImpl->mpFrame->GetUnmirroredGeometry().nWidth - myWidth - 1 - mpWindowImpl->mpFrame->GetUnmirroredGeometry().nX;
                if(!(nFlags & WINDOW_POSSIZE_Y))
                {
                    nFlags |= WINDOW_POSSIZE_Y;
                    nSysFlags |= SAL_FRAME_POSSIZE_Y;
                    nY = mpWindowImpl->mpFrame->GetUnmirroredGeometry().nY - pWindow->GetParent()->mpWindowImpl->mpFrame->GetUnmirroredGeometry().nY -
                        mpWindowImpl->mpFrame->GetUnmirroredGeometry().nTopDecoration;
                }
            }
        }
        if( nFlags & WINDOW_POSSIZE_Y )
        {
            nSysFlags |= SAL_FRAME_POSSIZE_Y;
            if( pWindow->GetParent() && (pWindow->GetStyle() & WB_SYSTEMCHILDWINDOW) )
            {
                Window* pParent = pWindow->GetParent();
                nY += pParent->mnOutOffY;
            }
        }

        if( nSysFlags & (SAL_FRAME_POSSIZE_WIDTH|SAL_FRAME_POSSIZE_HEIGHT) )
        {
            // check for min/max client size and adjust size accordingly
            // otherwise it may happen that the resize event is ignored, i.e. the old size remains
            // unchanged but ImplHandleResize() is called with the wrong size
            SystemWindow *pSystemWindow = dynamic_cast< SystemWindow* >( pWindow );
            if( pSystemWindow )
            {
                Size aMinSize = pSystemWindow->GetMinOutputSizePixel();
                Size aMaxSize = pSystemWindow->GetMaxOutputSizePixel();
                if( nWidth < aMinSize.Width() )
                    nWidth = aMinSize.Width();
                if( nHeight < aMinSize.Height() )
                    nHeight = aMinSize.Height();

                if( nWidth > aMaxSize.Width() )
                    nWidth = aMaxSize.Width();
                if( nHeight > aMaxSize.Height() )
                    nHeight = aMaxSize.Height();
            }
        }

        pWindow->mpWindowImpl->mpFrame->SetPosSize( nX, nY, nWidth, nHeight, nSysFlags );

        // Resize should be called directly. If we havn't
        // set the correct size, we get a second resize from
        // the system with the correct size. This can be happend
        // if the size is to small or to large.
        ImplHandleResize( pWindow, nWidth, nHeight );
    }
    else
    {
        pWindow->ImplPosSizeWindow( nX, nY, nWidth, nHeight, nFlags );
        if ( IsReallyVisible() )
            ImplGenerateMouseMove();
    }
}

// -----------------------------------------------------------------------

Point Window::GetPosPixel() const
{
    return mpWindowImpl->maPos;
}

// -----------------------------------------------------------------------

Rectangle Window::GetDesktopRectPixel() const
{
    Rectangle rRect;
    mpWindowImpl->mpFrameWindow->mpWindowImpl->mpFrame->GetWorkArea( rRect );
    return rRect;
}

// -----------------------------------------------------------------------

Point Window::OutputToScreenPixel( const Point& rPos ) const
{
    // relative to top level parent
    return Point( rPos.X()+mnOutOffX, rPos.Y()+mnOutOffY );
}

// -----------------------------------------------------------------------

Point Window::ScreenToOutputPixel( const Point& rPos ) const
{
    // relative to top level parent
    return Point( rPos.X()-mnOutOffX, rPos.Y()-mnOutOffY );
}

// -----------------------------------------------------------------------

long Window::ImplGetUnmirroredOutOffX()
{
    // revert mnOutOffX changes that were potentially made in ImplPosSizeWindow
    long offx = mnOutOffX;
    if( ImplHasMirroredGraphics() )
    {
        if( mpWindowImpl->mpParent && !mpWindowImpl->mpParent->mpWindowImpl->mbFrame && mpWindowImpl->mpParent->ImplIsAntiparallel() )
        {
            if ( !ImplIsOverlapWindow() )
                offx -= mpWindowImpl->mpParent->mnOutOffX;

            offx = mpWindowImpl->mpParent->mnOutWidth - mnOutWidth - offx;

            if ( !ImplIsOverlapWindow() )
                offx += mpWindowImpl->mpParent->mnOutOffX;

        }
    }
    return offx;
}

// normalized screen pixel are independent of mirroring
Point Window::OutputToNormalizedScreenPixel( const Point& rPos ) const
{
    // relative to top level parent
    long offx = ((Window*) this)->ImplGetUnmirroredOutOffX();
    return Point( rPos.X()+offx, rPos.Y()+mnOutOffY );
}

Point Window::NormalizedScreenToOutputPixel( const Point& rPos ) const
{
    // relative to top level parent
    long offx = ((Window*) this)->ImplGetUnmirroredOutOffX();
    return Point( rPos.X()-offx, rPos.Y()-mnOutOffY );
}

// -----------------------------------------------------------------------

Point Window::OutputToAbsoluteScreenPixel( const Point& rPos ) const
{
    // relative to the screen
    Point p = OutputToScreenPixel( rPos );
    SalFrameGeometry g = mpWindowImpl->mpFrame->GetGeometry();
    p.X() += g.nX;
    p.Y() += g.nY;
    return p;
}

// -----------------------------------------------------------------------

Point Window::AbsoluteScreenToOutputPixel( const Point& rPos ) const
{
    // relative to the screen
    Point p = ScreenToOutputPixel( rPos );
    SalFrameGeometry g = mpWindowImpl->mpFrame->GetGeometry();
    p.X() -= g.nX;
    p.Y() -= g.nY;
    return p;
}

// -----------------------------------------------------------------------

Rectangle Window::ImplOutputToUnmirroredAbsoluteScreenPixel( const Rectangle &rRect ) const
{
    // this method creates unmirrored screen coordinates to be compared with the desktop
    // and is used for positioning of RTL popup windows correctly on the screen
    SalFrameGeometry g = mpWindowImpl->mpFrame->GetUnmirroredGeometry();

    Point p1 = OutputToScreenPixel( rRect.TopRight() );
    p1.X() = g.nX+g.nWidth-p1.X();
    p1.Y() += g.nY;

    Point p2 = OutputToScreenPixel( rRect.BottomLeft() );
    p2.X() = g.nX+g.nWidth-p2.X();
    p2.Y() += g.nY;

    return Rectangle( p1, p2 );
}


// -----------------------------------------------------------------------

Rectangle Window::GetWindowExtentsRelative( Window *pRelativeWindow ) const
{
    // with decoration
    return ImplGetWindowExtentsRelative( pRelativeWindow, sal_False );
}

Rectangle Window::GetClientWindowExtentsRelative( Window *pRelativeWindow ) const
{
    // without decoration
    return ImplGetWindowExtentsRelative( pRelativeWindow, sal_True );
}

// -----------------------------------------------------------------------

Rectangle Window::ImplGetWindowExtentsRelative( Window *pRelativeWindow, sal_Bool bClientOnly ) const
{
    SalFrameGeometry g = mpWindowImpl->mpFrame->GetGeometry();
    // make sure we use the extent of our border window,
    // otherwise we miss a few pixels
    const Window *pWin = (!bClientOnly && mpWindowImpl->mpBorderWindow) ? mpWindowImpl->mpBorderWindow : this;

    Point aPos( pWin->OutputToScreenPixel( Point(0,0) ) );
    aPos.X() += g.nX;
    aPos.Y() += g.nY;
    Size aSize ( pWin->GetSizePixel() );
    // #104088# do not add decoration to the workwindow to be compatible to java accessibility api
    if( !bClientOnly && (mpWindowImpl->mbFrame || (mpWindowImpl->mpBorderWindow && mpWindowImpl->mpBorderWindow->mpWindowImpl->mbFrame && GetType() != WINDOW_WORKWINDOW)) )
    {
        aPos.X() -= g.nLeftDecoration;
        aPos.Y() -= g.nTopDecoration;
        aSize.Width() += g.nLeftDecoration + g.nRightDecoration;
        aSize.Height() += g.nTopDecoration + g.nBottomDecoration;
    }
    if( pRelativeWindow )
    {
        // #106399# express coordinates relative to borderwindow
        Window *pRelWin = (!bClientOnly && pRelativeWindow->mpWindowImpl->mpBorderWindow) ? pRelativeWindow->mpWindowImpl->mpBorderWindow : pRelativeWindow;
        aPos = pRelWin->AbsoluteScreenToOutputPixel( aPos );
    }
    return Rectangle( aPos, aSize );
}

// -----------------------------------------------------------------------

void Window::Scroll( long nHorzScroll, long nVertScroll, sal_uInt16 nFlags )
{
    DBG_CHKTHIS( Window, ImplDbgCheckWindow );

    ImplScroll( Rectangle( Point( mnOutOffX, mnOutOffY ),
                           Size( mnOutWidth, mnOutHeight ) ),
                nHorzScroll, nVertScroll, nFlags & ~SCROLL_CLIP );
}

// -----------------------------------------------------------------------

void Window::Scroll( long nHorzScroll, long nVertScroll,
                     const Rectangle& rRect, sal_uInt16 nFlags )
{
    DBG_CHKTHIS( Window, ImplDbgCheckWindow );

    Rectangle aRect = ImplLogicToDevicePixel( rRect );
    aRect.Intersection( Rectangle( Point( mnOutOffX, mnOutOffY ), Size( mnOutWidth, mnOutHeight ) ) );
    if ( !aRect.IsEmpty() )
        ImplScroll( aRect, nHorzScroll, nVertScroll, nFlags );
}

// -----------------------------------------------------------------------

void Window::Invalidate( sal_uInt16 nFlags )
{
    DBG_CHKTHIS( Window, ImplDbgCheckWindow );

    if ( !IsDeviceOutputNecessary() || !mnOutWidth || !mnOutHeight )
        return;

    ImplInvalidate( NULL, nFlags );
}

// -----------------------------------------------------------------------

void Window::Invalidate( const Rectangle& rRect, sal_uInt16 nFlags )
{
    DBG_CHKTHIS( Window, ImplDbgCheckWindow );

    if ( !IsDeviceOutputNecessary() || !mnOutWidth || !mnOutHeight )
        return;

    Rectangle aRect = ImplLogicToDevicePixel( rRect );
    if ( !aRect.IsEmpty() )
    {
        Region aRegion( aRect );
        ImplInvalidate( &aRegion, nFlags );
    }
}

// -----------------------------------------------------------------------

void Window::Invalidate( const Region& rRegion, sal_uInt16 nFlags )
{
    DBG_CHKTHIS( Window, ImplDbgCheckWindow );

    if ( !IsDeviceOutputNecessary() || !mnOutWidth || !mnOutHeight )
        return;

    if ( rRegion.IsNull() )
        ImplInvalidate( NULL, nFlags );
    else
    {
        Region aRegion = ImplPixelToDevicePixel( LogicToPixel( rRegion ) );
        if ( !aRegion.IsEmpty() )
            ImplInvalidate( &aRegion, nFlags );
    }
}

// -----------------------------------------------------------------------

void Window::Validate( sal_uInt16 nFlags )
{
    DBG_CHKTHIS( Window, ImplDbgCheckWindow );

    if ( !IsDeviceOutputNecessary() || !mnOutWidth || !mnOutHeight )
        return;

    ImplValidate( NULL, nFlags );
}

// -----------------------------------------------------------------------

void Window::Validate( const Rectangle& rRect, sal_uInt16 nFlags )
{
    DBG_CHKTHIS( Window, ImplDbgCheckWindow );

    if ( !IsDeviceOutputNecessary() || !mnOutWidth || !mnOutHeight )
        return;

    Rectangle aRect = ImplLogicToDevicePixel( rRect );
    if ( !aRect.IsEmpty() )
    {
        Region aRegion( aRect );
        ImplValidate( &aRegion, nFlags );
    }
}

// -----------------------------------------------------------------------

void Window::Validate( const Region& rRegion, sal_uInt16 nFlags )
{
    DBG_CHKTHIS( Window, ImplDbgCheckWindow );

    if ( !IsDeviceOutputNecessary() || !mnOutWidth || !mnOutHeight )
        return;

    if ( rRegion.IsNull() )
        ImplValidate( NULL, nFlags );
    else
    {
        Region aRegion = ImplPixelToDevicePixel( LogicToPixel( rRegion ) );
        if ( !aRegion.IsEmpty() )
            ImplValidate( &aRegion, nFlags );
    }
}

// -----------------------------------------------------------------------

sal_Bool Window::HasPaintEvent() const
{
    DBG_CHKTHIS( Window, ImplDbgCheckWindow );

    if ( !mpWindowImpl->mbReallyVisible )
        return sal_False;

    if ( mpWindowImpl->mpFrameWindow->mpWindowImpl->mbPaintFrame )
        return sal_True;

    if ( mpWindowImpl->mnPaintFlags & IMPL_PAINT_PAINT )
        return sal_True;

    if ( !ImplIsOverlapWindow() )
    {
        const Window* pTempWindow = this;
        do
        {
            pTempWindow = pTempWindow->ImplGetParent();
            if ( pTempWindow->mpWindowImpl->mnPaintFlags & (IMPL_PAINT_PAINTCHILDS | IMPL_PAINT_PAINTALLCHILDS) )
                return sal_True;
        }
        while ( !pTempWindow->ImplIsOverlapWindow() );
    }

    return sal_False;
}

// -----------------------------------------------------------------------

void Window::Update()
{
    DBG_CHKTHIS( Window, ImplDbgCheckWindow );

    if ( mpWindowImpl->mpBorderWindow )
    {
        mpWindowImpl->mpBorderWindow->Update();
        return;
    }

    if ( !mpWindowImpl->mbReallyVisible )
        return;

    sal_Bool bFlush = sal_False;
    if ( mpWindowImpl->mpFrameWindow->mpWindowImpl->mbPaintFrame )
    {
        Point aPoint( 0, 0 );
        Region aRegion( Rectangle( aPoint, Size( mnOutWidth, mnOutHeight ) ) );
        ImplInvalidateOverlapFrameRegion( aRegion );
        if ( mpWindowImpl->mbFrame || (mpWindowImpl->mpBorderWindow && mpWindowImpl->mpBorderWindow->mpWindowImpl->mbFrame) )
            bFlush = sal_True;
    }

    // Zuerst muessen wir alle Fenster ueberspringen, die Paint-Transparent
    // sind
    Window* pUpdateWindow = this;
    Window* pWindow = pUpdateWindow;
    while ( !pWindow->ImplIsOverlapWindow() )
    {
        if ( !pWindow->mpWindowImpl->mbPaintTransparent )
        {
            pUpdateWindow = pWindow;
            break;
        }
        pWindow = pWindow->ImplGetParent();
    }
    // Ein Update wirkt immer auf das Window, wo PAINTALLCHILDS gesetzt
    // ist, damit nicht zuviel gemalt wird
    pWindow = pUpdateWindow;
    do
    {
        if ( pWindow->mpWindowImpl->mnPaintFlags & IMPL_PAINT_PAINTALLCHILDS )
            pUpdateWindow = pWindow;
        if ( pWindow->ImplIsOverlapWindow() )
            break;
        pWindow = pWindow->ImplGetParent();
    }
    while ( pWindow );

    // Wenn es etwas zu malen gibt, dann ein Paint ausloesen
    if ( pUpdateWindow->mpWindowImpl->mnPaintFlags & (IMPL_PAINT_PAINT | IMPL_PAINT_PAINTCHILDS) )
    {
         // und fuer alle ueber uns stehende System-Fenster auch ein Update
         // ausloesen, damit nicht die ganze Zeit luecken stehen bleiben
         Window* pUpdateOverlapWindow = ImplGetFirstOverlapWindow()->mpWindowImpl->mpFirstOverlap;
         while ( pUpdateOverlapWindow )
         {
             pUpdateOverlapWindow->Update();
             pUpdateOverlapWindow = pUpdateOverlapWindow->mpWindowImpl->mpNext;
         }

        pUpdateWindow->ImplCallPaint( NULL, pUpdateWindow->mpWindowImpl->mnPaintFlags );
    }

    if ( bFlush )
        Flush();
}

// -----------------------------------------------------------------------

void Window::Flush()
{
    DBG_CHKTHIS( Window, ImplDbgCheckWindow );

    const Rectangle aWinRect( Point( mnOutOffX, mnOutOffY ), Size( mnOutWidth, mnOutHeight ) );
    mpWindowImpl->mpFrame->Flush( aWinRect );
}

// -----------------------------------------------------------------------

void Window::Sync()
{
    DBG_CHKTHIS( Window, ImplDbgCheckWindow );

    mpWindowImpl->mpFrame->Sync();
}

// -----------------------------------------------------------------------

void Window::SetUpdateMode( sal_Bool bUpdate )
{
    DBG_CHKTHIS( Window, ImplDbgCheckWindow );

    mpWindowImpl->mbNoUpdate = !bUpdate;
    StateChanged( STATE_CHANGE_UPDATEMODE );
}

// -----------------------------------------------------------------------

void Window::GrabFocus()
{
    DBG_CHKTHIS( Window, ImplDbgCheckWindow );

    ImplGrabFocus( 0 );
}

// -----------------------------------------------------------------------

sal_Bool Window::HasFocus() const
{
    DBG_CHKTHIS( Window, ImplDbgCheckWindow );

    // #107575# the first floating window always has the keyboard focus, see also winproc.cxx: ImplGetKeyInputWindow()
    //  task was shifted to 6.y, so its commented out
    /*
    Window* pFocusWin = ImplGetSVData()->maWinData.mpFirstFloat;
    if( pFocusWin && pFocusWin->mpWindowImpl->mbFloatWin && ((FloatingWindow *)pFocusWin)->GrabsFocus() )
        pFocusWin = pFocusWin->GetPreferredKeyInputWindow();
    else
        pFocusWin = ImplGetSVData()->maWinData.mpFocusWin;

    return (this == pFocusWin);
    */

    return (this == ImplGetSVData()->maWinData.mpFocusWin);
}

// -----------------------------------------------------------------------

void Window::GrabFocusToDocument()
{
    Window *pWin = this;
    while( pWin )
    {
        if( !pWin->GetParent() )
        {
            pWin->ImplGetFrameWindow()->GetWindow( WINDOW_CLIENT )->GrabFocus();
            return;
        }
        pWin = pWin->GetParent();
    }
}

void Window::SetFakeFocus( bool bFocus )
{
    ImplGetWindowImpl()->mbFakeFocusSet = bFocus;
}

// -----------------------------------------------------------------------

sal_Bool Window::HasChildPathFocus( sal_Bool bSystemWindow ) const
{
    DBG_CHKTHIS( Window, ImplDbgCheckWindow );

    // #107575#, the first floating window always has the keyboard focus, see also winproc.cxx: ImplGetKeyInputWindow()
    //  task was shifted to 6.y, so its commented out
    /*
    Window* pFocusWin = ImplGetSVData()->maWinData.mpFirstFloat;
    if( pFocusWin && pFocusWin->mpWindowImpl->mbFloatWin && ((FloatingWindow *)pFocusWin)->GrabsFocus() )
        pFocusWin = pFocusWin->GetPreferredKeyInputWindow();
    else
        pFocusWin = ImplGetSVData()->maWinData.mpFocusWin;
    */
    Window* pFocusWin = ImplGetSVData()->maWinData.mpFocusWin;
    if ( pFocusWin )
        return ImplIsWindowOrChild( pFocusWin, bSystemWindow );
    return sal_False;
}

// -----------------------------------------------------------------------

void Window::CaptureMouse()
{
    DBG_CHKTHIS( Window, ImplDbgCheckWindow );

    ImplSVData* pSVData = ImplGetSVData();

    // Tracking evt. beenden
    if ( pSVData->maWinData.mpTrackWin != this )
    {
        if ( pSVData->maWinData.mpTrackWin )
            pSVData->maWinData.mpTrackWin->EndTracking( ENDTRACK_CANCEL );
    }

    if ( pSVData->maWinData.mpCaptureWin != this )
    {
        pSVData->maWinData.mpCaptureWin = this;
        mpWindowImpl->mpFrame->CaptureMouse( sal_True );
    }
}

// -----------------------------------------------------------------------

void Window::ReleaseMouse()
{
    DBG_CHKTHIS( Window, ImplDbgCheckWindow );

    ImplSVData* pSVData = ImplGetSVData();

    DBG_ASSERTWARNING( pSVData->maWinData.mpCaptureWin == this,
                       "Window::ReleaseMouse(): window doesn't have the mouse capture" );

    if ( pSVData->maWinData.mpCaptureWin == this )
    {
        pSVData->maWinData.mpCaptureWin = NULL;
        mpWindowImpl->mpFrame->CaptureMouse( sal_False );
        ImplGenerateMouseMove();
    }
}

// -----------------------------------------------------------------------

sal_Bool Window::IsMouseCaptured() const
{
    DBG_CHKTHIS( Window, ImplDbgCheckWindow );

    return (this == ImplGetSVData()->maWinData.mpCaptureWin);
}

// -----------------------------------------------------------------------

void Window::SetPointer( const Pointer& rPointer )
{
    DBG_CHKTHIS( Window, ImplDbgCheckWindow );

    if ( mpWindowImpl->maPointer == rPointer )
        return;

    mpWindowImpl->maPointer   = rPointer;

    // Pointer evt. direkt umsetzen
    if ( !mpWindowImpl->mpFrameData->mbInMouseMove && ImplTestMousePointerSet() )
        mpWindowImpl->mpFrame->SetPointer( ImplGetMousePointer() );
}

// -----------------------------------------------------------------------

void Window::EnableChildPointerOverwrite( sal_Bool bOverwrite )
{
    DBG_CHKTHIS( Window, ImplDbgCheckWindow );

    if ( mpWindowImpl->mbChildPtrOverwrite == bOverwrite )
        return;

    mpWindowImpl->mbChildPtrOverwrite  = bOverwrite;

    // Pointer evt. direkt umsetzen
    if ( !mpWindowImpl->mpFrameData->mbInMouseMove && ImplTestMousePointerSet() )
        mpWindowImpl->mpFrame->SetPointer( ImplGetMousePointer() );
}

// -----------------------------------------------------------------------

void Window::SetPointerPosPixel( const Point& rPos )
{
    DBG_CHKTHIS( Window, ImplDbgCheckWindow );

    Point aPos = ImplOutputToFrame( rPos );
    if( ImplHasMirroredGraphics() )
    {
        if( !IsRTLEnabled() )
        {
            // --- RTL --- (re-mirror mouse pos at this window)
            ImplReMirror( aPos );
        }
        // mirroring is required here, SetPointerPos bypasses SalGraphics
        mpGraphics->mirror( aPos.X(), this );
    }
    else if( ImplIsAntiparallel() )
    {
        ImplReMirror( aPos );
    }
    mpWindowImpl->mpFrame->SetPointerPos( aPos.X(), aPos.Y() );
}

// -----------------------------------------------------------------------

Point Window::GetPointerPosPixel()
{
    DBG_CHKTHIS( Window, ImplDbgCheckWindow );

    Point aPos( mpWindowImpl->mpFrameData->mnLastMouseX, mpWindowImpl->mpFrameData->mnLastMouseY );
    if( ImplIsAntiparallel() )
    {
        // --- RTL --- (re-mirror mouse pos at this window)
        ImplReMirror( aPos );
    }
    return ImplFrameToOutput( aPos );
}

// -----------------------------------------------------------------------

Point Window::GetLastPointerPosPixel()
{
    DBG_CHKTHIS( Window, ImplDbgCheckWindow );

    Point aPos( mpWindowImpl->mpFrameData->mnBeforeLastMouseX, mpWindowImpl->mpFrameData->mnBeforeLastMouseY );
    if( ImplIsAntiparallel() )
    {
        // --- RTL --- (re-mirror mouse pos at this window)
        ImplReMirror( aPos );
    }
    return ImplFrameToOutput( aPos );
}

// -----------------------------------------------------------------------

void Window::ShowPointer( sal_Bool bVisible )
{
    DBG_CHKTHIS( Window, ImplDbgCheckWindow );

    if ( mpWindowImpl->mbNoPtrVisible != !bVisible )
    {
        mpWindowImpl->mbNoPtrVisible = !bVisible;

        // Pointer evt. direkt umsetzen
        if ( !mpWindowImpl->mpFrameData->mbInMouseMove && ImplTestMousePointerSet() )
            mpWindowImpl->mpFrame->SetPointer( ImplGetMousePointer() );
    }
}

// -----------------------------------------------------------------------

Window::PointerState Window::GetPointerState()
{
    PointerState aState;
    aState.mnState = 0;

    if (mpWindowImpl->mpFrame)
    {
        SalFrame::SalPointerState aSalPointerState;

        aSalPointerState = mpWindowImpl->mpFrame->GetPointerState();
        if( ImplIsAntiparallel() )
        {
            // --- RTL --- (re-mirror mouse pos at this window)
            ImplReMirror( aSalPointerState.maPos );
        }
        aState.maPos = ImplFrameToOutput( aSalPointerState.maPos );
        aState.mnState = aSalPointerState.mnState;
    }
    return aState;
}

// -----------------------------------------------------------------------

sal_Bool Window::IsMouseOver()
{
    return ImplGetWinData()->mbMouseOver;
}

// -----------------------------------------------------------------------

void Window::EnterWait()
{
    DBG_CHKTHIS( Window, ImplDbgCheckWindow );

    mpWindowImpl->mnWaitCount++;

    if ( mpWindowImpl->mnWaitCount == 1 )
    {
        // Pointer evt. direkt umsetzen
        if ( !mpWindowImpl->mpFrameData->mbInMouseMove && ImplTestMousePointerSet() )
            mpWindowImpl->mpFrame->SetPointer( ImplGetMousePointer() );
    }
}

// -----------------------------------------------------------------------

void Window::LeaveWait()
{
    DBG_CHKTHIS( Window, ImplDbgCheckWindow );

    if ( mpWindowImpl->mnWaitCount )
    {
        mpWindowImpl->mnWaitCount--;

        if ( !mpWindowImpl->mnWaitCount )
        {
            // Pointer evt. direkt umsetzen
            if ( !mpWindowImpl->mpFrameData->mbInMouseMove && ImplTestMousePointerSet() )
                mpWindowImpl->mpFrame->SetPointer( ImplGetMousePointer() );
        }
    }
}

// -----------------------------------------------------------------------

void Window::SetCursor( Cursor* pCursor )
{
    DBG_CHKTHIS( Window, ImplDbgCheckWindow );

    if ( mpWindowImpl->mpCursor != pCursor )
    {
        if ( mpWindowImpl->mpCursor )
            mpWindowImpl->mpCursor->ImplHide();
        mpWindowImpl->mpCursor = pCursor;
        if ( pCursor )
            pCursor->ImplShow();
    }
}

// -----------------------------------------------------------------------

void Window::SetText( const XubString& rStr )
{
    DBG_CHKTHIS( Window, ImplDbgCheckWindow );

    String oldTitle( mpWindowImpl->maText );
    mpWindowImpl->maText = rStr;

    if ( mpWindowImpl->mpBorderWindow )
        mpWindowImpl->mpBorderWindow->SetText( rStr );
    else if ( mpWindowImpl->mbFrame )
        mpWindowImpl->mpFrame->SetTitle( rStr );

    ImplCallEventListeners( VCLEVENT_WINDOW_FRAMETITLECHANGED, &oldTitle );

    // #107247# needed for accessibility
    // The VCLEVENT_WINDOW_FRAMETITLECHANGED is (mis)used to notify accessible name changes.
    // Therefore a window, which is labeled by this window, must also notify an accessible
    // name change.
    if ( IsReallyVisible() )
    {
        Window* pWindow = GetAccessibleRelationLabelFor();
        if ( pWindow && pWindow != this )
            pWindow->ImplCallEventListeners( VCLEVENT_WINDOW_FRAMETITLECHANGED, &oldTitle );
    }

    StateChanged( STATE_CHANGE_TEXT );
}

// -----------------------------------------------------------------------

String Window::GetText() const
{
    DBG_CHKTHIS( Window, ImplDbgCheckWindow );

    return mpWindowImpl->maText;
}

// -----------------------------------------------------------------------

String Window::GetDisplayText() const
{
    DBG_CHKTHIS( Window, ImplDbgCheckWindow );

    return GetText();
}

// -----------------------------------------------------------------------

const Wallpaper& Window::GetDisplayBackground() const
{
    // FIXME: fix issue 52349, need to fix this really in
    // all NWF enabled controls
    const ToolBox* pTB = dynamic_cast<const ToolBox*>(this);
    if( pTB )
    {
        if( IsNativeWidgetEnabled() )
            return pTB->ImplGetToolBoxPrivateData()->maDisplayBackground;
    }

    if( !IsBackground() )
    {
        if( mpWindowImpl->mpParent )
            return mpWindowImpl->mpParent->GetDisplayBackground();
    }

    const Wallpaper& rBack = GetBackground();
    if( ! rBack.IsBitmap() &&
        ! rBack.IsGradient() &&
        rBack.GetColor().GetColor() == COL_TRANSPARENT &&
        mpWindowImpl->mpParent )
            return mpWindowImpl->mpParent->GetDisplayBackground();
    return rBack;
}

// -----------------------------------------------------------------------

const XubString& Window::GetHelpText() const
{
    DBG_CHKTHIS( Window, ImplDbgCheckWindow );

    String aStrHelpId( rtl::OStringToOUString( GetHelpId(), RTL_TEXTENCODING_UTF8 ) );
    bool bStrHelpId = (aStrHelpId.Len() > 0);

    if ( !mpWindowImpl->maHelpText.Len() && bStrHelpId )
    {
        if ( !IsDialog() && (mpWindowImpl->mnType != WINDOW_TABPAGE) && (mpWindowImpl->mnType != WINDOW_FLOATINGWINDOW) )
        {
            Help* pHelp = Application::GetHelp();
            if ( pHelp )
            {
                ((Window*)this)->mpWindowImpl->maHelpText = pHelp->GetHelpText( aStrHelpId, this );
                mpWindowImpl->mbHelpTextDynamic = sal_False;
            }
        }
    }
    else if( mpWindowImpl->mbHelpTextDynamic && bStrHelpId )
    {
        static const char* pEnv = getenv( "HELP_DEBUG" );
        if( pEnv && *pEnv )
        {
            rtl::OUStringBuffer aTxt( 64+mpWindowImpl->maHelpText.Len() );
            aTxt.append( mpWindowImpl->maHelpText );
            aTxt.appendAscii( "\n------------------\n" );
            aTxt.append( rtl::OUString( aStrHelpId ) );
            mpWindowImpl->maHelpText = aTxt.makeStringAndClear();
        }
        mpWindowImpl->mbHelpTextDynamic = sal_False;
    }

    return mpWindowImpl->maHelpText;
}

// -----------------------------------------------------------------------

Window* Window::FindWindow( const Point& rPos ) const
{
    DBG_CHKTHIS( Window, ImplDbgCheckWindow );

    Point aPos = OutputToScreenPixel( rPos );
    return ((Window*)this)->ImplFindWindow( aPos );
}

// -----------------------------------------------------------------------

sal_uInt16 Window::GetChildCount() const
{
    DBG_CHKTHIS( Window, ImplDbgCheckWindow );

    sal_uInt16  nChildCount = 0;
    Window* pChild = mpWindowImpl->mpFirstChild;
    while ( pChild )
    {
        nChildCount++;
        pChild = pChild->mpWindowImpl->mpNext;
    }

    return nChildCount;
}

// -----------------------------------------------------------------------

Window* Window::GetChild( sal_uInt16 nChild ) const
{
    DBG_CHKTHIS( Window, ImplDbgCheckWindow );

    sal_uInt16  nChildCount = 0;
    Window* pChild = mpWindowImpl->mpFirstChild;
    while ( pChild )
    {
        if ( nChild == nChildCount )
            return pChild;
        pChild = pChild->mpWindowImpl->mpNext;
        nChildCount++;
    }

    return NULL;
}

// -----------------------------------------------------------------------

Window* Window::GetWindow( sal_uInt16 nType ) const
{
    DBG_CHKTHIS( Window, ImplDbgCheckWindow );

    switch ( nType )
    {
        case WINDOW_PARENT:
            return mpWindowImpl->mpRealParent;

        case WINDOW_FIRSTCHILD:
            return mpWindowImpl->mpFirstChild;

        case WINDOW_LASTCHILD:
            return mpWindowImpl->mpLastChild;

        case WINDOW_PREV:
            return mpWindowImpl->mpPrev;

        case WINDOW_NEXT:
            return mpWindowImpl->mpNext;

        case WINDOW_FIRSTOVERLAP:
            return mpWindowImpl->mpFirstOverlap;

        case WINDOW_LASTOVERLAP:
            return mpWindowImpl->mpLastOverlap;

        case WINDOW_OVERLAP:
            if ( ImplIsOverlapWindow() )
                return (Window*)this;
            else
                return mpWindowImpl->mpOverlapWindow;

        case WINDOW_PARENTOVERLAP:
            if ( ImplIsOverlapWindow() )
                return mpWindowImpl->mpOverlapWindow;
            else
                return mpWindowImpl->mpOverlapWindow->mpWindowImpl->mpOverlapWindow;

        case WINDOW_CLIENT:
            return ((Window*)this)->ImplGetWindow();

        case WINDOW_REALPARENT:
            return ImplGetParent();

        case WINDOW_FRAME:
            return mpWindowImpl->mpFrameWindow;

        case WINDOW_BORDER:
            if ( mpWindowImpl->mpBorderWindow )
                return mpWindowImpl->mpBorderWindow->GetWindow( WINDOW_BORDER );
            return (Window*)this;

        case WINDOW_FIRSTTOPWINDOWCHILD:
            return ImplGetWinData()->maTopWindowChildren.empty() ? NULL : *ImplGetWinData()->maTopWindowChildren.begin();

        case WINDOW_LASTTOPWINDOWCHILD:
            return ImplGetWinData()->maTopWindowChildren.empty() ? NULL : *ImplGetWinData()->maTopWindowChildren.rbegin();

        case WINDOW_PREVTOPWINDOWSIBLING:
        {
            if ( !mpWindowImpl->mpRealParent )
                return NULL;
            const ::std::list< Window* >& rTopWindows( mpWindowImpl->mpRealParent->ImplGetWinData()->maTopWindowChildren );
            ::std::list< Window* >::const_iterator myPos =
                ::std::find( rTopWindows.begin(), rTopWindows.end(), this );
            if ( myPos == rTopWindows.end() )
                return NULL;
            if ( myPos == rTopWindows.begin() )
                return NULL;
            return *--myPos;
        }

        case WINDOW_NEXTTOPWINDOWSIBLING:
        {
            if ( !mpWindowImpl->mpRealParent )
                return NULL;
            const ::std::list< Window* >& rTopWindows( mpWindowImpl->mpRealParent->ImplGetWinData()->maTopWindowChildren );
            ::std::list< Window* >::const_iterator myPos =
                ::std::find( rTopWindows.begin(), rTopWindows.end(), this );
            if ( ( myPos == rTopWindows.end() ) || ( ++myPos == rTopWindows.end() ) )
                return NULL;
            return *myPos;
        }

    }

    return NULL;
}

// -----------------------------------------------------------------------

sal_Bool Window::IsChild( const Window* pWindow, sal_Bool bSystemWindow ) const
{
    DBG_CHKTHIS( Window, ImplDbgCheckWindow );
    DBG_CHKOBJ( pWindow, Window, ImplDbgCheckWindow );

    do
    {
        if ( !bSystemWindow && pWindow->ImplIsOverlapWindow() )
            break;

        pWindow = pWindow->ImplGetParent();

        if ( pWindow == this )
            return sal_True;
    }
    while ( pWindow );

    return sal_False;
}

// -----------------------------------------------------------------------

sal_Bool Window::IsWindowOrChild( const Window* pWindow, sal_Bool bSystemWindow ) const
{
    DBG_CHKTHIS( Window, ImplDbgCheckWindow );
    DBG_CHKOBJ( pWindow, Window, ImplDbgCheckWindow );

    if ( this == pWindow )
        return sal_True;
    return ImplIsChild( pWindow, bSystemWindow );
}

// -----------------------------------------------------------------------

const SystemEnvData* Window::GetSystemData() const
{
    DBG_CHKTHIS( Window, ImplDbgCheckWindow );

    return mpWindowImpl->mpFrame ? mpWindowImpl->mpFrame->GetSystemData() : NULL;
}

::com::sun::star::uno::Any Window::GetSystemDataAny() const
{
    ::com::sun::star::uno::Any aRet;
    const SystemEnvData* pSysData = GetSystemData();
    if( pSysData )
    {
        ::com::sun::star::uno::Sequence< sal_Int8 > aSeq( (sal_Int8*)pSysData, pSysData->nSize );
        aRet <<= aSeq;
    }
    return aRet;
}

// -----------------------------------------------------------------------

void Window::SetWindowPeer( ::com::sun::star::uno::Reference< ::com::sun::star::awt::XWindowPeer > xPeer, VCLXWindow* pVCLXWindow  )
{
    // be safe against re-entrance: first clear the old ref, then assign the new one
    // #133706# / 2006-03-30 / frank.schoenheit@sun.com
    mpWindowImpl->mxWindowPeer.clear();
    mpWindowImpl->mxWindowPeer = xPeer;

    mpWindowImpl->mpVCLXWindow = pVCLXWindow;
}

// -----------------------------------------------------------------------

::com::sun::star::uno::Reference< ::com::sun::star::awt::XWindowPeer > Window::GetComponentInterface( sal_Bool bCreate )
{
    if ( !mpWindowImpl->mxWindowPeer.is() && bCreate )
    {
        UnoWrapperBase* pWrapper = Application::GetUnoWrapper();
        if ( pWrapper )
            mpWindowImpl->mxWindowPeer = pWrapper->GetWindowInterface( this, sal_True );
    }
    return mpWindowImpl->mxWindowPeer;
}

// -----------------------------------------------------------------------

void Window::SetComponentInterface( ::com::sun::star::uno::Reference< ::com::sun::star::awt::XWindowPeer > xIFace )
{
    UnoWrapperBase* pWrapper = Application::GetUnoWrapper();
    DBG_ASSERT( pWrapper, "SetComponentInterface: No Wrapper!" );
    if ( pWrapper )
        pWrapper->SetWindowInterface( this, xIFace );
}

// -----------------------------------------------------------------------

void Window::ImplCallDeactivateListeners( Window *pNew )
{
    // no deactivation if the the newly activated window is my child
    if ( !pNew || !ImplIsChild( pNew ) )
    {
        ImplDelData aDogtag( this );
        ImplCallEventListeners( VCLEVENT_WINDOW_DEACTIVATE );
        if( aDogtag.IsDelete() )
            return;

        // #100759#, avoid walking the wrong frame's hierarchy
        //           eg, undocked docking windows (ImplDockFloatWin)
        if ( ImplGetParent() && mpWindowImpl->mpFrameWindow == ImplGetParent()->mpWindowImpl->mpFrameWindow )
            ImplGetParent()->ImplCallDeactivateListeners( pNew );
    }
}

// -----------------------------------------------------------------------

void Window::ImplCallActivateListeners( Window *pOld )
{
    // no activation if the the old active window is my child
    if ( !pOld || !ImplIsChild( pOld ) )
    {
        ImplDelData aDogtag( this );
        ImplCallEventListeners( VCLEVENT_WINDOW_ACTIVATE, pOld );
        if( aDogtag.IsDelete() )
            return;

        // #106298# revoke the change for 105369, because this change
        //          disabled the activate event for the parent,
        //          if the parent is a compound control
        //if( !GetParent() || !GetParent()->IsCompoundControl() )
        //{
            // #100759#, avoid walking the wrong frame's hierarchy
            //           eg, undocked docking windows (ImplDockFloatWin)
            // #104714#, revert the changes for 100759 because it has a side effect when pOld is a dialog
            //           additionally the gallery is not dockable anymore, so 100759 canot occur
            if ( ImplGetParent() ) /* && mpWindowImpl->mpFrameWindow == ImplGetParent()->mpWindowImpl->mpFrameWindow ) */
                ImplGetParent()->ImplCallActivateListeners( pOld );
            else if( (mpWindowImpl->mnStyle & WB_INTROWIN) == 0 )
            {
                // top level frame reached: store hint for DefModalDialogParent
                ImplGetSVData()->maWinData.mpActiveApplicationFrame = mpWindowImpl->mpFrameWindow;
            }
        //}
    }
}

// -----------------------------------------------------------------------

bool Window::ImplStopDnd()
{
    bool bRet = false;
    if( mpWindowImpl->mpFrameData && mpWindowImpl->mpFrameData->mxDropTargetListener.is() )
    {
        bRet = true;
        mpWindowImpl->mpFrameData->mxDropTarget.clear();
        mpWindowImpl->mpFrameData->mxDragSource.clear();
        mpWindowImpl->mpFrameData->mxDropTargetListener.clear();
    }

    return bRet;
}

// -----------------------------------------------------------------------

void Window::ImplStartDnd()
{
    GetDropTarget();
}

// -----------------------------------------------------------------------

uno::Reference< XDropTarget > Window::GetDropTarget()
{
    DBG_CHKTHIS( Window, ImplDbgCheckWindow );

    if( ! mpWindowImpl->mxDNDListenerContainer.is() )
    {
        sal_Int8 nDefaultActions = 0;

        if( mpWindowImpl->mpFrameData )
        {
            if( ! mpWindowImpl->mpFrameData->mxDropTarget.is() )
            {
                // initialization is done in GetDragSource
                uno::Reference< XDragSource > xDragSource = GetDragSource();
            }

            if( mpWindowImpl->mpFrameData->mxDropTarget.is() )
            {
                nDefaultActions = mpWindowImpl->mpFrameData->mxDropTarget->getDefaultActions();

                if( ! mpWindowImpl->mpFrameData->mxDropTargetListener.is() )
                {
                    mpWindowImpl->mpFrameData->mxDropTargetListener = new DNDEventDispatcher( mpWindowImpl->mpFrameWindow );

                    try
                    {
                        mpWindowImpl->mpFrameData->mxDropTarget->addDropTargetListener( mpWindowImpl->mpFrameData->mxDropTargetListener );

                        // register also as drag gesture listener if directly supported by drag source
                        uno::Reference< XDragGestureRecognizer > xDragGestureRecognizer =
                            uno::Reference< XDragGestureRecognizer > (mpWindowImpl->mpFrameData->mxDragSource, UNO_QUERY);

                        if( xDragGestureRecognizer.is() )
                        {
                            xDragGestureRecognizer->addDragGestureListener(
                                uno::Reference< XDragGestureListener > (mpWindowImpl->mpFrameData->mxDropTargetListener, UNO_QUERY));
                        }
                        else
                            mpWindowImpl->mpFrameData->mbInternalDragGestureRecognizer = sal_True;

                    }

                    catch( RuntimeException exc )
                    {
                        // release all instances
                        mpWindowImpl->mpFrameData->mxDropTarget.clear();
                        mpWindowImpl->mpFrameData->mxDragSource.clear();
                    }
                }
            }

        }

        mpWindowImpl->mxDNDListenerContainer = static_cast < XDropTarget * > ( new DNDListenerContainer( nDefaultActions ) );
    }

    // this object is located in the same process, so there will be no runtime exception
    return uno::Reference< XDropTarget > ( mpWindowImpl->mxDNDListenerContainer, UNO_QUERY );
}

// -----------------------------------------------------------------------

uno::Reference< XDragSource > Window::GetDragSource()
{
    DBG_CHKTHIS( Window, ImplDbgCheckWindow );

    if( mpWindowImpl->mpFrameData )
    {
        if( ! mpWindowImpl->mpFrameData->mxDragSource.is() )
        {
            try
            {
                uno::Reference< XMultiServiceFactory > xFactory = vcl::unohelper::GetMultiServiceFactory();
                if ( xFactory.is() )
                {
                    const SystemEnvData * pEnvData = GetSystemData();

                    if( pEnvData )
                    {
                        Sequence< Any > aDragSourceAL( 2 ), aDropTargetAL( 2 );
                        OUString aDragSourceSN, aDropTargetSN;
#if defined WNT
                        aDragSourceSN = OUString(RTL_CONSTASCII_USTRINGPARAM("com.sun.star.datatransfer.dnd.OleDragSource"));
                        aDropTargetSN = OUString(RTL_CONSTASCII_USTRINGPARAM("com.sun.star.datatransfer.dnd.OleDropTarget"));
                        aDragSourceAL[ 1 ] = makeAny( (sal_uInt32) pEnvData->hWnd );
                        aDropTargetAL[ 0 ] = makeAny( (sal_uInt32) pEnvData->hWnd );
#elif defined QUARTZ
            /* FIXME: Mac OS X specific dnd interface does not exist! *
             * Using Windows based dnd as a temporary solution        */
                        aDragSourceSN = OUString(RTL_CONSTASCII_USTRINGPARAM("com.sun.star.datatransfer.dnd.OleDragSource"));
                        aDropTargetSN = OUString(RTL_CONSTASCII_USTRINGPARAM("com.sun.star.datatransfer.dnd.OleDropTarget"));
                        aDragSourceAL[ 1 ] = makeAny( static_cast<sal_uInt64>( reinterpret_cast<sal_IntPtr>(pEnvData->pView) ) );
                        aDropTargetAL[ 0 ] = makeAny( static_cast<sal_uInt64>( reinterpret_cast<sal_IntPtr>(pEnvData->pView) ) );
#elif defined UNX
                        aDropTargetAL.realloc( 3 );
                        aDragSourceAL.realloc( 3 );
                        aDragSourceSN = OUString(RTL_CONSTASCII_USTRINGPARAM("com.sun.star.datatransfer.dnd.X11DragSource"));
                        aDropTargetSN = OUString(RTL_CONSTASCII_USTRINGPARAM("com.sun.star.datatransfer.dnd.X11DropTarget"));

                        aDragSourceAL[ 0 ] = makeAny( Application::GetDisplayConnection() );
                        aDragSourceAL[ 2 ] = makeAny( vcl::createBmpConverter() );
                        aDropTargetAL[ 0 ] = makeAny( Application::GetDisplayConnection() );
                        aDropTargetAL[ 1 ] = makeAny( (sal_Size)(pEnvData->aShellWindow) );
                        aDropTargetAL[ 2 ] = makeAny( vcl::createBmpConverter() );
#endif
                        if( aDragSourceSN.getLength() )
                            mpWindowImpl->mpFrameData->mxDragSource = uno::Reference< XDragSource > ( xFactory->createInstanceWithArguments( aDragSourceSN, aDragSourceAL ), UNO_QUERY );

                        if( aDropTargetSN.getLength() )
                            mpWindowImpl->mpFrameData->mxDropTarget = uno::Reference< XDropTarget > ( xFactory->createInstanceWithArguments( aDropTargetSN, aDropTargetAL ), UNO_QUERY );
                    }
                }
            }

            // createInstance can throw any exception
            catch( Exception exc )
            {
                // release all instances
                mpWindowImpl->mpFrameData->mxDropTarget.clear();
                mpWindowImpl->mpFrameData->mxDragSource.clear();
            }
        }

        return mpWindowImpl->mpFrameData->mxDragSource;
    }

    return uno::Reference< XDragSource > ();
}

// -----------------------------------------------------------------------

void Window::GetDragSourceDropTarget(uno::Reference< XDragSource >& xDragSource, uno::Reference< XDropTarget > &xDropTarget )
// only for RVP transmission
{
    if( mpWindowImpl->mpFrameData )
    {
        // initialization is done in GetDragSource
        xDragSource = GetDragSource();
        xDropTarget = mpWindowImpl->mpFrameData->mxDropTarget;
    }
    else
    {
        xDragSource.clear();
        xDropTarget.clear();
    }
}

// -----------------------------------------------------------------------

uno::Reference< XDragGestureRecognizer > Window::GetDragGestureRecognizer()
{
    return uno::Reference< XDragGestureRecognizer > ( GetDropTarget(), UNO_QUERY );
}

// -----------------------------------------------------------------------

uno::Reference< XClipboard > Window::GetClipboard()
{
    DBG_CHKTHIS( Window, ImplDbgCheckWindow );

    if( mpWindowImpl->mpFrameData )
    {
        if( ! mpWindowImpl->mpFrameData->mxClipboard.is() )
        {
            try
            {
                uno::Reference< XMultiServiceFactory > xFactory( vcl::unohelper::GetMultiServiceFactory() );

                if( xFactory.is() )
                {
<<<<<<< HEAD
                    mpWindowImpl->mpFrameData->mxClipboard = Reference< XClipboard >( xFactory->createInstance( OUString(RTL_CONSTASCII_USTRINGPARAM("com.sun.star.datatransfer.clipboard.SystemClipboardExt")) ), UNO_QUERY );

                    if( !mpWindowImpl->mpFrameData->mxClipboard.is() )
                        mpWindowImpl->mpFrameData->mxClipboard = Reference< XClipboard >( xFactory->createInstance( OUString(RTL_CONSTASCII_USTRINGPARAM("com.sun.star.datatransfer.clipboard.SystemClipboard")) ), UNO_QUERY );
=======
                    mpWindowImpl->mpFrameData->mxClipboard = uno::Reference< XClipboard >( xFactory->createInstance( OUString::createFromAscii( "com.sun.star.datatransfer.clipboard.SystemClipboardExt" ) ), UNO_QUERY );

                    if( !mpWindowImpl->mpFrameData->mxClipboard.is() )
                        mpWindowImpl->mpFrameData->mxClipboard = uno::Reference< XClipboard >( xFactory->createInstance( OUString::createFromAscii( "com.sun.star.datatransfer.clipboard.SystemClipboard" ) ), UNO_QUERY );
>>>>>>> e2a3d487

#if defined(UNX) && !defined(QUARTZ)          // unix clipboard needs to be initialized
                    if( mpWindowImpl->mpFrameData->mxClipboard.is() )
                    {
                        uno::Reference< XInitialization > xInit = uno::Reference< XInitialization >( mpWindowImpl->mpFrameData->mxClipboard, UNO_QUERY );

                        if( xInit.is() )
                        {
                            Sequence< Any > aArgumentList( 3 );
                            aArgumentList[ 0 ] = makeAny( Application::GetDisplayConnection() );
                            aArgumentList[ 1 ] = makeAny( OUString(RTL_CONSTASCII_USTRINGPARAM("CLIPBOARD")) );
                            aArgumentList[ 2 ] = makeAny( vcl::createBmpConverter() );

                            xInit->initialize( aArgumentList );
                        }
                    }
#endif
                }
            }

            // createInstance can throw any exception
            catch( Exception exc )
            {
                // release all instances
                mpWindowImpl->mpFrameData->mxClipboard.clear();
            }
        }

        return mpWindowImpl->mpFrameData->mxClipboard;
    }

    return static_cast < XClipboard * > (0);
}

// -----------------------------------------------------------------------

uno::Reference< XClipboard > Window::GetPrimarySelection()
{
    DBG_CHKTHIS( Window, ImplDbgCheckWindow );

    if( mpWindowImpl->mpFrameData )
    {
        if( ! mpWindowImpl->mpFrameData->mxSelection.is() )
        {
            try
            {
                uno::Reference< XMultiServiceFactory > xFactory( vcl::unohelper::GetMultiServiceFactory() );

                if( xFactory.is() )
                {
#if defined(UNX) && !defined(QUARTZ)
                    Sequence< Any > aArgumentList( 3 );
                      aArgumentList[ 0 ] = makeAny( Application::GetDisplayConnection() );
                    aArgumentList[ 1 ] = makeAny( OUString(RTL_CONSTASCII_USTRINGPARAM("PRIMARY")) );
                    aArgumentList[ 2 ] = makeAny( vcl::createBmpConverter() );

<<<<<<< HEAD
                    mpWindowImpl->mpFrameData->mxSelection = Reference< XClipboard >( xFactory->createInstanceWithArguments(
                    OUString(RTL_CONSTASCII_USTRINGPARAM("com.sun.star.datatransfer.clipboard.SystemClipboard")), aArgumentList ), UNO_QUERY );
#       else
                    static Reference< XClipboard >      s_xSelection;

                    if ( !s_xSelection.is() )
                         s_xSelection = Reference< XClipboard >( xFactory->createInstance( OUString(RTL_CONSTASCII_USTRINGPARAM("com.sun.star.datatransfer.clipboard.GenericClipboardExt")) ), UNO_QUERY );

                    if ( !s_xSelection.is() )
                         s_xSelection = Reference< XClipboard >( xFactory->createInstance( OUString(RTL_CONSTASCII_USTRINGPARAM("com.sun.star.datatransfer.clipboard.GenericClipboard")) ), UNO_QUERY );
=======
                    mpWindowImpl->mpFrameData->mxSelection = uno::Reference< XClipboard >( xFactory->createInstanceWithArguments(
                    OUString::createFromAscii( "com.sun.star.datatransfer.clipboard.SystemClipboard" ), aArgumentList ), UNO_QUERY );
#   else
                    static uno::Reference< XClipboard > s_xSelection;

                    if ( !s_xSelection.is() )
                         s_xSelection = uno::Reference< XClipboard >( xFactory->createInstance( OUString::createFromAscii( "com.sun.star.datatransfer.clipboard.GenericClipboardExt" ) ), UNO_QUERY );

                    if ( !s_xSelection.is() )
                         s_xSelection = uno::Reference< XClipboard >( xFactory->createInstance( OUString::createFromAscii( "com.sun.star.datatransfer.clipboard.GenericClipboard" ) ), UNO_QUERY );
>>>>>>> e2a3d487

                    mpWindowImpl->mpFrameData->mxSelection = s_xSelection;
#       endif
                }
            }

            // createInstance can throw any exception
            catch( Exception exc )
            {
                // release all instances
                mpWindowImpl->mpFrameData->mxSelection.clear();
            }
        }

        return mpWindowImpl->mpFrameData->mxSelection;
    }

    return static_cast < XClipboard * > (0);
}

// -----------------------------------------------------------------------
// Accessibility
// -----------------------------------------------------------------------

::com::sun::star::uno::Reference< ::com::sun::star::accessibility::XAccessible > Window::GetAccessible( sal_Bool bCreate )
{
    // do not optimize hierarchy for the top level border win (ie, when there is no parent)
    /* // do not optimize accessible hierarchy at all to better reflect real VCL hierarchy
    if ( GetParent() && ( GetType() == WINDOW_BORDERWINDOW ) && ( GetChildCount() == 1 ) )
    //if( !ImplIsAccessibleCandidate() )
    {
        Window* pChild = GetAccessibleChildWindow( 0 );
        if ( pChild )
            return pChild->GetAccessible();
    }
    */
    if ( !mpWindowImpl->mxAccessible.is() && bCreate )
        mpWindowImpl->mxAccessible = CreateAccessible();

    return mpWindowImpl->mxAccessible;
}

::com::sun::star::uno::Reference< ::com::sun::star::accessibility::XAccessible > Window::CreateAccessible()
{
    ::com::sun::star::uno::Reference< ::com::sun::star::accessibility::XAccessible > xAcc( GetComponentInterface( sal_True ), ::com::sun::star::uno::UNO_QUERY );
    return xAcc;
}

void Window::SetAccessible( ::com::sun::star::uno::Reference< ::com::sun::star::accessibility::XAccessible > x )
{
    mpWindowImpl->mxAccessible = x;
}

// skip all border windows that are no top level frames
sal_Bool Window::ImplIsAccessibleCandidate() const
{
    if( !mpWindowImpl->mbBorderWin )
        return sal_True;
    else
        // #101741 do not check for WB_CLOSEABLE because undecorated floaters (like menues!) are closeable
        if( mpWindowImpl->mbFrame && mpWindowImpl->mnStyle & (WB_MOVEABLE | WB_SIZEABLE) )
            return sal_True;
        else
            return sal_False;
}

sal_Bool Window::ImplIsAccessibleNativeFrame() const
{
    if( mpWindowImpl->mbFrame )
        // #101741 do not check for WB_CLOSEABLE because undecorated floaters (like menues!) are closeable
        if( (mpWindowImpl->mnStyle & (WB_MOVEABLE | WB_SIZEABLE)) )
            return sal_True;
        else
            return sal_False;
    else
        return sal_False;
}

sal_uInt16 Window::ImplGetAccessibleCandidateChildWindowCount( sal_uInt16 nFirstWindowType ) const
{
    sal_uInt16  nChildren = 0;
    Window* pChild = GetWindow( nFirstWindowType );
    while ( pChild )
    {
        if( pChild->ImplIsAccessibleCandidate() )
            nChildren++;
        else
            nChildren = sal::static_int_cast<sal_uInt16>(nChildren + pChild->ImplGetAccessibleCandidateChildWindowCount( WINDOW_FIRSTCHILD ));
        pChild = pChild->mpWindowImpl->mpNext;
    }
    return nChildren;
}

Window* Window::ImplGetAccessibleCandidateChild( sal_uInt16 nChild, sal_uInt16& rChildCount, sal_uInt16 nFirstWindowType, sal_Bool bTopLevel ) const
{
    DBG_CHKTHIS( Window, ImplDbgCheckWindow );

    if( bTopLevel )
        rChildCount = 0;

    Window* pChild = GetWindow( nFirstWindowType );
    while ( pChild )
    {
        Window *pTmpChild = pChild;

        if( !pChild->ImplIsAccessibleCandidate() )
            pTmpChild = pChild->ImplGetAccessibleCandidateChild( nChild, rChildCount, WINDOW_FIRSTCHILD, sal_False );

        if ( nChild == rChildCount )
            return pTmpChild;
        pChild = pChild->mpWindowImpl->mpNext;
        rChildCount++;
    }

    return NULL;
}

/*
Window* Window::GetAccessibleParentWindow() const
{
    Window* pParent = GetParent();
    while ( pParent )
        if( pParent->ImplIsAccessibleCandidate() )
            break;
        else
            pParent = pParent->GetParent();
    return pParent;
}
*/

Window* Window::GetAccessibleParentWindow() const
{
    if ( ImplIsAccessibleNativeFrame() )
        return NULL;

    Window* pParent = mpWindowImpl->mpParent;
    if( GetType() == WINDOW_MENUBARWINDOW )
    {
        // report the menubar as a child of THE workwindow
        Window *pWorkWin = GetParent()->mpWindowImpl->mpFirstChild;
        while( pWorkWin && (pWorkWin == this) )
            pWorkWin = pWorkWin->mpWindowImpl->mpNext;
        pParent = pWorkWin;
    }
    // If this a floating window which has a native boarder window, this one should be reported as
    // accessible parent
    else if( GetType() == WINDOW_FLOATINGWINDOW &&
        mpWindowImpl->mpBorderWindow && mpWindowImpl->mpBorderWindow->mpWindowImpl->mbFrame)
    {
        pParent = mpWindowImpl->mpBorderWindow;
    }
    else if( pParent && !pParent->ImplIsAccessibleCandidate() )
    {
        pParent = pParent->mpWindowImpl->mpParent;
    }
    return pParent;
}

/*
sal_uInt16 Window::GetAccessibleChildWindowCount()
{
    sal_uInt16 nChildren = ImplGetAccessibleCandidateChildWindowCount( WINDOW_FIRSTCHILD );

    // Search also for SystemWindows.
    Window* pOverlap = GetWindow( WINDOW_OVERLAP );
    nChildren += pOverlap->ImplGetAccessibleCandidateChildWindowCount( WINDOW_FIRSTOVERLAP );

    return nChildren;
}
*/

sal_uInt16 Window::GetAccessibleChildWindowCount()
{
    sal_uInt16 nChildren = 0;
    Window* pChild = mpWindowImpl->mpFirstChild;
    while( pChild )
    {
        if( pChild->IsVisible() )
            nChildren++;
        pChild = pChild->mpWindowImpl->mpNext;
    }

    // #107176# ignore overlapwindows
    // this only affects non-system floating windows
    // which are either not accessible (like the HelpAgent) or should be changed to system windows anyway
    /*
    if( ImplIsOverlapWindow() )
    {
        Window* pOverlap = GetWindow( WINDOW_FIRSTOVERLAP );
        while ( pOverlap )
        {
            if( pOverlap->IsVisible() )
                nChildren++;
            pOverlap = pOverlap->GetWindow( WINDOW_NEXT );
        }
    }
    */

    // report the menubarwindow as a child of THE workwindow
    if( GetType() == WINDOW_BORDERWINDOW )
    {
        if( ((ImplBorderWindow *) this)->mpMenuBarWindow &&
            ((ImplBorderWindow *) this)->mpMenuBarWindow->IsVisible()
            )
            --nChildren;
    }
    else if( GetType() == WINDOW_WORKWINDOW )
    {
        if( ((WorkWindow *) this)->GetMenuBar() &&
            ((WorkWindow *) this)->GetMenuBar()->GetWindow() &&
            ((WorkWindow *) this)->GetMenuBar()->GetWindow()->IsVisible()
            )
            ++nChildren;
    }

    return nChildren;
}

/*
Window* Window::GetAccessibleChildWindow( sal_uInt16 n )
{
    sal_uInt16 nChildCount; // will be set in ImplGetAccessibleCandidateChild(...)
    Window* pChild = ImplGetAccessibleCandidateChild( n, nChildCount, WINDOW_FIRSTCHILD, sal_True );
    if ( !pChild && ( n >= nChildCount ) )
    {
        Window* pOverlap = GetWindow( WINDOW_OVERLAP );
        pChild = pOverlap->ImplGetAccessibleCandidateChild( n, nChildCount, WINDOW_FIRSTOVERLAP, sal_False );
    }

    return pChild;
}
*/

Window* Window::GetAccessibleChildWindow( sal_uInt16 n )
{
    // report the menubarwindow as a the first child of THE workwindow
    if( GetType() == WINDOW_WORKWINDOW && ((WorkWindow *) this)->GetMenuBar() )
    {
        if( n == 0 )
        {
            MenuBar *pMenuBar = ((WorkWindow *) this)->GetMenuBar();
            if( pMenuBar->GetWindow() && pMenuBar->GetWindow()->IsVisible() )
                return pMenuBar->GetWindow();
        }
        else
            --n;
    }

    // transform n to child number including invisible children
    sal_uInt16 nChildren = n;
    Window* pChild = mpWindowImpl->mpFirstChild;
    while( pChild )
    {
        if( pChild->IsVisible() )
        {
            if( ! nChildren )
                break;
            nChildren--;
        }
        pChild = pChild->mpWindowImpl->mpNext;
    }

    if( GetType() == WINDOW_BORDERWINDOW && pChild && pChild->GetType() == WINDOW_MENUBARWINDOW )
    {
        do pChild = pChild->mpWindowImpl->mpNext; while( pChild && ! pChild->IsVisible() );
        DBG_ASSERT( pChild, "GetAccessibleChildWindow(): wrong index in border window");
    }
    if ( !pChild )
    {
        // #107176# ignore overlapwindows
        /*
        if( ImplIsOverlapWindow() )
        {
            Window* pOverlap = GetWindow( WINDOW_FIRSTOVERLAP );
            while ( !pChild && pOverlap )
            {
                if ( !nChildren && pOverlap->IsVisible() )
                {
                    pChild = pOverlap;
                    break;
                }
                pOverlap = pOverlap->GetWindow( WINDOW_NEXT );
                if( pOverlap && pOverlap->IsVisible() )
                    nChildren--;
            }
        }
        */

    }
    if ( pChild && ( pChild->GetType() == WINDOW_BORDERWINDOW ) && ( pChild->GetChildCount() == 1 ) )
    {
        pChild = pChild->GetChild( 0 );
    }
    return pChild;
}


void Window::SetAccessibleRole( sal_uInt16 nRole )
{
    if ( !mpWindowImpl->mpAccessibleInfos )
        mpWindowImpl->mpAccessibleInfos = new ImplAccessibleInfos;

    DBG_ASSERT( mpWindowImpl->mpAccessibleInfos->nAccessibleRole == 0xFFFF, "AccessibleRole already set!" );
    mpWindowImpl->mpAccessibleInfos->nAccessibleRole = nRole;
}

sal_uInt16 Window::GetAccessibleRole() const
{
    using namespace ::com::sun::star;

    sal_uInt16 nRole = mpWindowImpl->mpAccessibleInfos ? mpWindowImpl->mpAccessibleInfos->nAccessibleRole : 0xFFFF;
    if ( nRole == 0xFFFF )
    {
        switch ( GetType() )
        {
            case WINDOW_MESSBOX:    // MT: Would be nice to have special roles!
            case WINDOW_INFOBOX:
            case WINDOW_WARNINGBOX:
            case WINDOW_ERRORBOX:
            case WINDOW_QUERYBOX: nRole = accessibility::AccessibleRole::ALERT; break;

            case WINDOW_MODELESSDIALOG:
            case WINDOW_MODALDIALOG:
            case WINDOW_SYSTEMDIALOG:
            case WINDOW_PRINTERSETUPDIALOG:
            case WINDOW_PRINTDIALOG:
            case WINDOW_TABDIALOG:
            case WINDOW_BUTTONDIALOG:
            case WINDOW_DIALOG: nRole = accessibility::AccessibleRole::DIALOG; break;

            case WINDOW_PUSHBUTTON:
            case WINDOW_OKBUTTON:
            case WINDOW_CANCELBUTTON:
            case WINDOW_HELPBUTTON:
            case WINDOW_IMAGEBUTTON:
            case WINDOW_MENUBUTTON:
            case WINDOW_MOREBUTTON:
            case WINDOW_SPINBUTTON:
            case WINDOW_BUTTON: nRole = accessibility::AccessibleRole::PUSH_BUTTON; break;

            case WINDOW_PATHDIALOG: nRole = accessibility::AccessibleRole::DIRECTORY_PANE; break;
            case WINDOW_FILEDIALOG: nRole = accessibility::AccessibleRole::FILE_CHOOSER; break;
            case WINDOW_COLORDIALOG: nRole = accessibility::AccessibleRole::COLOR_CHOOSER; break;
            case WINDOW_FONTDIALOG: nRole = accessibility::AccessibleRole::FONT_CHOOSER; break;

            case WINDOW_IMAGERADIOBUTTON:
            case WINDOW_RADIOBUTTON: nRole = accessibility::AccessibleRole::RADIO_BUTTON; break;
            case WINDOW_TRISTATEBOX:
            case WINDOW_CHECKBOX: nRole = accessibility::AccessibleRole::CHECK_BOX; break;

            case WINDOW_MULTILINEEDIT: nRole = accessibility::AccessibleRole::SCROLL_PANE; break;

            case WINDOW_PATTERNFIELD:
            case WINDOW_NUMERICFIELD:
            case WINDOW_METRICFIELD:
            case WINDOW_CURRENCYFIELD:
            case WINDOW_LONGCURRENCYFIELD:
            case WINDOW_EDIT: nRole = ( GetStyle() & WB_PASSWORD ) ? (accessibility::AccessibleRole::PASSWORD_TEXT) : (accessibility::AccessibleRole::TEXT); break;

            case WINDOW_PATTERNBOX:
            case WINDOW_NUMERICBOX:
            case WINDOW_METRICBOX:
            case WINDOW_CURRENCYBOX:
            case WINDOW_LONGCURRENCYBOX:
            case WINDOW_COMBOBOX: nRole = accessibility::AccessibleRole::COMBO_BOX; break;

            case WINDOW_LISTBOX:
            case WINDOW_MULTILISTBOX: nRole = accessibility::AccessibleRole::LIST; break;

            case WINDOW_TREELISTBOX: nRole = accessibility::AccessibleRole::TREE; break;

            case WINDOW_FIXEDTEXT: nRole = accessibility::AccessibleRole::LABEL; break;
            case WINDOW_FIXEDBORDER:
            case WINDOW_FIXEDLINE: nRole = accessibility::AccessibleRole::SEPARATOR; break;
            case WINDOW_FIXEDBITMAP:
            case WINDOW_FIXEDIMAGE: nRole = accessibility::AccessibleRole::ICON; break;
            case WINDOW_GROUPBOX: nRole = accessibility::AccessibleRole::GROUP_BOX; break;
            case WINDOW_SCROLLBAR: nRole = accessibility::AccessibleRole::SCROLL_BAR; break;

            case WINDOW_SLIDER:
            case WINDOW_SPLITTER:
            case WINDOW_SPLITWINDOW: nRole = accessibility::AccessibleRole::SPLIT_PANE; break;

            case WINDOW_DATEBOX:
            case WINDOW_TIMEBOX:
            case WINDOW_DATEFIELD:
            case WINDOW_TIMEFIELD: nRole = accessibility::AccessibleRole::DATE_EDITOR; break;

            case WINDOW_SPINFIELD: nRole = accessibility::AccessibleRole::SPIN_BOX; break;

            case WINDOW_TOOLBOX: nRole = accessibility::AccessibleRole::TOOL_BAR; break;
            case WINDOW_STATUSBAR: nRole = accessibility::AccessibleRole::STATUS_BAR; break;

            case WINDOW_TABPAGE: nRole = accessibility::AccessibleRole::PANEL; break;
            case WINDOW_TABCONTROL: nRole = accessibility::AccessibleRole::PAGE_TAB_LIST; break;

            case WINDOW_DOCKINGWINDOW:
            case WINDOW_SYSWINDOW:      nRole = (mpWindowImpl->mbFrame) ? accessibility::AccessibleRole::FRAME :
                                                                          accessibility::AccessibleRole::PANEL; break;

            case WINDOW_FLOATINGWINDOW: nRole = ( mpWindowImpl->mbFrame ||
                                                 (mpWindowImpl->mpBorderWindow && mpWindowImpl->mpBorderWindow->mpWindowImpl->mbFrame) ||
                                                 (GetStyle() & WB_OWNERDRAWDECORATION) ) ? accessibility::AccessibleRole::FRAME :
                                                                                           accessibility::AccessibleRole::WINDOW; break;

            case WINDOW_WORKWINDOW: nRole = accessibility::AccessibleRole::ROOT_PANE; break;


            case WINDOW_SCROLLBARBOX: nRole = accessibility::AccessibleRole::FILLER; break;

            case WINDOW_HELPTEXTWINDOW: nRole = accessibility::AccessibleRole::TOOL_TIP; break;

            case WINDOW_RULER:          nRole = accessibility::AccessibleRole::RULER; break;
            case WINDOW_WINDOW:
            case WINDOW_CONTROL:
            case WINDOW_BORDERWINDOW:
            case WINDOW_SYSTEMCHILDWINDOW:
            default:
                if (ImplIsAccessibleNativeFrame() )
                    nRole = accessibility::AccessibleRole::FRAME;
                else if( IsScrollable() )
                    nRole = accessibility::AccessibleRole::SCROLL_PANE;
                else if( ((Window*)this)->ImplGetWindow()->IsMenuFloatingWindow() )
                    nRole = accessibility::AccessibleRole::WINDOW;      // #106002#, contextmenues are windows (i.e. toplevel)
                else
                    // #104051# WINDOW seems to be a bad default role, use LAYEREDPANE instead
                    // a WINDOW is interpreted as a top-level window, which is typically not the case
                    //nRole = accessibility::AccessibleRole::WINDOW;
                    nRole = accessibility::AccessibleRole::PANEL;
        }
    }
    return nRole;
}

void Window::SetAccessibleName( const String& rName )
{
   if ( !mpWindowImpl->mpAccessibleInfos )
        mpWindowImpl->mpAccessibleInfos = new ImplAccessibleInfos;

    DBG_ASSERT( !mpWindowImpl->mpAccessibleInfos->pAccessibleName || !rName.Len(), "AccessibleName already set!" );
    delete mpWindowImpl->mpAccessibleInfos->pAccessibleName;
    mpWindowImpl->mpAccessibleInfos->pAccessibleName = new String( rName );
}

String Window::GetAccessibleName() const
{
    String aAccessibleName;
    if ( mpWindowImpl->mpAccessibleInfos && mpWindowImpl->mpAccessibleInfos->pAccessibleName )
    {
        aAccessibleName = *mpWindowImpl->mpAccessibleInfos->pAccessibleName;
    }
    else
    {
        switch ( GetType() )
        {
//            case WINDOW_IMAGERADIOBUTTON:
//            case WINDOW_RADIOBUTTON:
//            case WINDOW_TRISTATEBOX:
//            case WINDOW_CHECKBOX:

            case WINDOW_MULTILINEEDIT:
            case WINDOW_PATTERNFIELD:
            case WINDOW_NUMERICFIELD:
            case WINDOW_METRICFIELD:
            case WINDOW_CURRENCYFIELD:
            case WINDOW_LONGCURRENCYFIELD:
            case WINDOW_EDIT:

            case WINDOW_DATEBOX:
            case WINDOW_TIMEBOX:
            case WINDOW_CURRENCYBOX:
            case WINDOW_LONGCURRENCYBOX:
            case WINDOW_DATEFIELD:
            case WINDOW_TIMEFIELD:
            case WINDOW_SPINFIELD:

            case WINDOW_COMBOBOX:
            case WINDOW_LISTBOX:
            case WINDOW_MULTILISTBOX:
            case WINDOW_TREELISTBOX:
            case WINDOW_METRICBOX:
            {
                Window *pLabel = GetAccessibleRelationLabeledBy();
                if ( pLabel && pLabel != this )
                    aAccessibleName = pLabel->GetText();
            }
            break;

            case WINDOW_IMAGEBUTTON:
            case WINDOW_PUSHBUTTON:
                aAccessibleName = GetText();
                if ( !aAccessibleName.Len() )
                {
                    aAccessibleName = GetQuickHelpText();
                    if ( !aAccessibleName.Len() )
                        aAccessibleName = GetHelpText();
                }
            break;

            default:
                aAccessibleName = GetText();
                break;
        }

        aAccessibleName = GetNonMnemonicString( aAccessibleName );
    }

    return aAccessibleName;
}

void Window::SetAccessibleDescription( const String& rDescription )
{
   if ( ! mpWindowImpl->mpAccessibleInfos )
        mpWindowImpl->mpAccessibleInfos = new ImplAccessibleInfos;

    DBG_ASSERT( !mpWindowImpl->mpAccessibleInfos->pAccessibleDescription, "AccessibleDescription already set!" );
    delete mpWindowImpl->mpAccessibleInfos->pAccessibleDescription;
    mpWindowImpl->mpAccessibleInfos->pAccessibleDescription = new String( rDescription );
}

String Window::GetAccessibleDescription() const
{
    String aAccessibleDescription;
    if ( mpWindowImpl->mpAccessibleInfos && mpWindowImpl->mpAccessibleInfos->pAccessibleDescription )
    {
        aAccessibleDescription = *mpWindowImpl->mpAccessibleInfos->pAccessibleDescription;
    }
    else
    {
        // Special code for help text windows. ZT asks the border window for the
        // description so we have to forward this request to our inner window.
        const Window* pWin = ((Window *)this)->ImplGetWindow();
        if ( pWin->GetType() == WINDOW_HELPTEXTWINDOW )
            aAccessibleDescription = pWin->GetHelpText();
        else
            aAccessibleDescription = GetHelpText();
    }

    return aAccessibleDescription;
}

void Window::SetAccessibleRelationLabeledBy( Window* pLabeledBy )
{
    if ( !mpWindowImpl->mpAccessibleInfos )
        mpWindowImpl->mpAccessibleInfos = new ImplAccessibleInfos;
    mpWindowImpl->mpAccessibleInfos->pLabeledByWindow = pLabeledBy;
}

void Window::SetAccessibleRelationLabelFor( Window* pLabelFor )
{
    if ( !mpWindowImpl->mpAccessibleInfos )
        mpWindowImpl->mpAccessibleInfos = new ImplAccessibleInfos;
    mpWindowImpl->mpAccessibleInfos->pLabelForWindow = pLabelFor;
}

void Window::SetAccessibleRelationMemberOf( Window* pMemberOfWin )
{
    if ( !mpWindowImpl->mpAccessibleInfos )
        mpWindowImpl->mpAccessibleInfos = new ImplAccessibleInfos;
    mpWindowImpl->mpAccessibleInfos->pMemberOfWindow = pMemberOfWin;
}

sal_Bool Window::IsAccessibilityEventsSuppressed( sal_Bool bTraverseParentPath )
{
    if( !bTraverseParentPath )
        return mpWindowImpl->mbSuppressAccessibilityEvents;
    else
    {
        Window *pParent = this;
        while ( pParent && pParent->mpWindowImpl)
        {
            if( pParent->mpWindowImpl->mbSuppressAccessibilityEvents )
                return sal_True;
            else
                pParent = pParent->mpWindowImpl->mpParent; // do not use GetParent() to find borderwindows that are frames
        }
        return sal_False;
    }
}

void Window::SetAccessibilityEventsSuppressed(sal_Bool bSuppressed)
{
    mpWindowImpl->mbSuppressAccessibilityEvents = bSuppressed;
}

void Window::RecordLayoutData( vcl::ControlLayoutData* pLayout, const Rectangle& rRect )
{
    if( ! mpOutDevData )
        ImplInitOutDevData();
    mpOutDevData->mpRecordLayout = pLayout;
    mpOutDevData->maRecordRect = rRect;
    Paint( rRect );
    mpOutDevData->mpRecordLayout = NULL;
}

// -----------------------------------------------------------------------
// -----------------------------------------------------------------------


// returns background color used in this control
// false: could not determine color
sal_Bool Window::ImplGetCurrentBackgroundColor( Color& rCol )
{
    sal_Bool bRet = sal_True;

    switch ( GetType() )
    {
        // peform special handling here
        case WINDOW_PUSHBUTTON:
        case WINDOW_OKBUTTON:
        case WINDOW_CANCELBUTTON:
        // etc.
        default:
            if( IsControlBackground() )
                rCol = GetControlBackground();
            else if( IsBackground() )
                {
                    Wallpaper aWall = GetBackground();
                    if( !aWall.IsGradient() && !aWall.IsBitmap() )
                        rCol = aWall.GetColor();
                    else
                        bRet = sal_False;
                }
            else
                rCol = GetSettings().GetStyleSettings().GetFaceColor();
            break;
    }
    return bRet;
}

void Window::DrawSelectionBackground( const Rectangle& rRect, sal_uInt16 highlight, sal_Bool bChecked, sal_Bool bDrawBorder, sal_Bool bDrawExtBorderOnly )
{
    DrawSelectionBackground( rRect, highlight, bChecked, bDrawBorder, bDrawExtBorderOnly, 0, NULL, NULL );
}

void Window::DrawSelectionBackground( const Rectangle& rRect, sal_uInt16 highlight, sal_Bool bChecked, sal_Bool bDrawBorder, sal_Bool bDrawExtBorderOnly, Color* pSelectionTextColor )
{
    DrawSelectionBackground( rRect, highlight, bChecked, bDrawBorder, bDrawExtBorderOnly, 0, pSelectionTextColor, NULL );
}

void Window::DrawSelectionBackground( const Rectangle& rRect,
                                      sal_uInt16 highlight,
                                      sal_Bool bChecked,
                                      sal_Bool bDrawBorder,
                                      sal_Bool bDrawExtBorderOnly,
                                      long nCornerRadius,
                                      Color* pSelectionTextColor,
                                      Color* pPaintColor
                                      )
{
    if( rRect.IsEmpty() )
        return;

    bool bRoundEdges = nCornerRadius > 0;

    const StyleSettings& rStyles = GetSettings().GetStyleSettings();


    // colors used for item highlighting
    Color aSelectionBorderCol( pPaintColor ? *pPaintColor : rStyles.GetHighlightColor() );
    Color aSelectionFillCol( aSelectionBorderCol );

    sal_Bool bDark = rStyles.GetFaceColor().IsDark();
    sal_Bool bBright = ( rStyles.GetFaceColor() == Color( COL_WHITE ) );

    int c1 = aSelectionBorderCol.GetLuminance();
    int c2 = GetDisplayBackground().GetColor().GetLuminance();

    if( !bDark && !bBright && abs( c2-c1 ) < (pPaintColor ? 40 : 75) )
    {
        // constrast too low
        sal_uInt16 h,s,b;
        aSelectionFillCol.RGBtoHSB( h, s, b );
        if( b > 50 )    b -= 40;
        else            b += 40;
        aSelectionFillCol.SetColor( Color::HSBtoRGB( h, s, b ) );
        aSelectionBorderCol = aSelectionFillCol;
    }

    if( bRoundEdges )
    {
        if( aSelectionBorderCol.IsDark() )
            aSelectionBorderCol.IncreaseLuminance( 128 );
        else
            aSelectionBorderCol.DecreaseLuminance( 128 );
    }

    Rectangle aRect( rRect );
    if( bDrawExtBorderOnly )
    {
        aRect.nLeft     -= 1;
        aRect.nTop      -= 1;
        aRect.nRight    += 1;
        aRect.nBottom   += 1;
    }
    Color oldFillCol = GetFillColor();
    Color oldLineCol = GetLineColor();

    if( bDrawBorder )
        SetLineColor( bDark ? Color(COL_WHITE) : ( bBright ? Color(COL_BLACK) : aSelectionBorderCol ) );
    else
        SetLineColor();

    sal_uInt16 nPercent = 0;
    if( !highlight )
    {
        if( bDark )
            aSelectionFillCol = COL_BLACK;
        else
            nPercent = 80;  // just checked (light)
    }
    else
    {
        if( bChecked && highlight == 2 )
        {
            if( bDark )
                aSelectionFillCol = COL_LIGHTGRAY;
            else if ( bBright )
            {
                aSelectionFillCol = COL_BLACK;
                SetLineColor( COL_BLACK );
                nPercent = 0;
            }
            else
                nPercent = bRoundEdges ? 40 : 20;          // selected, pressed or checked ( very dark )
        }
        else if( bChecked || highlight == 1 )
        {
            if( bDark )
                aSelectionFillCol = COL_GRAY;
            else if ( bBright )
            {
                aSelectionFillCol = COL_BLACK;
                SetLineColor( COL_BLACK );
                nPercent = 0;
            }
            else
                nPercent = bRoundEdges ? 60 : 35;          // selected, pressed or checked ( very dark )
        }
        else
        {
            if( bDark )
                aSelectionFillCol = COL_LIGHTGRAY;
            else if ( bBright )
            {
                aSelectionFillCol = COL_BLACK;
                SetLineColor( COL_BLACK );
                if( highlight == 3 )
                    nPercent = 80;
                else
                    nPercent = 0;
            }
            else
                nPercent = 70;          // selected ( dark )
        }
    }

    if( bDark && bDrawExtBorderOnly )
    {
        SetFillColor();
        if( pSelectionTextColor )
            *pSelectionTextColor = rStyles.GetHighlightTextColor();
    }
    else
    {
        SetFillColor( aSelectionFillCol );
        if( pSelectionTextColor )
        {
            Color aTextColor = IsControlBackground() ? GetControlForeground() : rStyles.GetButtonTextColor();
            Color aHLTextColor = rStyles.GetHighlightTextColor();
            int nTextDiff = abs(aSelectionFillCol.GetLuminance() - aTextColor.GetLuminance());
            int nHLDiff = abs(aSelectionFillCol.GetLuminance() - aHLTextColor.GetLuminance());
            *pSelectionTextColor = (nHLDiff >= nTextDiff) ? aHLTextColor : aTextColor;
        }
    }


    if( bDark )
    {
        DrawRect( aRect );
    }
    else
    {
        if( bRoundEdges )
        {
            Polygon aPoly( aRect, nCornerRadius, nCornerRadius );
            PolyPolygon aPolyPoly( aPoly );
            DrawTransparent( aPolyPoly, nPercent );
        }
        else
        {
            Polygon aPoly( aRect );
            PolyPolygon aPolyPoly( aPoly );
            DrawTransparent( aPolyPoly, nPercent );
        }
    }

    SetFillColor( oldFillCol );
    SetLineColor( oldLineCol );
}

/*
void Window::DbgAssertNoEventListeners()
{
    VclWindowEvent aEvent( this, 0, NULL );
    DBG_ASSERT( mpWindowImpl->maEventListeners.empty(), "Eventlistener: Who is still listening???" )
    if ( !mpWindowImpl->maEventListeners.empty() )
        mpWindowImpl->maEventListeners.Call( &aEvent );

    DBG_ASSERT( mpWindowImpl->maChildEventListeners.empty(), "ChildEventlistener: Who is still listening???" )
    if ( !mpWindowImpl->maChildEventListeners.empty() )
        mpWindowImpl->maChildEventListeners.Call( &aEvent );
}
*/

// controls should return the window that gets the
// focus by default, so keyevents can be sent to that window directly
Window* Window::GetPreferredKeyInputWindow()
{
    return this;
}


sal_Bool Window::IsScrollable() const
{
    // check for scrollbars
    Window *pChild = mpWindowImpl->mpFirstChild;
    while( pChild )
    {
        if( pChild->GetType() == WINDOW_SCROLLBAR )
            return true;
        else
            pChild = pChild->mpWindowImpl->mpNext;
    }
    return false;
}

sal_Bool Window::IsTopWindow() const
{
    if ( mpWindowImpl->mbInDtor )
        return sal_False;

    // topwindows must be frames or they must have a borderwindow which is a frame
    if( !mpWindowImpl->mbFrame && (!mpWindowImpl->mpBorderWindow || (mpWindowImpl->mpBorderWindow && !mpWindowImpl->mpBorderWindow->mpWindowImpl->mbFrame) ) )
        return sal_False;

    ImplGetWinData();
    if( mpWindowImpl->mpWinData->mnIsTopWindow == (sal_uInt16)~0)    // still uninitialized
    {
        // #113722#, cache result of expensive queryInterface call
        Window *pThisWin = (Window*)this;
        uno::Reference< XTopWindow > xTopWindow( pThisWin->GetComponentInterface(), UNO_QUERY );
        pThisWin->mpWindowImpl->mpWinData->mnIsTopWindow = xTopWindow.is() ? 1 : 0;
    }
    return mpWindowImpl->mpWinData->mnIsTopWindow == 1 ? sal_True : sal_False;
}

void Window::ImplMirrorFramePos( Point &pt ) const
{
    pt.X() = mpWindowImpl->mpFrame->maGeometry.nWidth-1-pt.X();
}

// frame based modal counter (dialogs are not modal to the whole application anymore)
sal_Bool Window::IsInModalMode() const
{
    return (mpWindowImpl->mpFrameWindow->mpWindowImpl->mpFrameData->mnModalMode != 0);
}
void Window::ImplIncModalCount()
{
    Window* pFrameWindow = mpWindowImpl->mpFrameWindow;
    Window* pParent = pFrameWindow;
    while( pFrameWindow )
    {
        pFrameWindow->mpWindowImpl->mpFrameData->mnModalMode++;
        while( pParent && pParent->mpWindowImpl->mpFrameWindow == pFrameWindow )
        {
            pParent = pParent->GetParent();
        }
        pFrameWindow = pParent ? pParent->mpWindowImpl->mpFrameWindow : NULL;
    }
}
void Window::ImplDecModalCount()
{
    Window* pFrameWindow = mpWindowImpl->mpFrameWindow;
    Window* pParent = pFrameWindow;
    while( pFrameWindow )
    {
        pFrameWindow->mpWindowImpl->mpFrameData->mnModalMode--;
        while( pParent && pParent->mpWindowImpl->mpFrameWindow == pFrameWindow )
        {
            pParent = pParent->GetParent();
        }
        pFrameWindow = pParent ? pParent->mpWindowImpl->mpFrameWindow : NULL;
    }
}
sal_Bool Window::ImplIsInTaskPaneList()
{
    return mpWindowImpl->mbIsInTaskPaneList;
}
void Window::ImplIsInTaskPaneList( sal_Bool mbIsInTaskList )
{
    mpWindowImpl->mbIsInTaskPaneList = mbIsInTaskList;
}

void Window::ImplNotifyIconifiedState( sal_Bool bIconified )
{
    mpWindowImpl->mpFrameWindow->ImplCallEventListeners( bIconified ? VCLEVENT_WINDOW_MINIMIZE : VCLEVENT_WINDOW_NORMALIZE );
    // #109206# notify client window as well to have toolkit topwindow listeners notified
    if( mpWindowImpl->mpFrameWindow->mpWindowImpl->mpClientWindow && mpWindowImpl->mpFrameWindow != mpWindowImpl->mpFrameWindow->mpWindowImpl->mpClientWindow )
        mpWindowImpl->mpFrameWindow->mpWindowImpl->mpClientWindow->ImplCallEventListeners( bIconified ? VCLEVENT_WINDOW_MINIMIZE : VCLEVENT_WINDOW_NORMALIZE );
}

sal_Bool Window::HasActiveChildFrame()
{
    sal_Bool bRet = sal_False;
    Window *pFrameWin = ImplGetSVData()->maWinData.mpFirstFrame;
    while( pFrameWin )
    {
        if( pFrameWin != mpWindowImpl->mpFrameWindow )
        {
            sal_Bool bDecorated = sal_False;
            Window *pChildFrame = pFrameWin->ImplGetWindow();
            // #i15285# unfortunately WB_MOVEABLE is the same as WB_TABSTOP which can
            // be removed for ToolBoxes to influence the keyboard accessibility
            // thus WB_MOVEABLE is no indicator for decoration anymore
            // but FloatingWindows carry this information in their TitleType...
            // TODO: avoid duplicate WinBits !!!
            if( pChildFrame && pChildFrame->ImplIsFloatingWindow() )
                bDecorated = ((FloatingWindow*) pChildFrame)->GetTitleType() != FLOATWIN_TITLE_NONE;
            if( bDecorated || (pFrameWin->mpWindowImpl->mnStyle & (WB_MOVEABLE | WB_SIZEABLE) ) )
                if( pChildFrame && pChildFrame->IsVisible() && pChildFrame->IsActive() )
                {
                    if( ImplIsChild( pChildFrame, sal_True ) )
                    {
                        bRet = sal_True;
                        break;
                    }
                }
        }
        pFrameWin = pFrameWin->mpWindowImpl->mpFrameData->mpNextFrame;
    }
    return bRet;
}

LanguageType Window::GetInputLanguage() const
{
    return mpWindowImpl->mpFrame->GetInputLanguage();
}

void Window::EnableNativeWidget( sal_Bool bEnable )
{
    static const char* pNoNWF = getenv( "SAL_NO_NWF" );
    if( pNoNWF && *pNoNWF )
        bEnable = sal_False;

    if( bEnable != ImplGetWinData()->mbEnableNativeWidget )
    {
        ImplGetWinData()->mbEnableNativeWidget = bEnable;

        // send datachanged event to allow for internal changes required for NWF
        // like clipmode, transparency, etc.
        DataChangedEvent aDCEvt( DATACHANGED_SETTINGS, &maSettings, SETTINGS_STYLE );
        DataChanged( aDCEvt );

        // sometimes the borderwindow is queried, so keep it in sync
        if( mpWindowImpl->mpBorderWindow )
            mpWindowImpl->mpBorderWindow->ImplGetWinData()->mbEnableNativeWidget = bEnable;
    }

    // push down, useful for compound controls
    Window *pChild = mpWindowImpl->mpFirstChild;
    while( pChild )
    {
        pChild->EnableNativeWidget( bEnable );
        pChild = pChild->mpWindowImpl->mpNext;
    }
}

sal_Bool Window::IsNativeWidgetEnabled() const
{
    return ImplGetWinData()->mbEnableNativeWidget;
}

#ifdef WNT // see #140456#
#include <salframe.h>
#endif

uno::Reference< rendering::XCanvas > Window::ImplGetCanvas( const Size& rFullscreenSize,
                                                       bool        bFullscreen,
                                                       bool        bSpriteCanvas ) const
{
    // try to retrieve hard reference from weak member
    uno::Reference< rendering::XCanvas > xCanvas( mpWindowImpl->mxCanvas );

    // canvas still valid? Then we're done.
    if( xCanvas.is() )
        return xCanvas;

    Sequence< Any > aArg(6);

    // Feed any with operating system's window handle
    // ==============================================

    // common: first any is VCL pointer to window (for VCL canvas)
    aArg[ 0 ] = makeAny( reinterpret_cast<sal_Int64>(this) );

    // TODO(Q1): Make GetSystemData method virtual

    // check whether we're a SysChild: have to fetch system data
    // directly from SystemChildWindow, because the GetSystemData
    // method is unfortunately not virtual
    const SystemChildWindow* pSysChild = dynamic_cast< const SystemChildWindow* >( this );
    if( pSysChild )
    {
        aArg[ 1 ] = pSysChild->GetSystemDataAny();
        aArg[ 5 ] = pSysChild->GetSystemGfxDataAny();
    }
    else
    {
        aArg[ 1 ] = GetSystemDataAny();
        aArg[ 5 ] = GetSystemGfxDataAny();
    }

    if( bFullscreen )
        aArg[ 2 ] = makeAny( ::com::sun::star::awt::Rectangle( 0, 0,
                                                               rFullscreenSize.Width(),
                                                               rFullscreenSize.Height() ) );
    else
        aArg[ 2 ] = makeAny( ::com::sun::star::awt::Rectangle( mnOutOffX, mnOutOffY, mnOutWidth, mnOutHeight ) );

    aArg[ 3 ] = makeAny( mpWindowImpl->mbAlwaysOnTop ? sal_True : sal_False );
    aArg[ 4 ] = makeAny( uno::Reference< awt::XWindow >(
                             const_cast<Window*>(this)->GetComponentInterface(),
                             uno::UNO_QUERY ));

    uno::Reference< XMultiServiceFactory > xFactory = vcl::unohelper::GetMultiServiceFactory();

    // Create canvas instance with window handle
    // =========================================
    if ( xFactory.is() )
    {
        static ::vcl::DeleteUnoReferenceOnDeinit<lang::XMultiServiceFactory> xStaticCanvasFactory(
            uno::Reference<lang::XMultiServiceFactory>(
                xFactory->createInstance(
                    OUString( RTL_CONSTASCII_USTRINGPARAM(
                            "com.sun.star.rendering.CanvasFactory") ) ),
                UNO_QUERY ));
        uno::Reference<lang::XMultiServiceFactory> xCanvasFactory(xStaticCanvasFactory.get());

        if(xCanvasFactory.is())
        {
#ifdef WNT
            // see #140456# - if we're running on a multiscreen setup,
            // request special, multi-screen safe sprite canvas
            // implementation (not DX5 canvas, as it cannot cope with
            // surfaces spanning multiple displays). Note: canvas
            // (without sprite) stays the same)
            const sal_uInt32 nDisplay = static_cast< WinSalFrame* >( mpWindowImpl->mpFrame )->mnDisplay;
            if( (nDisplay >= Application::GetScreenCount()) )
            {
                xCanvas.set( xCanvasFactory->createInstanceWithArguments(
                                 bSpriteCanvas ?
                                 OUString( RTL_CONSTASCII_USTRINGPARAM(
                                               "com.sun.star.rendering.SpriteCanvas.MultiScreen" )) :
                                 OUString( RTL_CONSTASCII_USTRINGPARAM(
                                               "com.sun.star.rendering.Canvas" )),
                                 aArg ),
                             UNO_QUERY );

            }
            else
            {
#endif
                xCanvas.set( xCanvasFactory->createInstanceWithArguments(
                                 bSpriteCanvas ?
                                 OUString( RTL_CONSTASCII_USTRINGPARAM(
                                               "com.sun.star.rendering.SpriteCanvas" )) :
                                 OUString( RTL_CONSTASCII_USTRINGPARAM(
                                               "com.sun.star.rendering.Canvas" )),
                                 aArg ),
                             UNO_QUERY );

#ifdef WNT
            }
#endif

            mpWindowImpl->mxCanvas = xCanvas;
        }
    }

    // no factory??? Empty reference, then.
    return xCanvas;
}

uno::Reference< rendering::XCanvas > Window::GetCanvas() const
{
    return ImplGetCanvas( Size(), false, false );
}

uno::Reference< rendering::XSpriteCanvas > Window::GetSpriteCanvas() const
{
    uno::Reference< rendering::XSpriteCanvas > xSpriteCanvas(
        ImplGetCanvas( Size(), false, true ), uno::UNO_QUERY );
    return xSpriteCanvas;
}

uno::Reference< ::com::sun::star::rendering::XSpriteCanvas > Window::GetFullscreenSpriteCanvas( const Size& rFullscreenSize ) const
{
    uno::Reference< rendering::XSpriteCanvas > xSpriteCanvas(
        ImplGetCanvas( rFullscreenSize, true, true ), uno::UNO_QUERY );
    return xSpriteCanvas;
}

void Window::ImplPaintToDevice( OutputDevice* i_pTargetOutDev, const Point& i_rPos )
{
    sal_Bool bRVisible = mpWindowImpl->mbReallyVisible;
    mpWindowImpl->mbReallyVisible = mpWindowImpl->mbVisible;
    sal_Bool bDevOutput = mbDevOutput;
    mbDevOutput = sal_True;

    long nOldDPIX = ImplGetDPIX();
    long nOldDPIY = ImplGetDPIY();
    mnDPIX = i_pTargetOutDev->ImplGetDPIX();
    mnDPIY = i_pTargetOutDev->ImplGetDPIY();
    sal_Bool bOutput = IsOutputEnabled();
    EnableOutput();

    DBG_ASSERT( GetMapMode().GetMapUnit() == MAP_PIXEL, "MapMode must be PIXEL based" );
    if ( GetMapMode().GetMapUnit() != MAP_PIXEL )
        return;

    // preserve graphicsstate
    Push();
    Region aClipRegion( GetClipRegion() );
    SetClipRegion();

    GDIMetaFile* pOldMtf = GetConnectMetaFile();
    GDIMetaFile aMtf;
    SetConnectMetaFile( &aMtf );

    // put a push action to metafile
    Push();
    // copy graphics state to metafile
    Font aCopyFont = GetFont();
    if( nOldDPIX != mnDPIX || nOldDPIY != mnDPIY )
    {
        aCopyFont.SetHeight( aCopyFont.GetHeight() * mnDPIY / nOldDPIY );
        aCopyFont.SetWidth( aCopyFont.GetWidth() * mnDPIX / nOldDPIX );
    }
    SetFont( aCopyFont );
    SetTextColor( GetTextColor() );
    if( IsLineColor() )
        SetLineColor( GetLineColor() );
    else
        SetLineColor();
    if( IsFillColor() )
        SetFillColor( GetFillColor() );
    else
        SetFillColor();
    if( IsTextLineColor() )
        SetTextLineColor( GetTextLineColor() );
    else
        SetTextLineColor();
    if( IsOverlineColor() )
        SetOverlineColor( GetOverlineColor() );
    else
        SetOverlineColor();
    if( IsTextFillColor() )
        SetTextFillColor( GetTextFillColor() );
    else
        SetTextFillColor();
    SetTextAlign( GetTextAlign() );
    SetRasterOp( GetRasterOp() );
    if( IsRefPoint() )
        SetRefPoint( GetRefPoint() );
    else
        SetRefPoint();
    SetLayoutMode( GetLayoutMode() );
    SetDigitLanguage( GetDigitLanguage() );
    Rectangle aPaintRect( Point( 0, 0 ), GetOutputSizePixel() );
    aClipRegion.Intersect( aPaintRect );
    SetClipRegion( aClipRegion );

    // do the actual paint

    // background
    if( ! IsPaintTransparent() && IsBackground() && ! (GetParentClipMode() & PARENTCLIPMODE_NOCLIP ) )
        Erase();
    // foreground
    Paint( aPaintRect );
    // put a pop action to metafile
    Pop();

    SetConnectMetaFile( pOldMtf );
    EnableOutput( bOutput );
    mpWindowImpl->mbReallyVisible = bRVisible;

    // paint metafile to VDev
    VirtualDevice* pMaskedDevice = new VirtualDevice( *i_pTargetOutDev, 0, 0 );
    pMaskedDevice->SetOutputSizePixel( GetOutputSizePixel() );
    pMaskedDevice->EnableRTL( IsRTLEnabled() );
    aMtf.WindStart();
    aMtf.Play( pMaskedDevice );
    BitmapEx aBmpEx( pMaskedDevice->GetBitmapEx( Point( 0, 0 ), pMaskedDevice->GetOutputSizePixel() ) );
    i_pTargetOutDev->DrawBitmapEx( i_rPos, aBmpEx );
    // get rid of virtual device now so they don't pile up during recursive calls
    delete pMaskedDevice, pMaskedDevice = NULL;


    for( Window* pChild = mpWindowImpl->mpFirstChild; pChild; pChild = pChild->mpWindowImpl->mpNext )
    {
        if( pChild->mpWindowImpl->mpFrame == mpWindowImpl->mpFrame && pChild->IsVisible() )
        {
            long nDeltaX = pChild->mnOutOffX - mnOutOffX;
            if( ImplHasMirroredGraphics() )
                nDeltaX = mnOutWidth - nDeltaX - pChild->mnOutWidth;
            long nDeltaY = pChild->GetOutOffYPixel() - GetOutOffYPixel();
            Point aPos( i_rPos );
            Point aDelta( nDeltaX, nDeltaY );
            aPos += aDelta;
            pChild->ImplPaintToDevice( i_pTargetOutDev, aPos );
        }
    }

    // restore graphics state
    Pop();

    EnableOutput( bOutput );
    mpWindowImpl->mbReallyVisible = bRVisible;
    mbDevOutput = bDevOutput;
    mnDPIX = nOldDPIX;
    mnDPIY = nOldDPIY;
}

void Window::PaintToDevice( OutputDevice* pDev, const Point& rPos, const Size& /*rSize*/ )
{
    // FIXME: scaling: currently this is for pixel copying only

    DBG_ASSERT( ! pDev->ImplHasMirroredGraphics(), "PaintToDevice to mirroring graphics" );
    DBG_ASSERT( ! pDev->IsRTLEnabled(), "PaintToDevice to mirroring device" );

    Window* pRealParent = NULL;
    if( ! mpWindowImpl->mbVisible )
    {
        Window* pTempParent = ImplGetDefaultWindow();
        if( pTempParent )
            pTempParent->EnableChildTransparentMode();
        pRealParent = GetParent();
        SetParent( pTempParent );
        // trigger correct visibility flags for children
        Show();
        Hide();
    }

    sal_Bool bVisible = mpWindowImpl->mbVisible;
    mpWindowImpl->mbVisible = sal_True;

    if( mpWindowImpl->mpBorderWindow )
        mpWindowImpl->mpBorderWindow->ImplPaintToDevice( pDev, rPos );
    else
        ImplPaintToDevice( pDev, rPos );

    mpWindowImpl->mbVisible = bVisible;

    if( pRealParent )
        SetParent( pRealParent );
}

XubString Window::GetSurroundingText() const
{
  return XubString::EmptyString();
}

Selection Window::GetSurroundingTextSelection() const
{
  return Selection( 0, 0 );
}

/* vim:set shiftwidth=4 softtabstop=4 expandtab: */<|MERGE_RESOLUTION|>--- conflicted
+++ resolved
@@ -508,12 +508,8 @@
              || rSettings.GetStyleSettings().GetWindowColor().IsDark() )
             {
                 aStyleSettings = rSettings.GetStyleSettings();
-<<<<<<< HEAD
-                aStyleSettings.SetHighContrastMode( TRUE );
+                aStyleSettings.SetHighContrastMode( sal_True );
                 aStyleSettings.SetSymbolsStyle( STYLE_SYMBOLS_HICONTRAST );
-=======
-                aStyleSettings.SetHighContrastMode( sal_True );
->>>>>>> e2a3d487
                 rSettings.SetStyleSettings( aStyleSettings );
             }
         }
@@ -522,12 +518,8 @@
     static const char* pEnvHC = getenv( "SAL_FORCE_HC" );
     if( pEnvHC && *pEnvHC )
     {
-<<<<<<< HEAD
-        aStyleSettings.SetHighContrastMode( TRUE );
+        aStyleSettings.SetHighContrastMode( sal_True );
         aStyleSettings.SetSymbolsStyle( STYLE_SYMBOLS_HICONTRAST );
-=======
-        aStyleSettings.SetHighContrastMode( sal_True );
->>>>>>> e2a3d487
         rSettings.SetStyleSettings( aStyleSettings );
     }
 
@@ -650,77 +642,6 @@
     mpWindowImpl->mnDlgCtrlFlags      = 0;            // DialogControl-Flags
     mpWindowImpl->mnLockCount         = 0;            // LockCount
     mpWindowImpl->meAlwaysInputMode   = AlwaysInputNone; // neither AlwaysEnableInput nor AlwaysDisableInput called
-<<<<<<< HEAD
-    mpWindowImpl->mbFrame             = FALSE;        // TRUE: Window is a frame window
-    mpWindowImpl->mbBorderWin         = FALSE;        // TRUE: Window is a border window
-    mpWindowImpl->mbOverlapWin        = FALSE;        // TRUE: Window is a overlap window
-    mpWindowImpl->mbSysWin            = FALSE;        // TRUE: SystemWindow is the base class
-    mpWindowImpl->mbDialog            = FALSE;        // TRUE: Dialog is the base class
-    mpWindowImpl->mbDockWin           = FALSE;        // TRUE: DockingWindow is the base class
-    mpWindowImpl->mbFloatWin          = FALSE;        // TRUE: FloatingWindow is the base class
-    mpWindowImpl->mbPushButton        = FALSE;        // TRUE: PushButton is the base class
-    mpWindowImpl->mbToolBox                     = FALSE;                // TRUE: ToolBox is the base class
-    mpWindowImpl->mbMenuFloatingWindow= FALSE;          // TRUE: MenuFloatingWindow is the base class
-    mpWindowImpl->mbToolbarFloatingWindow= FALSE;               // TRUE: ImplPopupFloatWin is the base class, used for subtoolbars
-    mpWindowImpl->mbSplitter                    = FALSE;                // TRUE: Splitter is the base class
-    mpWindowImpl->mbVisible           = FALSE;        // TRUE: Show( true ) called
-    mpWindowImpl->mbOverlapVisible    = FALSE;        // TRUE: Hide called for visible window from ImplHideAllOverlapWindow()
-    mpWindowImpl->mbDisabled          = FALSE;        // TRUE: Enable( FALSE ) called
-    mpWindowImpl->mbInputDisabled     = FALSE;        // TRUE: EnableInput( FALSE ) called
-    mpWindowImpl->mbDropDisabled      = FALSE;        // TRUE: Drop is enabled
-    mpWindowImpl->mbNoUpdate          = FALSE;        // TRUE: SetUpdateMode( FALSE ) called
-    mpWindowImpl->mbNoParentUpdate    = FALSE;        // TRUE: SetParentUpdateMode( FALSE ) called
-    mpWindowImpl->mbActive            = FALSE;        // TRUE: Window Active
-    mpWindowImpl->mbParentActive      = FALSE;        // TRUE: OverlapActive from Parent
-    mpWindowImpl->mbReallyVisible     = FALSE;        // TRUE: this and all parents to an overlaped window are visible
-    mpWindowImpl->mbReallyShown       = FALSE;        // TRUE: this and all parents to an overlaped window are shown
-    mpWindowImpl->mbInInitShow        = FALSE;        // TRUE: we are in InitShow
-    mpWindowImpl->mbChildNotify       = FALSE;        // TRUE: ChildNotify
-    mpWindowImpl->mbChildPtrOverwrite = FALSE;        // TRUE: PointerStyle overwrites Child-Pointer
-    mpWindowImpl->mbNoPtrVisible      = FALSE;        // TRUE: ShowPointer( FALSE ) called
-    mpWindowImpl->mbMouseMove         = FALSE;        // TRUE: BaseMouseMove called
-    mpWindowImpl->mbPaintFrame        = FALSE;        // TRUE: Paint is visible, but not painted
-    mpWindowImpl->mbInPaint           = FALSE;        // TRUE: Inside PaintHdl
-    mpWindowImpl->mbMouseButtonDown   = FALSE;        // TRUE: BaseMouseButtonDown called
-    mpWindowImpl->mbMouseButtonUp     = FALSE;        // TRUE: BaseMouseButtonUp called
-    mpWindowImpl->mbKeyInput          = FALSE;        // TRUE: BaseKeyInput called
-    mpWindowImpl->mbKeyUp             = FALSE;        // TRUE: BaseKeyUp called
-    mpWindowImpl->mbCommand           = FALSE;        // TRUE: BaseCommand called
-    mpWindowImpl->mbDefPos            = TRUE;         // TRUE: Position is not Set
-    mpWindowImpl->mbDefSize           = TRUE;         // TRUE: Size is not Set
-    mpWindowImpl->mbCallMove          = TRUE;         // TRUE: Move must be called by Show
-    mpWindowImpl->mbCallResize        = TRUE;         // TRUE: Resize must be called by Show
-    mpWindowImpl->mbWaitSystemResize  = TRUE;         // TRUE: Wait for System-Resize
-    mpWindowImpl->mbInitWinClipRegion = TRUE;         // TRUE: Calc Window Clip Region
-    mpWindowImpl->mbInitChildRegion   = FALSE;        // TRUE: InitChildClipRegion
-    mpWindowImpl->mbWinRegion         = FALSE;        // TRUE: Window Region
-    mpWindowImpl->mbClipChildren      = FALSE;        // TRUE: Child-Fenster muessen evt. geclippt werden
-    mpWindowImpl->mbClipSiblings      = FALSE;        // TRUE: Nebeneinanderliegende Child-Fenster muessen evt. geclippt werden
-    mpWindowImpl->mbChildTransparent  = FALSE;        // TRUE: Child-Fenster duerfen transparent einschalten (inkl. Parent-CLIPCHILDREN)
-    mpWindowImpl->mbPaintTransparent  = FALSE;        // TRUE: Paints muessen auf Parent ausgeloest werden
-    mpWindowImpl->mbMouseTransparent  = FALSE;        // TRUE: Window is transparent for Mouse
-    mpWindowImpl->mbDlgCtrlStart      = FALSE;        // TRUE: Ab hier eigenes Dialog-Control
-    mpWindowImpl->mbFocusVisible      = FALSE;        // TRUE: Focus Visible
-    mpWindowImpl->mbUseNativeFocus    = FALSE;
-    mpWindowImpl->mbNativeFocusVisible= FALSE;        // TRUE: native Focus Visible
-    mpWindowImpl->mbInShowFocus       = FALSE;        // prevent recursion
-    mpWindowImpl->mbInHideFocus       = FALSE;        // prevent recursion
-    mpWindowImpl->mbTrackVisible      = FALSE;        // TRUE: Tracking Visible
-    mpWindowImpl->mbControlForeground = FALSE;        // TRUE: Foreground-Property set
-    mpWindowImpl->mbControlBackground = FALSE;        // TRUE: Background-Property set
-    mpWindowImpl->mbAlwaysOnTop       = FALSE;        // TRUE: immer vor allen anderen normalen Fenstern sichtbar
-    mpWindowImpl->mbCompoundControl   = FALSE;        // TRUE: Zusammengesetztes Control => Listener...
-    mpWindowImpl->mbCompoundControlHasFocus = FALSE;  // TRUE: Zusammengesetztes Control hat irgendwo den Focus
-    mpWindowImpl->mbPaintDisabled     = FALSE;        // TRUE: Paint soll nicht ausgefuehrt werden
-    mpWindowImpl->mbAllResize         = FALSE;        // TRUE: Auch ResizeEvents mit 0,0 schicken
-    mpWindowImpl->mbInDtor            = FALSE;        // TRUE: Wir befinden uns im Window-Dtor
-    mpWindowImpl->mbExtTextInput      = FALSE;        // TRUE: ExtTextInput-Mode is active
-    mpWindowImpl->mbInFocusHdl        = FALSE;        // TRUE: Innerhalb vom GetFocus-Handler
-    mpWindowImpl->mbCreatedWithToolkit = FALSE;
-    mpWindowImpl->mbSuppressAccessibilityEvents = FALSE; // TRUE: do not send any accessibility events
-    mpWindowImpl->mbDrawSelectionBackground = FALSE;    // TRUE: draws transparent window background to indicate (toolbox) selection
-    mpWindowImpl->mbIsInTaskPaneList = FALSE;           // TRUE: window was added to the taskpanelist in the topmost system window
-=======
     mpWindowImpl->mbFrame             = sal_False;        // sal_True: Window is a frame window
     mpWindowImpl->mbBorderWin         = sal_False;        // sal_True: Window is a border window
     mpWindowImpl->mbOverlapWin        = sal_False;        // sal_True: Window is a overlap window
@@ -729,10 +650,10 @@
     mpWindowImpl->mbDockWin           = sal_False;        // sal_True: DockingWindow is the base class
     mpWindowImpl->mbFloatWin          = sal_False;        // sal_True: FloatingWindow is the base class
     mpWindowImpl->mbPushButton        = sal_False;        // sal_True: PushButton is the base class
-    mpWindowImpl->mbToolBox         = sal_False;        // sal_True: ToolBox is the base class
+    mpWindowImpl->mbToolBox           = sal_False;      // sal_True: ToolBox is the base class
     mpWindowImpl->mbMenuFloatingWindow= sal_False;      // sal_True: MenuFloatingWindow is the base class
     mpWindowImpl->mbToolbarFloatingWindow= sal_False;       // sal_True: ImplPopupFloatWin is the base class, used for subtoolbars
-    mpWindowImpl->mbSplitter            = sal_False;        // sal_True: Splitter is the base class
+    mpWindowImpl->mbSplitter          = sal_False;      // sal_True: Splitter is the base class
     mpWindowImpl->mbVisible           = sal_False;        // sal_True: Show( sal_True ) called
     mpWindowImpl->mbOverlapVisible    = sal_False;        // sal_True: Hide called for visible window from ImplHideAllOverlapWindow()
     mpWindowImpl->mbDisabled          = sal_False;        // sal_True: Enable( sal_False ) called
@@ -790,7 +711,6 @@
     mpWindowImpl->mbSuppressAccessibilityEvents = sal_False; // sal_True: do not send any accessibility events
     mpWindowImpl->mbDrawSelectionBackground = sal_False;    // sal_True: draws transparent window background to indicate (toolbox) selection
     mpWindowImpl->mbIsInTaskPaneList = sal_False;           // sal_True: window was added to the taskpanelist in the topmost system window
->>>>>>> e2a3d487
     mpWindowImpl->mnNativeBackground  = 0;              // initialize later, depends on type
     mpWindowImpl->mbCallHandlersDuringInputDisabled = sal_False; // sal_True: call event handlers even if input is disabled
     mpWindowImpl->mbDisableAccessibleLabelForRelation = sal_False; // sal_True: do not set LabelFor relation on accessible objects
@@ -1852,11 +1772,7 @@
 
     if ( mpWindowImpl->mpSysObj )
     {
-<<<<<<< HEAD
         bool bVisibleState = mpWindowImpl->mbReallyVisible;
-=======
-        sal_Bool bVisibleState = mpWindowImpl->mbReallyVisible;
->>>>>>> e2a3d487
 
         if ( bVisibleState )
         {
@@ -3201,13 +3117,8 @@
 
 void Window::ImplUpdateOverlapWindowPtr( sal_Bool bNewFrame )
 {
-<<<<<<< HEAD
-    BOOL bVisible = IsVisible();
+    sal_Bool bVisible = IsVisible();
     Show( false );
-=======
-    sal_Bool bVisible = IsVisible();
-    Show( sal_False );
->>>>>>> e2a3d487
     ImplRemoveWindow( bNewFrame );
     Window* pRealParent = mpWindowImpl->mpRealParent;
     ImplInsertWindow( ImplGetParent() );
@@ -3228,11 +3139,7 @@
     }
 
     if ( bVisible )
-<<<<<<< HEAD
         Show( true );
-=======
-        Show( sal_True );
->>>>>>> e2a3d487
 }
 
 // -----------------------------------------------------------------------
@@ -3287,16 +3194,9 @@
 void Window::ImplPosSizeWindow( long nX, long nY,
                                 long nWidth, long nHeight, sal_uInt16 nFlags )
 {
-<<<<<<< HEAD
-    BOOL    bNewPos         = FALSE;
-    BOOL    bNewSize        = FALSE;
-    BOOL    bCopyBits       = FALSE;
-=======
     sal_Bool    bNewPos         = sal_False;
     sal_Bool    bNewSize        = sal_False;
-    sal_Bool    bNewWidth       = sal_False;
     sal_Bool    bCopyBits       = sal_False;
->>>>>>> e2a3d487
     long    nOldOutOffX     = mnOutOffX;
     long    nOldOutOffY     = mnOutOffY;
     long    nOldOutWidth    = mnOutWidth;
@@ -3336,14 +3236,8 @@
         if ( nWidth != mnOutWidth )
         {
             mnOutWidth = nWidth;
-<<<<<<< HEAD
-            bNewSize = TRUE;
-            bCopyBits = FALSE;
-=======
             bNewSize = sal_True;
             bCopyBits = sal_False;
-            bNewWidth = sal_True;
->>>>>>> e2a3d487
         }
     }
     if ( nFlags & WINDOW_POSSIZE_HEIGHT )
@@ -3870,13 +3764,8 @@
     {
         if ( pOverlapWindow->mpWindowImpl->mbOverlapVisible )
         {
-<<<<<<< HEAD
             pOverlapWindow->Show( true, SHOW_NOACTIVATE );
-            pOverlapWindow->mpWindowImpl->mbOverlapVisible = FALSE;
-=======
-            pOverlapWindow->Show( sal_True, SHOW_NOACTIVATE );
             pOverlapWindow->mpWindowImpl->mbOverlapVisible = sal_False;
->>>>>>> e2a3d487
         }
 
         pOverlapWindow = pOverlapWindow->mpWindowImpl->mpNext;
@@ -3892,13 +3781,8 @@
     {
         if ( pOverlapWindow->IsVisible() )
         {
-<<<<<<< HEAD
-            pOverlapWindow->mpWindowImpl->mbOverlapVisible = TRUE;
+            pOverlapWindow->mpWindowImpl->mbOverlapVisible = sal_True;
             pOverlapWindow->Show( false );
-=======
-            pOverlapWindow->mpWindowImpl->mbOverlapVisible = sal_True;
-            pOverlapWindow->Show( sal_False );
->>>>>>> e2a3d487
         }
 
         pOverlapWindow = pOverlapWindow->mpWindowImpl->mpNext;
@@ -4208,114 +4092,7 @@
                 pNewRealWindow->Activate();
             }
         }
-<<<<<<< HEAD
-
-=======
-/*
-        // call Deactivate and Activate
-        Window* pDeactivateParent;
-        Window* pActivateParent;
-        Window* pParent;
-        Window* pLastParent;
-        pDeactivateParent = pOldFocusWindow;
-        while ( pDeactivateParent )
-        {
-            pParent = pDeactivateParent;
-            if ( pParent->ImplIsChild( this ) )
-                break;
-
-            if ( pDeactivateParent->ImplIsOverlapWindow() )
-            {
-                if ( !pDeactivateParent->mpWindowImpl->mbParentActive )
-                    break;
-            }
-
-            pDeactivateParent = pDeactivateParent->ImplGetParent();
-        }
-        if ( pOldFocusWindow )
-        {
-            pActivateParent = this;
-            while ( pActivateParent )
-            {
-                pParent = pActivateParent;
-                if ( pParent->ImplIsChild( pOldFocusWindow ) )
-                    break;
-
-                if ( pActivateParent->ImplIsOverlapWindow() )
-                {
-                    if ( !pActivateParent->mpWindowImpl->mbParentActive )
-                        break;
-                }
-
-                pActivateParent = pActivateParent->ImplGetParent();
-            }
-        }
-        else
-        {
-            if ( ImplIsOverlapWindow() )
-                pActivateParent = this;
-            else
-                pActivateParent = mpWindowImpl->mpOverlapWindow;
-            while ( pActivateParent )
-            {
-                if ( pActivateParent->ImplIsOverlapWindow() )
-                {
-                    if ( !pActivateParent->mpWindowImpl->mbParentActive )
-                        break;
-                }
-
-                pActivateParent = pActivateParent->ImplGetParent();
-            }
-        }
-        if ( pDeactivateParent )
-        {
-            do
-            {
-                pLastParent = pOldFocusWindow;
-                if ( pLastParent != pDeactivateParent )
-                {
-                    pParent = pLastParent->ImplGetParent();
-                    while ( pParent )
-                    {
-                        if ( pParent == pDeactivateParent )
-                            break;
-                        pLastParent = pParent;
-                        pParent = pParent->ImplGetParent();
-                    }
-                }
-                else
-                    pParent = pLastParent;
-
-                pParent->mpWindowImpl->mbActive = sal_False;
-                pParent->Deactivate();
-                pDeactivateParent = pLastParent;
-            }
-            while ( pDeactivateParent != pOldFocusWindow );
-        }
-        do
-        {
-            pLastParent = this;
-            if ( pLastParent != pActivateParent )
-            {
-                pParent = pLastParent->ImplGetParent();
-                while ( pParent )
-                {
-                    if ( pParent == pActivateParent )
-                        break;
-                    pLastParent = pParent;
-                    pParent = pParent->ImplGetParent();
-                }
-            }
-            else
-                pParent = pLastParent;
-
-            pParent->mpWindowImpl->mbActive = sal_True;
-            pParent->Activate();
-            pActivateParent = pLastParent;
-        }
-        while ( pActivateParent != this );
-*/
->>>>>>> e2a3d487
+
         // call Get- and LoseFocus
         if ( pOldFocusWindow && ! aOldFocusDel.IsDelete() )
         {
@@ -4910,22 +4687,18 @@
     DockingWindow* pDockWin = dynamic_cast<DockingWindow*>(this);
     if( pSysWin || ( pDockWin && pDockWin->IsFloatingMode() ) )
     {
-<<<<<<< HEAD
         Show( false );
-=======
-        Show( sal_False );
->>>>>>> e2a3d487
         SetParent( ImplGetDefaultWindow() );
     }
     vcl::LazyDeletor<Window>::Delete( this );
 }
 
-USHORT Window::GetIndicatorState() const
+sal_uInt16 Window::GetIndicatorState() const
 {
     return mpWindowImpl->mpFrame->GetIndicatorState().mnState;
 }
 
-void Window::SimulateKeyPress( USHORT nKeyCode ) const
+void Window::SimulateKeyPress( sal_uInt16 nKeyCode ) const
 {
     mpWindowImpl->mpFrame->SimulateKeyPress(nKeyCode);
 }
@@ -6069,22 +5842,7 @@
 
 // -----------------------------------------------------------------------
 
-<<<<<<< HEAD
-void Window::SetParentClipMode( USHORT nMode )
-=======
-// TODO: remove in next incompatible build
-void Window::GetFontResolution( sal_Int32& nDPIX, sal_Int32& nDPIY ) const
-{
-    DBG_CHKTHIS( Window, ImplDbgCheckWindow );
-
-    nDPIX = mpWindowImpl->mpFrameData->mnDPIX;
-    nDPIY = mpWindowImpl->mpFrameData->mnDPIY;
-}
-
-// -----------------------------------------------------------------------
-
 void Window::SetParentClipMode( sal_uInt16 nMode )
->>>>>>> e2a3d487
 {
     DBG_CHKTHIS( Window, ImplDbgCheckWindow );
 
@@ -6193,11 +5951,6 @@
     }
     else
     {
-<<<<<<< HEAD
-=======
-        sal_Bool bInvalidate = sal_False;
-
->>>>>>> e2a3d487
         if ( rRegion.GetType() == REGION_NULL )
         {
             if ( mpWindowImpl->mbWinRegion )
@@ -6205,10 +5958,6 @@
                 mpWindowImpl->maWinRegion = Region( REGION_NULL );
                 mpWindowImpl->mbWinRegion = sal_False;
                 ImplSetClipFlag();
-<<<<<<< HEAD
-=======
-                bInvalidate = sal_True;
->>>>>>> e2a3d487
             }
         }
         else
@@ -6216,10 +5965,6 @@
             mpWindowImpl->maWinRegion = rRegion;
             mpWindowImpl->mbWinRegion = sal_True;
             ImplSetClipFlag();
-<<<<<<< HEAD
-=======
-            bInvalidate = sal_True;
->>>>>>> e2a3d487
         }
 
         if ( IsReallyVisible() )
@@ -6403,13 +6148,8 @@
     if ( mpWindowImpl->mbFrame )
         mpWindowImpl->mpFrame->SetParent( pNewParent->mpWindowImpl->mpFrame );
 
-<<<<<<< HEAD
-    BOOL bVisible = IsVisible();
+    sal_Bool bVisible = IsVisible();
     Show( false, SHOW_NOFOCUSCHANGE );
-=======
-    sal_Bool bVisible = IsVisible();
-    Show( sal_False, SHOW_NOFOCUSCHANGE );
->>>>>>> e2a3d487
 
     // Testen, ob sich das Overlap-Window aendert
     Window* pOldOverlapWindow;
@@ -6525,11 +6265,7 @@
         ImplGetOwnerDrawList().push_back( this );
 
     if ( bVisible )
-<<<<<<< HEAD
         Show( true, SHOW_NOFOCUSCHANGE | SHOW_NOACTIVATE );
-=======
-        Show( sal_True, SHOW_NOFOCUSCHANGE | SHOW_NOACTIVATE );
->>>>>>> e2a3d487
 }
 
 // -----------------------------------------------------------------------
@@ -6554,17 +6290,10 @@
 
         if ( mpWindowImpl->mpBorderWindow )
         {
-<<<<<<< HEAD
             bool bOldUpdate = mpWindowImpl->mpBorderWindow->mpWindowImpl->mbNoParentUpdate;
             if ( mpWindowImpl->mbNoParentUpdate )
-                mpWindowImpl->mpBorderWindow->mpWindowImpl->mbNoParentUpdate = TRUE;
+                mpWindowImpl->mpBorderWindow->mpWindowImpl->mbNoParentUpdate = sal_True;
             mpWindowImpl->mpBorderWindow->Show( false, nFlags );
-=======
-            sal_Bool bOldUpdate = mpWindowImpl->mpBorderWindow->mpWindowImpl->mbNoParentUpdate;
-            if ( mpWindowImpl->mbNoParentUpdate )
-                mpWindowImpl->mpBorderWindow->mpWindowImpl->mbNoParentUpdate = sal_True;
-            mpWindowImpl->mpBorderWindow->Show( sal_False, nFlags );
->>>>>>> e2a3d487
             mpWindowImpl->mpBorderWindow->mpWindowImpl->mbNoParentUpdate = bOldUpdate;
         }
         else if ( mpWindowImpl->mbFrame )
@@ -6702,11 +6431,7 @@
         }
 
         if ( mpWindowImpl->mpBorderWindow )
-<<<<<<< HEAD
             mpWindowImpl->mpBorderWindow->Show( true, nFlags );
-=======
-            mpWindowImpl->mpBorderWindow->Show( sal_True, nFlags );
->>>>>>> e2a3d487
         else if ( mpWindowImpl->mbFrame )
         {
             // #106431#, hide SplashScreen
@@ -8775,17 +8500,10 @@
 
                 if( xFactory.is() )
                 {
-<<<<<<< HEAD
-                    mpWindowImpl->mpFrameData->mxClipboard = Reference< XClipboard >( xFactory->createInstance( OUString(RTL_CONSTASCII_USTRINGPARAM("com.sun.star.datatransfer.clipboard.SystemClipboardExt")) ), UNO_QUERY );
+                    mpWindowImpl->mpFrameData->mxClipboard = uno::Reference< XClipboard >( xFactory->createInstance( OUString(RTL_CONSTASCII_USTRINGPARAM("com.sun.star.datatransfer.clipboard.SystemClipboardExt")) ), UNO_QUERY );
 
                     if( !mpWindowImpl->mpFrameData->mxClipboard.is() )
-                        mpWindowImpl->mpFrameData->mxClipboard = Reference< XClipboard >( xFactory->createInstance( OUString(RTL_CONSTASCII_USTRINGPARAM("com.sun.star.datatransfer.clipboard.SystemClipboard")) ), UNO_QUERY );
-=======
-                    mpWindowImpl->mpFrameData->mxClipboard = uno::Reference< XClipboard >( xFactory->createInstance( OUString::createFromAscii( "com.sun.star.datatransfer.clipboard.SystemClipboardExt" ) ), UNO_QUERY );
-
-                    if( !mpWindowImpl->mpFrameData->mxClipboard.is() )
-                        mpWindowImpl->mpFrameData->mxClipboard = uno::Reference< XClipboard >( xFactory->createInstance( OUString::createFromAscii( "com.sun.star.datatransfer.clipboard.SystemClipboard" ) ), UNO_QUERY );
->>>>>>> e2a3d487
+                        mpWindowImpl->mpFrameData->mxClipboard = uno::Reference< XClipboard >( xFactory->createInstance( OUString(RTL_CONSTASCII_USTRINGPARAM("com.sun.star.datatransfer.clipboard.SystemClipboard")) ), UNO_QUERY );
 
 #if defined(UNX) && !defined(QUARTZ)          // unix clipboard needs to be initialized
                     if( mpWindowImpl->mpFrameData->mxClipboard.is() )
@@ -8842,29 +8560,16 @@
                     aArgumentList[ 1 ] = makeAny( OUString(RTL_CONSTASCII_USTRINGPARAM("PRIMARY")) );
                     aArgumentList[ 2 ] = makeAny( vcl::createBmpConverter() );
 
-<<<<<<< HEAD
-                    mpWindowImpl->mpFrameData->mxSelection = Reference< XClipboard >( xFactory->createInstanceWithArguments(
+                    mpWindowImpl->mpFrameData->mxSelection = uno::Reference< XClipboard >( xFactory->createInstanceWithArguments(
                     OUString(RTL_CONSTASCII_USTRINGPARAM("com.sun.star.datatransfer.clipboard.SystemClipboard")), aArgumentList ), UNO_QUERY );
 #       else
-                    static Reference< XClipboard >      s_xSelection;
+                    static uno::Reference< XClipboard > s_xSelection;
 
                     if ( !s_xSelection.is() )
-                         s_xSelection = Reference< XClipboard >( xFactory->createInstance( OUString(RTL_CONSTASCII_USTRINGPARAM("com.sun.star.datatransfer.clipboard.GenericClipboardExt")) ), UNO_QUERY );
+                         s_xSelection = uno::Reference< XClipboard >( xFactory->createInstance( OUString(RTL_CONSTASCII_USTRINGPARAM("com.sun.star.datatransfer.clipboard.GenericClipboardExt")) ), UNO_QUERY );
 
                     if ( !s_xSelection.is() )
-                         s_xSelection = Reference< XClipboard >( xFactory->createInstance( OUString(RTL_CONSTASCII_USTRINGPARAM("com.sun.star.datatransfer.clipboard.GenericClipboard")) ), UNO_QUERY );
-=======
-                    mpWindowImpl->mpFrameData->mxSelection = uno::Reference< XClipboard >( xFactory->createInstanceWithArguments(
-                    OUString::createFromAscii( "com.sun.star.datatransfer.clipboard.SystemClipboard" ), aArgumentList ), UNO_QUERY );
-#   else
-                    static uno::Reference< XClipboard > s_xSelection;
-
-                    if ( !s_xSelection.is() )
-                         s_xSelection = uno::Reference< XClipboard >( xFactory->createInstance( OUString::createFromAscii( "com.sun.star.datatransfer.clipboard.GenericClipboardExt" ) ), UNO_QUERY );
-
-                    if ( !s_xSelection.is() )
-                         s_xSelection = uno::Reference< XClipboard >( xFactory->createInstance( OUString::createFromAscii( "com.sun.star.datatransfer.clipboard.GenericClipboard" ) ), UNO_QUERY );
->>>>>>> e2a3d487
+                         s_xSelection = uno::Reference< XClipboard >( xFactory->createInstance( OUString(RTL_CONSTASCII_USTRINGPARAM("com.sun.star.datatransfer.clipboard.GenericClipboard")) ), UNO_QUERY );
 
                     mpWindowImpl->mpFrameData->mxSelection = s_xSelection;
 #       endif
