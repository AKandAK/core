/*************************************************************************
 *
 * DO NOT ALTER OR REMOVE COPYRIGHT NOTICES OR THIS FILE HEADER.
 *
 * Copyright 2000, 2010 Oracle and/or its affiliates.
 *
 * OpenOffice.org - a multi-platform office productivity suite
 *
 * This file is part of OpenOffice.org.
 *
 * OpenOffice.org is free software: you can redistribute it and/or modify
 * it under the terms of the GNU Lesser General Public License version 3
 * only, as published by the Free Software Foundation.
 *
 * OpenOffice.org is distributed in the hope that it will be useful,
 * but WITHOUT ANY WARRANTY; without even the implied warranty of
 * MERCHANTABILITY or FITNESS FOR A PARTICULAR PURPOSE.  See the
 * GNU Lesser General Public License version 3 for more details
 * (a copy is included in the LICENSE file that accompanied this code).
 *
 * You should have received a copy of the GNU Lesser General Public License
 * version 3 along with OpenOffice.org.  If not, see
 * <http://www.openoffice.org/license.html>
 * for a copy of the LGPLv3 License.
 *
 ************************************************************************/
package com.sun.star.wizards.query;

import com.sun.star.lang.XMultiServiceFactory;
import com.sun.star.awt.VclWindowPeerAttribute;
import com.sun.star.awt.XWindowPeer;
import com.sun.star.beans.PropertyValue;
import com.sun.star.frame.XFrame;
import com.sun.star.sdb.CommandType;
import com.sun.star.sdbc.SQLException;
import com.sun.star.uno.AnyConverter;
import com.sun.star.wizards.ui.UIConsts;
import com.sun.star.uno.UnoRuntime;
import com.sun.star.wizards.common.Helper;
import com.sun.star.wizards.common.JavaTools;
import com.sun.star.wizards.common.PropertyNames;
import com.sun.star.wizards.common.Resource;
import com.sun.star.wizards.db.DatabaseObjectWizard;
import com.sun.star.wizards.db.QueryMetaData;
import com.sun.star.wizards.ui.AggregateComponent;
import com.sun.star.wizards.ui.CommandFieldSelection;
import com.sun.star.wizards.ui.FieldSelection;
import com.sun.star.wizards.ui.FilterComponent;
import com.sun.star.wizards.ui.SortingComponent;
import com.sun.star.wizards.ui.TitlesComponent;

public class QueryWizard extends DatabaseObjectWizard
{

    public static final String SFILLUPFIELDSLISTBOX = "fillUpFieldsListbox";
    private static final int SOFIELDSELECTION_PAGE = 1;
    private static final int SOSORTING_PAGE = 2;
    private static final int SOFILTER_PAGE = 3;
    private static final int SOAGGREGATE_PAGE = 4;
    private static final int SOGROUPSELECTION_PAGE = 5;
    private static final int SOGROUPFILTER_PAGE = 6;
    private static final int SOTITLES_PAGE = 7;
    protected static final int SOSUMMARY_PAGE = 8;
    private CommandFieldSelection m_DBCommandFieldSelectio;
    private SortingComponent m_sortingComponent;
    private FieldSelection m_groupFieldSelection;
    private TitlesComponent m_titlesComponent;
    private FilterComponent m_filterComponent;
    private FilterComponent m_groupFilterComponent;
    private AggregateComponent m_aggregateComponent;
    private Finalizer m_finalizer;
    private QuerySummary m_DBMetaData;
    private String reslblFieldHeader;
    private String reslblAliasHeader;
    private String reslblFields;
    private String reslblSelFields;
    private String reslblTables;
    private String reslblGroupBy;
    private String resmsgNonNumericAsGroupBy;
    private String m_createdQuery;

    public QueryWizard(XMultiServiceFactory xMSF, PropertyValue[] i_wizardContext)
    {
        super(xMSF, 40970, i_wizardContext);
        addResourceHandler("QueryWizard", "dbw");
        m_DBMetaData = new QuerySummary(xMSF, m_oResource);
    }

    public static void main(String i_args[])
    {
<<<<<<< HEAD
        executeWizardFromCommandLine( i_args, QueryWizard.class.getName() );
=======
        final String settings[] = new String[]
        {
            null, null, null
        };
        final int IDX_PIPE_NAME = 0;
        final int IDX_LOCATION = 1;
        final int IDX_DSN = 2;

        // some simple parsing
        boolean failure = false;
        int settingsIndex = -1;
        for (int i = 0; i < i_args.length; ++i)
        {
            if (settingsIndex >= 0)
            {
                settings[ settingsIndex] = i_args[i];
                settingsIndex = -1;
                continue;
            }

            if (i_args[i].equals("--pipe-name"))
            {
                settingsIndex = IDX_PIPE_NAME;
                continue;
            }

            if (i_args[i].equals("--database-location"))
            {
                settingsIndex = IDX_LOCATION;
                continue;
            }

            if (i_args[i].equals("--data-source-name"))
            {
                settingsIndex = IDX_DSN;
                continue;
            }

            failure = true;
        }

        if (settings[ IDX_PIPE_NAME] == null)
        {
            failure = true;
        }

        if ((settings[ IDX_DSN] == null) && (settings[ IDX_LOCATION] == null))
        {
            failure = true;
        }

        if (failure)
        {
            System.err.println("supported arguments: ");
            System.err.println("  --pipe-name <name>           : specifies the name of the pipe to connect to the running OOo instance");
            System.err.println("  --database-location <url>    : specifies the URL of the database document to work with");
            System.err.println("  --data-source-name <name>    : specifies the name of the data source to work with");
            return;
        }

        final String ConnectStr = "uno:pipe,name=" + settings[IDX_PIPE_NAME] + ";urp;StarOffice.ServiceManager";
        try
        {
            final XMultiServiceFactory serviceFactory = Desktop.connect(ConnectStr);
            if (serviceFactory != null)
            {
                PropertyValue[] curproperties = new PropertyValue[1];
                if (settings[ IDX_LOCATION] != null)
                {
                    curproperties[0] = Properties.createProperty("DatabaseLocation", settings[ IDX_LOCATION]);
                }
                else
                {
                    curproperties[0] = Properties.createProperty("DataSourceName", settings[ IDX_DSN]);
                }

                QueryWizard CurQueryWizard = new QueryWizard(serviceFactory, curproperties);
                CurQueryWizard.startQueryWizard();
            }
        }
        catch (java.lang.Exception jexception)
        {
            jexception.printStackTrace(System.out);
        }
>>>>>>> 758e5c13
    }

    public final XFrame getFrame()
    {
        return m_frame;
    }

    public String start()
    {
        try
        {
            if (m_DBMetaData.getConnection(m_wizardContext))
            {
                reslblFields = m_oResource.getResText(UIConsts.RID_QUERY + 4);
                reslblFieldHeader = m_oResource.getResText(UIConsts.RID_QUERY + 19); //Fielnames in  AliasComponent
                reslblAliasHeader = m_oResource.getResText(UIConsts.RID_QUERY + 20); //Fieldtitles header in  AliasComponent
                reslblSelFields = m_oResource.getResText(UIConsts.RID_QUERY + 50);
                reslblTables = m_oResource.getResText(UIConsts.RID_QUERY + 3);
                reslblGroupBy = m_oResource.getResText(UIConsts.RID_QUERY + 18);
                String resQueryWizard = m_oResource.getResText(UIConsts.RID_QUERY + 2);
                resmsgNonNumericAsGroupBy = m_oResource.getResText(UIConsts.RID_QUERY + 88);
                Helper.setUnoPropertyValues(xDialogModel, new String[]
                        {
                            PropertyNames.PROPERTY_HEIGHT, PropertyNames.PROPERTY_MOVEABLE, PropertyNames.PROPERTY_NAME, PropertyNames.PROPERTY_POSITION_X, PropertyNames.PROPERTY_POSITION_Y, PropertyNames.PROPERTY_STEP, PropertyNames.PROPERTY_TABINDEX, PropertyNames.PROPERTY_TITLE, PropertyNames.PROPERTY_WIDTH
                        },
                        new Object[]
                        {
                            210, Boolean.TRUE, "DialogQuery", 102, 41, 1, new Short((short) 0), resQueryWizard, 310
                        });
                drawNaviBar();
                setRightPaneHeaders(m_oResource, UIConsts.RID_QUERY + 70, 8);
                this.setMaxStep(8);
                buildSteps();
                this.m_DBCommandFieldSelectio.preselectCommand(m_wizardContext, false);

                XWindowPeer windowPeer = UnoRuntime.queryInterface(XWindowPeer.class, m_frame.getContainerWindow());
                createWindowPeer(windowPeer);
                m_DBMetaData.setWindowPeer(this.xControl.getPeer());
                insertQueryRelatedSteps();
                executeDialog(m_frame.getContainerWindow().getPosSize());
            }
        }
        catch (java.lang.Exception jexception)
        {
            jexception.printStackTrace(System.out);
        }
        m_groupFilterComponent = null;
        m_titlesComponent = null;
        m_aggregateComponent = null;
        m_DBCommandFieldSelectio = null;
        xWindowPeer = null;
        m_finalizer = null;
        m_DBMetaData.finish();
        m_DBMetaData = null;
        System.gc();

        return m_createdQuery;
    }

    public void enableRoadmapItems(String[] _FieldNames, boolean _bEnabled)
    {
        try
        {
            Object oRoadmapItem;
            int CurStep = AnyConverter.toInt(Helper.getUnoPropertyValue(xDialogModel, PropertyNames.PROPERTY_STEP));
            boolean bEnabled = false;
            int CurItemID;
            for (int i = 0; i < getRMItemCount(); i++)
            {
                oRoadmapItem = this.xIndexContRoadmap.getByIndex(i);
                CurItemID = AnyConverter.toInt(Helper.getUnoPropertyValue(oRoadmapItem, "ID"));
                switch (CurItemID)
                {
                    case SOAGGREGATE_PAGE:
                        if (_bEnabled)
                        {
                            bEnabled = ((m_DBMetaData.hasNumericalFields()) && (m_DBMetaData.xDBMetaData.supportsCoreSQLGrammar()));
                        }
                        break;
                    case SOGROUPSELECTION_PAGE:
                        bEnabled = m_DBMetaData.Type == QueryMetaData.QueryType.SOSUMMARYQUERY;
                        break;
                    case SOGROUPFILTER_PAGE:
                        bEnabled = false;
                        if (_bEnabled)
                        {
                            bEnabled = (m_DBMetaData.GroupByFilterConditions.length > 0);
                        }

                        break;
                    default:
                        if (CurItemID > CurStep)
                        {
                            bEnabled = _bEnabled;
                        }
                        else
                        {
                            bEnabled = true;
                        }
                        break;
                }
                super.setStepEnabled(CurItemID, bEnabled);
            }
        }
        catch (com.sun.star.uno.Exception exception)
        {
            exception.printStackTrace(System.out);
        }
    }

    public void insertQueryRelatedSteps()
    {
        try
        {
            setRMItemLabels(m_oResource, UIConsts.RID_QUERY + 80);
            addRoadmap();
            int i = 0;
            i = insertRoadmapItem(0, true, SOFIELDSELECTION_PAGE - 1, SOFIELDSELECTION_PAGE);
            i = insertRoadmapItem(i, false, SOSORTING_PAGE - 1, SOSORTING_PAGE); // Orderby is always supported
            i = insertRoadmapItem(i, false, SOFILTER_PAGE - 1, SOFILTER_PAGE);
            if (m_DBMetaData.xDBMetaData.supportsCoreSQLGrammar())
            {
                i = insertRoadmapItem(i, m_DBMetaData.hasNumericalFields(), SOAGGREGATE_PAGE - 1, SOAGGREGATE_PAGE);
            }
            if (m_DBMetaData.xDBMetaData.supportsGroupBy())
            {
                i = insertRoadmapItem(i, false, SOGROUPSELECTION_PAGE - 1, SOGROUPSELECTION_PAGE);
                i = insertRoadmapItem(i, false, SOGROUPFILTER_PAGE - 1, SOGROUPFILTER_PAGE);
            }
            //      if (CurDBMetaData.xDBMetaData.supportsColumnAliasing()) don't use -> too dangerous!!!
            i = insertRoadmapItem(i, false, SOTITLES_PAGE - 1, SOTITLES_PAGE);
            i = insertRoadmapItem(i, false, SOSUMMARY_PAGE - 1, SOSUMMARY_PAGE);
            setRoadmapInteractive(true);
            setRoadmapComplete(true);
            setCurrentRoadmapItemID((short) 1);
        }
        catch (com.sun.star.uno.Exception exception)
        {
            Resource.showCommonResourceError(xMSF);
        }
    }

    public void buildSteps()
    {
        try
        {
            m_DBCommandFieldSelectio = new CommandFieldSelection(
                    this, m_DBMetaData, 120, reslblFields, reslblSelFields, reslblTables,
                    m_DBMetaData.supportsQueriesInFrom(), 40850);
            m_DBCommandFieldSelectio.setAppendMode(true);
            m_DBCommandFieldSelectio.addFieldSelectionListener(new FieldSelectionListener());
            m_sortingComponent = new SortingComponent(this, SOSORTING_PAGE, 95, 27, 210, 40865);
            m_filterComponent = new FilterComponent(this, xMSF, SOFILTER_PAGE, 97, 27, 209, 3, m_DBMetaData, 40878);
            m_filterComponent.addNumberFormats();

            if (m_DBMetaData.xDBMetaData.supportsCoreSQLGrammar())
            {
                m_aggregateComponent = new AggregateComponent(this, m_DBMetaData, SOAGGREGATE_PAGE, 97, 69, 209, 5, 40895);
            }
            if (m_DBMetaData.xDBMetaData.supportsGroupBy())
            {
                m_groupFieldSelection = new FieldSelection(this, SOGROUPSELECTION_PAGE, 95, 27, 210, 150, reslblFields, this.reslblGroupBy, 40915, false);
                m_groupFieldSelection.addFieldSelectionListener(new FieldSelectionListener());
                m_groupFilterComponent = new FilterComponent(this, xMSF, SOGROUPFILTER_PAGE, 97, 27, 209, 3, m_DBMetaData, 40923);
            }
            m_titlesComponent = new TitlesComponent(this, SOTITLES_PAGE, 97, 37, 207, 7, reslblFieldHeader, reslblAliasHeader, 40940);
            m_finalizer = new Finalizer(this, m_DBMetaData);
            enableNavigationButtons(false, false, false);
        }
        catch (com.sun.star.uno.Exception exception)
        {
            Resource.showCommonResourceError(xMSF);
        }
    }

    public boolean finishWizard()
    {
        int ncurStep = getCurrentStep();
        if ((ncurStep == SOSUMMARY_PAGE)
                || (switchToStep(ncurStep, SOSUMMARY_PAGE)))
        {
            m_createdQuery = m_finalizer.finish();
            if (m_createdQuery.length() > 0)
            {
                loadSubComponent(CommandType.QUERY, m_createdQuery, m_finalizer.displayQueryDesign());
                xDialog.endExecute();
                return true;
            }
        }
        return false;
    }

    protected void enterStep(int nOldStep, int nNewStep)
    {
        try
        {
            if (nOldStep <= SOGROUPSELECTION_PAGE && nNewStep > SOGROUPSELECTION_PAGE)
            {
                if (m_DBMetaData.xDBMetaData.supportsGroupBy())
                {
                    m_DBMetaData.setGroupFieldNames(m_groupFieldSelection.getSelectedFieldNames());
                    m_DBMetaData.GroupFieldNames = JavaTools.removeOutdatedFields(m_DBMetaData.GroupFieldNames, m_DBMetaData.NonAggregateFieldNames);
                    m_DBMetaData.GroupByFilterConditions = JavaTools.removeOutdatedFields(m_DBMetaData.GroupByFilterConditions, m_DBMetaData.GroupFieldNames);
                }
            }
            switch (nNewStep)
            {
                case SOFIELDSELECTION_PAGE:
                    break;
                case SOSORTING_PAGE:
                    m_sortingComponent.initialize(m_DBMetaData.getDisplayFieldNames(), m_DBMetaData.getSortFieldNames());
                    break;
                case SOFILTER_PAGE:
                    m_filterComponent.initialize(m_DBMetaData.getFilterConditions(), m_DBMetaData.getDisplayFieldNames());
                    break;
                case SOAGGREGATE_PAGE:
                    m_aggregateComponent.initialize();
                    break;
                case SOGROUPSELECTION_PAGE:
                    break;
                case SOGROUPFILTER_PAGE:
                    m_groupFilterComponent.initialize(m_DBMetaData.GroupByFilterConditions, m_DBMetaData.getGroupFieldNames());
                    break;
                case SOTITLES_PAGE:
                    m_titlesComponent.initialize(m_DBMetaData.getDisplayFieldNames(), m_DBMetaData.FieldTitleSet);
                    break;
                case SOSUMMARY_PAGE:
                    m_finalizer.initialize();
                    break;
                default:
                    break;
            }
        }
        catch (SQLException e)
        {
            e.printStackTrace(System.out);
        }
    }

    protected void leaveStep(int nOldStep, int nNewStep)
    {
        switch (nOldStep)
        {
            case SOFIELDSELECTION_PAGE:
                m_DBMetaData.reorderFieldColumns(m_DBCommandFieldSelectio.getSelectedFieldNames());
                m_DBMetaData.initializeFieldTitleSet(true);
                m_DBMetaData.setNumericFields();
                searchForOutdatedFields();
                break;
            case SOSORTING_PAGE:
                m_DBMetaData.setSortFieldNames(m_sortingComponent.getSortFieldNames());
                break;
            case SOFILTER_PAGE:
                m_DBMetaData.setFilterConditions(m_filterComponent.getFilterConditions());
                break;
            case SOAGGREGATE_PAGE:
                m_DBMetaData.AggregateFieldNames = m_aggregateComponent.getAggregateFieldNames();
                break;
            case SOGROUPSELECTION_PAGE:
                break;
            case SOGROUPFILTER_PAGE:
                m_DBMetaData.setGroupByFilterConditions(this.m_groupFilterComponent.getFilterConditions());
                break;
            case SOTITLES_PAGE:
                m_DBMetaData.setFieldTitles(m_titlesComponent.getFieldTitles());
                break;
            case SOSUMMARY_PAGE:
                break;
            default:
                break;
        }
        if (nOldStep < SOGROUPSELECTION_PAGE && nNewStep >= SOGROUPSELECTION_PAGE)
        {
            try
            {
                if (m_DBMetaData.Type == QueryMetaData.QueryType.SOSUMMARYQUERY)
                {
                    if (m_DBMetaData.xDBMetaData.supportsGroupBy())
                    {
                        m_DBMetaData.setNonAggregateFieldNames();
                        m_groupFieldSelection.initialize(m_DBMetaData.getUniqueAggregateFieldNames(), false, m_DBMetaData.xDBMetaData.getMaxColumnsInGroupBy());
                        m_groupFieldSelection.intializeSelectedFields(m_DBMetaData.NonAggregateFieldNames);
                        m_groupFieldSelection.setMultipleMode(false);
                        setStepEnabled(SOGROUPFILTER_PAGE, m_aggregateComponent.isGroupingpossible() && m_DBMetaData.NonAggregateFieldNames.length > 0);
                    }
                }
            }
            catch (SQLException e)
            {
                e.printStackTrace( System.err );
            }
        }
    }

    private void searchForOutdatedFields()
    {
        String[] sFieldNames = m_DBMetaData.getFieldNames();
        String[][] sRemovedFields = JavaTools.removeOutdatedFields(m_DBMetaData.getSortFieldNames(), sFieldNames);
        m_DBMetaData.setSortFieldNames(sRemovedFields);
        m_DBMetaData.setFilterConditions(JavaTools.removeOutdatedFields(m_DBMetaData.getFilterConditions(), sFieldNames));
        m_DBMetaData.AggregateFieldNames = JavaTools.removeOutdatedFields(m_DBMetaData.AggregateFieldNames, sFieldNames);
    }

    private void enableWizardSteps(String[] NewItems)
    {
        boolean bEnabled = NewItems.length > 0;
        setControlProperty("btnWizardNext", PropertyNames.PROPERTY_ENABLED, bEnabled);
        setControlProperty("btnWizardFinish", PropertyNames.PROPERTY_ENABLED, bEnabled);
        enableRoadmapItems(NewItems, bEnabled); // Note: Performancewise this could be improved
    }

    public class FieldSelectionListener implements com.sun.star.wizards.ui.XFieldSelectionListener
    {

        protected int ID;

        public int getID()
        {
            return ID;
        }

        public void setID(String sIncSuffix)
        {
            ID = 1;
            if (sIncSuffix != null)
            {
                if ((!sIncSuffix.equals(PropertyNames.EMPTY_STRING)) && (!sIncSuffix.equals("_")))
                {
                    String sID = JavaTools.ArrayoutofString(sIncSuffix, "_")[1];
                    ID = Integer.parseInt(sID);
                    int a = 0;
                }
            }
        }

        public void shiftFromLeftToRight(String[] SelItems, String[] NewItems)
        {
            if (ID == 1)
            {
                m_DBMetaData.addSeveralFieldColumns(SelItems, m_DBCommandFieldSelectio.getSelectedCommandName());
                enableWizardSteps(NewItems);
                m_DBCommandFieldSelectio.changeSelectedFieldNames(m_DBMetaData.getDisplayFieldNames());
                m_DBCommandFieldSelectio.toggleCommandListBox(NewItems);
            }
            else
            {
                boolean bEnabled = (m_groupFieldSelection.getSelectedFieldNames().length > 0);
                Helper.setUnoPropertyValue(getRoadmapItemByID(SOGROUPFILTER_PAGE), PropertyNames.PROPERTY_ENABLED, bEnabled);
            }
        }

        public void shiftFromRightToLeft(String[] SelItems, String[] NewItems)
        {
            // TODO When the ListFieldbox is refilled only fields of the current Command may be merged into the Listbox
            if (ID == 1)
            {
                enableWizardSteps(NewItems);
                String[] sSelfieldNames = m_DBMetaData.getFieldNames(SelItems, m_DBCommandFieldSelectio.getSelectedCommandName());
                m_DBCommandFieldSelectio.addItemsToFieldsListbox(sSelfieldNames);
                m_DBMetaData.removeSeveralFieldColumnsByDisplayFieldName(SelItems);
                m_DBCommandFieldSelectio.toggleCommandListBox(NewItems);

            }
            else
            {
                boolean bEnabled = (m_groupFieldSelection.getSelectedFieldNames().length > 0);
                String CurDisplayFieldName = SelItems[0];
                if (JavaTools.FieldInList(m_DBMetaData.NonAggregateFieldNames, CurDisplayFieldName) > -1)
                {
                    showMessageBox("ErrorBox", VclWindowPeerAttribute.OK, resmsgNonNumericAsGroupBy);
                    m_groupFieldSelection.xSelectedFieldsListBox.addItems(SelItems, m_groupFieldSelection.xSelectedFieldsListBox.getItemCount());
                    String FieldList[] = m_groupFieldSelection.xFieldsListBox.getItems();
                    int index = JavaTools.FieldInList(FieldList, CurDisplayFieldName);
                    if (index > -1)
                    {
                        m_groupFieldSelection.xFieldsListBox.removeItems((short) index, (short) 1);
                    }
                }
                else
                {
                    Helper.setUnoPropertyValue(getRoadmapItemByID(SOGROUPFILTER_PAGE), PropertyNames.PROPERTY_ENABLED, bEnabled);
                }
            }
        }

        public void moveItemDown(String item)
        {
        }

        public void moveItemUp(String item)
        {
        }
    }
}<|MERGE_RESOLUTION|>--- conflicted
+++ resolved
@@ -88,94 +88,7 @@
 
     public static void main(String i_args[])
     {
-<<<<<<< HEAD
         executeWizardFromCommandLine( i_args, QueryWizard.class.getName() );
-=======
-        final String settings[] = new String[]
-        {
-            null, null, null
-        };
-        final int IDX_PIPE_NAME = 0;
-        final int IDX_LOCATION = 1;
-        final int IDX_DSN = 2;
-
-        // some simple parsing
-        boolean failure = false;
-        int settingsIndex = -1;
-        for (int i = 0; i < i_args.length; ++i)
-        {
-            if (settingsIndex >= 0)
-            {
-                settings[ settingsIndex] = i_args[i];
-                settingsIndex = -1;
-                continue;
-            }
-
-            if (i_args[i].equals("--pipe-name"))
-            {
-                settingsIndex = IDX_PIPE_NAME;
-                continue;
-            }
-
-            if (i_args[i].equals("--database-location"))
-            {
-                settingsIndex = IDX_LOCATION;
-                continue;
-            }
-
-            if (i_args[i].equals("--data-source-name"))
-            {
-                settingsIndex = IDX_DSN;
-                continue;
-            }
-
-            failure = true;
-        }
-
-        if (settings[ IDX_PIPE_NAME] == null)
-        {
-            failure = true;
-        }
-
-        if ((settings[ IDX_DSN] == null) && (settings[ IDX_LOCATION] == null))
-        {
-            failure = true;
-        }
-
-        if (failure)
-        {
-            System.err.println("supported arguments: ");
-            System.err.println("  --pipe-name <name>           : specifies the name of the pipe to connect to the running OOo instance");
-            System.err.println("  --database-location <url>    : specifies the URL of the database document to work with");
-            System.err.println("  --data-source-name <name>    : specifies the name of the data source to work with");
-            return;
-        }
-
-        final String ConnectStr = "uno:pipe,name=" + settings[IDX_PIPE_NAME] + ";urp;StarOffice.ServiceManager";
-        try
-        {
-            final XMultiServiceFactory serviceFactory = Desktop.connect(ConnectStr);
-            if (serviceFactory != null)
-            {
-                PropertyValue[] curproperties = new PropertyValue[1];
-                if (settings[ IDX_LOCATION] != null)
-                {
-                    curproperties[0] = Properties.createProperty("DatabaseLocation", settings[ IDX_LOCATION]);
-                }
-                else
-                {
-                    curproperties[0] = Properties.createProperty("DataSourceName", settings[ IDX_DSN]);
-                }
-
-                QueryWizard CurQueryWizard = new QueryWizard(serviceFactory, curproperties);
-                CurQueryWizard.startQueryWizard();
-            }
-        }
-        catch (java.lang.Exception jexception)
-        {
-            jexception.printStackTrace(System.out);
-        }
->>>>>>> 758e5c13
     }
 
     public final XFrame getFrame()
