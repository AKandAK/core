--- conflicted
+++ resolved
@@ -32,14 +32,7 @@
 
 $(eval $(call gb_Library_set_componentfile,svt,svtools/util/svt))
 
-<<<<<<< HEAD
 $(eval $(call gb_Library_use_sdk_api,svt))
-=======
-$(eval $(call gb_Library_use_api,svt,\
-    udkapi \
-    offapi \
-))
->>>>>>> fa99c1ea
 
 $(eval $(call gb_Library_set_include,svt,\
     $$(INCLUDE) \
