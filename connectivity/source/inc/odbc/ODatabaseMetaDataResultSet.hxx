--- conflicted
+++ resolved
@@ -100,11 +100,7 @@
             sal_Int32 getFetchDirection()       const throw(::com::sun::star::sdbc::SQLException, ::com::sun::star::uno::RuntimeException);
             sal_Int32 getFetchSize()            const throw(::com::sun::star::sdbc::SQLException, ::com::sun::star::uno::RuntimeException);
             ::rtl::OUString getCursorName()     const throw(::com::sun::star::sdbc::SQLException, ::com::sun::star::uno::RuntimeException);
-<<<<<<< HEAD
-            SWORD                               impl_getColumnType_nothrow(sal_Int32 column);
-=======
             SWORD                               impl_getColumnType_nothrow(sal_Int32 columnIndex);
->>>>>>> bc7afd01
 
             sal_Int32 mapColumn (sal_Int32  column);
 
