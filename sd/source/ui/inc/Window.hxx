--- conflicted
+++ resolved
@@ -45,12 +45,8 @@
 {
 public:
     Window (vcl::Window* pParent);
-<<<<<<< HEAD
-    virtual ~Window();
-=======
-    virtual ~Window (void);
+    virtual ~Window ();
     virtual void dispose() SAL_OVERRIDE;
->>>>>>> 0cde74f7
 
     void    SetViewShell (ViewShell* pViewSh);
 
