--- conflicted
+++ resolved
@@ -108,8 +108,7 @@
     XRange Union([in] XRange Arg1, [in] XRange Arg2, [in] /*Optional*/ any Arg3, [in] /*Optional*/ any Arg4, [in] /*Optional*/ any Arg5, [in] /*Optional*/ any Arg6, [in] /*Optional*/ any Arg7, [in] /*Optional*/ any Arg8, [in] /*Optional*/ any Arg9, [in] /*Optional*/ any Arg10, [in] /*Optional*/ any Arg11, [in] /*Optional*/ any Arg12, [in] /*Optional*/ any Arg13, [in] /*Optional*/ any Arg14, [in] /*Optional*/ any Arg15, [in] /*Optional*/ any Arg16, [in] /*Optional*/ any Arg17, [in] /*Optional*/ any Arg18, [in] /*Optional*/ any Arg19, [in] /*Optional*/ any Arg20, [in] /*Optional*/ any Arg21, [in] /*Optional*/ any Arg22, [in] /*Optional*/ any Arg23, [in] /*Optional*/ any Arg24, [in] /*Optional*/ any Arg25, [in] /*Optional*/ any Arg26, [in] /*Optional*/ any Arg27, [in] /*Optional*/ any Arg28, [in] /*Optional*/ any Arg29, [in] /*Optional*/ any Arg30)
         raises(com::sun::star::script::BasicErrorException);
     void Volatile([in] any Volatile);
-<<<<<<< HEAD
-    any Caller( [in] any aIndex );
+    any Caller( [in] any Index );
     any MenuBars( [in] any aIndex );
     any International([in] long Index);
     any GetSaveAsFilename( [in] any InitialFilename, [in] any FileFilter, [in] any FilterIndex, [in] any Title,[in] any ButtonText);
@@ -117,10 +116,6 @@
     double InchesToPoints([in] double Inches);
     void setSheetsInNewWorkbook( [in] long SheetsInNewWorkbook ) raises(com::sun::star::script::BasicErrorException);
     long getSheetsInNewWorkbook();
-=======
-    void DoEvents();
-    any Caller( [in] any Index );
->>>>>>> 4fba42e5
 };
 
 }; }; };
