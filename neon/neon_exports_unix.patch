<<<<<<< HEAD
--- misc/neon-0.28.2/src/exports.map	2009-09-29 10:28:13.531250000 +0200
+++ misc/build/neon-0.28.2/src/exports.map	2009-09-21 12:16:53.453125000 +0200
@@ -0,0 +1,287 @@
+UDK_3_0_0 {
=======
--- misc/neon-0.29.3/src/exports.map	2009-09-29 10:28:13.531250000 +0200
+++ misc/build/neon-0.29.3/src/exports.map	2009-09-21 12:16:53.453125000 +0200
@@ -0,0 +1,288 @@
+NEON_0_29_3 {
>>>>>>> 27a76954
+	global:
+		ne__negotiate_ssl;
+		ne__ssl_exit;
+		ne__ssl_init;
+		ne_ssl_cert_cmp;
+		ne_ssl_cert_digest;
+		ne_ssl_cert_export;
+		ne_ssl_cert_free;
+		ne_ssl_cert_identity;
+		ne_ssl_cert_import;
+		ne_ssl_cert_issuer;
+		ne_ssl_cert_read;
+		ne_ssl_cert_signedby;
+		ne_ssl_cert_subject;
+		ne_ssl_cert_validity_time;
+		ne_ssl_cert_write;
+		ne_ssl_clicert_decrypt;
+		ne_ssl_clicert_encrypted;
+		ne_ssl_clicert_free;
+		ne_ssl_clicert_name;
+		ne_ssl_clicert_owner;
+		ne_ssl_clicert_read;
+		ne_ssl_context_create;
+		ne_ssl_context_destroy;
+		ne_ssl_context_keypair;
+		ne_ssl_context_set_flag;
+		ne_ssl_context_set_verify;
+		ne_ssl_context_trustcert;
+		ne_ssl_dname_cmp;
+		ne_ssl_readable_dname;
+		ne_ssl_set_clicert;
+		ne_ssl_trust_default_ca;
+		ne_xml_dispatch_request;
+		ne_xml_parse_response;
+		ne_xml_create;
+		ne_xml_currentline;
+		ne_xml_destroy;
+		ne_xml_doc_encoding;
+		ne_xml_failed;
+		ne_xml_get_attr;
+		ne_xml_get_error;
+		ne_xml_mapid;
+		ne_xml_parse;
+		ne_xml_parse_v;
+		ne_xml_push_handler;
+		ne_xml_resolve_nspace;
+		ne_xml_set_error;
+		ne_debug;
+		ne_debug_init;
+		ne_debug_mask;
+		ne_debug_stream;
+		ne_has_support;
+		ne_parse_statusline;
+		ne_version_match;
+		ne_version_string;
+		ne_path_childof;
+		ne_path_compare;
+		ne_path_escape;
+		ne_path_has_trailing_slash;
+		ne_path_parent;
+		ne_path_unescape;
+		ne_uri_cmp;
+		ne_uri_copy;
+		ne_uri_defaultport;
+		ne_uri_free;
+		ne_uri_parse;
+		ne_uri_resolve;
+		ne_uri_unparse;
+		ne_base64;
+		ne_buffer_altered;
+		ne_buffer_append;
+		ne_buffer_clear;
+		ne_buffer_concat;
+		ne_buffer_create;
+		ne_buffer_destroy;
+		ne_buffer_finish;
+		ne_buffer_grow;
+		ne_buffer_ncreate;
+		ne_buffer_snprintf;
+		ne_buffer_zappend;
+		ne_concat;
+		ne_qtoken;
+		ne_shave;
+		ne_snprintf;
+		ne_strcasecmp;
+		ne_strclean;
+		ne_strerror;
+		ne_strncasecmp;
+		ne_token;
+		ne_tolower_array;
+		ne_unbase64;
+		ne_vsnprintf;
+		ne__sock_sslsock;
+		ne_addr_destroy;
+		ne_addr_error;
+		ne_addr_first;
+		ne_addr_next;
+		ne_addr_resolve;
+		ne_addr_result;
+		ne_iaddr_cmp;
+		ne_iaddr_free;
+		ne_iaddr_make;
+		ne_iaddr_print;
+		ne_iaddr_reverse;
+		ne_iaddr_typeof;
+		ne_sock_accept;
+		ne_sock_accept_ssl;
+		ne_sock_block;
+		ne_sock_cipher;
+		ne_sock_close;
+		ne_sock_connect;
+		ne_sock_connect_ssl;
+		ne_sock_connect_timeout;
+		ne_sock_create;
+		ne_sock_error;
+		ne_sock_exit;
+		ne_sock_fd;
+		ne_sock_fullread;
+		ne_sock_fullwrite;
+		ne_sock_init;
+		ne_sock_peek;
+		ne_sock_peer;
+		ne_sock_prebind;
+		ne_sock_proxy;
+		ne_sock_read;
+		ne_sock_read_timeout;
+		ne_sock_readline;
+		ne_sock_sessid;
+		ne__ssl_set_verify_err;
+		ne_close_connection;
+		ne_fill_proxy_uri;
+		ne_fill_server_uri;
+		ne_get_error;
+		ne_get_scheme;
+		ne_get_server_hostport;
+		ne_get_session_flag;
+		ne_hook_close_conn;
+		ne_hook_create_request;
+		ne_hook_destroy_request;
+		ne_hook_destroy_session;
+		ne_hook_post_headers;
+		ne_hook_post_send;
+		ne_hook_pre_send;
+		ne_session_create;
+		ne_session_destroy;
+		ne_session_proxy;
+		ne_set_addrlist;
+		ne_set_connect_timeout;
+		ne_set_error;
+		ne_set_localaddr;
+		ne_set_notifier;
+		ne_set_progress;
+		ne_set_read_timeout;
+		ne_set_session_flag;
+		ne_set_session_private;
+		ne_set_useragent;
+		ne_ssl_cert_validity;
+		ne_ssl_provide_clicert;
+		ne_ssl_set_verify;
+		ne_ssl_trust_cert;
+		ne_unhook_close_conn;
+		ne_unhook_create_request;
+		ne_unhook_destroy_request;
+		ne_unhook_destroy_session;
+		ne_unhook_post_headers;
+		ne_unhook_post_send;
+		ne_unhook_pre_send;
+		ne_version_pre_http11;
+		ne_accept_2xx;
+		ne_accept_always;
+		ne_add_request_header;
+		ne_add_response_body_reader;
+		ne_begin_request;
+		ne_discard_response;
+		ne_end_request;
+		ne_get_request_flag;
+		ne_get_request_private;
+		ne_get_response_header;
+		ne_get_session;
+		ne_get_session_private;
+		ne_get_status;
+		ne_print_request_header;
+		ne_read_response_block;
+		ne_read_response_to_fd;
+		ne_request_create;
+		ne_request_destroy;
+		ne_request_dispatch;
+		ne_response_header_iterate;
+		ne_set_request_body_buffer;
+		ne_set_request_body_fd;
+		ne_set_request_body_provider;
+		ne_set_request_flag;
+		ne_set_request_private;
+		ne_redirect_location;
+		ne_redirect_register;
+		ne_propfind_allprop;
+		ne_propfind_create;
+		ne_propfind_current_private;
+		ne_propfind_destroy;
+		ne_propfind_get_parser;
+		ne_propfind_get_request;
+		ne_propfind_named;
+		ne_propfind_set_private;
+		ne_propnames;
+		ne_proppatch;
+		ne_propset_iterate;
+		ne_propset_lang;
+		ne_propset_private;
+		ne_propset_status;
+		ne_propset_value;
+		ne_simple_propfind;
+		ne_ascii_to_md5;
+		ne_md5_create_ctx;
+		ne_md5_destroy_ctx;
+		ne_md5_dup_ctx;
+		ne_md5_finish_ascii;
+		ne_md5_finish_ctx;
+		ne_md5_process_block;
+		ne_md5_process_bytes;
+		ne_md5_read_ctx;
+		ne_md5_reset_ctx;
+		ne_md5_stream;
+		ne_md5_to_ascii;
+		ne_lock;
+		ne_lock_copy;
+		ne_lock_create;
+		ne_lock_destroy;
+		ne_lock_discover;
+		ne_lock_free;
+		ne_lock_refresh;
+		ne_lock_using_parent;
+		ne_lock_using_resource;
+		ne_lockstore_add;
+		ne_lockstore_create;
+		ne_lockstore_destroy;
+		ne_lockstore_findbyuri;
+		ne_lockstore_first;
+		ne_lockstore_next;
+		ne_lockstore_register;
+		ne_lockstore_remove;
+		ne_unlock;
+		ne_i18n_init;
+		ne_asctime_parse;
+		ne_httpdate_parse;
+		ne_iso8601_parse;
+		ne_rfc1036_parse;
+		ne_rfc1123_date;
+		ne_rfc1123_parse;
+		ne_decompress_destroy;
+		ne_decompress_reader;
+		ne_add_depth_header;
+		ne_copy;
+		ne_delete;
+		ne_get;
+		ne_get_content_type;
+		ne_get_range;
+		ne_getmodtime;
+		ne_mkcol;
+		ne_move;
+		ne_options;
+		ne_options2;
+		ne_post;
+		ne_put;
+		ne_add_proxy_auth;
+		ne_add_server_auth;
+		ne_forget_auth;
+		ne_set_proxy_auth;
+		ne_set_server_auth;
+		ne_calloc;
+		ne_malloc;
+		ne_oom_callback;
+		ne_realloc;
+		ne_strdup;
+		ne_strndup;
+		ne_acl3744_set;
+		ne_207_create;
+		ne_207_destroy;
+		ne_207_get_current_propstat;
+		ne_207_get_current_response;
+		ne_207_set_propstat_handlers;
+		ne_207_set_response_handlers;
+		ne_accept_207;
+		ne_simple_request;
+		GetVersionInfo;
+	local:
+		*;
+};<|MERGE_RESOLUTION|>--- conflicted
+++ resolved
@@ -1,14 +1,7 @@
-<<<<<<< HEAD
---- misc/neon-0.28.2/src/exports.map	2009-09-29 10:28:13.531250000 +0200
-+++ misc/build/neon-0.28.2/src/exports.map	2009-09-21 12:16:53.453125000 +0200
-@@ -0,0 +1,287 @@
-+UDK_3_0_0 {
-=======
 --- misc/neon-0.29.3/src/exports.map	2009-09-29 10:28:13.531250000 +0200
 +++ misc/build/neon-0.29.3/src/exports.map	2009-09-21 12:16:53.453125000 +0200
 @@ -0,0 +1,288 @@
-+NEON_0_29_3 {
->>>>>>> 27a76954
++UDK_3_0_0 {
 +	global:
 +		ne__negotiate_ssl;
 +		ne__ssl_exit;
