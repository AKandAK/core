--- conflicted
+++ resolved
@@ -38,12 +38,9 @@
 {
     ScXMLExport&        rExport;
 
-<<<<<<< HEAD
-=======
     sal_Bool            CellsEqual(const sal_Bool bPrevEmpty, const sal_Bool bPrevString, const String& sPrevValue, const double& fPrevValue,
                                     const sal_Bool bEmpty, const sal_Bool bString, const String& sValue, const double& fValue) const;
     void                WriteCell(const sal_Bool bEmpty, const sal_Bool bString, const String& sValue, const double& fValue, const sal_Int32 nRepeat);
->>>>>>> edf1c529
     void                WriteTable(const sal_Int32 nPos);
 public:
     ScXMLExportDDELinks(ScXMLExport& rExport);
