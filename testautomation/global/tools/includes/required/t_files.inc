--- conflicted
+++ resolved
@@ -38,10 +38,7 @@
 '\******************************************************************************
 
 private const C_INFO = TRUE ' Set this to TRUE to increase verbosity of some functions
-<<<<<<< HEAD
-=======
 private const VERBOSE = true
->>>>>>> e1d136dc
 
 function hGrafikEinfuegen  ( Grafik$ ) as Boolean
     '/// hGrafikEinfuegen hGraphicInsert
