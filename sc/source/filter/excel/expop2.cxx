/* -*- Mode: C++; tab-width: 4; indent-tabs-mode: nil; c-basic-offset: 4 -*- */
/*************************************************************************
 *
 * DO NOT ALTER OR REMOVE COPYRIGHT NOTICES OR THIS FILE HEADER.
 *
 * Copyright 2000, 2010 Oracle and/or its affiliates.
 *
 * OpenOffice.org - a multi-platform office productivity suite
 *
 * This file is part of OpenOffice.org.
 *
 * OpenOffice.org is free software: you can redistribute it and/or modify
 * it under the terms of the GNU Lesser General Public License version 3
 * only, as published by the Free Software Foundation.
 *
 * OpenOffice.org is distributed in the hope that it will be useful,
 * but WITHOUT ANY WARRANTY; without even the implied warranty of
 * MERCHANTABILITY or FITNESS FOR A PARTICULAR PURPOSE.  See the
 * GNU Lesser General Public License version 3 for more details
 * (a copy is included in the LICENSE file that accompanied this code).
 *
 * You should have received a copy of the GNU Lesser General Public License
 * version 3 along with OpenOffice.org.  If not, see
 * <http://www.openoffice.org/license.html>
 * for a copy of the LGPLv3 License.
 *
 ************************************************************************/

// MARKER(update_precomp.py): autogen include statement, do not remove
#include "precompiled_sc.hxx"



//------------------------------------------------------------------------

#include <unotools/fltrcfg.hxx>

#include <sfx2/objsh.hxx>
#include <sfx2/docinf.hxx>
#include <filter/msfilter/svxmsbas.hxx>

#include "scerrors.hxx"
#include "scextopt.hxx"

#include "root.hxx"
#include "excdoc.hxx"
#include "exp_op.hxx"

#include "xcl97esc.hxx"

#include "document.hxx"
#include "rangenam.hxx"
#include "filtopt.hxx"
#include "xltools.hxx"
#include "xelink.hxx"

#include <com/sun/star/document/XDocumentProperties.hpp>
#include <com/sun/star/document/XDocumentPropertiesSupplier.hpp>


ExportBiff5::ExportBiff5( XclExpRootData& rExpData, SvStream& rStrm ):
    ExportTyp( rStrm, &rExpData.mrDoc, rExpData.meTextEnc ),
    XclExpRoot( rExpData )
{
    // nur Teil der Root-Daten gebraucht
    pExcRoot = &GetOldRoot();
    pExcRoot->pER = this;   // ExcRoot -> XclExpRoot
    pExcRoot->eDateiTyp = Biff5;
    pExcDoc = new ExcDocument( *this );
}


ExportBiff5::~ExportBiff5()
{
    delete pExcDoc;
}


FltError ExportBiff5::Write()
{
    SfxObjectShell* pDocShell = GetDocShell();
    DBG_ASSERT( pDocShell, "ExportBiff5::Write - no document shell" );

    SotStorageRef xRootStrg = GetRootStorage();
    DBG_ASSERT( xRootStrg.Is(), "ExportBiff5::Write - no root storage" );

    bool bWriteBasicCode = false;
    bool bWriteBasicStrg = false;
    if( GetBiff() == EXC_BIFF8 )
    {
        if( SvtFilterOptions* pFilterOpt = SvtFilterOptions::Get() )
        {
            bWriteBasicCode = pFilterOpt->IsLoadExcelBasicCode();
            bWriteBasicStrg = pFilterOpt->IsLoadExcelBasicStorage();
        }
    }

    if( pDocShell && xRootStrg.Is() && bWriteBasicStrg )
    {
        SvxImportMSVBasic aBasicImport( *pDocShell, *xRootStrg, bWriteBasicCode, bWriteBasicStrg );
        sal_uLong nErr = aBasicImport.SaveOrDelMSVBAStorage( sal_True, EXC_STORAGE_VBA_PROJECT );
        if( nErr != ERRCODE_NONE )
            pDocShell->SetError( nErr, ::rtl::OUString( RTL_CONSTASCII_USTRINGPARAM( OSL_LOG_PREFIX ) ) );
    }

    pExcDoc->ReadDoc();         // ScDoc -> ExcDoc
    pExcDoc->Write( aOut );     // wechstreamen

    if( pDocShell && xRootStrg.Is() )
    {
        // #i88642# update doc info (revision etc)
        pDocShell->UpdateDocInfoForSave();

        using namespace ::com::sun::star;
        uno::Reference<document::XDocumentPropertiesSupplier> xDPS(
                pDocShell->GetModel(), uno::UNO_QUERY_THROW);
        uno::Reference<document::XDocumentProperties> xDocProps
                = xDPS->getDocumentProperties();
        if ( SvtFilterOptions::Get()->IsEnableCalcPreview() )
        {
            ::boost::shared_ptr<GDIMetaFile> pMetaFile =
                pDocShell->GetPreviewMetaFile (sal_False);
            uno::Sequence<sal_uInt8> metaFile(
                sfx2::convertMetaFile(pMetaFile.get()));
            sfx2::SaveOlePropertySet(xDocProps, xRootStrg, &metaFile);
        }
        else
            sfx2::SaveOlePropertySet(xDocProps, xRootStrg );
    }

    //! TODO: separate warnings for columns and sheets
    const XclExpAddressConverter& rAddrConv = GetAddressConverter();
    if( rAddrConv.IsColTruncated() || rAddrConv.IsRowTruncated() || rAddrConv.IsTabTruncated() )
        return SCWARN_EXPORT_MAXROW;

    return eERR_OK;
}



ExportBiff8::ExportBiff8( XclExpRootData& rExpData, SvStream& rStrm ) :
    ExportBiff5( rExpData, rStrm )
{
    pExcRoot->eDateiTyp = Biff8;
}


ExportBiff8::~ExportBiff8()
{
}
<<<<<<< HEAD
/* vim:set shiftwidth=4 softtabstop=4 expandtab: */
=======


ExportXml2007::ExportXml2007( XclExpRootData& rExpData, SvStream& rStrm )
    : ExportTyp( rStrm, &rExpData.mrDoc, rExpData.meTextEnc )
    , XclExpRoot( rExpData )
{
    pExcRoot = &GetOldRoot();
    pExcRoot->pER = this;
    pExcRoot->eDateiTyp = Biff8;
    pExcDoc = new ExcDocument( *this );
}


ExportXml2007::~ExportXml2007()
{
    delete pExcDoc;
}


FltError ExportXml2007::Write()
{
    SfxObjectShell* pDocShell = GetDocShell();
    DBG_ASSERT( pDocShell, "ExportXml2007::Write - no document shell" );

    SotStorageRef xRootStrg = GetRootStorage();
    DBG_ASSERT( xRootStrg.Is(), "ExportXml2007::Write - no root storage" );

    bool bWriteBasicCode = false;
    bool bWriteBasicStrg = false;

    if( SvtFilterOptions* pFilterOpt = SvtFilterOptions::Get() )
    {
        bWriteBasicCode = pFilterOpt->IsLoadExcelBasicCode();
        bWriteBasicStrg = pFilterOpt->IsLoadExcelBasicStorage();
    }

    if( pDocShell && xRootStrg.Is() && bWriteBasicStrg )
    {
        SvxImportMSVBasic aBasicImport( *pDocShell, *xRootStrg, bWriteBasicCode, bWriteBasicStrg );
        sal_uLong nErr = aBasicImport.SaveOrDelMSVBAStorage( sal_True, EXC_STORAGE_VBA_PROJECT );
        if( nErr != ERRCODE_NONE )
            pDocShell->SetError( nErr, ::rtl::OUString( RTL_CONSTASCII_USTRINGPARAM( OSL_LOG_PREFIX ) ) );
    }

    pExcDoc->ReadDoc();         // ScDoc -> ExcDoc
    pExcDoc->WriteXml( aOut );  // wechstreamen

    if( pDocShell && xRootStrg.Is() )
    {
        using namespace ::com::sun::star;
        uno::Reference<document::XDocumentPropertiesSupplier> xDPS(
                pDocShell->GetModel(), uno::UNO_QUERY_THROW);
        uno::Reference<document::XDocumentProperties> xDocProps
                = xDPS->getDocumentProperties();
        ::boost::shared_ptr<GDIMetaFile> pMetaFile =
            pDocShell->GetPreviewMetaFile (sal_False);
        uno::Sequence<sal_uInt8> metaFile(
            sfx2::convertMetaFile(pMetaFile.get()));
        sfx2::SaveOlePropertySet(xDocProps, xRootStrg, &metaFile);
    }

    //! TODO: separate warnings for columns and sheets
    const XclExpAddressConverter& rAddrConv = GetAddressConverter();
    if( rAddrConv.IsColTruncated() || rAddrConv.IsRowTruncated() || rAddrConv.IsTabTruncated() )
        return SCWARN_EXPORT_MAXROW;

    return eERR_OK;
}

>>>>>>> ce6308e4
<|MERGE_RESOLUTION|>--- conflicted
+++ resolved
@@ -119,7 +119,7 @@
         if ( SvtFilterOptions::Get()->IsEnableCalcPreview() )
         {
             ::boost::shared_ptr<GDIMetaFile> pMetaFile =
-                pDocShell->GetPreviewMetaFile (sal_False);
+                pDocShell->GetPreviewMetaFile (false);
             uno::Sequence<sal_uInt8> metaFile(
                 sfx2::convertMetaFile(pMetaFile.get()));
             sfx2::SaveOlePropertySet(xDocProps, xRootStrg, &metaFile);
@@ -148,76 +148,4 @@
 ExportBiff8::~ExportBiff8()
 {
 }
-<<<<<<< HEAD
-/* vim:set shiftwidth=4 softtabstop=4 expandtab: */
-=======
-
-
-ExportXml2007::ExportXml2007( XclExpRootData& rExpData, SvStream& rStrm )
-    : ExportTyp( rStrm, &rExpData.mrDoc, rExpData.meTextEnc )
-    , XclExpRoot( rExpData )
-{
-    pExcRoot = &GetOldRoot();
-    pExcRoot->pER = this;
-    pExcRoot->eDateiTyp = Biff8;
-    pExcDoc = new ExcDocument( *this );
-}
-
-
-ExportXml2007::~ExportXml2007()
-{
-    delete pExcDoc;
-}
-
-
-FltError ExportXml2007::Write()
-{
-    SfxObjectShell* pDocShell = GetDocShell();
-    DBG_ASSERT( pDocShell, "ExportXml2007::Write - no document shell" );
-
-    SotStorageRef xRootStrg = GetRootStorage();
-    DBG_ASSERT( xRootStrg.Is(), "ExportXml2007::Write - no root storage" );
-
-    bool bWriteBasicCode = false;
-    bool bWriteBasicStrg = false;
-
-    if( SvtFilterOptions* pFilterOpt = SvtFilterOptions::Get() )
-    {
-        bWriteBasicCode = pFilterOpt->IsLoadExcelBasicCode();
-        bWriteBasicStrg = pFilterOpt->IsLoadExcelBasicStorage();
-    }
-
-    if( pDocShell && xRootStrg.Is() && bWriteBasicStrg )
-    {
-        SvxImportMSVBasic aBasicImport( *pDocShell, *xRootStrg, bWriteBasicCode, bWriteBasicStrg );
-        sal_uLong nErr = aBasicImport.SaveOrDelMSVBAStorage( sal_True, EXC_STORAGE_VBA_PROJECT );
-        if( nErr != ERRCODE_NONE )
-            pDocShell->SetError( nErr, ::rtl::OUString( RTL_CONSTASCII_USTRINGPARAM( OSL_LOG_PREFIX ) ) );
-    }
-
-    pExcDoc->ReadDoc();         // ScDoc -> ExcDoc
-    pExcDoc->WriteXml( aOut );  // wechstreamen
-
-    if( pDocShell && xRootStrg.Is() )
-    {
-        using namespace ::com::sun::star;
-        uno::Reference<document::XDocumentPropertiesSupplier> xDPS(
-                pDocShell->GetModel(), uno::UNO_QUERY_THROW);
-        uno::Reference<document::XDocumentProperties> xDocProps
-                = xDPS->getDocumentProperties();
-        ::boost::shared_ptr<GDIMetaFile> pMetaFile =
-            pDocShell->GetPreviewMetaFile (sal_False);
-        uno::Sequence<sal_uInt8> metaFile(
-            sfx2::convertMetaFile(pMetaFile.get()));
-        sfx2::SaveOlePropertySet(xDocProps, xRootStrg, &metaFile);
-    }
-
-    //! TODO: separate warnings for columns and sheets
-    const XclExpAddressConverter& rAddrConv = GetAddressConverter();
-    if( rAddrConv.IsColTruncated() || rAddrConv.IsRowTruncated() || rAddrConv.IsTabTruncated() )
-        return SCWARN_EXPORT_MAXROW;
-
-    return eERR_OK;
-}
-
->>>>>>> ce6308e4
+/* vim:set shiftwidth=4 softtabstop=4 expandtab: */