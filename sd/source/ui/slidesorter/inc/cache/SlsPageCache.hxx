--- conflicted
+++ resolved
@@ -127,7 +127,6 @@
         const CacheKey aKey,
         const Bitmap& rBitmap);
 
-<<<<<<< HEAD
     /** When the requested preview bitmap does not yet exist or is not
         up-to-date then the rendering of one is scheduled.  Otherwise this
         method does nothing.
@@ -145,8 +144,6 @@
         const CacheKey aKey,
         const bool bRequestPreview);
 
-=======
->>>>>>> 4adb61dc
     /** Call this method when a view-object-contact object is being deleted
         and does not need (a) its current bitmap in the cache and (b) a
         requested new bitmap.
