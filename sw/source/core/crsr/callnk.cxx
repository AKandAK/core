--- conflicted
+++ resolved
@@ -102,7 +102,7 @@
     if( !pCNd )
         return;
 
-    SwFrm *myFrm=pCNd->GetFrm();
+    SwFrm *myFrm = pCNd->getLayoutFrm( rShell.GetLayout() );
     if (myFrm!=NULL)
     {
         // We need to emulated a change of the row height in order
@@ -112,7 +112,7 @@
         {
             const SwTableLine* pLine = pRow->GetTabLine( );
             SwFmtFrmSize pSize = pLine->GetFrmFmt( )->GetFrmSize( );
-            pRow->Modify( NULL, &pSize );
+            pRow->ModifyNotification( NULL, &pSize );
         }
     }
 
@@ -124,7 +124,7 @@
     }
     if ( pNode != NULL )
     {
-        SwFrm *myFrm2=pNode->GetFrm();
+        SwFrm *myFrm2 = pNode->getLayoutFrm( rShell.GetLayout() );
         if (myFrm2!=NULL)
         {
             // We need to emulated a change of the row height in order
@@ -134,7 +134,7 @@
             {
                 const SwTableLine* pLine = pRow->GetTabLine( );
                 SwFmtFrmSize pSize = pLine->GetFrmFmt( )->GetFrmSize( );
-                pRow->Modify( NULL, &pSize );
+                pRow->ModifyNotification( NULL, &pSize );
             }
         }
     }
@@ -163,15 +163,9 @@
     else if( rShell.aChgLnk.IsSet() && ND_TEXTNODE == nNdWhich &&
              nCntnt != nAktCntnt )
     {
-<<<<<<< HEAD
         // If travelling with left/right only and the frame is
         // unchanged (columns!) then check text hints.
-        if( nLeftFrmPos == SwCallLink::GetFrm( (SwTxtNode&)*pCNd, nAktCntnt,
-=======
-        // nur wenn mit Left/right getravellt, dann Text-Hints pruefen
-        // und sich nicht der Frame geaendert hat (Spalten!)
         if( nLeftFrmPos == SwCallLink::getLayoutFrm( rShell.GetLayout(), (SwTxtNode&)*pCNd, nAktCntnt,
->>>>>>> f6c76470
                                                     !rShell.ActionPend() ) &&
             (( nCmp = nCntnt ) + 1 == nAktCntnt ||          // Right
             nCntnt -1 == ( nCmp = nAktCntnt )) )            // Left
