/* -*- Mode: C++; tab-width: 4; indent-tabs-mode: nil; c-basic-offset: 4 -*- */
/*************************************************************************
 *
 * DO NOT ALTER OR REMOVE COPYRIGHT NOTICES OR THIS FILE HEADER.
 *
 * Copyright 2000, 2010 Oracle and/or its affiliates.
 *
 * OpenOffice.org - a multi-platform office productivity suite
 *
 * This file is part of OpenOffice.org.
 *
 * OpenOffice.org is free software: you can redistribute it and/or modify
 * it under the terms of the GNU Lesser General Public License version 3
 * only, as published by the Free Software Foundation.
 *
 * OpenOffice.org is distributed in the hope that it will be useful,
 * but WITHOUT ANY WARRANTY; without even the implied warranty of
 * MERCHANTABILITY or FITNESS FOR A PARTICULAR PURPOSE.  See the
 * GNU Lesser General Public License version 3 for more details
 * (a copy is included in the LICENSE file that accompanied this code).
 *
 * You should have received a copy of the GNU Lesser General Public License
 * version 3 along with OpenOffice.org.  If not, see
 * <http://www.openoffice.org/license.html>
 * for a copy of the LGPLv3 License.
 *
 ************************************************************************/

// MARKER(update_precomp.py): autogen include statement, do not remove
#include "precompiled_unotools.hxx"

#include <unotools/searchopt.hxx>
#include <tools/solar.h>
#include <tools/debug.hxx>
#include <unotools/configitem.hxx>
#include <com/sun/star/i18n/TransliterationModules.hpp>
#include <com/sun/star/uno/Sequence.hxx>
#include <com/sun/star/uno/Any.h>
#include <rtl/logfile.hxx>
#include <sal/macros.h>


using namespace utl;
using namespace com::sun::star::uno;
using namespace com::sun::star::i18n;

using ::rtl::OUString;

#define MAX_FLAGS_OFFSET    25

//////////////////////////////////////////////////////////////////////


class SvtSearchOptions_Impl : public ConfigItem
{
    sal_Int32   nFlags;
    sal_Bool    bModified;

    // disallow copy-constructor and assignment-operator for now
    SvtSearchOptions_Impl( const SvtSearchOptions_Impl & );
    SvtSearchOptions_Impl & operator = ( const SvtSearchOptions_Impl & );

protected:
    sal_Bool            IsModified() const { return bModified; }
    using ConfigItem::SetModified;
    void            SetModified( sal_Bool bVal );
    sal_Bool            Load();
    sal_Bool            Save();

    Sequence< OUString >    GetPropertyNames() const;

public:
    SvtSearchOptions_Impl();
    virtual ~SvtSearchOptions_Impl();

    // ConfigItem
    virtual void    Commit();
    virtual void    Notify( const com::sun::star::uno::Sequence< rtl::OUString >& aPropertyNames );

    sal_Bool            GetFlag( sal_uInt16 nOffset ) const;
    void            SetFlag( sal_uInt16 nOffset, sal_Bool bVal );
};



SvtSearchOptions_Impl::SvtSearchOptions_Impl() :
    ConfigItem( OUString(RTL_CONSTASCII_USTRINGPARAM("Office.Common/SearchOptions")) )
{
    RTL_LOGFILE_CONTEXT(aLog, "unotools SvtSearchOptions_Impl::SvtSearchOptions_Impl()");
    nFlags = 0x0003FFFF;    // set all options values to 'true'
    Load();
    SetModified( sal_False );
}


SvtSearchOptions_Impl::~SvtSearchOptions_Impl()
{
    Commit();
}


void SvtSearchOptions_Impl::Commit()
{
    if (IsModified())
        Save();
}

void SvtSearchOptions_Impl::Notify( const Sequence< rtl::OUString >&  )
{
}


sal_Bool SvtSearchOptions_Impl::GetFlag( sal_uInt16 nOffset ) const
{
    DBG_ASSERT( nOffset <= MAX_FLAGS_OFFSET, "offset out of range");
    return ((nFlags >> nOffset) & 0x01) ? sal_True : sal_False;
}


void SvtSearchOptions_Impl::SetFlag( sal_uInt16 nOffset, sal_Bool bVal )
{
    DBG_ASSERT( nOffset <= MAX_FLAGS_OFFSET, "offset out of range");
    sal_Int32 nOldFlags = nFlags;
    sal_Int32 nMask = ((sal_Int32) 1)  << nOffset;
    if (bVal)
        nFlags |= nMask;
    else
        nFlags &= ~nMask;
    if (nFlags != nOldFlags)
        SetModified( sal_True );
}


void SvtSearchOptions_Impl::SetModified( sal_Bool bVal )
{
    bModified = bVal;
    if (bModified)
    {
        ConfigItem::SetModified();
    }
}


Sequence< OUString > SvtSearchOptions_Impl::GetPropertyNames() const
{
    static const char* aPropNames[ MAX_FLAGS_OFFSET + 1 ] =
    {
        "IsWholeWordsOnly",                     //  0
        "IsBackwards",                          //  1
        "IsUseRegularExpression",               //  2
        //"IsCurrentSelectionOnly",             // interactively set or not...
        "IsSearchForStyles",                    //  3
        "IsSimilaritySearch",                   //  4
        "IsUseAsianOptions",                    //  5
        "IsMatchCase",                          //  6
        "Japanese/IsMatchFullHalfWidthForms",   //  7
        "Japanese/IsMatchHiraganaKatakana",     //  8
        "Japanese/IsMatchContractions",         //  9
        "Japanese/IsMatchMinusDashCho-on",      // 10
        "Japanese/IsMatchRepeatCharMarks",      // 11
        "Japanese/IsMatchVariantFormKanji",     // 12
        "Japanese/IsMatchOldKanaForms",         // 13
        "Japanese/IsMatch_DiZi_DuZu",           // 14
        "Japanese/IsMatch_BaVa_HaFa",           // 15
        "Japanese/IsMatch_TsiThiChi_DhiZi",     // 16
        "Japanese/IsMatch_HyuIyu_ByuVyu",       // 17
        "Japanese/IsMatch_SeShe_ZeJe",          // 18
        "Japanese/IsMatch_IaIya",               // 19
        "Japanese/IsMatch_KiKu",                // 20
        "Japanese/IsIgnorePunctuation",         // 21
        "Japanese/IsIgnoreWhitespace",          // 22
        "Japanese/IsIgnoreProlongedSoundMark",      // 23
        "Japanese/IsIgnoreMiddleDot",           // 24
        "IsNotes"                   // 25
    };

    const int nCount = SAL_N_ELEMENTS( aPropNames );
    Sequence< OUString > aNames( nCount );
    OUString* pNames = aNames.getArray();
    for (sal_Int32 i = 0;  i < nCount;  ++i)
        pNames[i] = OUString::createFromAscii( aPropNames[i] );

    return aNames;
}


sal_Bool SvtSearchOptions_Impl::Load()
{
    sal_Bool bSucc = sal_False;

    Sequence< OUString > aNames = GetPropertyNames();
    sal_Int32 nProps = aNames.getLength();

    const Sequence< Any > aValues = GetProperties( aNames );
    DBG_ASSERT( aValues.getLength() == aNames.getLength(),
            "GetProperties failed" );
    //EnableNotification( aNames );

    if (nProps  &&  aValues.getLength() == nProps)
    {
        bSucc = sal_True;

        const Any* pValues = aValues.getConstArray();
        for (sal_uInt16 i = 0;  i < nProps;  ++i)
        {
            const Any &rVal = pValues[i];
            DBG_ASSERT( rVal.hasValue(), "property value missing" );
            if (rVal.hasValue())
            {
                sal_Bool bVal = sal_Bool();
                if (rVal >>= bVal)
                {
                    if (i <= MAX_FLAGS_OFFSET)
                    {
                        // use index in sequence as flag index
                        SetFlag( i, bVal );
                    }
                    else {
                        OSL_FAIL( "unexpected index" );
                    }
                }
                else
                {
<<<<<<< HEAD
                    OSL_FAIL( "unexpected type" );
                    bSucc = FALSE;
=======
                    DBG_ERROR( "unexpected type" );
                    bSucc = sal_False;
>>>>>>> e2a3d487
                }
            }
            else
            {
<<<<<<< HEAD
                OSL_FAIL( "value missing" );
                bSucc = FALSE;
=======
                DBG_ERROR( "value missing" );
                bSucc = sal_False;
>>>>>>> e2a3d487
            }
        }
    }
    DBG_ASSERT( bSucc, "LoadConfig failed" );

    return bSucc;
}


sal_Bool SvtSearchOptions_Impl::Save()
{
    sal_Bool bSucc = sal_False;

    const Sequence< OUString > aNames = GetPropertyNames();
    sal_Int32 nProps = aNames.getLength();

    Sequence< Any > aValues( nProps );
    Any *pValue = aValues.getArray();

    DBG_ASSERT( nProps == MAX_FLAGS_OFFSET + 1,
            "unexpected size of index" );
    if (nProps  &&  nProps == MAX_FLAGS_OFFSET + 1)
    {
        for (sal_uInt16 i = 0;  i < nProps;  ++i)
            pValue[i] <<= (sal_Bool) GetFlag(i);
        bSucc |= PutProperties( aNames, aValues );
    }

    if (bSucc)
        SetModified( sal_False );

    return bSucc;
}


//////////////////////////////////////////////////////////////////////

SvtSearchOptions::SvtSearchOptions()
{
    pImpl = new SvtSearchOptions_Impl;
}


SvtSearchOptions::~SvtSearchOptions()
{
    delete pImpl;
}


sal_Int32 SvtSearchOptions::GetTransliterationFlags() const
{
    sal_Int32 nRes = 0;

    if (!IsMatchCase()) // 'IsMatchCase' means act case sensitive
        nRes |= TransliterationModules_IGNORE_CASE;
    if ( IsMatchFullHalfWidthForms())
        nRes |= TransliterationModules_IGNORE_WIDTH;
    if ( IsMatchHiraganaKatakana())
        nRes |= TransliterationModules_IGNORE_KANA;
    if ( IsMatchContractions())
        nRes |= TransliterationModules_ignoreSize_ja_JP;
    if ( IsMatchMinusDashChoon())
        nRes |= TransliterationModules_ignoreMinusSign_ja_JP;
    if ( IsMatchRepeatCharMarks())
        nRes |= TransliterationModules_ignoreIterationMark_ja_JP;
    if ( IsMatchVariantFormKanji())
        nRes |= TransliterationModules_ignoreTraditionalKanji_ja_JP;
    if ( IsMatchOldKanaForms())
        nRes |= TransliterationModules_ignoreTraditionalKana_ja_JP;
    if ( IsMatchDiziDuzu())
        nRes |= TransliterationModules_ignoreZiZu_ja_JP;
    if ( IsMatchBavaHafa())
        nRes |= TransliterationModules_ignoreBaFa_ja_JP;
    if ( IsMatchTsithichiDhizi())
        nRes |= TransliterationModules_ignoreTiJi_ja_JP;
    if ( IsMatchHyuiyuByuvyu())
        nRes |= TransliterationModules_ignoreHyuByu_ja_JP;
    if ( IsMatchSesheZeje())
        nRes |= TransliterationModules_ignoreSeZe_ja_JP;
    if ( IsMatchIaiya())
        nRes |= TransliterationModules_ignoreIandEfollowedByYa_ja_JP;
    if ( IsMatchKiku())
        nRes |= TransliterationModules_ignoreKiKuFollowedBySa_ja_JP;
    if ( IsIgnorePunctuation())
        nRes |= TransliterationModules_ignoreSeparator_ja_JP;
    if ( IsIgnoreWhitespace())
        nRes |= TransliterationModules_ignoreSpace_ja_JP;
    if ( IsIgnoreProlongedSoundMark())
        nRes |= TransliterationModules_ignoreProlongedSoundMark_ja_JP;
    if ( IsIgnoreMiddleDot())
        nRes |= TransliterationModules_ignoreMiddleDot_ja_JP;

    return nRes;
}


sal_Bool SvtSearchOptions::IsWholeWordsOnly() const
{
    return pImpl->GetFlag( 0 );
}


void SvtSearchOptions::SetWholeWordsOnly( sal_Bool bVal )
{
    pImpl->SetFlag( 0, bVal );
}


sal_Bool SvtSearchOptions::IsBackwards() const
{
    return pImpl->GetFlag( 1 );
}


void SvtSearchOptions::SetBackwards( sal_Bool bVal )
{
    pImpl->SetFlag( 1, bVal );
}


sal_Bool SvtSearchOptions::IsUseRegularExpression() const
{
    return pImpl->GetFlag( 2 );
}


void SvtSearchOptions::SetUseRegularExpression( sal_Bool bVal )
{
    pImpl->SetFlag( 2, bVal );
}


sal_Bool SvtSearchOptions::IsSearchForStyles() const
{
    return pImpl->GetFlag( 3 );
}


void SvtSearchOptions::SetSearchForStyles( sal_Bool bVal )
{
    pImpl->SetFlag( 3, bVal );
}


sal_Bool SvtSearchOptions::IsSimilaritySearch() const
{
    return pImpl->GetFlag( 4 );
}


void SvtSearchOptions::SetSimilaritySearch( sal_Bool bVal )
{
    pImpl->SetFlag( 4, bVal );
}


sal_Bool SvtSearchOptions::IsUseAsianOptions() const
{
    return pImpl->GetFlag( 5 );
}


void SvtSearchOptions::SetUseAsianOptions( sal_Bool bVal )
{
    pImpl->SetFlag( 5, bVal );
}


sal_Bool SvtSearchOptions::IsMatchCase() const
{
    return pImpl->GetFlag( 6 );
}


void SvtSearchOptions::SetMatchCase( sal_Bool bVal )
{
    pImpl->SetFlag( 6, bVal );
}


sal_Bool SvtSearchOptions::IsMatchFullHalfWidthForms() const
{
    return pImpl->GetFlag( 7 );
}


void SvtSearchOptions::SetMatchFullHalfWidthForms( sal_Bool bVal )
{
    pImpl->SetFlag( 7, bVal );
}


sal_Bool SvtSearchOptions::IsMatchHiraganaKatakana() const
{
    return pImpl->GetFlag( 8 );
}


void SvtSearchOptions::SetMatchHiraganaKatakana( sal_Bool bVal )
{
    pImpl->SetFlag( 8, bVal );
}


sal_Bool SvtSearchOptions::IsMatchContractions() const
{
    return pImpl->GetFlag( 9 );
}


void SvtSearchOptions::SetMatchContractions( sal_Bool bVal )
{
    pImpl->SetFlag( 9, bVal );
}


sal_Bool SvtSearchOptions::IsMatchMinusDashChoon() const
{
    return pImpl->GetFlag( 10 );
}


void SvtSearchOptions::SetMatchMinusDashChoon( sal_Bool bVal )
{
    pImpl->SetFlag( 10, bVal );
}


sal_Bool SvtSearchOptions::IsMatchRepeatCharMarks() const
{
    return pImpl->GetFlag( 11 );
}


void SvtSearchOptions::SetMatchRepeatCharMarks( sal_Bool bVal )
{
    pImpl->SetFlag( 11, bVal );
}


sal_Bool SvtSearchOptions::IsMatchVariantFormKanji() const
{
    return pImpl->GetFlag( 12 );
}


void SvtSearchOptions::SetMatchVariantFormKanji( sal_Bool bVal )
{
    pImpl->SetFlag( 12, bVal );
}


sal_Bool SvtSearchOptions::IsMatchOldKanaForms() const
{
    return pImpl->GetFlag( 13 );
}


void SvtSearchOptions::SetMatchOldKanaForms( sal_Bool bVal )
{
    pImpl->SetFlag( 13, bVal );
}


sal_Bool SvtSearchOptions::IsMatchDiziDuzu() const
{
    return pImpl->GetFlag( 14 );
}


void SvtSearchOptions::SetMatchDiziDuzu( sal_Bool bVal )
{
    pImpl->SetFlag( 14, bVal );
}


sal_Bool SvtSearchOptions::IsMatchBavaHafa() const
{
    return pImpl->GetFlag( 15 );
}


void SvtSearchOptions::SetMatchBavaHafa( sal_Bool bVal )
{
    pImpl->SetFlag( 15, bVal );
}


sal_Bool SvtSearchOptions::IsMatchTsithichiDhizi() const
{
    return pImpl->GetFlag( 16 );
}


void SvtSearchOptions::SetMatchTsithichiDhizi( sal_Bool bVal )
{
    pImpl->SetFlag( 16, bVal );
}


sal_Bool SvtSearchOptions::IsMatchHyuiyuByuvyu() const
{
    return pImpl->GetFlag( 17 );
}


void SvtSearchOptions::SetMatchHyuiyuByuvyu( sal_Bool bVal )
{
    pImpl->SetFlag( 17, bVal );
}


sal_Bool SvtSearchOptions::IsMatchSesheZeje() const
{
    return pImpl->GetFlag( 18 );
}


void SvtSearchOptions::SetMatchSesheZeje( sal_Bool bVal )
{
    pImpl->SetFlag( 18, bVal );
}


sal_Bool SvtSearchOptions::IsMatchIaiya() const
{
    return pImpl->GetFlag( 19 );
}


void SvtSearchOptions::SetMatchIaiya( sal_Bool bVal )
{
    pImpl->SetFlag( 19, bVal );
}


sal_Bool SvtSearchOptions::IsMatchKiku() const
{
    return pImpl->GetFlag( 20 );
}


void SvtSearchOptions::SetMatchKiku( sal_Bool bVal )
{
    pImpl->SetFlag( 20, bVal );
}


sal_Bool SvtSearchOptions::IsIgnorePunctuation() const
{
    return pImpl->GetFlag( 21 );
}


void SvtSearchOptions::SetIgnorePunctuation( sal_Bool bVal )
{
    pImpl->SetFlag( 21, bVal );
}


sal_Bool SvtSearchOptions::IsIgnoreWhitespace() const
{
    return pImpl->GetFlag( 22 );
}


void SvtSearchOptions::SetIgnoreWhitespace( sal_Bool bVal )
{
    pImpl->SetFlag( 22, bVal );
}


sal_Bool SvtSearchOptions::IsIgnoreProlongedSoundMark() const
{
    return pImpl->GetFlag( 23 );
}


void SvtSearchOptions::SetIgnoreProlongedSoundMark( sal_Bool bVal )
{
    pImpl->SetFlag( 23, bVal );
}


sal_Bool SvtSearchOptions::IsIgnoreMiddleDot() const
{
    return pImpl->GetFlag( 24 );
}


void SvtSearchOptions::SetIgnoreMiddleDot( sal_Bool bVal )
{
    pImpl->SetFlag( 24, bVal );
}

sal_Bool SvtSearchOptions::IsNotes() const
{
        return pImpl->GetFlag( 25 );
}


void SvtSearchOptions::SetNotes( sal_Bool bVal )
{
        pImpl->SetFlag( 25, bVal );
}

//////////////////////////////////////////////////////////////////////

/* vim:set shiftwidth=4 softtabstop=4 expandtab: */<|MERGE_RESOLUTION|>--- conflicted
+++ resolved
@@ -221,24 +221,14 @@
                 }
                 else
                 {
-<<<<<<< HEAD
                     OSL_FAIL( "unexpected type" );
-                    bSucc = FALSE;
-=======
-                    DBG_ERROR( "unexpected type" );
                     bSucc = sal_False;
->>>>>>> e2a3d487
                 }
             }
             else
             {
-<<<<<<< HEAD
                 OSL_FAIL( "value missing" );
-                bSucc = FALSE;
-=======
-                DBG_ERROR( "value missing" );
                 bSucc = sal_False;
->>>>>>> e2a3d487
             }
         }
     }
