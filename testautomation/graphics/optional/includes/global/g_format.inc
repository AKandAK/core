--- conflicted
+++ resolved
@@ -362,18 +362,11 @@
     hTypekeys "<TAB>"
 
     WaitSlot (1000)
-<<<<<<< HEAD
-    hTypeKeys "<SHIFT F10>"   'OpenContextMenu(true)
-    sleep (2)
-    hMenuSelectNr(2)  ' Connector
-    sleep (1)
-=======
     printlog "OpenContextMenu(true)"
     hTypeKeys "<SHIFT F10>"   
     sleep (3)
     printlog "Select Connector"
     hMenuSelectNr(2)  
->>>>>>> 1b0ca19e
     Kontext "Verbinder"
     Typ.Select 2 ' the one with 2 from 3 posibilities to set a value...
    Sleep (1)
