/* -*- Mode: C++; tab-width: 4; indent-tabs-mode: nil; c-basic-offset: 4 -*- */
/*************************************************************************
 *
 * DO NOT ALTER OR REMOVE COPYRIGHT NOTICES OR THIS FILE HEADER.
 *
 * Copyright 2000, 2010 Oracle and/or its affiliates.
 *
 * OpenOffice.org - a multi-platform office productivity suite
 *
 * This file is part of OpenOffice.org.
 *
 * OpenOffice.org is free software: you can redistribute it and/or modify
 * it under the terms of the GNU Lesser General Public License version 3
 * only, as published by the Free Software Foundation.
 *
 * OpenOffice.org is distributed in the hope that it will be useful,
 * but WITHOUT ANY WARRANTY; without even the implied warranty of
 * MERCHANTABILITY or FITNESS FOR A PARTICULAR PURPOSE.  See the
 * GNU Lesser General Public License version 3 for more details
 * (a copy is included in the LICENSE file that accompanied this code).
 *
 * You should have received a copy of the GNU Lesser General Public License
 * version 3 along with OpenOffice.org.  If not, see
 * <http://www.openoffice.org/license.html>
 * for a copy of the LGPLv3 License.
 *
 ************************************************************************/

// MARKER(update_precomp.py): autogen include statement, do not remove
#include "precompiled_sc.hxx"

// INCLUDE ---------------------------------------------------------------

#include "scitems.hxx"
#include <svtools/colorcfg.hxx>
#include <editeng/eeitem.hxx>
#include <editeng/outlobj.hxx>
#include <svx/sdshitm.hxx>
#include <svx/sdsxyitm.hxx>
#include <svx/sdtditm.hxx>
#include <svx/svditer.hxx>
#include <svx/svdocapt.hxx>
#include <svx/svdocirc.hxx>
#include <svx/svdopath.hxx>
#include <svx/svdorect.hxx>
#include <svx/svdpage.hxx>
#include <svx/svdundo.hxx>
#include <svx/xfillit0.hxx>
#include <svx/xflclit.hxx>
#include <svx/xlnclit.hxx>
#include <svx/xlnedcit.hxx>
#include <svx/xlnedit.hxx>
#include <svx/xlnedwit.hxx>
#include <svx/xlnstcit.hxx>
#include <svx/xlnstit.hxx>
#include <svx/xlnstwit.hxx>
#include <svx/xlnwtit.hxx>
#include <svx/xtable.hxx>
#include <editeng/outliner.hxx>
#include <editeng/editobj.hxx>
#include <svx/sxcecitm.hxx>
#include <svl/whiter.hxx>
#include <editeng/writingmodeitem.hxx>

#include <basegfx/point/b2dpoint.hxx>
#include <basegfx/polygon/b2dpolygontools.hxx>
#include <basegfx/polygon/b2dpolygon.hxx>

#include "detfunc.hxx"
#include "document.hxx"
#include "dociter.hxx"
#include "drwlayer.hxx"
#include "userdat.hxx"
#include "validat.hxx"
#include "cell.hxx"
#include "docpool.hxx"
#include "patattr.hxx"
#include "attrib.hxx"
#include "scmod.hxx"
#include "postit.hxx"
#include "rangelst.hxx"
#include "reftokenhelper.hxx"

#include <vector>

using ::std::vector;

//------------------------------------------------------------------------

// line ends are now created with an empty name.
// The checkForUniqueItem method then finds a unique name for the item's value.
#define SC_LINEEND_NAME     EMPTY_STRING

//------------------------------------------------------------------------

enum DetInsertResult {              // Return-Werte beim Einfuegen in einen Level
            DET_INS_CONTINUE,
            DET_INS_INSERTED,
            DET_INS_EMPTY,
            DET_INS_CIRCULAR };


//------------------------------------------------------------------------

class ScDetectiveData
{
private:
    SfxItemSet  aBoxSet;
    SfxItemSet  aArrowSet;
    SfxItemSet  aToTabSet;
    SfxItemSet  aFromTabSet;
    SfxItemSet  aCircleSet;         //! einzeln ?
    sal_uInt16      nMaxLevel;

public:
                ScDetectiveData( SdrModel* pModel );

    SfxItemSet& GetBoxSet()     { return aBoxSet; }
    SfxItemSet& GetArrowSet()   { return aArrowSet; }
    SfxItemSet& GetToTabSet()   { return aToTabSet; }
    SfxItemSet& GetFromTabSet() { return aFromTabSet; }
    SfxItemSet& GetCircleSet()  { return aCircleSet; }

    void        SetMaxLevel( sal_uInt16 nVal )      { nMaxLevel = nVal; }
    sal_uInt16      GetMaxLevel() const             { return nMaxLevel; }
};

class ScCommentData
{
public:
                        ScCommentData( ScDocument& rDoc, SdrModel* pModel );

    SfxItemSet&         GetCaptionSet() { return aCaptionSet; }
    void                UpdateCaptionSet( const SfxItemSet& rItemSet );

private:
    SfxItemSet          aCaptionSet;
};

//------------------------------------------------------------------------

ColorData ScDetectiveFunc::nArrowColor = 0;
ColorData ScDetectiveFunc::nErrorColor = 0;
ColorData ScDetectiveFunc::nCommentColor = 0;
sal_Bool ScDetectiveFunc::bColorsInitialized = sal_False;

//------------------------------------------------------------------------

sal_Bool lcl_HasThickLine( SdrObject& rObj )
{
    // thin lines get width 0 -> everything greater 0 is a thick line

    return ( ((const XLineWidthItem&)rObj.GetMergedItem(XATTR_LINEWIDTH)).GetValue() > 0 );
}

//------------------------------------------------------------------------

ScDetectiveData::ScDetectiveData( SdrModel* pModel ) :
    aBoxSet( pModel->GetItemPool(), SDRATTR_START, SDRATTR_END ),
    aArrowSet( pModel->GetItemPool(), SDRATTR_START, SDRATTR_END ),
    aToTabSet( pModel->GetItemPool(), SDRATTR_START, SDRATTR_END ),
    aFromTabSet( pModel->GetItemPool(), SDRATTR_START, SDRATTR_END ),
    aCircleSet( pModel->GetItemPool(), SDRATTR_START, SDRATTR_END )
{
    nMaxLevel = 0;

    aBoxSet.Put( XLineColorItem( EMPTY_STRING, Color( ScDetectiveFunc::GetArrowColor() ) ) );
    aBoxSet.Put( XFillStyleItem( XFILL_NONE ) );

    //  Standard-Linienenden (wie aus XLineEndList::Create) selber zusammenbasteln,
    //  um von den konfigurierten Linienenden unabhaengig zu sein

    basegfx::B2DPolygon aTriangle;
    aTriangle.append(basegfx::B2DPoint(10.0, 0.0));
    aTriangle.append(basegfx::B2DPoint(0.0, 30.0));
    aTriangle.append(basegfx::B2DPoint(20.0, 30.0));
    aTriangle.setClosed(true);

    basegfx::B2DPolygon aSquare;
    aSquare.append(basegfx::B2DPoint(0.0, 0.0));
    aSquare.append(basegfx::B2DPoint(10.0, 0.0));
    aSquare.append(basegfx::B2DPoint(10.0, 10.0));
    aSquare.append(basegfx::B2DPoint(0.0, 10.0));
    aSquare.setClosed(true);

    basegfx::B2DPolygon aCircle(basegfx::tools::createPolygonFromEllipse(basegfx::B2DPoint(0.0, 0.0), 100.0, 100.0));
    aCircle.setClosed(true);

    String aName = SC_LINEEND_NAME;

    aArrowSet.Put( XLineStartItem( aName, basegfx::B2DPolyPolygon(aCircle) ) );
    aArrowSet.Put( XLineStartWidthItem( 200 ) );
    aArrowSet.Put( XLineStartCenterItem( sal_True ) );
    aArrowSet.Put( XLineEndItem( aName, basegfx::B2DPolyPolygon(aTriangle) ) );
    aArrowSet.Put( XLineEndWidthItem( 200 ) );
    aArrowSet.Put( XLineEndCenterItem( sal_False ) );

    aToTabSet.Put( XLineStartItem( aName, basegfx::B2DPolyPolygon(aCircle) ) );
    aToTabSet.Put( XLineStartWidthItem( 200 ) );
    aToTabSet.Put( XLineStartCenterItem( sal_True ) );
    aToTabSet.Put( XLineEndItem( aName, basegfx::B2DPolyPolygon(aSquare) ) );
    aToTabSet.Put( XLineEndWidthItem( 300 ) );
    aToTabSet.Put( XLineEndCenterItem( sal_False ) );

    aFromTabSet.Put( XLineStartItem( aName, basegfx::B2DPolyPolygon(aSquare) ) );
    aFromTabSet.Put( XLineStartWidthItem( 300 ) );
    aFromTabSet.Put( XLineStartCenterItem( sal_True ) );
    aFromTabSet.Put( XLineEndItem( aName, basegfx::B2DPolyPolygon(aTriangle) ) );
    aFromTabSet.Put( XLineEndWidthItem( 200 ) );
    aFromTabSet.Put( XLineEndCenterItem( sal_False ) );

    aCircleSet.Put( XLineColorItem( String(), Color( ScDetectiveFunc::GetErrorColor() ) ) );
    aCircleSet.Put( XFillStyleItem( XFILL_NONE ) );
    sal_uInt16 nWidth = 55;     // 54 = 1 Pixel
    aCircleSet.Put( XLineWidthItem( nWidth ) );
}

ScCommentData::ScCommentData( ScDocument& rDoc, SdrModel* pModel ) :
    aCaptionSet( pModel->GetItemPool(), SDRATTR_START, SDRATTR_END, EE_ITEMS_START, EE_ITEMS_END, 0, 0 )
{
    basegfx::B2DPolygon aTriangle;
    aTriangle.append(basegfx::B2DPoint(10.0, 0.0));
    aTriangle.append(basegfx::B2DPoint(0.0, 30.0));
    aTriangle.append(basegfx::B2DPoint(20.0, 30.0));
    aTriangle.setClosed(true);

    String aName = SC_LINEEND_NAME;

    aCaptionSet.Put( XLineStartItem( aName, basegfx::B2DPolyPolygon(aTriangle) ) );
    aCaptionSet.Put( XLineStartWidthItem( 200 ) );
    aCaptionSet.Put( XLineStartCenterItem( sal_False ) );
    aCaptionSet.Put( XFillStyleItem( XFILL_SOLID ) );
    Color aYellow( ScDetectiveFunc::GetCommentColor() );
    aCaptionSet.Put( XFillColorItem( String(), aYellow ) );

    //  shadow
    //  SdrShadowItem has sal_False, instead the shadow is set for the rectangle
    //  only with SetSpecialTextBoxShadow when the object is created
    //  (item must be set to adjust objects from older files)
    aCaptionSet.Put( SdrShadowItem( sal_False ) );
    aCaptionSet.Put( SdrShadowXDistItem( 100 ) );
    aCaptionSet.Put( SdrShadowYDistItem( 100 ) );

    //  text attributes
    aCaptionSet.Put( SdrTextLeftDistItem( 100 ) );
    aCaptionSet.Put( SdrTextRightDistItem( 100 ) );
    aCaptionSet.Put( SdrTextUpperDistItem( 100 ) );
    aCaptionSet.Put( SdrTextLowerDistItem( 100 ) );

    aCaptionSet.Put( SdrTextAutoGrowWidthItem( sal_False ) );
    aCaptionSet.Put( SdrTextAutoGrowHeightItem( sal_True ) );

    //  do use the default cell style, so the user has a chance to
    //  modify the font for the annotations
    ((const ScPatternAttr&)rDoc.GetPool()->GetDefaultItem(ATTR_PATTERN)).
        FillEditItemSet( &aCaptionSet );

    // support the best position for the tail connector now that
    // that notes can be resized and repositioned.
    aCaptionSet.Put( SdrCaptionEscDirItem( SDRCAPT_ESCBESTFIT) );
}

void ScCommentData::UpdateCaptionSet( const SfxItemSet& rItemSet )
{
    SfxWhichIter aWhichIter( rItemSet );
    const SfxPoolItem* pPoolItem = 0;

    for( sal_uInt16 nWhich = aWhichIter.FirstWhich(); nWhich > 0; nWhich = aWhichIter.NextWhich() )
    {
        if(rItemSet.GetItemState(nWhich, sal_False, &pPoolItem) == SFX_ITEM_SET)
        {
            switch(nWhich)
            {
                case SDRATTR_SHADOW:
                    // use existing Caption default - appears that setting this
                    // to true screws up the tail appearance. See also comment
                    // for default setting above.
                break;
                case SDRATTR_SHADOWXDIST:
                    // use existing Caption default - svx sets a value of 35
                    // but default 100 gives a better appearance.
                break;
                case SDRATTR_SHADOWYDIST:
                    // use existing Caption default - svx sets a value of 35
                    // but default 100 gives a better appearance.
                break;

                default:
                    aCaptionSet.Put(*pPoolItem);
           }
        }
    }
}

//------------------------------------------------------------------------

void ScDetectiveFunc::Modified()
{
    if (pDoc->IsStreamValid(nTab))
        pDoc->SetStreamValid(nTab, sal_False);
}

inline sal_Bool Intersect( SCCOL nStartCol1, SCROW nStartRow1, SCCOL nEndCol1, SCROW nEndRow1,
                        SCCOL nStartCol2, SCROW nStartRow2, SCCOL nEndCol2, SCROW nEndRow2 )
{
    return nEndCol1 >= nStartCol2 && nEndCol2 >= nStartCol1 &&
            nEndRow1 >= nStartRow2 && nEndRow2 >= nStartRow1;
}

sal_Bool ScDetectiveFunc::HasError( const ScRange& rRange, ScAddress& rErrPos )
{
    rErrPos = rRange.aStart;
    sal_uInt16 nError = 0;

    ScCellIterator aCellIter( pDoc, rRange);
    ScBaseCell* pCell = aCellIter.GetFirst();
    while (pCell)
    {
        if (pCell->GetCellType() == CELLTYPE_FORMULA)
        {
            nError = ((ScFormulaCell*)pCell)->GetErrCode();
            if (nError)
                rErrPos.Set( aCellIter.GetCol(), aCellIter.GetRow(), aCellIter.GetTab() );
        }
        pCell = aCellIter.GetNext();
    }

    return (nError != 0);
}

Point ScDetectiveFunc::GetDrawPos( SCCOL nCol, SCROW nRow, DrawPosMode eMode ) const
{
    DBG_ASSERT( ValidColRow( nCol, nRow ), "ScDetectiveFunc::GetDrawPos - invalid cell address" );
    SanitizeCol( nCol );
    SanitizeRow( nRow );

    Point aPos;

    switch( eMode )
    {
        case DRAWPOS_TOPLEFT:
        break;
        case DRAWPOS_BOTTOMRIGHT:
            ++nCol;
            ++nRow;
        break;
        case DRAWPOS_DETARROW:
            aPos.X() += pDoc->GetColWidth( nCol, nTab ) / 4;
            aPos.Y() += pDoc->GetRowHeight( nRow, nTab ) / 2;
        break;
        case DRAWPOS_CAPTIONLEFT:
            aPos.X() += 6;
        break;
        case DRAWPOS_CAPTIONRIGHT:
        {
            // find right end of passed cell position
            const ScMergeAttr* pMerge = static_cast< const ScMergeAttr* >( pDoc->GetAttr( nCol, nRow, nTab, ATTR_MERGE ) );
            if ( pMerge->GetColMerge() > 1 )
                nCol = nCol + pMerge->GetColMerge();
            else
                ++nCol;
            aPos.X() -= 6;
        }
        break;
    }

    for ( SCCOL i = 0; i < nCol; ++i )
        aPos.X() += pDoc->GetColWidth( i, nTab );
    aPos.Y() += pDoc->GetRowHeight( 0, nRow - 1, nTab );

    aPos.X() = static_cast< long >( aPos.X() * HMM_PER_TWIPS );
    aPos.Y() = static_cast< long >( aPos.Y() * HMM_PER_TWIPS );

    if ( pDoc->IsNegativePage( nTab ) )
        aPos.X() *= -1;

    return aPos;
}

Rectangle ScDetectiveFunc::GetDrawRect( SCCOL nCol1, SCROW nRow1, SCCOL nCol2, SCROW nRow2 ) const
{
    Rectangle aRect(
        GetDrawPos( ::std::min( nCol1, nCol2 ), ::std::min( nRow1, nRow2 ), DRAWPOS_TOPLEFT ),
        GetDrawPos( ::std::max( nCol1, nCol2 ), ::std::max( nRow1, nRow2 ), DRAWPOS_BOTTOMRIGHT ) );
    aRect.Justify();    // reorder left/right in RTL sheets
    return aRect;
}

Rectangle ScDetectiveFunc::GetDrawRect( SCCOL nCol, SCROW nRow ) const
{
    return GetDrawRect( nCol, nRow, nCol, nRow );
}

sal_Bool lcl_IsOtherTab( const basegfx::B2DPolyPolygon& rPolyPolygon )
{
    //  test if rPolygon is the line end for "other table" (rectangle)
    if(1L == rPolyPolygon.count())
    {
        const basegfx::B2DPolygon aSubPoly(rPolyPolygon.getB2DPolygon(0L));

        // #i73305# circle consists of 4 segments, too, distinguishable from square by
        // the use of control points
        if(4L == aSubPoly.count() && aSubPoly.isClosed() && !aSubPoly.areControlPointsUsed())
        {
            return true;
        }
    }

    return false;
}

sal_Bool ScDetectiveFunc::HasArrow( const ScAddress& rStart,
                                    SCCOL nEndCol, SCROW nEndRow, SCTAB nEndTab )
{
    sal_Bool bStartAlien = ( rStart.Tab() != nTab );
    sal_Bool bEndAlien   = ( nEndTab != nTab );

    if (bStartAlien && bEndAlien)
    {
<<<<<<< HEAD
        OSL_FAIL("bStartAlien && bEndAlien");
        return TRUE;
=======
        DBG_ERROR("bStartAlien && bEndAlien");
        return sal_True;
>>>>>>> ce6308e4
    }

    Rectangle aStartRect;
    Rectangle aEndRect;
    if (!bStartAlien)
        aStartRect = GetDrawRect( rStart.Col(), rStart.Row() );
    if (!bEndAlien)
        aEndRect = GetDrawRect( nEndCol, nEndRow );

    ScDrawLayer* pModel = pDoc->GetDrawLayer();
    SdrPage* pPage = pModel->GetPage(static_cast<sal_uInt16>(nTab));
    DBG_ASSERT(pPage,"Page ?");

    sal_Bool bFound = sal_False;
    SdrObjListIter aIter( *pPage, IM_FLAT );
    SdrObject* pObject = aIter.Next();
    while (pObject && !bFound)
    {
        if ( pObject->GetLayer()==SC_LAYER_INTERN &&
                pObject->IsPolyObj() && pObject->GetPointCount()==2 )
        {
            const SfxItemSet& rSet = pObject->GetMergedItemSet();

            sal_Bool bObjStartAlien =
                lcl_IsOtherTab( ((const XLineStartItem&)rSet.Get(XATTR_LINESTART)).GetLineStartValue() );
            sal_Bool bObjEndAlien =
                lcl_IsOtherTab( ((const XLineEndItem&)rSet.Get(XATTR_LINEEND)).GetLineEndValue() );

            sal_Bool bStartHit = bStartAlien ? bObjStartAlien :
                                ( !bObjStartAlien && aStartRect.IsInside(pObject->GetPoint(0)) );
            sal_Bool bEndHit = bEndAlien ? bObjEndAlien :
                                ( !bObjEndAlien && aEndRect.IsInside(pObject->GetPoint(1)) );

            if ( bStartHit && bEndHit )
                bFound = sal_True;
        }
        pObject = aIter.Next();
    }

    return bFound;
}

<<<<<<< HEAD
BOOL ScDetectiveFunc::IsNonAlienArrow( SdrObject* pObject )
=======
sal_Bool ScDetectiveFunc::IsNonAlienArrow( SdrObject* pObject )         // static
>>>>>>> ce6308e4
{
    if ( pObject->GetLayer()==SC_LAYER_INTERN &&
            pObject->IsPolyObj() && pObject->GetPointCount()==2 )
    {
        const SfxItemSet& rSet = pObject->GetMergedItemSet();

        sal_Bool bObjStartAlien =
            lcl_IsOtherTab( ((const XLineStartItem&)rSet.Get(XATTR_LINESTART)).GetLineStartValue() );
        sal_Bool bObjEndAlien =
            lcl_IsOtherTab( ((const XLineEndItem&)rSet.Get(XATTR_LINEEND)).GetLineEndValue() );

        return !bObjStartAlien && !bObjEndAlien;
    }

    return sal_False;
}

//------------------------------------------------------------------------

//  InsertXXX: called from DrawEntry/DrawAlienEntry and InsertObject

sal_Bool ScDetectiveFunc::InsertArrow( SCCOL nCol, SCROW nRow,
                                SCCOL nRefStartCol, SCROW nRefStartRow,
                                SCCOL nRefEndCol, SCROW nRefEndRow,
                                sal_Bool bFromOtherTab, sal_Bool bRed,
                                ScDetectiveData& rData )
{
    ScDrawLayer* pModel = pDoc->GetDrawLayer();
    SdrPage* pPage = pModel->GetPage(static_cast<sal_uInt16>(nTab));

    sal_Bool bArea = ( nRefStartCol != nRefEndCol || nRefStartRow != nRefEndRow );
    if (bArea && !bFromOtherTab)
    {
        // insert the rectangle before the arrow - this is relied on in FindFrameForObject

        Rectangle aRect = GetDrawRect( nRefStartCol, nRefStartRow, nRefEndCol, nRefEndRow );
        SdrRectObj* pBox = new SdrRectObj( aRect );

        pBox->SetMergedItemSetAndBroadcast(rData.GetBoxSet());

        pBox->SetLayer( SC_LAYER_INTERN );
        pPage->InsertObject( pBox );
        pModel->AddCalcUndo( new SdrUndoInsertObj( *pBox ) );

        ScDrawObjData* pData = ScDrawLayer::GetObjData( pBox, sal_True );
        pData->maStart.Set( nRefStartCol, nRefStartRow, nTab);
        pData->maEnd.Set( nRefEndCol, nRefEndRow, nTab);
    }

    Point aStartPos = GetDrawPos( nRefStartCol, nRefStartRow, DRAWPOS_DETARROW );
    Point aEndPos = GetDrawPos( nCol, nRow, DRAWPOS_DETARROW );

    if (bFromOtherTab)
    {
        sal_Bool bNegativePage = pDoc->IsNegativePage( nTab );
        long nPageSign = bNegativePage ? -1 : 1;

        aStartPos = Point( aEndPos.X() - 1000 * nPageSign, aEndPos.Y() - 1000 );
        if (aStartPos.X() * nPageSign < 0)
            aStartPos.X() += 2000 * nPageSign;
        if (aStartPos.Y() < 0)
            aStartPos.Y() += 2000;
    }

    SfxItemSet& rAttrSet = bFromOtherTab ? rData.GetFromTabSet() : rData.GetArrowSet();

    if (bArea && !bFromOtherTab)
        rAttrSet.Put( XLineWidthItem( 50 ) );               // Bereich
    else
        rAttrSet.Put( XLineWidthItem( 0 ) );                // einzelne Referenz

    ColorData nColorData = ( bRed ? GetErrorColor() : GetArrowColor() );
    rAttrSet.Put( XLineColorItem( String(), Color( nColorData ) ) );

    basegfx::B2DPolygon aTempPoly;
    aTempPoly.append(basegfx::B2DPoint(aStartPos.X(), aStartPos.Y()));
    aTempPoly.append(basegfx::B2DPoint(aEndPos.X(), aEndPos.Y()));
    SdrPathObj* pArrow = new SdrPathObj(OBJ_LINE, basegfx::B2DPolyPolygon(aTempPoly));
    pArrow->NbcSetLogicRect(Rectangle(aStartPos,aEndPos));  //! noetig ???
    pArrow->SetMergedItemSetAndBroadcast(rAttrSet);

    pArrow->SetLayer( SC_LAYER_INTERN );
    pPage->InsertObject( pArrow );
    pModel->AddCalcUndo( new SdrUndoInsertObj( *pArrow ) );

    ScDrawObjData* pData = ScDrawLayer::GetObjData( pArrow, sal_True );
    if (bFromOtherTab)
        pData->maStart.SetInvalid();
    else
        pData->maStart.Set( nRefStartCol, nRefStartRow, nTab);

    pData->maEnd.Set( nCol, nRow, nTab);

    Modified();
    return sal_True;
}

sal_Bool ScDetectiveFunc::InsertToOtherTab( SCCOL nStartCol, SCROW nStartRow,
                                SCCOL nEndCol, SCROW nEndRow, sal_Bool bRed,
                                ScDetectiveData& rData )
{
    ScDrawLayer* pModel = pDoc->GetDrawLayer();
    SdrPage* pPage = pModel->GetPage(static_cast<sal_uInt16>(nTab));

    sal_Bool bArea = ( nStartCol != nEndCol || nStartRow != nEndRow );
    if (bArea)
    {
        Rectangle aRect = GetDrawRect( nStartCol, nStartRow, nEndCol, nEndRow );
        SdrRectObj* pBox = new SdrRectObj( aRect );

        pBox->SetMergedItemSetAndBroadcast(rData.GetBoxSet());

        pBox->SetLayer( SC_LAYER_INTERN );
        pPage->InsertObject( pBox );
        pModel->AddCalcUndo( new SdrUndoInsertObj( *pBox ) );

        ScDrawObjData* pData = ScDrawLayer::GetObjData( pBox, sal_True );
        pData->maStart.Set( nStartCol, nStartRow, nTab);
        pData->maEnd.Set( nEndCol, nEndRow, nTab);
    }

    sal_Bool bNegativePage = pDoc->IsNegativePage( nTab );
    long nPageSign = bNegativePage ? -1 : 1;

    Point aStartPos = GetDrawPos( nStartCol, nStartRow, DRAWPOS_DETARROW );
    Point aEndPos   = Point( aStartPos.X() + 1000 * nPageSign, aStartPos.Y() - 1000 );
    if (aEndPos.Y() < 0)
        aEndPos.Y() += 2000;

    SfxItemSet& rAttrSet = rData.GetToTabSet();
    if (bArea)
        rAttrSet.Put( XLineWidthItem( 50 ) );               // Bereich
    else
        rAttrSet.Put( XLineWidthItem( 0 ) );                // einzelne Referenz

    ColorData nColorData = ( bRed ? GetErrorColor() : GetArrowColor() );
    rAttrSet.Put( XLineColorItem( String(), Color( nColorData ) ) );

    basegfx::B2DPolygon aTempPoly;
    aTempPoly.append(basegfx::B2DPoint(aStartPos.X(), aStartPos.Y()));
    aTempPoly.append(basegfx::B2DPoint(aEndPos.X(), aEndPos.Y()));
    SdrPathObj* pArrow = new SdrPathObj(OBJ_LINE, basegfx::B2DPolyPolygon(aTempPoly));
    pArrow->NbcSetLogicRect(Rectangle(aStartPos,aEndPos));  //! noetig ???

    pArrow->SetMergedItemSetAndBroadcast(rAttrSet);

    pArrow->SetLayer( SC_LAYER_INTERN );
    pPage->InsertObject( pArrow );
    pModel->AddCalcUndo( new SdrUndoInsertObj( *pArrow ) );

    ScDrawObjData* pData = ScDrawLayer::GetObjData( pArrow, sal_True );
    pData->maStart.Set( nStartCol, nStartRow, nTab);
    pData->maEnd.SetInvalid();

    Modified();
    return sal_True;
}

//------------------------------------------------------------------------

//  DrawEntry:      Formel auf dieser Tabelle,
//                  Referenz auf dieser oder anderer
//  DrawAlienEntry: Formel auf anderer Tabelle,
//                  Referenz auf dieser

//      return FALSE: da war schon ein Pfeil

sal_Bool ScDetectiveFunc::DrawEntry( SCCOL nCol, SCROW nRow,
                                    const ScRange& rRef,
                                    ScDetectiveData& rData )
{
    if ( HasArrow( rRef.aStart, nCol, nRow, nTab ) )
        return sal_False;

    ScAddress aErrorPos;
    sal_Bool bError = HasError( rRef, aErrorPos );
    sal_Bool bAlien = ( rRef.aEnd.Tab() < nTab || rRef.aStart.Tab() > nTab );

    return InsertArrow( nCol, nRow,
                        rRef.aStart.Col(), rRef.aStart.Row(),
                        rRef.aEnd.Col(), rRef.aEnd.Row(),
                        bAlien, bError, rData );
}

sal_Bool ScDetectiveFunc::DrawAlienEntry( const ScRange& rRef,
                                        ScDetectiveData& rData )
{
    if ( HasArrow( rRef.aStart, 0, 0, nTab+1 ) )
        return sal_False;

    ScAddress aErrorPos;
    sal_Bool bError = HasError( rRef, aErrorPos );

    return InsertToOtherTab( rRef.aStart.Col(), rRef.aStart.Row(),
                                rRef.aEnd.Col(), rRef.aEnd.Row(),
                                bError, rData );
}

void ScDetectiveFunc::DrawCircle( SCCOL nCol, SCROW nRow, ScDetectiveData& rData )
{
    ScDrawLayer* pModel = pDoc->GetDrawLayer();
    SdrPage* pPage = pModel->GetPage(static_cast<sal_uInt16>(nTab));

    Rectangle aRect = GetDrawRect( nCol, nRow );
    aRect.Left()    -= 250;
    aRect.Right()   += 250;
    aRect.Top()     -= 70;
    aRect.Bottom()  += 70;

    SdrCircObj* pCircle = new SdrCircObj( OBJ_CIRC, aRect );
    SfxItemSet& rAttrSet = rData.GetCircleSet();

    pCircle->SetMergedItemSetAndBroadcast(rAttrSet);

    pCircle->SetLayer( SC_LAYER_INTERN );
    pPage->InsertObject( pCircle );
    pModel->AddCalcUndo( new SdrUndoInsertObj( *pCircle ) );

    ScDrawObjData* pData = ScDrawLayer::GetObjData( pCircle, sal_True );
    pData->maStart.Set( nCol, nRow, nTab);
    pData->maEnd.SetInvalid();

    Modified();
}

void ScDetectiveFunc::DeleteArrowsAt( SCCOL nCol, SCROW nRow, sal_Bool bDestPnt )
{
    Rectangle aRect = GetDrawRect( nCol, nRow );

    ScDrawLayer* pModel = pDoc->GetDrawLayer();
    SdrPage* pPage = pModel->GetPage(static_cast<sal_uInt16>(nTab));
    DBG_ASSERT(pPage,"Page ?");

    pPage->RecalcObjOrdNums();

<<<<<<< HEAD
    ULONG nObjCount = pPage->GetObjCount();
=======
    long    nDelCount = 0;
    sal_uLong   nObjCount = pPage->GetObjCount();
>>>>>>> ce6308e4
    if (nObjCount)
    {
        long nDelCount = 0;
        SdrObject** ppObj = new SdrObject*[nObjCount];

        SdrObjListIter aIter( *pPage, IM_FLAT );
        SdrObject* pObject = aIter.Next();
        while (pObject)
        {
            if ( pObject->GetLayer()==SC_LAYER_INTERN &&
                    pObject->IsPolyObj() && pObject->GetPointCount()==2 )
            {
                if (aRect.IsInside(pObject->GetPoint(bDestPnt)))            // Start/Zielpunkt
                    ppObj[nDelCount++] = pObject;
            }

            pObject = aIter.Next();
        }

        long i;
        for (i=1; i<=nDelCount; i++)
            pModel->AddCalcUndo( new SdrUndoRemoveObj( *ppObj[nDelCount-i] ) );

        for (i=1; i<=nDelCount; i++)
            pPage->RemoveObject( ppObj[nDelCount-i]->GetOrdNum() );

        delete[] ppObj;

        Modified();
    }
}

        //      Box um Referenz loeschen

#define SC_DET_TOLERANCE    50

inline sal_Bool RectIsPoints( const Rectangle& rRect, const Point& rStart, const Point& rEnd )
{
    return rRect.Left()   >= rStart.X() - SC_DET_TOLERANCE
        && rRect.Left()   <= rStart.X() + SC_DET_TOLERANCE
        && rRect.Right()  >= rEnd.X()   - SC_DET_TOLERANCE
        && rRect.Right()  <= rEnd.X()   + SC_DET_TOLERANCE
        && rRect.Top()    >= rStart.Y() - SC_DET_TOLERANCE
        && rRect.Top()    <= rStart.Y() + SC_DET_TOLERANCE
        && rRect.Bottom() >= rEnd.Y()   - SC_DET_TOLERANCE
        && rRect.Bottom() <= rEnd.Y()   + SC_DET_TOLERANCE;
}

#undef SC_DET_TOLERANCE

void ScDetectiveFunc::DeleteBox( SCCOL nCol1, SCROW nRow1, SCCOL nCol2, SCROW nRow2 )
{
    Rectangle aCornerRect = GetDrawRect( nCol1, nRow1, nCol2, nRow2 );
    Point aStartCorner = aCornerRect.TopLeft();
    Point aEndCorner = aCornerRect.BottomRight();
    Rectangle aObjRect;

    ScDrawLayer* pModel = pDoc->GetDrawLayer();
    SdrPage* pPage = pModel->GetPage(static_cast<sal_uInt16>(nTab));
    DBG_ASSERT(pPage,"Page ?");

    pPage->RecalcObjOrdNums();

<<<<<<< HEAD
    ULONG nObjCount = pPage->GetObjCount();
=======
    long    nDelCount = 0;
    sal_uLong   nObjCount = pPage->GetObjCount();
>>>>>>> ce6308e4
    if (nObjCount)
    {
        long nDelCount = 0;
        SdrObject** ppObj = new SdrObject*[nObjCount];

        SdrObjListIter aIter( *pPage, IM_FLAT );
        SdrObject* pObject = aIter.Next();
        while (pObject)
        {
            if ( pObject->GetLayer() == SC_LAYER_INTERN &&
                    pObject->Type() == TYPE(SdrRectObj) )
            {
                aObjRect = ((SdrRectObj*)pObject)->GetLogicRect();
                aObjRect.Justify();
                if ( RectIsPoints( aObjRect, aStartCorner, aEndCorner ) )
                    ppObj[nDelCount++] = pObject;
            }

            pObject = aIter.Next();
        }

        long i;
        for (i=1; i<=nDelCount; i++)
            pModel->AddCalcUndo( new SdrUndoRemoveObj( *ppObj[nDelCount-i] ) );

        for (i=1; i<=nDelCount; i++)
            pPage->RemoveObject( ppObj[nDelCount-i]->GetOrdNum() );

        delete[] ppObj;

        Modified();
    }
}

//------------------------------------------------------------------------

sal_uInt16 ScDetectiveFunc::InsertPredLevelArea( const ScRange& rRef,
                                        ScDetectiveData& rData, sal_uInt16 nLevel )
{
    sal_uInt16 nResult = DET_INS_EMPTY;

    ScCellIterator aCellIter( pDoc, rRef);
    ScBaseCell* pCell = aCellIter.GetFirst();
    while (pCell)
    {
        if (pCell->GetCellType() == CELLTYPE_FORMULA)
            switch( InsertPredLevel( aCellIter.GetCol(), aCellIter.GetRow(), rData, nLevel ) )
            {
                case DET_INS_INSERTED:
                    nResult = DET_INS_INSERTED;
                    break;
                case DET_INS_CONTINUE:
                    if (nResult != DET_INS_INSERTED)
                        nResult = DET_INS_CONTINUE;
                    break;
                case DET_INS_CIRCULAR:
                    if (nResult == DET_INS_EMPTY)
                        nResult = DET_INS_CIRCULAR;
                    break;
            }

        pCell = aCellIter.GetNext();
    }

    return nResult;
}

sal_uInt16 ScDetectiveFunc::InsertPredLevel( SCCOL nCol, SCROW nRow, ScDetectiveData& rData,
                                            sal_uInt16 nLevel )
{
    ScBaseCell* pCell;
    pDoc->GetCell( nCol, nRow, nTab, pCell );
    if (!pCell)
        return DET_INS_EMPTY;
    if (pCell->GetCellType() != CELLTYPE_FORMULA)
        return DET_INS_EMPTY;

    ScFormulaCell* pFCell = (ScFormulaCell*)pCell;
    if (pFCell->IsRunning())
        return DET_INS_CIRCULAR;

    if (pFCell->GetDirty())
        pFCell->Interpret();                // nach SetRunning geht's nicht mehr!
    pFCell->SetRunning(sal_True);

    sal_uInt16 nResult = DET_INS_EMPTY;

    ScDetectiveRefIter aIter( (ScFormulaCell*) pCell );
    ScRange aRef;
    while ( aIter.GetNextRef( aRef ) )
    {
        if (DrawEntry( nCol, nRow, aRef, rData ))
        {
            nResult = DET_INS_INSERTED;         //  neuer Pfeil eingetragen
        }
        else
        {
            //  weiterverfolgen

            if ( nLevel < rData.GetMaxLevel() )
            {
                sal_uInt16 nSubResult;
                sal_Bool bArea = (aRef.aStart != aRef.aEnd);
                if (bArea)
                    nSubResult = InsertPredLevelArea( aRef, rData, nLevel+1 );
                else
                    nSubResult = InsertPredLevel( aRef.aStart.Col(), aRef.aStart.Row(),
                                                    rData, nLevel+1 );

                switch (nSubResult)
                {
                    case DET_INS_INSERTED:
                        nResult = DET_INS_INSERTED;
                        break;
                    case DET_INS_CONTINUE:
                        if (nResult != DET_INS_INSERTED)
                            nResult = DET_INS_CONTINUE;
                        break;
                    case DET_INS_CIRCULAR:
                        if (nResult == DET_INS_EMPTY)
                            nResult = DET_INS_CIRCULAR;
                        break;
                    // DET_INS_EMPTY: unveraendert lassen
                }
            }
            else                                    //  nMaxLevel erreicht
                if (nResult != DET_INS_INSERTED)
                    nResult = DET_INS_CONTINUE;
        }
    }

    pFCell->SetRunning(sal_False);

    return nResult;
}

sal_uInt16 ScDetectiveFunc::FindPredLevelArea( const ScRange& rRef,
                                                sal_uInt16 nLevel, sal_uInt16 nDeleteLevel )
{
    sal_uInt16 nResult = nLevel;

    ScCellIterator aCellIter( pDoc, rRef);
    ScBaseCell* pCell = aCellIter.GetFirst();
    while (pCell)
    {
        if (pCell->GetCellType() == CELLTYPE_FORMULA)
        {
            sal_uInt16 nTemp = FindPredLevel( aCellIter.GetCol(), aCellIter.GetRow(), nLevel, nDeleteLevel );
            if (nTemp > nResult)
                nResult = nTemp;
        }
        pCell = aCellIter.GetNext();
    }

    return nResult;
}

                                            //  nDeleteLevel != 0   -> loeschen

sal_uInt16 ScDetectiveFunc::FindPredLevel( SCCOL nCol, SCROW nRow, sal_uInt16 nLevel, sal_uInt16 nDeleteLevel )
{
    DBG_ASSERT( nLevel<1000, "Level" );

    ScBaseCell* pCell;
    pDoc->GetCell( nCol, nRow, nTab, pCell );
    if (!pCell)
        return nLevel;
    if (pCell->GetCellType() != CELLTYPE_FORMULA)
        return nLevel;

    ScFormulaCell* pFCell = (ScFormulaCell*)pCell;
    if (pFCell->IsRunning())
        return nLevel;

    if (pFCell->GetDirty())
        pFCell->Interpret();                // nach SetRunning geht's nicht mehr!
    pFCell->SetRunning(sal_True);

    sal_uInt16 nResult = nLevel;
    sal_Bool bDelete = ( nDeleteLevel && nLevel == nDeleteLevel-1 );

    if ( bDelete )
    {
        DeleteArrowsAt( nCol, nRow, sal_True );                 // Pfeile, die hierher zeigen
    }

    ScDetectiveRefIter aIter( (ScFormulaCell*) pCell );
    ScRange aRef;
    while ( aIter.GetNextRef( aRef) )
    {
        sal_Bool bArea = ( aRef.aStart != aRef.aEnd );

        if ( bDelete )                  // Rahmen loeschen ?
        {
            if (bArea)
            {
                DeleteBox( aRef.aStart.Col(), aRef.aStart.Row(), aRef.aEnd.Col(), aRef.aEnd.Row() );
            }
        }
        else                            // weitersuchen
        {
            if ( HasArrow( aRef.aStart, nCol,nRow,nTab ) )
            {
                sal_uInt16 nTemp;
                if (bArea)
                    nTemp = FindPredLevelArea( aRef, nLevel+1, nDeleteLevel );
                else
                    nTemp = FindPredLevel( aRef.aStart.Col(),aRef.aStart.Row(),
                                                        nLevel+1, nDeleteLevel );
                if (nTemp > nResult)
                    nResult = nTemp;
            }
        }
    }

    pFCell->SetRunning(sal_False);

    return nResult;
}

//------------------------------------------------------------------------

sal_uInt16 ScDetectiveFunc::InsertErrorLevel( SCCOL nCol, SCROW nRow, ScDetectiveData& rData,
                                            sal_uInt16 nLevel )
{
    ScBaseCell* pCell;
    pDoc->GetCell( nCol, nRow, nTab, pCell );
    if (!pCell)
        return DET_INS_EMPTY;
    if (pCell->GetCellType() != CELLTYPE_FORMULA)
        return DET_INS_EMPTY;

    ScFormulaCell* pFCell = (ScFormulaCell*)pCell;
    if (pFCell->IsRunning())
        return DET_INS_CIRCULAR;

    if (pFCell->GetDirty())
        pFCell->Interpret();                // nach SetRunning geht's nicht mehr!
    pFCell->SetRunning(sal_True);

    sal_uInt16 nResult = DET_INS_EMPTY;

    ScDetectiveRefIter aIter( (ScFormulaCell*) pCell );
    ScRange aRef;
    ScAddress aErrorPos;
    sal_Bool bHasError = sal_False;
    while ( aIter.GetNextRef( aRef ) )
    {
        if (HasError( aRef, aErrorPos ))
        {
            bHasError = sal_True;
            if (DrawEntry( nCol, nRow, ScRange( aErrorPos), rData ))
                nResult = DET_INS_INSERTED;

            //  und weiterverfolgen

            if ( nLevel < rData.GetMaxLevel() )         // praktisch immer
            {
                if (InsertErrorLevel( aErrorPos.Col(), aErrorPos.Row(),
                                                        rData, nLevel+1 ) == DET_INS_INSERTED)
                    nResult = DET_INS_INSERTED;
            }
        }
    }

    pFCell->SetRunning(sal_False);

                                                    // Blaetter ?
    if (!bHasError)
        if (InsertPredLevel( nCol, nRow, rData, rData.GetMaxLevel() ) == DET_INS_INSERTED)
            nResult = DET_INS_INSERTED;

    return nResult;
}

//------------------------------------------------------------------------

sal_uInt16 ScDetectiveFunc::InsertSuccLevel( SCCOL nCol1, SCROW nRow1, SCCOL nCol2, SCROW nRow2,
                                        ScDetectiveData& rData, sal_uInt16 nLevel )
{
    //  ueber ganzes Dokument

<<<<<<< HEAD
    USHORT nResult = DET_INS_EMPTY;
=======
    sal_uInt16 nResult = DET_INS_EMPTY;
//  ScCellIterator aCellIter( pDoc, 0,0, nTab, MAXCOL,MAXROW, nTab );
>>>>>>> ce6308e4
    ScCellIterator aCellIter( pDoc, 0,0,0, MAXCOL,MAXROW,MAXTAB );          // alle Tabellen
    ScBaseCell* pCell = aCellIter.GetFirst();
    while (pCell)
    {
        if (pCell->GetCellType() == CELLTYPE_FORMULA)
        {
            ScFormulaCell* pFCell = (ScFormulaCell*)pCell;
            sal_Bool bRunning = pFCell->IsRunning();

            if (pFCell->GetDirty())
                pFCell->Interpret();                // nach SetRunning geht's nicht mehr!
            pFCell->SetRunning(sal_True);

            ScDetectiveRefIter aIter( (ScFormulaCell*) pCell );
            ScRange aRef;
            while ( aIter.GetNextRef( aRef) )
            {
                if (aRef.aStart.Tab() <= nTab && aRef.aEnd.Tab() >= nTab)
                {
                    if (Intersect( nCol1,nRow1,nCol2,nRow2,
                            aRef.aStart.Col(),aRef.aStart.Row(),
                            aRef.aEnd.Col(),aRef.aEnd.Row() ))
                    {
                        sal_Bool bAlien = ( aCellIter.GetTab() != nTab );
                        sal_Bool bDrawRet;
                        if (bAlien)
                            bDrawRet = DrawAlienEntry( aRef, rData );
                        else
                            bDrawRet = DrawEntry( aCellIter.GetCol(), aCellIter.GetRow(),
                                                    aRef, rData );
                        if (bDrawRet)
                        {
                            nResult = DET_INS_INSERTED;         //  neuer Pfeil eingetragen
                        }
                        else
                        {
                            if (bRunning)
                            {
                                if (nResult == DET_INS_EMPTY)
                                    nResult = DET_INS_CIRCULAR;
                            }
                            else
                            {
                                        //  weiterverfolgen

                                if ( nLevel < rData.GetMaxLevel() )
                                {
                                    sal_uInt16 nSubResult = InsertSuccLevel(
                                                            aCellIter.GetCol(), aCellIter.GetRow(),
                                                            aCellIter.GetCol(), aCellIter.GetRow(),
                                                            rData, nLevel+1 );
                                    switch (nSubResult)
                                    {
                                        case DET_INS_INSERTED:
                                            nResult = DET_INS_INSERTED;
                                            break;
                                        case DET_INS_CONTINUE:
                                            if (nResult != DET_INS_INSERTED)
                                                nResult = DET_INS_CONTINUE;
                                            break;
                                        case DET_INS_CIRCULAR:
                                            if (nResult == DET_INS_EMPTY)
                                                nResult = DET_INS_CIRCULAR;
                                            break;
                                        // DET_INS_EMPTY: unveraendert lassen
                                    }
                                }
                                else                                    //  nMaxLevel erreicht
                                    if (nResult != DET_INS_INSERTED)
                                        nResult = DET_INS_CONTINUE;
                            }
                        }
                    }
                }
            }
            pFCell->SetRunning(bRunning);
        }
        pCell = aCellIter.GetNext();
    }

    return nResult;
}

sal_uInt16 ScDetectiveFunc::FindSuccLevel( SCCOL nCol1, SCROW nRow1, SCCOL nCol2, SCROW nRow2,
                                        sal_uInt16 nLevel, sal_uInt16 nDeleteLevel )
{
    DBG_ASSERT( nLevel<1000, "Level" );

    sal_uInt16 nResult = nLevel;
    sal_Bool bDelete = ( nDeleteLevel && nLevel == nDeleteLevel-1 );

    ScCellIterator aCellIter( pDoc, 0,0, nTab, MAXCOL,MAXROW, nTab );
    ScBaseCell* pCell = aCellIter.GetFirst();
    while (pCell)
    {
        if (pCell->GetCellType() == CELLTYPE_FORMULA)
        {
            ScFormulaCell* pFCell = (ScFormulaCell*)pCell;
            sal_Bool bRunning = pFCell->IsRunning();

            if (pFCell->GetDirty())
                pFCell->Interpret();                // nach SetRunning geht's nicht mehr!
            pFCell->SetRunning(sal_True);

            ScDetectiveRefIter aIter( (ScFormulaCell*) pCell );
            ScRange aRef;
            while ( aIter.GetNextRef( aRef) )
            {
                if (aRef.aStart.Tab() <= nTab && aRef.aEnd.Tab() >= nTab)
                {
                    if (Intersect( nCol1,nRow1,nCol2,nRow2,
                            aRef.aStart.Col(),aRef.aStart.Row(),
                            aRef.aEnd.Col(),aRef.aEnd.Row() ))
                    {
                        if ( bDelete )                          // Pfeile, die hier anfangen
                        {
                            if (aRef.aStart != aRef.aEnd)
                            {
                                DeleteBox( aRef.aStart.Col(), aRef.aStart.Row(),
                                                aRef.aEnd.Col(), aRef.aEnd.Row() );
                            }
                            DeleteArrowsAt( aRef.aStart.Col(), aRef.aStart.Row(), sal_False );
                        }
                        else if ( !bRunning &&
                                HasArrow( aRef.aStart,
                                            aCellIter.GetCol(),aCellIter.GetRow(),aCellIter.GetTab() ) )
                        {
                            sal_uInt16 nTemp = FindSuccLevel( aCellIter.GetCol(), aCellIter.GetRow(),
                                                            aCellIter.GetCol(), aCellIter.GetRow(),
                                                            nLevel+1, nDeleteLevel );
                            if (nTemp > nResult)
                                nResult = nTemp;
                        }
                    }
                }
            }

            pFCell->SetRunning(bRunning);
        }
        pCell = aCellIter.GetNext();
    }

    return nResult;
}


//
//  --------------------------------------------------------------------------------
//

sal_Bool ScDetectiveFunc::ShowPred( SCCOL nCol, SCROW nRow )
{
    ScDrawLayer* pModel = pDoc->GetDrawLayer();
    if (!pModel)
        return sal_False;

    ScDetectiveData aData( pModel );

    sal_uInt16 nMaxLevel = 0;
    sal_uInt16 nResult = DET_INS_CONTINUE;
    while (nResult == DET_INS_CONTINUE && nMaxLevel < 1000)
    {
        aData.SetMaxLevel( nMaxLevel );
        nResult = InsertPredLevel( nCol, nRow, aData, 0 );
        ++nMaxLevel;
    }

    return ( nResult == DET_INS_INSERTED );
}

sal_Bool ScDetectiveFunc::ShowSucc( SCCOL nCol, SCROW nRow )
{
    ScDrawLayer* pModel = pDoc->GetDrawLayer();
    if (!pModel)
        return sal_False;

    ScDetectiveData aData( pModel );

    sal_uInt16 nMaxLevel = 0;
    sal_uInt16 nResult = DET_INS_CONTINUE;
    while (nResult == DET_INS_CONTINUE && nMaxLevel < 1000)
    {
        aData.SetMaxLevel( nMaxLevel );
        nResult = InsertSuccLevel( nCol, nRow, nCol, nRow, aData, 0 );
        ++nMaxLevel;
    }

    return ( nResult == DET_INS_INSERTED );
}

sal_Bool ScDetectiveFunc::ShowError( SCCOL nCol, SCROW nRow )
{
    ScDrawLayer* pModel = pDoc->GetDrawLayer();
    if (!pModel)
        return sal_False;

    ScRange aRange( nCol, nRow, nTab );
    ScAddress aErrPos;
    if ( !HasError( aRange,aErrPos ) )
        return sal_False;

    ScDetectiveData aData( pModel );

    aData.SetMaxLevel( 1000 );
    sal_uInt16 nResult = InsertErrorLevel( nCol, nRow, aData, 0 );

    return ( nResult == DET_INS_INSERTED );
}

sal_Bool ScDetectiveFunc::DeleteSucc( SCCOL nCol, SCROW nRow )
{
    ScDrawLayer* pModel = pDoc->GetDrawLayer();
    if (!pModel)
        return sal_False;

    sal_uInt16 nLevelCount = FindSuccLevel( nCol, nRow, nCol, nRow, 0, 0 );
    if ( nLevelCount )
        FindSuccLevel( nCol, nRow, nCol, nRow, 0, nLevelCount );            // loeschen

    return ( nLevelCount != 0 );
}

sal_Bool ScDetectiveFunc::DeletePred( SCCOL nCol, SCROW nRow )
{
    ScDrawLayer* pModel = pDoc->GetDrawLayer();
    if (!pModel)
        return sal_False;

    sal_uInt16 nLevelCount = FindPredLevel( nCol, nRow, 0, 0 );
    if ( nLevelCount )
        FindPredLevel( nCol, nRow, 0, nLevelCount );            // loeschen

    return ( nLevelCount != 0 );
}

sal_Bool ScDetectiveFunc::DeleteAll( ScDetectiveDelete eWhat )
{
    ScDrawLayer* pModel = pDoc->GetDrawLayer();
    if (!pModel)
        return sal_False;

    SdrPage* pPage = pModel->GetPage(static_cast<sal_uInt16>(nTab));
    DBG_ASSERT(pPage,"Page ?");

    pPage->RecalcObjOrdNums();

    long    nDelCount = 0;
    sal_uLong   nObjCount = pPage->GetObjCount();
    if (nObjCount)
    {
        SdrObject** ppObj = new SdrObject*[nObjCount];

        SdrObjListIter aIter( *pPage, IM_FLAT );
        SdrObject* pObject = aIter.Next();
        while (pObject)
        {
            if ( pObject->GetLayer() == SC_LAYER_INTERN )
            {
                sal_Bool bDoThis = sal_True;
                if ( eWhat != SC_DET_ALL )
                {
                    sal_Bool bCircle = ( pObject->ISA(SdrCircObj) );
                    sal_Bool bCaption = ScDrawLayer::IsNoteCaption( pObject );
                    if ( eWhat == SC_DET_DETECTIVE )        // Detektiv, aus Menue
                        bDoThis = !bCaption;                // auch Kreise
                    else if ( eWhat == SC_DET_CIRCLES )     // Kreise, wenn neue erzeugt werden
                        bDoThis = bCircle;
                    else if ( eWhat == SC_DET_ARROWS )      // DetectiveRefresh
                        bDoThis = !bCaption && !bCircle;    // don't include circles
                    else
                    {
                        OSL_FAIL("wat?");
                    }
                }
                if ( bDoThis )
                    ppObj[nDelCount++] = pObject;
            }

            pObject = aIter.Next();
        }

        long i;
        for (i=1; i<=nDelCount; i++)
            pModel->AddCalcUndo( new SdrUndoRemoveObj( *ppObj[nDelCount-i] ) );

        for (i=1; i<=nDelCount; i++)
            pPage->RemoveObject( ppObj[nDelCount-i]->GetOrdNum() );

        delete[] ppObj;

        Modified();
    }

    return ( nDelCount != 0 );
}

sal_Bool ScDetectiveFunc::MarkInvalid(sal_Bool& rOverflow)
{
    rOverflow = sal_False;
    ScDrawLayer* pModel = pDoc->GetDrawLayer();
    if (!pModel)
        return sal_False;

    sal_Bool bDeleted = DeleteAll( SC_DET_CIRCLES );        // nur die Kreise

    ScDetectiveData aData( pModel );
    long nInsCount = 0;

    //  Stellen suchen, wo Gueltigkeit definiert ist

    ScDocAttrIterator aAttrIter( pDoc, nTab, 0,0,MAXCOL,MAXROW );
    SCCOL nCol;
    SCROW nRow1;
    SCROW nRow2;
    const ScPatternAttr* pPattern = aAttrIter.GetNext( nCol, nRow1, nRow2 );
    while ( pPattern && nInsCount < SC_DET_MAXCIRCLE )
    {
        sal_uLong nIndex = ((const SfxUInt32Item&)pPattern->GetItem(ATTR_VALIDDATA)).GetValue();
        if (nIndex)
        {
            const ScValidationData* pData = pDoc->GetValidationEntry( nIndex );
            if ( pData )
            {
                //  Zellen in dem Bereich durchgehen

                sal_Bool bMarkEmpty = !pData->IsIgnoreBlank();
                SCROW nNextRow = nRow1;
                SCROW nRow;
                ScCellIterator aCellIter( pDoc, nCol,nRow1,nTab, nCol,nRow2,nTab );
                ScBaseCell* pCell = aCellIter.GetFirst();
                while ( pCell && nInsCount < SC_DET_MAXCIRCLE )
                {
                    SCROW nCellRow = aCellIter.GetRow();
                    if ( bMarkEmpty )
                        for ( nRow = nNextRow; nRow < nCellRow && nInsCount < SC_DET_MAXCIRCLE; nRow++ )
                        {
                            DrawCircle( nCol, nRow, aData );
                            ++nInsCount;
                        }
                    if ( !pData->IsDataValid( pCell, ScAddress( nCol, nCellRow, nTab ) ) )
                    {
                        DrawCircle( nCol, nCellRow, aData );
                        ++nInsCount;
                    }
                    nNextRow = nCellRow + 1;
                    pCell = aCellIter.GetNext();
                }
                if ( bMarkEmpty )
                    for ( nRow = nNextRow; nRow <= nRow2 && nInsCount < SC_DET_MAXCIRCLE; nRow++ )
                    {
                        DrawCircle( nCol, nRow, aData );
                        ++nInsCount;
                    }
            }
        }

        pPattern = aAttrIter.GetNext( nCol, nRow1, nRow2 );
    }

    if ( nInsCount >= SC_DET_MAXCIRCLE )
        rOverflow = sal_True;

    return ( bDeleted || nInsCount != 0 );
}

void ScDetectiveFunc::GetAllPreds(SCCOL nCol1, SCROW nRow1, SCCOL nCol2, SCROW nRow2,
                                  vector<ScTokenRef>& rRefTokens)
{
    ScCellIterator aCellIter(pDoc, nCol1, nRow1, nTab, nCol2, nRow2, nTab);
    for (ScBaseCell* pCell = aCellIter.GetFirst(); pCell; pCell = aCellIter.GetNext())
    {
        if (pCell->GetCellType() != CELLTYPE_FORMULA)
            continue;

        ScFormulaCell* pFCell = static_cast<ScFormulaCell*>(pCell);
        ScDetectiveRefIter aRefIter(pFCell);
        for (ScToken* p = aRefIter.GetNextRefToken(); p; p = aRefIter.GetNextRefToken())
        {
            ScTokenRef pRef(static_cast<ScToken*>(p->Clone()));
            ScRefTokenHelper::join(rRefTokens, pRef);
        }
    }
}

void ScDetectiveFunc::GetAllSuccs(SCCOL nCol1, SCROW nRow1, SCCOL nCol2, SCROW nRow2,
                                  vector<ScTokenRef>& rRefTokens)
{
    vector<ScTokenRef> aSrcRange;
    aSrcRange.push_back(
        ScRefTokenHelper::createRefToken(ScRange(nCol1, nRow1, nTab, nCol2, nRow2, nTab)));

    ScCellIterator aCellIter(pDoc, 0, 0, nTab, MAXCOL, MAXROW, nTab);
    for (ScBaseCell* pCell = aCellIter.GetFirst(); pCell; pCell = aCellIter.GetNext())
    {
        if (pCell->GetCellType() != CELLTYPE_FORMULA)
            continue;

        ScFormulaCell* pFCell = static_cast<ScFormulaCell*>(pCell);
        ScDetectiveRefIter aRefIter(pFCell);
        for (ScToken* p = aRefIter.GetNextRefToken(); p; p = aRefIter.GetNextRefToken())
        {
            ScTokenRef pRef(static_cast<ScToken*>(p->Clone()));
            if (ScRefTokenHelper::intersects(aSrcRange, pRef))
            {
                pRef = ScRefTokenHelper::createRefToken(aCellIter.GetPos());
                ScRefTokenHelper::join(rRefTokens, pRef);
            }
        }
    }
}

void ScDetectiveFunc::UpdateAllComments( ScDocument& rDoc )
{
    //  for all caption objects, update attributes and SpecialTextBoxShadow flag
    //  (on all tables - nTab is ignored!)

    //  no undo actions, this is refreshed after undo

    ScDrawLayer* pModel = rDoc.GetDrawLayer();
    if (!pModel)
        return;

    for( SCTAB nObjTab = 0, nTabCount = rDoc.GetTableCount(); nObjTab < nTabCount; ++nObjTab )
    {
        rDoc.InitializeNoteCaptions( nObjTab );
        SdrPage* pPage = pModel->GetPage( static_cast< sal_uInt16 >( nObjTab ) );
        DBG_ASSERT( pPage, "Page ?" );
        if( pPage )
        {
            SdrObjListIter aIter( *pPage, IM_FLAT );
            for( SdrObject* pObject = aIter.Next(); pObject; pObject = aIter.Next() )
            {
                if ( ScDrawObjData* pData = ScDrawLayer::GetNoteCaptionData( pObject, nObjTab ) )
                {
                    ScPostIt* pNote = rDoc.GetNote( pData->maStart );
                    // caption should exist, we iterate over drawing objects...
                    DBG_ASSERT( pNote && (pNote->GetCaption() == pObject), "ScDetectiveFunc::UpdateAllComments - invalid cell note" );
                    if( pNote )
                    {
                        ScCommentData aData( rDoc, pModel );
                        SfxItemSet aAttrColorSet = pObject->GetMergedItemSet();
                        aAttrColorSet.Put( XFillColorItem( String(), GetCommentColor() ) );
                        aData.UpdateCaptionSet( aAttrColorSet );
                        pObject->SetMergedItemSetAndBroadcast( aData.GetCaptionSet() );
                        if( SdrCaptionObj* pCaption = dynamic_cast< SdrCaptionObj* >( pObject ) )
                        {
                            pCaption->SetSpecialTextBoxShadow();
                            pCaption->SetFixedTail();
                        }
                    }
                }
            }
        }
    }
}

void ScDetectiveFunc::UpdateAllArrowColors()
{
    //  no undo actions necessary

    ScDrawLayer* pModel = pDoc->GetDrawLayer();
    if (!pModel)
        return;

    for( SCTAB nObjTab = 0, nTabCount = pDoc->GetTableCount(); nObjTab < nTabCount; ++nObjTab )
    {
        SdrPage* pPage = pModel->GetPage( static_cast< sal_uInt16 >( nObjTab ) );
        DBG_ASSERT( pPage, "Page ?" );
        if( pPage )
        {
            SdrObjListIter aIter( *pPage, IM_FLAT );
            for( SdrObject* pObject = aIter.Next(); pObject; pObject = aIter.Next() )
            {
                if ( pObject->GetLayer() == SC_LAYER_INTERN )
                {
                    sal_Bool bArrow = sal_False;
                    sal_Bool bError = sal_False;

                    ScAddress aPos;
                    ScRange aSource;
                    sal_Bool bDummy;
                    ScDetectiveObjType eType = GetDetectiveObjectType( pObject, nObjTab, aPos, aSource, bDummy );
                    if ( eType == SC_DETOBJ_ARROW || eType == SC_DETOBJ_TOOTHERTAB )
                    {
                        //  source is valid, determine error flag from source range

                        ScAddress aErrPos;
                        if ( HasError( aSource, aErrPos ) )
                            bError = sal_True;
                        else
                            bArrow = sal_True;
                    }
                    else if ( eType == SC_DETOBJ_FROMOTHERTAB )
                    {
                        //  source range is no longer known, take error flag from formula itself
                        //  (this means, if the formula has an error, all references to other tables
                        //  are marked red)

                        ScAddress aErrPos;
                        if ( HasError( ScRange( aPos), aErrPos ) )
                            bError = sal_True;
                        else
                            bArrow = sal_True;
                    }
                    else if ( eType == SC_DETOBJ_CIRCLE )
                    {
                        //  circles (error marks) are always red

                        bError = sal_True;
                    }
                    else if ( eType == SC_DETOBJ_NONE )
                    {
                        //  frame for area reference has no ObjType, always gets arrow color

                        if ( pObject->ISA( SdrRectObj ) && !pObject->ISA( SdrCaptionObj ) )
                        {
                            bArrow = sal_True;
                        }
                    }

                    if ( bArrow || bError )
                    {
                        ColorData nColorData = ( bError ? GetErrorColor() : GetArrowColor() );
                        pObject->SetMergedItem( XLineColorItem( String(), Color( nColorData ) ) );

                        // repaint only
                        pObject->ActionChanged();
                    }
                }
            }
        }
    }
}

sal_Bool ScDetectiveFunc::FindFrameForObject( SdrObject* pObject, ScRange& rRange )
{
    //  find the rectangle for an arrow (always the object directly before the arrow)
    //  rRange must be initialized to the source cell of the arrow (start of area)

    ScDrawLayer* pModel = pDoc->GetDrawLayer();
    if (!pModel) return sal_False;

    SdrPage* pPage = pModel->GetPage(static_cast<sal_uInt16>(nTab));
    DBG_ASSERT(pPage,"Page ?");
    if (!pPage) return sal_False;

    // test if the object is a direct page member
    if( pObject && pObject->GetPage() && (pObject->GetPage() == pObject->GetObjList()) )
    {
        // Is there a previous object?
        const sal_uInt32 nOrdNum(pObject->GetOrdNum());

        if(nOrdNum > 0)
        {
            SdrObject* pPrevObj = pPage->GetObj(nOrdNum - 1);

            if ( pPrevObj && pPrevObj->GetLayer() == SC_LAYER_INTERN && pPrevObj->ISA(SdrRectObj) )
            {
                ScDrawObjData* pPrevData = ScDrawLayer::GetObjDataTab( pPrevObj, rRange.aStart.Tab() );
                if ( pPrevData && pPrevData->maStart.IsValid() && pPrevData->maEnd.IsValid() && (pPrevData->maStart == rRange.aStart) )
                {
                    rRange.aEnd = pPrevData->maEnd;
                    return sal_True;
                }
            }
        }
    }
    return sal_False;
}

ScDetectiveObjType ScDetectiveFunc::GetDetectiveObjectType( SdrObject* pObject, SCTAB nObjTab,
                                ScAddress& rPosition, ScRange& rSource, sal_Bool& rRedLine )
{
    rRedLine = sal_False;
    ScDetectiveObjType eType = SC_DETOBJ_NONE;

    if ( pObject && pObject->GetLayer() == SC_LAYER_INTERN )
    {
        if ( ScDrawObjData* pData = ScDrawLayer::GetObjDataTab( pObject, nObjTab ) )
        {
            bool bValidStart = pData->maStart.IsValid();
            bool bValidEnd = pData->maEnd.IsValid();

            if ( pObject->IsPolyObj() && pObject->GetPointCount() == 2 )
            {
                // line object -> arrow

                if ( bValidStart )
                    eType = bValidEnd ? SC_DETOBJ_ARROW : SC_DETOBJ_TOOTHERTAB;
                else if ( bValidEnd )
                    eType = SC_DETOBJ_FROMOTHERTAB;

                if ( bValidStart )
                    rSource = pData->maStart;
                if ( bValidEnd )
                    rPosition = pData->maEnd;

                if ( bValidStart && lcl_HasThickLine( *pObject ) )
                {
                    // thick line -> look for frame before this object

                    FindFrameForObject( pObject, rSource );     // modifies rSource
                }

                ColorData nObjColor = ((const XLineColorItem&)pObject->GetMergedItem(XATTR_LINECOLOR)).GetColorValue().GetColor();
                if ( nObjColor == GetErrorColor() && nObjColor != GetArrowColor() )
                    rRedLine = sal_True;
            }
            else if ( pObject->ISA(SdrCircObj) )
            {
                if ( bValidStart )
                {
                    // cell position is returned in rPosition

                    rPosition = pData->maStart;
                    eType = SC_DETOBJ_CIRCLE;
                }
            }
        }
    }

    return eType;
}

void ScDetectiveFunc::InsertObject( ScDetectiveObjType eType,
                            const ScAddress& rPosition, const ScRange& rSource,
                            sal_Bool bRedLine )
{
    ScDrawLayer* pModel = pDoc->GetDrawLayer();
    if (!pModel) return;
    ScDetectiveData aData( pModel );

    switch (eType)
    {
        case SC_DETOBJ_ARROW:
        case SC_DETOBJ_FROMOTHERTAB:
            InsertArrow( rPosition.Col(), rPosition.Row(),
                         rSource.aStart.Col(), rSource.aStart.Row(),
                         rSource.aEnd.Col(), rSource.aEnd.Row(),
                         (eType == SC_DETOBJ_FROMOTHERTAB), bRedLine, aData );
            break;
        case SC_DETOBJ_TOOTHERTAB:
            InsertToOtherTab( rSource.aStart.Col(), rSource.aStart.Row(),
                              rSource.aEnd.Col(), rSource.aEnd.Row(),
                              bRedLine, aData );
            break;
        case SC_DETOBJ_CIRCLE:
            DrawCircle( rPosition.Col(), rPosition.Row(), aData );
            break;
        default:
        {
            // added to avoid warnings
        }
    }
}

ColorData ScDetectiveFunc::GetArrowColor()
{
    if (!bColorsInitialized)
        InitializeColors();
    return nArrowColor;
}

ColorData ScDetectiveFunc::GetErrorColor()
{
    if (!bColorsInitialized)
        InitializeColors();
    return nErrorColor;
}

ColorData ScDetectiveFunc::GetCommentColor()
{
    if (!bColorsInitialized)
        InitializeColors();
    return nCommentColor;
}

void ScDetectiveFunc::InitializeColors()
{
    // may be called several times to update colors from configuration

    const svtools::ColorConfig& rColorCfg = SC_MOD()->GetColorConfig();
    nArrowColor   = rColorCfg.GetColorValue(svtools::CALCDETECTIVE).nColor;
    nErrorColor   = rColorCfg.GetColorValue(svtools::CALCDETECTIVEERROR).nColor;
    nCommentColor = rColorCfg.GetColorValue(svtools::CALCNOTESBACKGROUND).nColor;

    bColorsInitialized = sal_True;
}

<<<<<<< HEAD
BOOL ScDetectiveFunc::IsColorsInitialized()
=======
// static
sal_Bool ScDetectiveFunc::IsColorsInitialized()
>>>>>>> ce6308e4
{
    return bColorsInitialized;
}

/* vim:set shiftwidth=4 softtabstop=4 expandtab: */<|MERGE_RESOLUTION|>--- conflicted
+++ resolved
@@ -142,7 +142,7 @@
 ColorData ScDetectiveFunc::nArrowColor = 0;
 ColorData ScDetectiveFunc::nErrorColor = 0;
 ColorData ScDetectiveFunc::nCommentColor = 0;
-sal_Bool ScDetectiveFunc::bColorsInitialized = sal_False;
+sal_Bool ScDetectiveFunc::bColorsInitialized = false;
 
 //------------------------------------------------------------------------
 
@@ -193,21 +193,21 @@
     aArrowSet.Put( XLineStartCenterItem( sal_True ) );
     aArrowSet.Put( XLineEndItem( aName, basegfx::B2DPolyPolygon(aTriangle) ) );
     aArrowSet.Put( XLineEndWidthItem( 200 ) );
-    aArrowSet.Put( XLineEndCenterItem( sal_False ) );
+    aArrowSet.Put( XLineEndCenterItem( false ) );
 
     aToTabSet.Put( XLineStartItem( aName, basegfx::B2DPolyPolygon(aCircle) ) );
     aToTabSet.Put( XLineStartWidthItem( 200 ) );
     aToTabSet.Put( XLineStartCenterItem( sal_True ) );
     aToTabSet.Put( XLineEndItem( aName, basegfx::B2DPolyPolygon(aSquare) ) );
     aToTabSet.Put( XLineEndWidthItem( 300 ) );
-    aToTabSet.Put( XLineEndCenterItem( sal_False ) );
+    aToTabSet.Put( XLineEndCenterItem( false ) );
 
     aFromTabSet.Put( XLineStartItem( aName, basegfx::B2DPolyPolygon(aSquare) ) );
     aFromTabSet.Put( XLineStartWidthItem( 300 ) );
     aFromTabSet.Put( XLineStartCenterItem( sal_True ) );
     aFromTabSet.Put( XLineEndItem( aName, basegfx::B2DPolyPolygon(aTriangle) ) );
     aFromTabSet.Put( XLineEndWidthItem( 200 ) );
-    aFromTabSet.Put( XLineEndCenterItem( sal_False ) );
+    aFromTabSet.Put( XLineEndCenterItem( false ) );
 
     aCircleSet.Put( XLineColorItem( String(), Color( ScDetectiveFunc::GetErrorColor() ) ) );
     aCircleSet.Put( XFillStyleItem( XFILL_NONE ) );
@@ -228,7 +228,7 @@
 
     aCaptionSet.Put( XLineStartItem( aName, basegfx::B2DPolyPolygon(aTriangle) ) );
     aCaptionSet.Put( XLineStartWidthItem( 200 ) );
-    aCaptionSet.Put( XLineStartCenterItem( sal_False ) );
+    aCaptionSet.Put( XLineStartCenterItem( false ) );
     aCaptionSet.Put( XFillStyleItem( XFILL_SOLID ) );
     Color aYellow( ScDetectiveFunc::GetCommentColor() );
     aCaptionSet.Put( XFillColorItem( String(), aYellow ) );
@@ -237,7 +237,7 @@
     //  SdrShadowItem has sal_False, instead the shadow is set for the rectangle
     //  only with SetSpecialTextBoxShadow when the object is created
     //  (item must be set to adjust objects from older files)
-    aCaptionSet.Put( SdrShadowItem( sal_False ) );
+    aCaptionSet.Put( SdrShadowItem( false ) );
     aCaptionSet.Put( SdrShadowXDistItem( 100 ) );
     aCaptionSet.Put( SdrShadowYDistItem( 100 ) );
 
@@ -247,7 +247,7 @@
     aCaptionSet.Put( SdrTextUpperDistItem( 100 ) );
     aCaptionSet.Put( SdrTextLowerDistItem( 100 ) );
 
-    aCaptionSet.Put( SdrTextAutoGrowWidthItem( sal_False ) );
+    aCaptionSet.Put( SdrTextAutoGrowWidthItem( false ) );
     aCaptionSet.Put( SdrTextAutoGrowHeightItem( sal_True ) );
 
     //  do use the default cell style, so the user has a chance to
@@ -267,7 +267,7 @@
 
     for( sal_uInt16 nWhich = aWhichIter.FirstWhich(); nWhich > 0; nWhich = aWhichIter.NextWhich() )
     {
-        if(rItemSet.GetItemState(nWhich, sal_False, &pPoolItem) == SFX_ITEM_SET)
+        if(rItemSet.GetItemState(nWhich, false, &pPoolItem) == SFX_ITEM_SET)
         {
             switch(nWhich)
             {
@@ -297,7 +297,7 @@
 void ScDetectiveFunc::Modified()
 {
     if (pDoc->IsStreamValid(nTab))
-        pDoc->SetStreamValid(nTab, sal_False);
+        pDoc->SetStreamValid(nTab, false);
 }
 
 inline sal_Bool Intersect( SCCOL nStartCol1, SCROW nStartRow1, SCCOL nEndCol1, SCROW nEndRow1,
@@ -417,13 +417,8 @@
 
     if (bStartAlien && bEndAlien)
     {
-<<<<<<< HEAD
         OSL_FAIL("bStartAlien && bEndAlien");
-        return TRUE;
-=======
-        DBG_ERROR("bStartAlien && bEndAlien");
-        return sal_True;
->>>>>>> ce6308e4
+        return true;
     }
 
     Rectangle aStartRect;
@@ -437,7 +432,7 @@
     SdrPage* pPage = pModel->GetPage(static_cast<sal_uInt16>(nTab));
     DBG_ASSERT(pPage,"Page ?");
 
-    sal_Bool bFound = sal_False;
+    sal_Bool bFound = false;
     SdrObjListIter aIter( *pPage, IM_FLAT );
     SdrObject* pObject = aIter.Next();
     while (pObject && !bFound)
@@ -466,11 +461,7 @@
     return bFound;
 }
 
-<<<<<<< HEAD
-BOOL ScDetectiveFunc::IsNonAlienArrow( SdrObject* pObject )
-=======
-sal_Bool ScDetectiveFunc::IsNonAlienArrow( SdrObject* pObject )         // static
->>>>>>> ce6308e4
+sal_Bool ScDetectiveFunc::IsNonAlienArrow( SdrObject* pObject )
 {
     if ( pObject->GetLayer()==SC_LAYER_INTERN &&
             pObject->IsPolyObj() && pObject->GetPointCount()==2 )
@@ -485,7 +476,7 @@
         return !bObjStartAlien && !bObjEndAlien;
     }
 
-    return sal_False;
+    return false;
 }
 
 //------------------------------------------------------------------------
@@ -643,7 +634,7 @@
                                     ScDetectiveData& rData )
 {
     if ( HasArrow( rRef.aStart, nCol, nRow, nTab ) )
-        return sal_False;
+        return false;
 
     ScAddress aErrorPos;
     sal_Bool bError = HasError( rRef, aErrorPos );
@@ -659,7 +650,7 @@
                                         ScDetectiveData& rData )
 {
     if ( HasArrow( rRef.aStart, 0, 0, nTab+1 ) )
-        return sal_False;
+        return false;
 
     ScAddress aErrorPos;
     sal_Bool bError = HasError( rRef, aErrorPos );
@@ -706,12 +697,7 @@
 
     pPage->RecalcObjOrdNums();
 
-<<<<<<< HEAD
-    ULONG nObjCount = pPage->GetObjCount();
-=======
-    long    nDelCount = 0;
-    sal_uLong   nObjCount = pPage->GetObjCount();
->>>>>>> ce6308e4
+    sal_uLong nObjCount = pPage->GetObjCount();
     if (nObjCount)
     {
         long nDelCount = 0;
@@ -775,12 +761,7 @@
 
     pPage->RecalcObjOrdNums();
 
-<<<<<<< HEAD
-    ULONG nObjCount = pPage->GetObjCount();
-=======
-    long    nDelCount = 0;
-    sal_uLong   nObjCount = pPage->GetObjCount();
->>>>>>> ce6308e4
+    sal_uLong nObjCount = pPage->GetObjCount();
     if (nObjCount)
     {
         long nDelCount = 0;
@@ -912,7 +893,7 @@
         }
     }
 
-    pFCell->SetRunning(sal_False);
+    pFCell->SetRunning(false);
 
     return nResult;
 }
@@ -996,7 +977,7 @@
         }
     }
 
-    pFCell->SetRunning(sal_False);
+    pFCell->SetRunning(false);
 
     return nResult;
 }
@@ -1026,7 +1007,7 @@
     ScDetectiveRefIter aIter( (ScFormulaCell*) pCell );
     ScRange aRef;
     ScAddress aErrorPos;
-    sal_Bool bHasError = sal_False;
+    sal_Bool bHasError = false;
     while ( aIter.GetNextRef( aRef ) )
     {
         if (HasError( aRef, aErrorPos ))
@@ -1046,7 +1027,7 @@
         }
     }
 
-    pFCell->SetRunning(sal_False);
+    pFCell->SetRunning(false);
 
                                                     // Blaetter ?
     if (!bHasError)
@@ -1063,12 +1044,7 @@
 {
     //  ueber ganzes Dokument
 
-<<<<<<< HEAD
-    USHORT nResult = DET_INS_EMPTY;
-=======
     sal_uInt16 nResult = DET_INS_EMPTY;
-//  ScCellIterator aCellIter( pDoc, 0,0, nTab, MAXCOL,MAXROW, nTab );
->>>>>>> ce6308e4
     ScCellIterator aCellIter( pDoc, 0,0,0, MAXCOL,MAXROW,MAXTAB );          // alle Tabellen
     ScBaseCell* pCell = aCellIter.GetFirst();
     while (pCell)
@@ -1190,7 +1166,7 @@
                                 DeleteBox( aRef.aStart.Col(), aRef.aStart.Row(),
                                                 aRef.aEnd.Col(), aRef.aEnd.Row() );
                             }
-                            DeleteArrowsAt( aRef.aStart.Col(), aRef.aStart.Row(), sal_False );
+                            DeleteArrowsAt( aRef.aStart.Col(), aRef.aStart.Row(), false );
                         }
                         else if ( !bRunning &&
                                 HasArrow( aRef.aStart,
@@ -1223,7 +1199,7 @@
 {
     ScDrawLayer* pModel = pDoc->GetDrawLayer();
     if (!pModel)
-        return sal_False;
+        return false;
 
     ScDetectiveData aData( pModel );
 
@@ -1243,7 +1219,7 @@
 {
     ScDrawLayer* pModel = pDoc->GetDrawLayer();
     if (!pModel)
-        return sal_False;
+        return false;
 
     ScDetectiveData aData( pModel );
 
@@ -1263,12 +1239,12 @@
 {
     ScDrawLayer* pModel = pDoc->GetDrawLayer();
     if (!pModel)
-        return sal_False;
+        return false;
 
     ScRange aRange( nCol, nRow, nTab );
     ScAddress aErrPos;
     if ( !HasError( aRange,aErrPos ) )
-        return sal_False;
+        return false;
 
     ScDetectiveData aData( pModel );
 
@@ -1282,7 +1258,7 @@
 {
     ScDrawLayer* pModel = pDoc->GetDrawLayer();
     if (!pModel)
-        return sal_False;
+        return false;
 
     sal_uInt16 nLevelCount = FindSuccLevel( nCol, nRow, nCol, nRow, 0, 0 );
     if ( nLevelCount )
@@ -1295,7 +1271,7 @@
 {
     ScDrawLayer* pModel = pDoc->GetDrawLayer();
     if (!pModel)
-        return sal_False;
+        return false;
 
     sal_uInt16 nLevelCount = FindPredLevel( nCol, nRow, 0, 0 );
     if ( nLevelCount )
@@ -1308,7 +1284,7 @@
 {
     ScDrawLayer* pModel = pDoc->GetDrawLayer();
     if (!pModel)
-        return sal_False;
+        return false;
 
     SdrPage* pPage = pModel->GetPage(static_cast<sal_uInt16>(nTab));
     DBG_ASSERT(pPage,"Page ?");
@@ -1367,10 +1343,10 @@
 
 sal_Bool ScDetectiveFunc::MarkInvalid(sal_Bool& rOverflow)
 {
-    rOverflow = sal_False;
+    rOverflow = false;
     ScDrawLayer* pModel = pDoc->GetDrawLayer();
     if (!pModel)
-        return sal_False;
+        return false;
 
     sal_Bool bDeleted = DeleteAll( SC_DET_CIRCLES );        // nur die Kreise
 
@@ -1544,8 +1520,8 @@
             {
                 if ( pObject->GetLayer() == SC_LAYER_INTERN )
                 {
-                    sal_Bool bArrow = sal_False;
-                    sal_Bool bError = sal_False;
+                    sal_Bool bArrow = false;
+                    sal_Bool bError = false;
 
                     ScAddress aPos;
                     ScRange aSource;
@@ -1609,11 +1585,11 @@
     //  rRange must be initialized to the source cell of the arrow (start of area)
 
     ScDrawLayer* pModel = pDoc->GetDrawLayer();
-    if (!pModel) return sal_False;
+    if (!pModel) return false;
 
     SdrPage* pPage = pModel->GetPage(static_cast<sal_uInt16>(nTab));
     DBG_ASSERT(pPage,"Page ?");
-    if (!pPage) return sal_False;
+    if (!pPage) return false;
 
     // test if the object is a direct page member
     if( pObject && pObject->GetPage() && (pObject->GetPage() == pObject->GetObjList()) )
@@ -1636,13 +1612,13 @@
             }
         }
     }
-    return sal_False;
+    return false;
 }
 
 ScDetectiveObjType ScDetectiveFunc::GetDetectiveObjectType( SdrObject* pObject, SCTAB nObjTab,
                                 ScAddress& rPosition, ScRange& rSource, sal_Bool& rRedLine )
 {
-    rRedLine = sal_False;
+    rRedLine = false;
     ScDetectiveObjType eType = SC_DETOBJ_NONE;
 
     if ( pObject && pObject->GetLayer() == SC_LAYER_INTERN )
@@ -1758,12 +1734,7 @@
     bColorsInitialized = sal_True;
 }
 
-<<<<<<< HEAD
-BOOL ScDetectiveFunc::IsColorsInitialized()
-=======
-// static
 sal_Bool ScDetectiveFunc::IsColorsInitialized()
->>>>>>> ce6308e4
 {
     return bColorsInitialized;
 }
