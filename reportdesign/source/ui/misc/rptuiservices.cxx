--- conflicted
+++ resolved
@@ -80,17 +80,7 @@
     char const ** envTypeName, uno_Environment **)
 {
     *envTypeName = CPPU_CURRENT_LANGUAGE_BINDING_NAME;
-<<<<<<< HEAD
 }
 
-extern "C" SAL_DLLPUBLIC_EXPORT sal_Bool SAL_CALL component_writeInfo(
-    void * serviceManager, void * registryKey)
-{
-    return cppu::component_writeInfoHelper(
-        serviceManager, registryKey, entries);
-}
 
-/* vim:set shiftwidth=4 softtabstop=4 expandtab: */
-=======
-}
->>>>>>> dee1ea70
+/* vim:set shiftwidth=4 softtabstop=4 expandtab: */