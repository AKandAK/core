--- conflicted
+++ resolved
@@ -1337,27 +1337,15 @@
         if ( bMakeAbsolute && ( _rValue.getLength() > 0  ) )
         {
             // make a global URL out of the local one
-<<<<<<< HEAD
-                        ::rtl::OUString sAdjustedValue;
-                        // only resolve image related url
-                        // we don't want say form url targets to be resolved
-                        // using ResolveGraphicObjectURL
-                        if ( 0 == _rLocalName.compareToAscii( s_pImageDataAttributeName ) )
-                                sAdjustedValue = m_rContext.getGlobalContext().ResolveGraphicObjectURL( _rValue, sal_False );
-                        else
-                                 sAdjustedValue = m_rContext.getGlobalContext().GetAbsoluteReference( _rValue );
-                        OImagePositionImport::handleAttribute( _nNamespaceKey, _rLocalName, sAdjustedValue );
-=======
             ::rtl::OUString sAdjustedValue;
             // only resolve image related url
             // we don't want say form url targets to be resolved
             // using ResolveGraphicObjectURL
             if ( 0 == _rLocalName.compareToAscii( s_pImageDataAttributeName ) )
-                sAdjustedValue = m_rContext.getGlobalContext().ResolveGraphicObjectURL( _rValue, FALSE );
+                sAdjustedValue = m_rContext.getGlobalContext().ResolveGraphicObjectURL( _rValue, sal_False );
             else
                 sAdjustedValue = m_rContext.getGlobalContext().GetAbsoluteReference( _rValue );
             return OImagePositionImport::handleAttribute( _nNamespaceKey, _rLocalName, sAdjustedValue );
->>>>>>> 794c821e
         }
 
         return OImagePositionImport::handleAttribute( _nNamespaceKey, _rLocalName, _rValue );
