--- conflicted
+++ resolved
@@ -110,13 +110,6 @@
 
     if (bLoaded)
         return sal_True;
-<<<<<<< HEAD
-#ifdef WIN
-    _rPath = ::rtl::OUString(RTL_CONSTASCII_USTRINGPARAM("ODBC.DLL"));
-
-#endif
-=======
->>>>>>> 4fba42e5
 #ifdef WNT
     _rPath = ::rtl::OUString(RTL_CONSTASCII_USTRINGPARAM("ODBC32.DLL"));
 #endif
