--- conflicted
+++ resolved
@@ -65,8 +65,8 @@
     const SfxItemSet*   pReqArgs = rReq.GetArgs();
     sal_uInt16              nSlotId  = rReq.GetSlot();
     SCsCOLROW           nRepeat = 1;
-    sal_Bool                bSel = sal_False;
-    sal_Bool                bKeep = sal_False;
+    sal_Bool                bSel = false;
+    sal_Bool                bKeep = false;
 
     if ( pReqArgs != NULL )
     {
@@ -86,12 +86,7 @@
         else if ( nLocked & KEY_MOD1 )
         {
             // ADD mode: keep the selection, start a new block when marking with shift again
-<<<<<<< HEAD
-            bKeep = TRUE;
-=======
-            bKeep = sal_True;
-            pTabViewShell->SetNewStartIfMarking();
->>>>>>> ce6308e4
+            bKeep = true;
         }
     }
 
@@ -222,19 +217,11 @@
 
 void ScCellShell::ExecuteCursorSel( SfxRequest& rReq )
 {
-<<<<<<< HEAD
     sal_uInt16 nSlotId  = rReq.GetSlot();
     ScTabViewShell* pViewShell = GetViewData()->GetViewShell();
     ScInputHandler* pInputHdl = pViewShell->GetInputHandler();
     pViewShell->HideAllCursors();
     if (pInputHdl && pInputHdl->IsInputMode())
-=======
-    const SfxItemSet*   pReqArgs = rReq.GetArgs();
-    sal_uInt16              nSlotId  = rReq.GetSlot();
-    short               nRepeat = 1;
-
-    if ( pReqArgs != NULL )
->>>>>>> ce6308e4
     {
         // the current cell is in edit mode.  Commit the text before moving on.
         pViewShell->ExecuteInputDirect();
@@ -287,13 +274,7 @@
         default:
             ;
     }
-<<<<<<< HEAD
     pViewShell->ShowAllCursors();
-=======
-    rReq.AppendItem( SfxInt16Item(FN_PARAM_1, nRepeat ) );
-    rReq.AppendItem( SfxBoolItem(FN_PARAM_2, sal_True) );
-    ExecuteSlot( rReq, GetInterface() );
->>>>>>> ce6308e4
 }
 
 void ScCellShell::ExecuteMove( SfxRequest& rReq )
@@ -319,7 +300,7 @@
         //  weil das ScSbxRange-Objekt bei Eingaben die Markierung veraendert
 
         case SID_NEXT_UNPROTECT:
-            pTabViewShell->FindNextUnprot( sal_False, !rReq.IsAPI() );
+            pTabViewShell->FindNextUnprot( false, !rReq.IsAPI() );
             break;
 
         case SID_PREV_UNPROTECT:
@@ -328,16 +309,16 @@
 
         case SID_CURSORENTERUP:
             if (rReq.IsAPI())
-                pTabViewShell->MoveCursorRel( 0, -1, SC_FOLLOW_LINE, sal_False );
+                pTabViewShell->MoveCursorRel( 0, -1, SC_FOLLOW_LINE, false );
             else
                 pTabViewShell->MoveCursorEnter( sal_True );
             break;
 
         case SID_CURSORENTERDOWN:
             if (rReq.IsAPI())
-                pTabViewShell->MoveCursorRel( 0, 1, SC_FOLLOW_LINE, sal_False );
+                pTabViewShell->MoveCursorRel( 0, 1, SC_FOLLOW_LINE, false );
             else
-                pTabViewShell->MoveCursorEnter( sal_False );
+                pTabViewShell->MoveCursorEnter( false );
             break;
 
         case SID_SELECT_COL:
@@ -381,11 +362,11 @@
             break;
 
         case SID_CURSORTOPOFSCREEN:
-            pTabViewShell->MoveCursorScreen( 0, -1, SC_FOLLOW_LINE, sal_False );
+            pTabViewShell->MoveCursorScreen( 0, -1, SC_FOLLOW_LINE, false );
             break;
 
         case SID_CURSORENDOFSCREEN:
-            pTabViewShell->MoveCursorScreen( 0, 1, SC_FOLLOW_LINE, sal_False );
+            pTabViewShell->MoveCursorScreen( 0, 1, SC_FOLLOW_LINE, false );
             break;
 
         default:
@@ -418,8 +399,8 @@
     ScTabViewShell* pTabViewShell   = GetViewData()->GetViewShell();
     const SfxItemSet*   pReqArgs = rReq.GetArgs();
     sal_uInt16              nSlotId  = rReq.GetSlot();
-    sal_Bool                bSel = sal_False;
-    sal_Bool                bKeep = sal_False;
+    sal_Bool                bSel = false;
+    sal_Bool                bKeep = false;
 
     if ( pReqArgs != NULL )
     {
@@ -437,12 +418,7 @@
         else if ( nLocked & KEY_MOD1 )
         {
             // ADD mode: keep the selection, start a new block when marking with shift again
-<<<<<<< HEAD
-            bKeep = TRUE;
-=======
-            bKeep = sal_True;
-            pTabViewShell->SetNewStartIfMarking();
->>>>>>> ce6308e4
+            bKeep = true;
         }
     }
 
