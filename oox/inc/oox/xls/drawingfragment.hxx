--- conflicted
+++ resolved
@@ -32,13 +32,9 @@
 #include <com/sun/star/awt/Rectangle.hpp>
 #include <com/sun/star/awt/Size.hpp>
 #include "oox/drawingml/shape.hxx"
-<<<<<<< HEAD
-#include "oox/ole/axcontrol.hxx"
-=======
 #include "oox/drawingml/shapegroupcontext.hxx"
 #include "oox/ole/axcontrol.hxx"
 #include "oox/ole/vbaproject.hxx"
->>>>>>> 818573bf
 #include "oox/vml/vmldrawing.hxx"
 #include "oox/vml/vmldrawingfragment.hxx"
 #include "oox/vml/vmltextbox.hxx"
@@ -285,13 +281,6 @@
     /** Updates the bounding box covering all shapes of this drawing. */
     virtual void        notifyXShapeInserted(
                             const ::com::sun::star::uno::Reference< ::com::sun::star::drawing::XShape >& rxShape,
-<<<<<<< HEAD
-                            const ::com::sun::star::awt::Rectangle& rShapeRect );
-
-private:
-    ::oox::ole::ControlConverter maControlConv;
-
-=======
                             const ::com::sun::star::awt::Rectangle& rShapeRect,
                             const ::oox::vml::ShapeBase& rShape, bool bGroupChild );
 
@@ -315,7 +304,6 @@
 private:
     ::oox::ole::ControlConverter maControlConv;
     ::oox::vml::TextFontModel maListBoxFont;
->>>>>>> 818573bf
 };
 
 // ============================================================================
@@ -336,10 +324,6 @@
 } // namespace xls
 } // namespace oox
 
-<<<<<<< HEAD
 #endif
 
-/* vim:set shiftwidth=4 softtabstop=4 expandtab: */
-=======
-#endif
->>>>>>> 818573bf
+/* vim:set shiftwidth=4 softtabstop=4 expandtab: */