'encoding UTF-8  Do not remove or change this line!
'**************************************************************************
' DO NOT ALTER OR REMOVE COPYRIGHT NOTICES OR THIS FILE HEADER.
'
' Copyright 2000, 2010 Oracle and/or its affiliates.
'
' OpenOffice.org - a multi-platform office productivity suite
'
' This file is part of OpenOffice.org.
'
' OpenOffice.org is free software: you can redistribute it and/or modify
' it under the terms of the GNU Lesser General Public License version 3
' only, as published by the Free Software Foundation.
'
' OpenOffice.org is distributed in the hope that it will be useful,
' but WITHOUT ANY WARRANTY; without even the implied warranty of
' MERCHANTABILITY or FITNESS FOR A PARTICULAR PURPOSE.  See the
' GNU Lesser General Public License version 3 for more details
' (a copy is included in the LICENSE file that accompanied this code).
'
' You should have received a copy of the GNU Lesser General Public License
' version 3 along with OpenOffice.org.  If not, see
' <http://www.openoffice.org/license.html>
' for a copy of the LGPLv3 License.
'
'/************************************************************************
'*
'* owner : joerg.skottke@oracle.com
'*
'* short description : Smoke test (load/save/clipboard)
'*
'\***********************************************************************

sub topten

    ' we need the binary filters (.sxw etc.) for this test but beginning with
    ' OOo 3.3 these are optional
<<<<<<< HEAD
    try
        hGetSuffix( "569" )
    catch
        warnlog( "Optional legacy filters package is not installed" )
        printlog( "Please restart the setup to install the missing filters" )
        exit sub
    endcatch
=======
    if ( hCheckForBinfilters() ) then
        gApplication = "WRITER"
        call Top_ten_test
>>>>>>> ac1cb06a

        gApplication = "CALC"
        call Top_ten_test

        gApplication = "IMPRESS"
        call Top_ten_test

        gApplication = "DRAW"
        call Top_ten_test

        gApplication = "MATH"
        call Top_ten_test

        gApplication = "HTML"
        call Top_ten_test

        gApplication = "MASTERDOCUMENT"
        call Top_ten_test
    endif
end sub

'*******************************************************************************

testcase Top_ten_test

    dim sUserWorkDirectory as string
    dim sFilename_native as String
    dim sFilename_export as String
    dim sFilter_native as string
    dim sFilter_export as String
    dim bExportFile as boolean

    sUserWorkDirectory = gOfficePath & "user\work\"
    bExportFile = true
    
    printlog( "Current document type: " & gApplication )
    
    ' set the filenames and their filters. HTML is not exported
    if ( gApplication = "HTML" ) then
        sFilename_native = "ls_test.html"
        sFilename_export = "ls_test.htm"  
        bExportFile      = FALSE      
    else
        sFilename_native = "ls_test" & hGetSuffix( "current" )
        sFilename_export = "ls_test" & hGetSuffix( "569" )
    endif
    
    printlog( "File (current): " & sFilename_native )
    printlog( "File (src569).: " & sFilename_export )
    
    ' Delete the workfiles, they might have been left over by prior incomplete testrun
    hDeleteFile( sUserWorkDirectory & sFilename_native )
    hDeleteFile( sUserWorkDirectory & sFilename_export )
    
    ' Set the API filternames for the current application (native XML format)
    select case gApplication
    case "WRITER"          : sFilter_native = "writer8"
    case "CALC"            : sFilter_native = "calc8"
    case "DRAW"            : sFilter_native = "draw8"
    case "IMPRESS"         : sFilter_native = "impress8"
    case "MATH"            : sFilter_native = "math8"
    case "MASTERDOCUMENT"  : sFilter_native = "writerglobal8"
    case "HTML"            : sFilter_native = "HTML"
    case else              : warnlog "Invalid gApplication: " & gApplication 
    end select

    printlog( "Create a new document" )
    call hNewDocument
    
    printlog( "Clipboard" )
    call CutCopyPaste
    
    printlog( "Save (default-fileformat): " & sFilename_native )
    call hFileSaveAsKill ( sUserWorkDirectory & sFilename_native )
    
    if ( bExportFile ) then
    
        ' Set the API filternames for the current application (StarOffice 5.2 binary format)
        select case gApplication
        case "WRITER"          : sFilter_export = "StarWriter 5.0"
        case "CALC"            : sFilter_export = "StarCalc 5.0"
        case "DRAW"            : sFilter_export = "StarDraw 5.0"
        case "IMPRESS"         : sFilter_export = "StarImpress 5.0"
        case "MATH"            : sFilter_export = "StarMath 5.0"
        case "MASTERDOCUMENT"  : sFilter_export = "StarWriter 5.0/GlobalDocument"
        case else              : warnlog "Invalid gApplication: " & gApplication 
        end select
        
        printlog( "Save (5.2-fileformat): " & sFilename_export )
        hFileSaveAsWithFilterKill( sUserWorkDirectory & sFilename_export , sFilter_export )

        printlog( "Close" )
        FileClose

        ' There should be no alien warning
        kontext "active"
        If ( active.exists( 1 ) ) then
            warnlog( "Unexpected messagebox: '" & active.getText & "'" )
            Active.Yes
        else
            printlog( "No more alien warning on closing the document. Good." )
        endif
    else
        FileClose

        kontext "active"
        if ( Active.Exists( 1 ) ) then
            warnlog( "Unexpected Active after saving: '" & active.getText & "'" )
            try
                Active.Yes()
            catch
                Active.No()
            endcatch
        endif
    endif

    printlog( "Load (default-fileformat): " & sFilename_native )
    call hFileOpen( sUserWorkDirectory & sFilename_native )

    if ( bExportFile ) then
        printlog( "Change the document" )
        hChangeDoc()
        printlog( "Save" )
        hFileSave()
    endif

    printlog( "Close" )
    FileClose

    if ( bExportFile ) then
    
        printlog( "Load (5.2-fileformat): " & sFilename_export )
        call hFileOpen (sUserWorkDirectory & sFilename_export)
        
        if ( gApplication = "MATH" AND iSprache = 84 AND gPlatform="lin" ) then
            try
                kontext "DocumentMath"
                DocumentMath.MouseDown(50,50)
                DocumentMath.MouseUp(50,50)
                qaErrorLog( "Use workaround focus problem for math and language vi/84" )
                ' Needed by AndreSchnabel, not manual reproduceable, only with TestTool
            catch
                qaErrorLog( "Workaround focus problem failed." )
            endcatch
        endif
        
        ' Modify the export document to trigger the alien warning on next save
        printlog( "Change the document" )
        hChangeDoc()
        
        printlog( "Save" )
        FileSave

        Kontext "AlienWarning"
        if ( AlienWarning.exists( 3 ) ) then
            printlog( "Closing expected alien warning. Good." )
            AlienWarning.OK()
        else
            warnlog( "Alien warning is missing" )
        endif

        kontext "active"
        if ( Active.Exists( 3 ) ) then
            warnlog(  "Unexpected messagebox: '" & active.getText & "'" )
            Active.yes
        else
            printlog( "No unexpected messages on save. Good." )
        endif

        printlog( "Close" )
        FileClose

        kontext "active"
        if ( Active.Exists() ) then
            warnlog( "Unexpected messagebox: '" & active.getText & "'" )
            Active.Yes()
        else
            printlog( "No more alien warning to close. Good." )
        endif
    endif
    
    hDeleteFile( sUserWorkDirectory & sFilename_native )
    hDeleteFile( sUserWorkDirectory & sFilename_export )
    
endcase

'*******************************************************************************

sub CutCopyPaste
    dim sSelectAll as string

    ' In Spain Select All is CTRL+E; CTRL+A is FileOpen
    if (iSprache=34) then
        sSelectAll = "<Mod1 e>"
    else
        sSelectAll = "<Mod1 a>"
    endif

    select case gApplication
        case "WRITER", "HTML", "MASTERDOCUMENT"
            kontext "documentwriter"
            DocumentWriter.TypeKeys "This is a test.<Return>"
            printlog( "   cut" )
            DocumentWriter.TypeKeys sSelectAll
            DocumentWriter.TypeKeys "<Mod1 x>"
            Wait( 500 )
            printlog( "   paste" )
            DocumentWriter.TypeKeys "<Mod1 v>"
            Wait( 500 )
            printlog( "   copy" )
            DocumentWriter.TypeKeys sSelectAll
            DocumentWriter.TypeKeys "<Mod1 c>"
            Wait( 500 )
            printlog( "   paste" )
            DocumentWriter.TypeKeys "<Mod1 v>"
            Wait( 500 )
        case "CALC"   : Kontext "DocumentCalc"
            DocumentCalc.TypeKeys "This is a test.<Return>"
            DocumentCalc.TypeKeys "<Up>"
            printlog( "   cut" )
            DocumentCalc.TypeKeys "<Mod1 x>"
            Wait( 500 )
            printlog( "   paste" )
            DocumentCalc.TypeKeys "<Down>"
            DocumentCalc.TypeKeys "<Mod1 v>"
            Wait( 500 )
            printlog( "   copy" )
            DocumentCalc.TypeKeys "<Mod1 c>"
            Wait( 500 )
            printlog( "   paste" )
            DocumentCalc.TypeKeys "<Down>"
            DocumentCalc.TypeKeys "<Mod1 v>"
            Wait( 500 )
        case "DRAW"   : Kontext "DocumentDraw"
            hRechteckErstellen ( 30, 30, 60, 60 )
            gMouseClick ( 1, 1 )
            printlog( "   cut" )
            DocumentDraw.TypeKeys sSelectAll
            DocumentDraw.TypeKeys "<Mod1 x>"
            Wait( 500 )
            printlog( "   paste" )
            DocumentDraw.TypeKeys "<Mod1 v>"
            Wait( 500 )
            printlog( "   copy" )
            gMouseClick ( 1, 1 )
            DocumentDraw.TypeKeys sSelectAll
            DocumentDraw.TypeKeys "<Mod1 c>"
            Wait( 500 )
            printlog( "   paste" )
            gMouseClick ( 1, 1 )
            DocumentDraw.TypeKeys "<Mod1 v>"
        case "IMPRESS": Kontext "DocumentImpress"
            hRechteckErstellen ( 30, 30, 60, 60 )
            gMouseClick ( 1, 1 )
            printlog( "   cut" )
            DocumentImpress.TypeKeys sSelectAll
            DocumentImpress.TypeKeys "<Mod1 x>"
            Wait( 500 )
            printlog( "   paste" )
            DocumentImpress.TypeKeys "<Mod1 v>"
            Wait( 500 )
            printlog( "   copy" )
            gMouseClick ( 1, 1 )
            DocumentImpress.TypeKeys sSelectAll
            DocumentImpress.TypeKeys "<Mod1 c>"
            Wait( 500 )
            printlog( "   paste" )
            gMouseClick ( 1, 1 )
            DocumentImpress.TypeKeys "<Mod1 v>"
        case "MATH"   : SchreibenInMathdok "a over b"
            printlog( "   cut" )
            hUseAsyncSlot( "EditSelectAllMath" )
            hUseAsyncSlot( "EditCut" )
            printlog( "   paste" )
            hUseAsyncSlot( "EditPaste" )
            printlog( "   copy" )
            hUseAsyncSlot( "EditSelectAllMath" )
            hUseAsyncSlot( "EditCopy" )
            printlog( "   paste" )
            hUseAsyncSlot( "EditPaste" )

    end select
end sub


<|MERGE_RESOLUTION|>--- conflicted
+++ resolved
@@ -35,19 +35,9 @@
 
     ' we need the binary filters (.sxw etc.) for this test but beginning with
     ' OOo 3.3 these are optional
-<<<<<<< HEAD
-    try
-        hGetSuffix( "569" )
-    catch
-        warnlog( "Optional legacy filters package is not installed" )
-        printlog( "Please restart the setup to install the missing filters" )
-        exit sub
-    endcatch
-=======
     if ( hCheckForBinfilters() ) then
         gApplication = "WRITER"
         call Top_ten_test
->>>>>>> ac1cb06a
 
         gApplication = "CALC"
         call Top_ten_test
