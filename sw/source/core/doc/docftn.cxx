--- conflicted
+++ resolved
@@ -333,12 +333,6 @@
         }
 
         BOOL bNumChg  = rInfo.nFtnOffset != GetEndNoteInfo().nFtnOffset;
-<<<<<<< HEAD
-        BOOL bExtra   = (!bNumChg && rInfo.aFmt.GetNumberingType() != GetEndNoteInfo().aFmt.GetNumberingType() )
-                                                                              ||
-                            rInfo.GetPrefix() != GetEndNoteInfo().GetPrefix() ||
-                            rInfo.GetSuffix() != GetEndNoteInfo().GetSuffix();
-=======
         // this seems to be an optimization: UpdateAllFtn() is only called
         // if the offset changes; if the offset is the same,
         // but type/prefix/suffix changes, just set new numbers.
@@ -348,7 +342,6 @@
                 ||  (rInfo.GetPrefix() != GetEndNoteInfo().GetPrefix())
                 ||  (rInfo.GetSuffix() != GetEndNoteInfo().GetSuffix())
                 );
->>>>>>> d1175e25
         BOOL bFtnDesc = rInfo.GetPageDesc( *this ) !=
                             GetEndNoteInfo().GetPageDesc( *this );
         SwCharFmt *pOldChrFmt = GetEndNoteInfo().GetCharFmt( *this ),
