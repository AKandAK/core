--- conflicted
+++ resolved
@@ -1893,12 +1893,7 @@
             SCCOL nDummyCol;
             SCROW nDummyRow;
             pData->GetArea( nTab, nDummyCol,nDummyRow,nDummyCol,nDummyRow );
-<<<<<<< HEAD
-            bContinue = aFunc.DoImport( nTab, aImportParam, NULL, TRUE );   //! Api-Flag as parameter
-=======
-            uno::Reference< sdbc::XResultSet > xResultSet;
-            bContinue = aFunc.DoImport( nTab, aImportParam, xResultSet, NULL, sal_True, sal_False );    //! Api-Flag als Parameter
->>>>>>> ce6308e4
+            bContinue = aFunc.DoImport( nTab, aImportParam, NULL, sal_True );   //! Api-Flag as parameter
         }
 
         // interne Operationen (sort, query, subtotal) nur, wenn kein Fehler
