/* -*- Mode: C++; tab-width: 4; indent-tabs-mode: nil; c-basic-offset: 4 -*- */
/*************************************************************************
 *
 * DO NOT ALTER OR REMOVE COPYRIGHT NOTICES OR THIS FILE HEADER.
 *
 * Copyright 2000, 2010 Oracle and/or its affiliates.
 *
 * OpenOffice.org - a multi-platform office productivity suite
 *
 * This file is part of OpenOffice.org.
 *
 * OpenOffice.org is free software: you can redistribute it and/or modify
 * it under the terms of the GNU Lesser General Public License version 3
 * only, as published by the Free Software Foundation.
 *
 * OpenOffice.org is distributed in the hope that it will be useful,
 * but WITHOUT ANY WARRANTY; without even the implied warranty of
 * MERCHANTABILITY or FITNESS FOR A PARTICULAR PURPOSE.  See the
 * GNU Lesser General Public License version 3 for more details
 * (a copy is included in the LICENSE file that accompanied this code).
 *
 * You should have received a copy of the GNU Lesser General Public License
 * version 3 along with OpenOffice.org.  If not, see
 * <http://www.openoffice.org/license.html>
 * for a copy of the LGPLv3 License.
 *
 ************************************************************************/

// MARKER(update_precomp.py): autogen include statement, do not remove
#include "precompiled_chart2.hxx"

#include "WrappedSymbolProperties.hxx"
#include "WrappedSeriesOrDiagramProperty.hxx"
#include "macros.hxx"
#include "FastPropertyIdRanges.hxx"
#include "ChartTypeHelper.hxx"
#include <com/sun/star/chart2/Symbol.hpp>
#include <com/sun/star/chart2/SymbolStyle.hpp>
#include <com/sun/star/awt/Size.hpp>
#include <com/sun/star/beans/PropertyAttribute.hpp>
#include <com/sun/star/chart/ChartSymbolType.hpp>
#include <com/sun/star/drawing/LineStyle.hpp>

#include <com/sun/star/graphic/XGraphicProvider.hpp>

// for UNO_NAME_GRAPHOBJ_URLPREFIX
#include <editeng/unoprnms.hxx>

// for Graphic
#include <vcl/graph.hxx>
// for GraphicObject
#include <svtools/grfmgr.hxx>
#include <vcl/outdev.hxx>

#include <comphelper/processfactory.hxx>

using namespace ::com::sun::star;
using ::com::sun::star::uno::Any;
using ::com::sun::star::uno::Reference;
using ::com::sun::star::uno::Sequence;
using ::com::sun::star::beans::Property;
using ::rtl::OUString;

//.............................................................................
namespace chart
{
namespace wrapper
{


//-----------------------------------------------------------------------------

class WrappedSymbolTypeProperty : public WrappedSeriesOrDiagramProperty< sal_Int32 >
{
public:
    virtual sal_Int32 getValueFromSeries( const Reference< beans::XPropertySet >& xSeriesPropertySet ) const;
    virtual void setValueToSeries( const Reference< beans::XPropertySet >& xSeriesPropertySet, sal_Int32 aNewValue ) const;

    virtual Any getPropertyValue( const Reference< beans::XPropertySet >& xInnerPropertySet ) const
                            throw ( beans::UnknownPropertyException, lang::WrappedTargetException, uno::RuntimeException);
    virtual beans::PropertyState getPropertyState( const Reference< beans::XPropertyState >& xInnerPropertyState ) const
                        throw (beans::UnknownPropertyException, uno::RuntimeException);

    explicit WrappedSymbolTypeProperty( ::boost::shared_ptr< Chart2ModelContact > spChart2ModelContact,
                                        tSeriesOrDiagramPropertyType ePropertyType );
    virtual ~WrappedSymbolTypeProperty();
};

class WrappedSymbolBitmapURLProperty : public WrappedSeriesOrDiagramProperty< OUString >
{
public:
    virtual OUString getValueFromSeries( const Reference< beans::XPropertySet >& xSeriesPropertySet ) const;
    virtual void setValueToSeries( const Reference< beans::XPropertySet >& xSeriesPropertySet, OUString aNewGraphicURL ) const;

    explicit WrappedSymbolBitmapURLProperty( ::boost::shared_ptr< Chart2ModelContact > spChart2ModelContact,
                                             tSeriesOrDiagramPropertyType ePropertyType );
    virtual ~WrappedSymbolBitmapURLProperty();
};

// this operator is not defined by default
bool operator!=( const awt::Size & rSize1, const awt::Size & rSize2 )
{
    return (rSize1.Width != rSize2.Width) || (rSize1.Height != rSize2.Height);
}

class WrappedSymbolSizeProperty : public WrappedSeriesOrDiagramProperty< awt::Size >
{
public:
    virtual awt::Size getValueFromSeries( const Reference< beans::XPropertySet >& xSeriesPropertySet ) const;
    virtual void setValueToSeries( const Reference< beans::XPropertySet >& xSeriesPropertySet, awt::Size aNewSize ) const;
    virtual beans::PropertyState getPropertyState( const Reference< beans::XPropertyState >& xInnerPropertyState ) const
                        throw (beans::UnknownPropertyException, uno::RuntimeException);

    explicit WrappedSymbolSizeProperty( ::boost::shared_ptr< Chart2ModelContact > spChart2ModelContact,
                                        tSeriesOrDiagramPropertyType ePropertyType );
    virtual ~WrappedSymbolSizeProperty();
};

class WrappedSymbolAndLinesProperty : public WrappedSeriesOrDiagramProperty< sal_Bool >
{
public:
    virtual sal_Bool getValueFromSeries( const Reference< beans::XPropertySet >& xSeriesPropertySet ) const;
    virtual void setValueToSeries( const Reference< beans::XPropertySet >& xSeriesPropertySet, sal_Bool bDrawLines ) const;
    virtual beans::PropertyState getPropertyState( const Reference< beans::XPropertyState >& xInnerPropertyState ) const
                        throw (beans::UnknownPropertyException, uno::RuntimeException);

    explicit WrappedSymbolAndLinesProperty( ::boost::shared_ptr< Chart2ModelContact > spChart2ModelContact,
                                            tSeriesOrDiagramPropertyType ePropertyType );
    virtual ~WrappedSymbolAndLinesProperty();
};

namespace
{
enum
{
    //symbol properties
    PROP_CHART_SYMBOL_TYPE = FAST_PROPERTY_ID_START_CHART_SYMBOL_PROP,
    PROP_CHART_SYMBOL_BITMAP_URL,
    PROP_CHART_SYMBOL_SIZE,
    PROP_CHART_SYMBOL_AND_LINES
};

sal_Int32 lcl_getSymbolType( const ::com::sun::star::chart2::Symbol& rSymbol )
{
    sal_Int32 nSymbol = ::com::sun::star::chart::ChartSymbolType::NONE;
    switch( rSymbol.Style )
    {
        case chart2::SymbolStyle_NONE:
            break;
        case chart2::SymbolStyle_AUTO:
            nSymbol = ::com::sun::star::chart::ChartSymbolType::AUTO;
            break;
        case chart2::SymbolStyle_STANDARD:
            nSymbol = rSymbol.StandardSymbol%8;
            break;
        case chart2::SymbolStyle_POLYGON://new feature
            nSymbol = ::com::sun::star::chart::ChartSymbolType::AUTO;
            break;
        case chart2::SymbolStyle_GRAPHIC:
            nSymbol = ::com::sun::star::chart::ChartSymbolType::BITMAPURL;
            break;
        default:
            nSymbol = ::com::sun::star::chart::ChartSymbolType::AUTO;
            break;
    }
    return nSymbol;
}
void lcl_setSymbolTypeToSymbol( sal_Int32 nSymbolType, chart2::Symbol& rSymbol )
{
    switch( nSymbolType )
    {
        case ::com::sun::star::chart::ChartSymbolType::NONE:
            rSymbol.Style = chart2::SymbolStyle_NONE;
            break;
        case ::com::sun::star::chart::ChartSymbolType::AUTO:
            rSymbol.Style = chart2::SymbolStyle_AUTO;
            break;
        case ::com::sun::star::chart::ChartSymbolType::BITMAPURL:
            rSymbol.Style = chart2::SymbolStyle_GRAPHIC;
            break;
        default:
            rSymbol.Style = chart2::SymbolStyle_STANDARD;
            rSymbol.StandardSymbol = nSymbolType;
            break;
    }
}

void lcl_addWrappedProperties( std::vector< WrappedProperty* >& rList
                                    , ::boost::shared_ptr< Chart2ModelContact > spChart2ModelContact
                                    , tSeriesOrDiagramPropertyType ePropertyType )
{
    rList.push_back( new WrappedSymbolTypeProperty( spChart2ModelContact, ePropertyType ) );
    rList.push_back( new WrappedSymbolBitmapURLProperty( spChart2ModelContact, ePropertyType ) );
    rList.push_back( new WrappedSymbolSizeProperty( spChart2ModelContact, ePropertyType  ) );
    rList.push_back( new WrappedSymbolAndLinesProperty( spChart2ModelContact, ePropertyType  ) );
}

}//anonymous namespace

//-----------------------------------------------------------------------------
<<<<<<< HEAD
=======
//-----------------------------------------------------------------------------
//-----------------------------------------------------------------------------
>>>>>>> ce6308e4
void WrappedSymbolProperties::addProperties( ::std::vector< Property > & rOutProperties )
{
    rOutProperties.push_back(
        Property( C2U( "SymbolType" ),
                  PROP_CHART_SYMBOL_TYPE,
                  ::getCppuType( reinterpret_cast< sal_Int32 * >(0)),
                  beans::PropertyAttribute::BOUND
                  | beans::PropertyAttribute::MAYBEDEFAULT ));

    rOutProperties.push_back(
        Property( C2U( "SymbolBitmapURL" ),
                  PROP_CHART_SYMBOL_BITMAP_URL,
                  ::getCppuType( reinterpret_cast< ::rtl::OUString * >(0)),
                  beans::PropertyAttribute::BOUND
                  | beans::PropertyAttribute::MAYBEDEFAULT ));

    rOutProperties.push_back(
        Property( C2U( "SymbolSize" ),
                  PROP_CHART_SYMBOL_SIZE,
                  ::getCppuType( reinterpret_cast< awt::Size * >(0)),
                  beans::PropertyAttribute::BOUND
                  | beans::PropertyAttribute::MAYBEDEFAULT ));

    rOutProperties.push_back(
        Property( C2U( "Lines" ),
                  PROP_CHART_SYMBOL_AND_LINES,
                  ::getBooleanCppuType(),
                  beans::PropertyAttribute::BOUND
                  | beans::PropertyAttribute::MAYBEDEFAULT ));
}

//-----------------------------------------------------------------------------
<<<<<<< HEAD
=======
//-----------------------------------------------------------------------------

>>>>>>> ce6308e4
void WrappedSymbolProperties::addWrappedPropertiesForSeries( std::vector< WrappedProperty* >& rList
                                    , ::boost::shared_ptr< Chart2ModelContact > spChart2ModelContact )
{
    lcl_addWrappedProperties( rList, spChart2ModelContact, DATA_SERIES );
}

//-----------------------------------------------------------------------------
<<<<<<< HEAD
=======
//-----------------------------------------------------------------------------

>>>>>>> ce6308e4
void WrappedSymbolProperties::addWrappedPropertiesForDiagram( std::vector< WrappedProperty* >& rList
                                    , ::boost::shared_ptr< Chart2ModelContact > spChart2ModelContact )
{
    lcl_addWrappedProperties( rList, spChart2ModelContact, DIAGRAM );
}

//-----------------------------------------------------------------------------

WrappedSymbolTypeProperty::WrappedSymbolTypeProperty(
    ::boost::shared_ptr< Chart2ModelContact > spChart2ModelContact,
    tSeriesOrDiagramPropertyType ePropertyType )
        : WrappedSeriesOrDiagramProperty< sal_Int32 >( C2U("SymbolType")
            , uno::makeAny( ::com::sun::star::chart::ChartSymbolType::NONE )
            , spChart2ModelContact
            , ePropertyType )
{
}
WrappedSymbolTypeProperty::~WrappedSymbolTypeProperty()
{
}

sal_Int32 WrappedSymbolTypeProperty::getValueFromSeries( const Reference< beans::XPropertySet >& xSeriesPropertySet ) const
{
    sal_Int32 aRet = 0;
    m_aDefaultValue >>= aRet;
    chart2::Symbol aSymbol;
    if( xSeriesPropertySet.is() && ( xSeriesPropertySet->getPropertyValue(C2U("Symbol")) >>= aSymbol ) )
        aRet = lcl_getSymbolType( aSymbol );
    return aRet;
}

void WrappedSymbolTypeProperty::setValueToSeries( const Reference< beans::XPropertySet >& xSeriesPropertySet, sal_Int32 nSymbolType ) const
{
    if(!xSeriesPropertySet.is())
        return;

    chart2::Symbol aSymbol;
    xSeriesPropertySet->getPropertyValue(C2U("Symbol")) >>= aSymbol;

    lcl_setSymbolTypeToSymbol( nSymbolType, aSymbol );
    xSeriesPropertySet->setPropertyValue( C2U("Symbol"), uno::makeAny( aSymbol ) );
}

Any WrappedSymbolTypeProperty::getPropertyValue( const Reference< beans::XPropertySet >& xInnerPropertySet ) const
                            throw ( beans::UnknownPropertyException, lang::WrappedTargetException, uno::RuntimeException)
{
    //the old chart (< OOo 2.3) needs symbol-type="automatic" at the plot-area if any of the series should be able to have symbols
    if( m_ePropertyType == DIAGRAM )
    {
        bool bHasAmbiguousValue = false;
        sal_Int32 aValue = 0;
        if( detectInnerValue( aValue, bHasAmbiguousValue ) )
        {
            if(bHasAmbiguousValue)
            {
                m_aOuterValue = uno::makeAny( ::com::sun::star::chart::ChartSymbolType::AUTO );
            }
            else
            {
                if( ::com::sun::star::chart::ChartSymbolType::NONE == aValue )
                    m_aOuterValue = uno::makeAny( ::com::sun::star::chart::ChartSymbolType::NONE );
                else
                    m_aOuterValue = uno::makeAny( ::com::sun::star::chart::ChartSymbolType::AUTO );
            }
        }
        return m_aOuterValue;
    }
    else
    {
        ::com::sun::star::uno::Any aRet( m_aDefaultValue );
        aRet <<= getValueFromSeries( xInnerPropertySet );
        return aRet;
    }
}

beans::PropertyState WrappedSymbolTypeProperty::getPropertyState( const Reference< beans::XPropertyState >& xInnerPropertyState ) const
                        throw (beans::UnknownPropertyException, uno::RuntimeException)
{
    //the special situation for this property here is that the diagram default can be
    //different from the normal default and different from all sinlges series values
    //so we need to return PropertyState_DIRECT_VALUE for more cases

    if( m_ePropertyType == DATA_SERIES && //single series or point
        m_spChart2ModelContact.get())
    {
        Reference< chart2::XDiagram > xDiagram( m_spChart2ModelContact->getChart2Diagram() );
        Reference< chart2::XDataSeries > xSeries( xInnerPropertyState, uno::UNO_QUERY );
        Reference< chart2::XChartType > xChartType( DiagramHelper::getChartTypeOfSeries( xDiagram, xSeries ) );
        if( ChartTypeHelper::isSupportingSymbolProperties( xChartType, 2 ) )
            return beans::PropertyState_DIRECT_VALUE;
    }
    return WrappedProperty::getPropertyState( xInnerPropertyState );
}

//-----------------------------------------------------------------------------

WrappedSymbolBitmapURLProperty::WrappedSymbolBitmapURLProperty(
    ::boost::shared_ptr< Chart2ModelContact > spChart2ModelContact,
    tSeriesOrDiagramPropertyType ePropertyType )
        : WrappedSeriesOrDiagramProperty< OUString >( C2U("SymbolBitmapURL")
            , uno::makeAny( OUString() ), spChart2ModelContact, ePropertyType  )
{
}

WrappedSymbolBitmapURLProperty::~WrappedSymbolBitmapURLProperty()
{
}

OUString WrappedSymbolBitmapURLProperty::getValueFromSeries( const Reference< beans::XPropertySet >& xSeriesPropertySet ) const
{
    OUString aRet;
    m_aDefaultValue >>= aRet;
    chart2::Symbol aSymbol;
    if( xSeriesPropertySet.is() && ( xSeriesPropertySet->getPropertyValue(C2U("Symbol")) >>= aSymbol )
        && aSymbol.Graphic.is())
    {
        GraphicObject aGrObj( Graphic( aSymbol.Graphic ));
        aRet = OUString( RTL_CONSTASCII_USTRINGPARAM( UNO_NAME_GRAPHOBJ_URLPREFIX ));
        aRet += OUString::createFromAscii( aGrObj.GetUniqueID().GetBuffer());
    }
    return aRet;
}

void WrappedSymbolBitmapURLProperty::setValueToSeries(
    const Reference< beans::XPropertySet >& xSeriesPropertySet,
    OUString aNewGraphicURL ) const
{
    if(!xSeriesPropertySet.is())
        return;

    chart2::Symbol aSymbol;
    if( xSeriesPropertySet->getPropertyValue(C2U("Symbol")) >>= aSymbol )
    {
        bool bMatchesPrefix =
            aNewGraphicURL.matchAsciiL( RTL_CONSTASCII_STRINGPARAM( UNO_NAME_GRAPHOBJ_URLPREFIX ));
        if( bMatchesPrefix )
        {
            GraphicObject aGrObj = GraphicObject(
                ByteString( U2C( aNewGraphicURL.copy( sizeof( UNO_NAME_GRAPHOBJ_URLPREFIX ) - 1 ))));
            aSymbol.Graphic.set( aGrObj.GetGraphic().GetXGraphic());
            xSeriesPropertySet->setPropertyValue( C2U("Symbol"), uno::makeAny( aSymbol ) );
        }
        else
        {
            try
            {
                // @todo: get factory from some context?
                Reference< lang::XMultiServiceFactory > xFact( comphelper::getProcessServiceFactory(), uno::UNO_QUERY_THROW );
                Reference< graphic::XGraphicProvider > xGraphProv(
                    xFact->createInstance( C2U("com.sun.star.graphic.GraphicProvider")), uno::UNO_QUERY_THROW );
                Sequence< beans::PropertyValue > aArgs(1);
                aArgs[0] = beans::PropertyValue(
                    C2U("URL"), -1, uno::makeAny( aNewGraphicURL ),
                    beans::PropertyState_DIRECT_VALUE );
                aSymbol.Graphic.set( xGraphProv->queryGraphic( aArgs ));
                OSL_ENSURE( aSymbol.Graphic.is(), "Invalid URL for Symbol Bitmap" );
                xSeriesPropertySet->setPropertyValue( C2U("Symbol"), uno::makeAny( aSymbol ) );
            }
            catch( const uno::Exception & ex )
            {
                ASSERT_EXCEPTION( ex );
            }
        }
    }
}


//-----------------------------------------------------------------------------

namespace
{

void lcl_correctSymbolSizeForBitmaps( chart2::Symbol& rSymbol )
{
    if( rSymbol.Style != chart2::SymbolStyle_GRAPHIC )
        return;
    if( rSymbol.Size.Width != -1 )
        return;
    if( rSymbol.Size.Height != -1 )
        return;

    //find a good automatic size
    try
    {
        const awt::Size aDefaultSize(250,250);
        awt::Size aSize = aDefaultSize;
        uno::Reference< beans::XPropertySet > xProp( rSymbol.Graphic, uno::UNO_QUERY );
        if( xProp.is() )
        {
            bool bFoundSize = false;
            try
            {
                if( (xProp->getPropertyValue( C2U( "Size100thMM" ) ) >>= aSize) )
                {
                    if( aSize.Width == 0 && aSize.Height == 0 )
                        aSize = aDefaultSize;
                    else
                        bFoundSize = true;
                }
            }
            catch( uno::Exception& e )
            {
                ASSERT_EXCEPTION( e );
            }

            if(!bFoundSize)
            {
                awt::Size aAWTPixelSize(10,10);
                if(  (xProp->getPropertyValue( C2U( "SizePixel" ) ) >>= aAWTPixelSize) )
                {
                    Size aPixelSize(aAWTPixelSize.Width,aAWTPixelSize.Height);
                    Size aNewSize = ( OutputDevice::LogicToLogic( aPixelSize, MAP_PIXEL, MAP_100TH_MM ));
                    aSize = awt::Size( aNewSize.Width(), aNewSize.Height() );

                    if( aSize.Width == 0 && aSize.Height == 0 )
                        aSize = aDefaultSize;
                }
            }
        }
        rSymbol.Size = aSize;
    }
    catch( uno::Exception& e )
    {
        ASSERT_EXCEPTION( e );
    }
}

}//end anonymous namespace

WrappedSymbolSizeProperty::WrappedSymbolSizeProperty(
    ::boost::shared_ptr< Chart2ModelContact > spChart2ModelContact,
    tSeriesOrDiagramPropertyType ePropertyType )
        : WrappedSeriesOrDiagramProperty< awt::Size >( C2U("SymbolSize")
            , uno::makeAny( awt::Size(250,250) ), spChart2ModelContact, ePropertyType  )
{
}

WrappedSymbolSizeProperty::~WrappedSymbolSizeProperty()
{
}

awt::Size WrappedSymbolSizeProperty::getValueFromSeries( const Reference< beans::XPropertySet >& xSeriesPropertySet ) const
{
    awt::Size aRet;
    m_aDefaultValue >>= aRet;
    chart2::Symbol aSymbol;
    if( xSeriesPropertySet.is() && ( xSeriesPropertySet->getPropertyValue(C2U("Symbol")) >>= aSymbol ))
        aRet = aSymbol.Size;
    return aRet;
}

void WrappedSymbolSizeProperty::setValueToSeries(
    const Reference< beans::XPropertySet >& xSeriesPropertySet,
    awt::Size aNewSize ) const
{
    if(!xSeriesPropertySet.is())
        return;

    chart2::Symbol aSymbol;
    if( xSeriesPropertySet->getPropertyValue(C2U("Symbol")) >>= aSymbol )
    {
        aSymbol.Size = aNewSize;
        lcl_correctSymbolSizeForBitmaps(aSymbol);
        xSeriesPropertySet->setPropertyValue( C2U("Symbol"), uno::makeAny( aSymbol ) );
    }
}

beans::PropertyState WrappedSymbolSizeProperty::getPropertyState( const Reference< beans::XPropertyState >& xInnerPropertyState ) const
                        throw (beans::UnknownPropertyException, uno::RuntimeException)
{
    //only export symbol size if necessary
    if( m_ePropertyType == DIAGRAM )
        return beans::PropertyState_DEFAULT_VALUE;

    try
    {
        chart2::Symbol aSymbol;
        Reference< beans::XPropertySet > xSeriesPropertySet( xInnerPropertyState, uno::UNO_QUERY );
        if( xSeriesPropertySet.is() && ( xSeriesPropertySet->getPropertyValue(C2U("Symbol")) >>= aSymbol ))
        {
            if(  chart2::SymbolStyle_NONE != aSymbol.Style )
                return beans::PropertyState_DIRECT_VALUE;
        }
    }
    catch( const uno::Exception & ex )
    {
        ASSERT_EXCEPTION( ex );
    }
    return beans::PropertyState_DEFAULT_VALUE;
}

//-----------------------------------------------------------------------------

WrappedSymbolAndLinesProperty::WrappedSymbolAndLinesProperty(
    ::boost::shared_ptr< Chart2ModelContact > spChart2ModelContact,
    tSeriesOrDiagramPropertyType ePropertyType )
        : WrappedSeriesOrDiagramProperty< sal_Bool >( C2U("Lines")
            , uno::makeAny( sal_True ), spChart2ModelContact, ePropertyType  )
{
}

WrappedSymbolAndLinesProperty::~WrappedSymbolAndLinesProperty()
{
}

sal_Bool WrappedSymbolAndLinesProperty::getValueFromSeries( const Reference< beans::XPropertySet >& /*xSeriesPropertySet*/ ) const
{
    //do not export this property anymore, instead use a linestyle none for no lines
    return sal_True;
}

void WrappedSymbolAndLinesProperty::setValueToSeries(
    const Reference< beans::XPropertySet >& xSeriesPropertySet,
    sal_Bool bDrawLines ) const
{
    if(!xSeriesPropertySet.is())
        return;

    drawing::LineStyle eOldLineStyle( drawing::LineStyle_SOLID );
    xSeriesPropertySet->getPropertyValue( C2U("LineStyle") ) >>= eOldLineStyle;
    if( bDrawLines )
    {
        //#i114298# don't overwrite dashed lines with solid lines here
        if( eOldLineStyle == drawing::LineStyle_NONE )
            xSeriesPropertySet->setPropertyValue( C2U("LineStyle"), uno::makeAny( drawing::LineStyle_SOLID ) );
    }
    else
    {
        if( eOldLineStyle != drawing::LineStyle_NONE )
            xSeriesPropertySet->setPropertyValue( C2U("LineStyle"), uno::makeAny( drawing::LineStyle_NONE ) );
    }
}

beans::PropertyState WrappedSymbolAndLinesProperty::getPropertyState( const Reference< beans::XPropertyState >& /*xInnerPropertyState*/ ) const
                        throw (beans::UnknownPropertyException, uno::RuntimeException)
{
    //do not export this property anymore, instead use a linestyle none for no lines
    return beans::PropertyState_DEFAULT_VALUE;
}

} //namespace wrapper
} //namespace chart
//.............................................................................

/* vim:set shiftwidth=4 softtabstop=4 expandtab: */<|MERGE_RESOLUTION|>--- conflicted
+++ resolved
@@ -198,11 +198,6 @@
 }//anonymous namespace
 
 //-----------------------------------------------------------------------------
-<<<<<<< HEAD
-=======
-//-----------------------------------------------------------------------------
-//-----------------------------------------------------------------------------
->>>>>>> ce6308e4
 void WrappedSymbolProperties::addProperties( ::std::vector< Property > & rOutProperties )
 {
     rOutProperties.push_back(
@@ -235,11 +230,6 @@
 }
 
 //-----------------------------------------------------------------------------
-<<<<<<< HEAD
-=======
-//-----------------------------------------------------------------------------
-
->>>>>>> ce6308e4
 void WrappedSymbolProperties::addWrappedPropertiesForSeries( std::vector< WrappedProperty* >& rList
                                     , ::boost::shared_ptr< Chart2ModelContact > spChart2ModelContact )
 {
@@ -247,11 +237,6 @@
 }
 
 //-----------------------------------------------------------------------------
-<<<<<<< HEAD
-=======
-//-----------------------------------------------------------------------------
-
->>>>>>> ce6308e4
 void WrappedSymbolProperties::addWrappedPropertiesForDiagram( std::vector< WrappedProperty* >& rList
                                     , ::boost::shared_ptr< Chart2ModelContact > spChart2ModelContact )
 {
