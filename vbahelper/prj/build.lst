--- conflicted
+++ resolved
@@ -1,7 +1,3 @@
-<<<<<<< HEAD
-vba     vbahelper       :       oovbaapi oox basic sfx2 svx filter cppuhelper vcl comphelper svtools tools sal NULL
-=======
-vba	vbahelper	:	oovbaapi offuh basic sfx2 svx filter cppuhelper vcl comphelper svtools tools sal LIBXSLT:libxslt NULL
->>>>>>> 4fba42e5
+vba     vbahelper       :    offuh oox basic sfx2 svx filter cppuhelper vcl comphelper svtools tools sal LIBXSLT:libxslt NULL
 vba	vbahelper									usr1	-	all	  vba_mkout NULL
 vba	vbahelper\prj	nmake	-	all	vba_prj NULL