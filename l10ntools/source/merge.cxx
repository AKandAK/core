--- conflicted
+++ resolved
@@ -78,32 +78,11 @@
     return rc;
 }
 /*****************************************************************************/
-<<<<<<< HEAD
 sal_Bool PFormEntrys::GetText( ByteString &rReturn,
     sal_uInt16 nTyp, const ByteString &nLangIndex, sal_Bool bDel )
-/*****************************************************************************/
-{
-
-    /*printf("DBG: PFormEntrys::GetText(nId=%s)\n",nLangIndex.GetBuffer() );
-
-            // DEBUG******************
-            ByteStringHashMap::const_iterator idbg;
-            std::cout << "HASHKEYS : \n";
-            for( idbg = sText.begin() ; idbg != sText.end(); ++idbg )
-                std::cout << (idbg->first).GetBuffer() << "\n";
-            std::cout << "\n\n";
-            std::cout << "String sText[ nLangIndex ] = " << sText[ nLangIndex ].GetBuffer() << "\n";
-            // DEBUG******************
-*/
+{
 
     sal_Bool bReturn=sal_True;
-=======
-BOOL PFormEntrys::GetText( ByteString &rReturn,
-    USHORT nTyp, const ByteString &nLangIndex, BOOL bDel )
-{
-
-    BOOL bReturn=TRUE;
->>>>>>> 7997ab5b
     switch ( nTyp ) {
         case STRING_TYP_TEXT :
             rReturn = sText[ nLangIndex ];
@@ -184,13 +163,7 @@
     return pFEntrys;
 }
 
-<<<<<<< HEAD
-/*****************************************************************************/
 sal_Bool MergeData::operator==( ResData *pData )
-/*****************************************************************************/
-=======
-BOOL MergeData::operator==( ResData *pData )
->>>>>>> 7997ab5b
 {
     ByteString sResTyp_upper( pData->sResTyp );
     sResTyp_upper.ToUpperAscii();
@@ -211,18 +184,11 @@
 #define FFORMAT_NEW     0x0001
 #define FFORMAT_OLD     0x0002
 
-<<<<<<< HEAD
-/*****************************************************************************/
-MergeDataFile::MergeDataFile( const ByteString &rFileName, const ByteString& sFile ,sal_Bool bErrLog,
-//                          CharSet aCharSet, sal_Bool bUTF8 , bool bCaseSensitive )
-                            CharSet aCharSet, bool bCaseSensitive )
-=======
->>>>>>> 7997ab5b
 
 MergeDataFile::MergeDataFile(
     const ByteString &rFileName,
     const ByteString& sFile,
-    BOOL bErrLog,
+    sal_Bool bErrLog,
     CharSet aCharSet,
     bool bCaseSensitive)
     : bErrorLog( bErrLog )
@@ -374,19 +340,6 @@
     )
 {
     MergeData *pData;
-<<<<<<< HEAD
-    sal_Bool bFound = sal_False;
-
-    // uniquify the filename to save memory.
-    ByteStringHashMap::const_iterator fit = aFilenames.find (rInFilename);
-    ByteString aFilename;
-    if (fit == aFilenames.end()) {
-        aFilename = rInFilename;
-        aFilenames.insert (ByteStringHashMap::value_type (aFilename, aFilename));
-    } else
-        aFilename = fit->first;
-=======
->>>>>>> 7997ab5b
 
     // search for MergeData
     ByteString sKey = CreateKey( rTYP , rGID , rLID , rInFilename , bCaseSensitive );
@@ -402,10 +355,6 @@
         aMap.insert( MergeDataHashMap::value_type( sKey, pData ) );
     }
 
-<<<<<<< HEAD
-    bFound = sal_False;
-=======
->>>>>>> 7997ab5b
     PFormEntrys *pFEntrys = 0;
 
     // search for PFormEntrys
