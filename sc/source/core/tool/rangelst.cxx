/* -*- Mode: C++; tab-width: 4; indent-tabs-mode: nil; c-basic-offset: 4 -*- */
/*************************************************************************
 *
 * DO NOT ALTER OR REMOVE COPYRIGHT NOTICES OR THIS FILE HEADER.
 *
 * Copyright 2000, 2010 Oracle and/or its affiliates.
 *
 * OpenOffice.org - a multi-platform office productivity suite
 *
 * This file is part of OpenOffice.org.
 *
 * OpenOffice.org is free software: you can redistribute it and/or modify
 * it under the terms of the GNU Lesser General Public License version 3
 * only, as published by the Free Software Foundation.
 *
 * OpenOffice.org is distributed in the hope that it will be useful,
 * but WITHOUT ANY WARRANTY; without even the implied warranty of
 * MERCHANTABILITY or FITNESS FOR A PARTICULAR PURPOSE.  See the
 * GNU Lesser General Public License version 3 for more details
 * (a copy is included in the LICENSE file that accompanied this code).
 *
 * You should have received a copy of the GNU Lesser General Public License
 * version 3 along with OpenOffice.org.  If not, see
 * <http://www.openoffice.org/license.html>
 * for a copy of the LGPLv3 License.
 *
 ************************************************************************/

// MARKER(update_precomp.py): autogen include statement, do not remove
#include "precompiled_sc.hxx"


//------------------------------------------------------------------------

#define SC_RANGELST_CXX         //fuer ICC

#include <tools/debug.hxx>
#include <stdlib.h>             // qsort
#include <unotools/collatorwrapper.hxx>

#include "rangelst.hxx"
#include "document.hxx"
#include "refupdat.hxx"
#include "rechead.hxx"
#include "compiler.hxx"

using ::std::vector;
using ::std::advance;
using ::std::find_if;
using ::std::for_each;
using ::formula::FormulaGrammar;

namespace {

template<typename T>
class FindEnclosingRange : public ::std::unary_function<bool, ScRange*>
{
public:
    FindEnclosingRange(const T& rTest) : mrTest(rTest) {}
    FindEnclosingRange(const FindEnclosingRange& r) : mrTest(r.mrTest) {}
    bool operator() (const ScRange* pRange) const
    {
        return pRange->In(mrTest);
    }
private:
    const T& mrTest;
};

template<typename T>
class FindIntersectingRange : public ::std::unary_function<bool, ScRange*>
{
public:
    FindIntersectingRange(const T& rTest) : mrTest(rTest) {}
    FindIntersectingRange(const FindIntersectingRange& r) : mrTest(r.mrTest) {}
    bool operator() (const ScRange* pRange) const
    {
        return pRange->Intersects(mrTest);
    }
private:
    const T& mrTest;
};

class AppendToList : public ::std::unary_function<void, const ScRange*>
{
public:
    AppendToList(vector<ScRange*>& rRanges) : mrRanges(rRanges) {}
    AppendToList(const AppendToList& r) : mrRanges(r.mrRanges) {}
    void operator() (const ScRange* p)
    {
        mrRanges.push_back(new ScRange(*p));
    }
private:
    vector<ScRange*>& mrRanges;
};

template<typename T>
struct DeleteObject : public ::std::unary_function<void, T*>
{
    void operator() (T* p)
    {
        delete p;
    }
};

class CountCells : public ::std::unary_function<void, const ScRange*>
{
public:
    CountCells() : mnCellCount(0) {}
    CountCells(const CountCells& r) : mnCellCount(r.mnCellCount) {}

    void operator() (const ScRange* p)
    {
        mnCellCount +=
              size_t(p->aEnd.Col() - p->aStart.Col() + 1)
            * size_t(p->aEnd.Row() - p->aStart.Row() + 1)
            * size_t(p->aEnd.Tab() - p->aStart.Tab() + 1);
    }

    size_t getCellCount() const { return mnCellCount; }

private:
    size_t mnCellCount;
};

class FormatString : public ::std::unary_function<void, const ScRange*>
{
public:
    FormatString(String& rStr, USHORT nFlags, ScDocument* pDoc, FormulaGrammar::AddressConvention eConv, sal_Unicode cDelim) :
        mrStr(rStr),
        mnFlags(nFlags),
        mpDoc(pDoc),
        meConv(eConv),
        mcDelim(cDelim),
        mbFirst(true) {}

    FormatString(const FormatString& r) :
        mrStr(r.mrStr),
        mnFlags(r.mnFlags),
        mpDoc(r.mpDoc),
        meConv(r.meConv),
        mcDelim(r.mcDelim),
        mbFirst(r.mbFirst) {}

    void operator() (const ScRange* p)
    {
        String aStr;
        p->Format(aStr, mnFlags, mpDoc, meConv);
        if (mbFirst)
            mbFirst = false;
        else
            mrStr += mcDelim;
        mrStr += aStr;
    }
private:
    String& mrStr;
    USHORT mnFlags;
    ScDocument* mpDoc;
    FormulaGrammar::AddressConvention meConv;
    sal_Unicode mcDelim;
    bool mbFirst;
};

}

// === ScRangeList ====================================================

ScRangeList::~ScRangeList()
{
    RemoveAll();
}

sal_uInt16 ScRangeList::Parse( const String& rStr, ScDocument* pDoc, sal_uInt16 nMask,
                           formula::FormulaGrammar::AddressConvention eConv,
                           sal_Unicode cDelimiter )
{
    if ( rStr.Len() )
    {
        if (!cDelimiter)
            cDelimiter = ScCompiler::GetNativeSymbol(ocSep).GetChar(0);

        nMask |= SCA_VALID;             // falls das jemand vergessen sollte
        sal_uInt16 nResult = (sal_uInt16)~0;    // alle Bits setzen
        ScRange aRange;
        String aOne;
        SCTAB nTab = 0;
        if ( pDoc )
        {
            //! erste markierte Tabelle gibts nicht mehr am Dokument
            //! -> uebergeben? oder spaeter an den Ranges setzen
        }
        else
            nTab = 0;
        sal_uInt16 nTCount = rStr.GetTokenCount( cDelimiter );
        for ( sal_uInt16 i=0; i<nTCount; i++ )
        {
            aOne = rStr.GetToken( i, cDelimiter );
            aRange.aStart.SetTab( nTab );   // Default Tab wenn nicht angegeben
<<<<<<< HEAD
            USHORT nRes = aRange.ParseAny( aOne, pDoc, eConv );
            USHORT nEndRangeBits = SCA_VALID_COL2 | SCA_VALID_ROW2 | SCA_VALID_TAB2;
            USHORT nTmp1 = ( nRes & SCA_BITS );
            USHORT nTmp2 = ( nRes & nEndRangeBits );
            // If we have a valid single range with
            // any of the address bits we are interested in
            // set - set the equiv end range bits
            if ( (nRes & SCA_VALID ) && nTmp1 && ( nTmp2 != nEndRangeBits ) )
                    nRes |= ( nTmp1 << 4 );

=======
            sal_uInt16 nRes = aRange.Parse( aOne, pDoc, eConv );
>>>>>>> ce6308e4
            if ( (nRes & nMask) == nMask )
                Append( aRange );
            nResult &= nRes;        // alle gemeinsamen Bits bleiben erhalten
        }
        return nResult;             // SCA_VALID gesetzt wenn alle ok
    }
    else
        return 0;
}


void ScRangeList::Format( String& rStr, sal_uInt16 nFlags, ScDocument* pDoc,
                          formula::FormulaGrammar::AddressConvention eConv,
                          sal_Unicode cDelimiter ) const
{
    rStr.Erase();

    if (!cDelimiter)
        cDelimiter = ScCompiler::GetNativeSymbol(ocSep).GetChar(0);

<<<<<<< HEAD
    FormatString func(rStr, nFlags, pDoc, eConv, cDelimiter);
    for_each(maRanges.begin(), maRanges.end(), func);
}


void ScRangeList::Join( const ScRange& r, bool bIsInList )
=======
    sal_uLong nCnt = Count();
    for ( sal_uLong nIdx = 0; nIdx < nCnt; nIdx++ )
    {
        String aStr;
        GetObject( nIdx )->Format( aStr, nFlags, pDoc, eConv );
        if ( nIdx )
            rStr += cDelimiter;
        rStr += aStr;
    }
}


void ScRangeList::Join( const ScRange& r, sal_Bool bIsInList )
>>>>>>> ce6308e4
{
    if ( maRanges.empty() )
    {
        Append( r );
        return ;
    }
    SCCOL nCol1 = r.aStart.Col();
    SCROW nRow1 = r.aStart.Row();
    SCTAB nTab1 = r.aStart.Tab();
    SCCOL nCol2 = r.aEnd.Col();
    SCROW nRow2 = r.aEnd.Row();
    SCTAB nTab2 = r.aEnd.Tab();
<<<<<<< HEAD

    ScRange* pOver = (ScRange*) &r;     // fies aber wahr wenn bInList
    size_t nOldPos = 0;
=======
    ScRangePtr pOver = (ScRangePtr) &r;     // fies aber wahr wenn bInList
    sal_uLong nOldPos = 0;
>>>>>>> ce6308e4
    if ( bIsInList )
    {
        // Find the current position of this range.
        for ( size_t i = 0, nRanges = maRanges.size(); i < nRanges; ++i )
        {
            if ( maRanges[i] == pOver )
            {
                nOldPos = i;
                break;
            }
        }
    }
<<<<<<< HEAD
    bool bJoinedInput = false;

    for ( size_t i = 0, nRanges = maRanges.size(); i < nRanges && pOver; ++i )
=======
    sal_Bool bJoinedInput = sal_False;
    for ( ScRangePtr p = First(); p && pOver; p = Next() )
>>>>>>> ce6308e4
    {
        ScRange* p = maRanges[i];
        if ( p == pOver )
            continue;           // derselbe, weiter mit dem naechsten
<<<<<<< HEAD
        bool bJoined = false;
        if ( p->In( r ) )
        {   // Range r in Range p enthalten oder identisch
            if ( bIsInList )
                bJoined = true;     // weg mit Range r
            else
            {   // das war's dann
                bJoinedInput = true;    // nicht anhaengen
=======
        sal_Bool bJoined = sal_False;
        if ( p->In( r ) )
        {   // Range r in Range p enthalten oder identisch
            if ( bIsInList )
                bJoined = sal_True;     // weg mit Range r
            else
            {   // das war's dann
                bJoinedInput = sal_True;    // nicht anhaengen
>>>>>>> ce6308e4
                break;  // for
            }
        }
        else if ( r.In( *p ) )
        {   // Range p in Range r enthalten, r zum neuen Range machen
            *p = r;
<<<<<<< HEAD
            bJoined = true;
=======
            bJoined = sal_True;
>>>>>>> ce6308e4
        }
        if ( !bJoined && p->aStart.Tab() == nTab1 && p->aEnd.Tab() == nTab2 )
        {   // 2D
            if ( p->aStart.Col() == nCol1 && p->aEnd.Col() == nCol2 )
            {
                if ( p->aStart.Row() == nRow2+1 )
                {   // oben
                    p->aStart.SetRow( nRow1 );
<<<<<<< HEAD
                    bJoined = true;
=======
                    bJoined = sal_True;
>>>>>>> ce6308e4
                }
                else if ( p->aEnd.Row() == nRow1-1 )
                {   // unten
                    p->aEnd.SetRow( nRow2 );
<<<<<<< HEAD
                    bJoined = true;
=======
                    bJoined = sal_True;
>>>>>>> ce6308e4
                }
            }
            else if ( p->aStart.Row() == nRow1 && p->aEnd.Row() == nRow2 )
            {
                if ( p->aStart.Col() == nCol2+1 )
                {   // links
                    p->aStart.SetCol( nCol1 );
<<<<<<< HEAD
                    bJoined = true;
=======
                    bJoined = sal_True;
>>>>>>> ce6308e4
                }
                else if ( p->aEnd.Col() == nCol1-1 )
                {   // rechts
                    p->aEnd.SetCol( nCol2 );
<<<<<<< HEAD
                    bJoined = true;
=======
                    bJoined = sal_True;
>>>>>>> ce6308e4
                }
            }
        }
        if ( bJoined )
        {
            if ( bIsInList )
            {   // innerhalb der Liste Range loeschen
                Remove(nOldPos);
                delete pOver;
                pOver = NULL;
                if ( nOldPos )
                    nOldPos--;          // Seek richtig aufsetzen
            }
<<<<<<< HEAD
            bJoinedInput = true;
            Join( *p, true );           // rekursiv!
=======
            bJoinedInput = sal_True;
            Join( *p, sal_True );           // rekursiv!
>>>>>>> ce6308e4
        }
    }
    if (  !bIsInList && !bJoinedInput )
        Append( r );
}


<<<<<<< HEAD
bool ScRangeList::operator==( const ScRangeList& r ) const
{
    if ( this == &r )
        return true;

    if (maRanges.size() != r.maRanges.size())
        return false;

    vector<ScRange*>::const_iterator itr1 = maRanges.begin(), itrEnd = maRanges.end();
    vector<ScRange*>::const_iterator itr2 = r.maRanges.begin();
    for (; itr1 != itrEnd; ++itr1, ++itr2)
    {
        const ScRange* p1 = *itr1;
        const ScRange* p2 = *itr2;
        if (*p1 != *p2)
            return false;
    }
    return true;
}

bool ScRangeList::operator!=( const ScRangeList& r ) const
=======
sal_Bool ScRangeList::operator==( const ScRangeList& r ) const
{
    if ( this == &r )
        return sal_True;                // identische Referenz
    if ( Count() != r.Count() )
        return sal_False;
    sal_uLong nCnt = Count();
    for ( sal_uLong nIdx = 0; nIdx < nCnt; nIdx++ )
    {
        if ( *GetObject( nIdx ) != *r.GetObject( nIdx ) )
            return sal_False;           // auch andere Reihenfolge ist ungleich
    }
    return sal_True;
}

sal_Bool ScRangeList::operator!=( const ScRangeList& r ) const
>>>>>>> ce6308e4
{
    return !operator==( r );
}

<<<<<<< HEAD
bool ScRangeList::UpdateReference(
    UpdateRefMode eUpdateRefMode,
    ScDocument* pDoc,
    const ScRange& rWhere,
    SCsCOL nDx,
    SCsROW nDy,
    SCsTAB nDz
)
{
    if (maRanges.empty())
        // No ranges to update.  Bail out.
        return false;

    bool bChanged = false;
    SCCOL nCol1;
    SCROW nRow1;
    SCTAB nTab1;
    SCCOL nCol2;
    SCROW nRow2;
    SCTAB nTab2;
    rWhere.GetVars( nCol1, nRow1, nTab1, nCol2, nRow2, nTab2 );

    vector<ScRange*>::iterator itr = maRanges.begin(), itrEnd = maRanges.end();
    for (; itr != itrEnd; ++itr)
=======
sal_Bool ScRangeList::UpdateReference( UpdateRefMode eUpdateRefMode,
                                    ScDocument* pDoc, const ScRange& rWhere,
                                    SCsCOL nDx, SCsROW nDy, SCsTAB nDz )
{
    sal_Bool bChanged = sal_False;
    if ( Count() )
>>>>>>> ce6308e4
    {
        ScRange* pR = *itr;
        SCCOL theCol1;
        SCROW theRow1;
        SCTAB theTab1;
        SCCOL theCol2;
        SCROW theRow2;
        SCTAB theTab2;
        pR->GetVars( theCol1, theRow1, theTab1, theCol2, theRow2, theTab2 );
        if ( ScRefUpdate::Update( pDoc, eUpdateRefMode,
                nCol1, nRow1, nTab1, nCol2, nRow2, nTab2,
                nDx, nDy, nDz,
                theCol1, theRow1, theTab1, theCol2, theRow2, theTab2 )
                != UR_NOTHING )
        {
<<<<<<< HEAD
            bChanged = true;
            pR->aStart.Set( theCol1, theRow1, theTab1 );
            pR->aEnd.Set( theCol2, theRow2, theTab2 );
=======
            SCCOL theCol1;
            SCROW theRow1;
            SCTAB theTab1;
            SCCOL theCol2;
            SCROW theRow2;
            SCTAB theTab2;
            pR->GetVars( theCol1, theRow1, theTab1, theCol2, theRow2, theTab2 );
            if ( ScRefUpdate::Update( pDoc, eUpdateRefMode,
                    nCol1, nRow1, nTab1, nCol2, nRow2, nTab2,
                    nDx, nDy, nDz,
                    theCol1, theRow1, theTab1, theCol2, theRow2, theTab2 )
                    != UR_NOTHING )
            {
                bChanged = sal_True;
                pR->aStart.Set( theCol1, theRow1, theTab1 );
                pR->aEnd.Set( theCol2, theRow2, theTab2 );
            }
>>>>>>> ce6308e4
        }
    }
    return bChanged;
}

const ScRange* ScRangeList::Find( const ScAddress& rAdr ) const
{
<<<<<<< HEAD
    vector<ScRange*>::const_iterator itr = find_if(
        maRanges.begin(), maRanges.end(), FindEnclosingRange<ScAddress>(rAdr));
    return itr == maRanges.end() ? NULL : *itr;
=======
    sal_uLong nListCount = Count();
    for ( sal_uLong j = 0; j < nListCount; j++ )
    {
        ScRange* pR = GetObject( j );
        if ( pR->In( rAdr ) )
            return pR;
    }
    return NULL;
>>>>>>> ce6308e4
}

ScRange* ScRangeList::Find( const ScAddress& rAdr )
{
    vector<ScRange*>::iterator itr = find_if(
        maRanges.begin(), maRanges.end(), FindEnclosingRange<ScAddress>(rAdr));
    return itr == maRanges.end() ? NULL : *itr;
}

ScRangeList::ScRangeList( const ScRangeList& rList ) :
    SvRefBase()
{
<<<<<<< HEAD
    maRanges.reserve(rList.maRanges.size());
    for_each(rList.maRanges.begin(), rList.maRanges.end(), AppendToList(maRanges));
=======
    sal_uLong nListCount = rList.Count();
    for ( sal_uLong j = 0; j < nListCount; j++ )
        Append( *rList.GetObject( j ) );
>>>>>>> ce6308e4
}

ScRangeList& ScRangeList::operator=(const ScRangeList& rList)
{
    RemoveAll();
    maRanges.reserve(rList.maRanges.size());
    for_each(rList.maRanges.begin(), rList.maRanges.end(), AppendToList(maRanges));
    return *this;
}

<<<<<<< HEAD
bool ScRangeList::Intersects( const ScRange& rRange ) const
{
    vector<ScRange*>::const_iterator itrEnd = maRanges.end();
    vector<ScRange*>::const_iterator itr =
        find_if(maRanges.begin(), itrEnd, FindIntersectingRange<ScRange>(rRange));
    return itr != itrEnd;
}
=======
    sal_uLong nListCount = rList.Count();
    for ( sal_uLong j = 0; j < nListCount; j++ )
        Append( *rList.GetObject( j ) );
>>>>>>> ce6308e4

bool ScRangeList::In( const ScRange& rRange ) const
{
    vector<ScRange*>::const_iterator itrEnd = maRanges.end();
    vector<ScRange*>::const_iterator itr =
        find_if(maRanges.begin(), itrEnd, FindEnclosingRange<ScRange>(rRange));
    return itr != itrEnd;
}


<<<<<<< HEAD
size_t ScRangeList::GetCellCount() const
{
    CountCells func;
    return for_each(maRanges.begin(), maRanges.end(), func).getCellCount();
}

ScRange* ScRangeList::Remove(size_t nPos)
{
    if (maRanges.size() <= nPos)
        // Out-of-bound condition.  Bail out.
        return NULL;

    vector<ScRange*>::iterator itr = maRanges.begin();
    advance(itr, nPos);
    ScRange* p = *itr;
    maRanges.erase(itr);
    return p;
=======
sal_Bool ScRangeList::Intersects( const ScRange& rRange ) const
{
    sal_uLong nListCount = Count();
    for ( sal_uLong j = 0; j < nListCount; j++ )
        if ( GetObject(j)->Intersects( rRange ) )
            return sal_True;

    return sal_False;
>>>>>>> ce6308e4
}

void ScRangeList::RemoveAll()
{
    for_each(maRanges.begin(), maRanges.end(), DeleteObject<ScRange>());
    maRanges.clear();
}

<<<<<<< HEAD
bool ScRangeList::empty() const
{
    return maRanges.empty();
}

size_t ScRangeList::size() const
{
    return maRanges.size();
=======
sal_Bool ScRangeList::In( const ScRange& rRange ) const
{
    sal_uLong nListCount = Count();
    for ( sal_uLong j = 0; j < nListCount; j++ )
        if ( GetObject(j)->In( rRange ) )
            return sal_True;

    return sal_False;
>>>>>>> ce6308e4
}

ScRange* ScRangeList::operator [](size_t idx)
{
    return maRanges[idx];
}

<<<<<<< HEAD
const ScRange* ScRangeList::operator [](size_t idx) const
{
    return maRanges[idx];
=======
sal_uLong ScRangeList::GetCellCount() const
{
    sal_uLong nCellCount = 0;
    sal_uLong nListCount = Count();
    for ( sal_uLong j = 0; j < nListCount; j++ )
    {
        ScRange* pR = GetObject( j );
        nCellCount += sal_uLong(pR->aEnd.Col() - pR->aStart.Col() + 1)
            * sal_uLong(pR->aEnd.Row() - pR->aStart.Row() + 1)
            * sal_uLong(pR->aEnd.Tab() - pR->aStart.Tab() + 1);
    }
    return nCellCount;
>>>>>>> ce6308e4
}

ScRange* ScRangeList::front()
{
    return maRanges.front();
}

const ScRange* ScRangeList::front() const
{
    return maRanges.front();
}

ScRange* ScRangeList::back()
{
    return maRanges.back();
}

const ScRange* ScRangeList::back() const
{
    return maRanges.back();
}

void ScRangeList::push_back(ScRange* p)
{
    maRanges.push_back(p);
}

// === ScRangePairList ========================================================

ScRangePairList::~ScRangePairList()
{
    for_each( maPairs.begin(), maPairs.end(), DeleteObject<ScRangePair>() );
    maPairs.clear();
}

//-----------------------------------------------------------------------------
ScRangePair* ScRangePairList::Remove(size_t nPos)
{
    if (maPairs.size() <= nPos)
        // Out-of-bound condition.  Bail out.
        return NULL;

    vector<ScRangePair*>::iterator itr = maPairs.begin();
    advance(itr, nPos);
    ScRangePair* p = *itr;
    maPairs.erase(itr);
    return p;
}

<<<<<<< HEAD
//-----------------------------------------------------------------------------
ScRangePair* ScRangePairList::Remove( ScRangePair* Adr)
{
    ScRangePair* p = NULL;

    if (Adr == NULL) return NULL;

    for ( vector<ScRangePair*>::iterator itr = maPairs.begin(); itr < maPairs.end(); ++itr )
    {
        if ( Adr == (p = *itr) )
        {
            maPairs.erase( itr );
            break;
=======
void ScRangePairList::Join( const ScRangePair& r, sal_Bool bIsInList )
{
    if ( !Count() )
    {
        Append( r );
        return ;
    }
    const ScRange& r1 = r.GetRange(0);
    const ScRange& r2 = r.GetRange(1);
    SCCOL nCol1 = r1.aStart.Col();
    SCROW nRow1 = r1.aStart.Row();
    SCTAB nTab1 = r1.aStart.Tab();
    SCCOL nCol2 = r1.aEnd.Col();
    SCROW nRow2 = r1.aEnd.Row();
    SCTAB nTab2 = r1.aEnd.Tab();
    ScRangePair* pOver = (ScRangePair*) &r;     // fies aber wahr wenn bInList
    sal_uLong nOldPos = 0;
    if ( bIsInList )
    {   // merken um ggbf. zu loeschen bzw. wiederherzustellen
        nOldPos = GetPos( pOver );
    }
    sal_Bool bJoinedInput = sal_False;
    for ( ScRangePair* p = First(); p && pOver; p = Next() )
    {
        if ( p == pOver )
            continue;           // derselbe, weiter mit dem naechsten
        sal_Bool bJoined = sal_False;
        ScRange& rp1 = p->GetRange(0);
        ScRange& rp2 = p->GetRange(1);
        if ( rp2 == r2 )
        {   // nur wenn Range2 gleich ist
            if ( rp1.In( r1 ) )
            {   // RangePair r in RangePair p enthalten oder identisch
                if ( bIsInList )
                    bJoined = sal_True;     // weg mit RangePair r
                else
                {   // das war's dann
                    bJoinedInput = sal_True;    // nicht anhaengen
                    break;  // for
                }
            }
            else if ( r1.In( rp1 ) )
            {   // RangePair p in RangePair r enthalten, r zum neuen RangePair machen
                *p = r;
                bJoined = sal_True;
            }
        }
        if ( !bJoined && rp1.aStart.Tab() == nTab1 && rp1.aEnd.Tab() == nTab2
          && rp2.aStart.Tab() == r2.aStart.Tab()
          && rp2.aEnd.Tab() == r2.aEnd.Tab() )
        {   // 2D, Range2 muss genauso nebeneinander liegen wie Range1
            if ( rp1.aStart.Col() == nCol1 && rp1.aEnd.Col() == nCol2
              && rp2.aStart.Col() == r2.aStart.Col()
              && rp2.aEnd.Col() == r2.aEnd.Col() )
            {
                if ( rp1.aStart.Row() == nRow2+1
                  && rp2.aStart.Row() == r2.aEnd.Row()+1 )
                {   // oben
                    rp1.aStart.SetRow( nRow1 );
                    rp2.aStart.SetRow( r2.aStart.Row() );
                    bJoined = sal_True;
                }
                else if ( rp1.aEnd.Row() == nRow1-1
                  && rp2.aEnd.Row() == r2.aStart.Row()-1 )
                {   // unten
                    rp1.aEnd.SetRow( nRow2 );
                    rp2.aEnd.SetRow( r2.aEnd.Row() );
                    bJoined = sal_True;
                }
            }
            else if ( rp1.aStart.Row() == nRow1 && rp1.aEnd.Row() == nRow2
              && rp2.aStart.Row() == r2.aStart.Row()
              && rp2.aEnd.Row() == r2.aEnd.Row() )
            {
                if ( rp1.aStart.Col() == nCol2+1
                  && rp2.aStart.Col() == r2.aEnd.Col()+1 )
                {   // links
                    rp1.aStart.SetCol( nCol1 );
                    rp2.aStart.SetCol( r2.aStart.Col() );
                    bJoined = sal_True;
                }
                else if ( rp1.aEnd.Col() == nCol1-1
                  && rp2.aEnd.Col() == r2.aEnd.Col()-1 )
                {   // rechts
                    rp1.aEnd.SetCol( nCol2 );
                    rp2.aEnd.SetCol( r2.aEnd.Col() );
                    bJoined = sal_True;
                }
            }
        }
        if ( bJoined )
        {
            if ( bIsInList )
            {   // innerhalb der Liste RangePair loeschen
                Remove( nOldPos );
                delete pOver;
                pOver = NULL;
                if ( nOldPos )
                    nOldPos--;          // Seek richtig aufsetzen
            }
            bJoinedInput = sal_True;
            Join( *p, sal_True );           // rekursiv!
>>>>>>> ce6308e4
        }
    }
    return p;
}

<<<<<<< HEAD
bool ScRangePairList::operator==( const ScRangePairList& r ) const
{
    if ( this == &r )
        return true;                // identische Referenz
    if ( maPairs.size() != r.size() )
        return false;
    for ( size_t nIdx = 0, nCnt = maPairs.size(); nIdx < nCnt; ++nIdx )
    {
        if ( *maPairs[ nIdx ] != *r[ nIdx ] )
            return false;           // auch andere Reihenfolge ist ungleich
    }
    return true;
}

ScRangePair* ScRangePairList::operator [](size_t idx)
{
    return maPairs[idx];
=======

sal_Bool ScRangePairList::operator==( const ScRangePairList& r ) const
{
    if ( this == &r )
        return sal_True;                // identische Referenz
    if ( Count() != r.Count() )
        return sal_False;
    sal_uLong nCnt = Count();
    for ( sal_uLong nIdx = 0; nIdx < nCnt; nIdx++ )
    {
        if ( *GetObject( nIdx ) != *r.GetObject( nIdx ) )
            return sal_False;           // auch andere Reihenfolge ist ungleich
    }
    return sal_True;
>>>>>>> ce6308e4
}

const ScRangePair* ScRangePairList::operator [](size_t idx) const
{
    return maPairs[idx];
}

<<<<<<< HEAD
size_t ScRangePairList::size() const
{
    return maPairs.size();
}

bool ScRangePairList::UpdateReference( UpdateRefMode eUpdateRefMode,
                                    ScDocument* pDoc, const ScRange& rWhere,
                                    SCsCOL nDx, SCsROW nDy, SCsTAB nDz )
{
    bool bChanged = false;
    if ( !maPairs.empty() )
=======
sal_Bool ScRangePairList::UpdateReference( UpdateRefMode eUpdateRefMode,
                                    ScDocument* pDoc, const ScRange& rWhere,
                                    SCsCOL nDx, SCsROW nDy, SCsTAB nDz )
{
    sal_Bool bChanged = sal_False;
    if ( Count() )
>>>>>>> ce6308e4
    {
        SCCOL nCol1;
        SCROW nRow1;
        SCTAB nTab1;
        SCCOL nCol2;
        SCROW nRow2;
        SCTAB nTab2;
        rWhere.GetVars( nCol1, nRow1, nTab1, nCol2, nRow2, nTab2 );
        for ( size_t i = 0, nPairs = maPairs.size(); i < nPairs; ++i )
        {
<<<<<<< HEAD
            ScRangePair* pR = maPairs[ i ];
            for ( USHORT j=0; j<2; j++ )
=======
            for ( sal_uInt16 j=0; j<2; j++ )
>>>>>>> ce6308e4
            {
                ScRange& rRange = pR->GetRange(j);
                SCCOL theCol1;
                SCROW theRow1;
                SCTAB theTab1;
                SCCOL theCol2;
                SCROW theRow2;
                SCTAB theTab2;
                rRange.GetVars( theCol1, theRow1, theTab1, theCol2, theRow2, theTab2 );
                if ( ScRefUpdate::Update( pDoc, eUpdateRefMode,
                        nCol1, nRow1, nTab1, nCol2, nRow2, nTab2,
                        nDx, nDy, nDz,
                        theCol1, theRow1, theTab1, theCol2, theRow2, theTab2 )
                        != UR_NOTHING )
                {
<<<<<<< HEAD
                    bChanged = true;
=======
                    bChanged = sal_True;
>>>>>>> ce6308e4
                    rRange.aStart.Set( theCol1, theRow1, theTab1 );
                    rRange.aEnd.Set( theCol2, theRow2, theTab2 );
                }
            }
        }
    }
    return bChanged;
}

//-----------------------------------------------------------------------------
// Delete entries that have the labels (first range) on nTab
void ScRangePairList::DeleteOnTab( SCTAB nTab )
{
<<<<<<< HEAD
    size_t nListCount = maPairs.size();
    size_t nPos = 0;
=======
    // Delete entries that have the labels (first range) on nTab

    sal_uLong nListCount = Count();
    sal_uLong nPos = 0;
>>>>>>> ce6308e4
    while ( nPos < nListCount )
    {
        ScRangePair* pR = maPairs[  nPos ];
        ScRange aRange = pR->GetRange(0);
        if ( aRange.aStart.Tab() == nTab && aRange.aEnd.Tab() == nTab )
        {
            Remove( nPos );
            delete pR;
            nListCount = maPairs.size();
        }
        else
            ++nPos;
    }
}

//-----------------------------------------------------------------------------
ScRangePair* ScRangePairList::Find( const ScAddress& rAdr ) const
{
<<<<<<< HEAD
    for ( size_t j = 0, nListCount = maPairs.size(); j < nListCount; j++ )
=======
    sal_uLong nListCount = Count();
    for ( sal_uLong j = 0; j < nListCount; j++ )
>>>>>>> ce6308e4
    {
        ScRangePair* pR = maPairs[ j ];
        if ( pR->GetRange(0).In( rAdr ) )
            return pR;
    }
    return NULL;
}

//-----------------------------------------------------------------------------
ScRangePair* ScRangePairList::Find( const ScRange& rRange ) const
{
<<<<<<< HEAD
    for ( size_t j = 0, nListCount = maPairs.size(); j < nListCount; j++ )
=======
    sal_uLong nListCount = Count();
    for ( sal_uLong j = 0; j < nListCount; j++ )
>>>>>>> ce6308e4
    {
        ScRangePair* pR = maPairs[ j ];
        if ( pR->GetRange(0) == rRange )
            return pR;
    }
    return NULL;
}


//-----------------------------------------------------------------------------
ScRangePairList* ScRangePairList::Clone() const
{
    ScRangePairList* pNew = new ScRangePairList;
<<<<<<< HEAD
    for ( size_t j = 0, nListCount = maPairs.size(); j < nListCount; j++ )
=======
    sal_uLong nListCount = Count();
    for ( sal_uLong j = 0; j < nListCount; j++ )
>>>>>>> ce6308e4
    {
        pNew->Append( *maPairs[ j ] );
    }
    return pNew;
}

//-----------------------------------------------------------------------------
struct ScRangePairNameSort
{
    ScRangePair*    pPair;
    ScDocument*     pDoc;
};

//-----------------------------------------------------------------------------
extern "C" int
#ifdef WNT
__cdecl
#endif
ScRangePairList_QsortNameCompare( const void* p1, const void* p2 )
{
    const ScRangePairNameSort* ps1 = (const ScRangePairNameSort*)p1;
    const ScRangePairNameSort* ps2 = (const ScRangePairNameSort*)p2;
    const ScAddress& rStartPos1 = ps1->pPair->GetRange(0).aStart;
    const ScAddress& rStartPos2 = ps2->pPair->GetRange(0).aStart;
    String aStr1, aStr2;
    sal_Int32 nComp;
    if ( rStartPos1.Tab() == rStartPos2.Tab() )
        nComp = COMPARE_EQUAL;
    else
    {
        ps1->pDoc->GetName( rStartPos1.Tab(), aStr1 );
        ps2->pDoc->GetName( rStartPos2.Tab(), aStr2 );
        nComp = ScGlobal::GetCollator()->compareString( aStr1, aStr2 );
    }
    switch ( nComp )
    {
        case COMPARE_LESS:
            return -1;
        //break;
        case COMPARE_GREATER:
            return 1;
        //break;
        default:
            // gleiche Tabs
            if ( rStartPos1.Col() < rStartPos2.Col() )
                return -1;
            if ( rStartPos1.Col() > rStartPos2.Col() )
                return 1;
            // gleiche Cols
            if ( rStartPos1.Row() < rStartPos2.Row() )
                return -1;
            if ( rStartPos1.Row() > rStartPos2.Row() )
                return 1;
            // erste Ecke gleich, zweite Ecke
            {
                const ScAddress& rEndPos1 = ps1->pPair->GetRange(0).aEnd;
                const ScAddress& rEndPos2 = ps2->pPair->GetRange(0).aEnd;
                if ( rEndPos1.Tab() == rEndPos2.Tab() )
                    nComp = COMPARE_EQUAL;
                else
                {
                    ps1->pDoc->GetName( rEndPos1.Tab(), aStr1 );
                    ps2->pDoc->GetName( rEndPos2.Tab(), aStr2 );
                    nComp = ScGlobal::GetCollator()->compareString( aStr1, aStr2 );
                }
                switch ( nComp )
                {
                    case COMPARE_LESS:
                        return -1;
                    //break;
                    case COMPARE_GREATER:
                        return 1;
                    //break;
                    default:
                        // gleiche Tabs
                        if ( rEndPos1.Col() < rEndPos2.Col() )
                            return -1;
                        if ( rEndPos1.Col() > rEndPos2.Col() )
                            return 1;
                        // gleiche Cols
                        if ( rEndPos1.Row() < rEndPos2.Row() )
                            return -1;
                        if ( rEndPos1.Row() > rEndPos2.Row() )
                            return 1;
                        return 0;
                }
            }
            return 0;
    }
    return 0; // just in case
}

//-----------------------------------------------------------------------------
void ScRangePairList::Join( const ScRangePair& r, bool bIsInList )
{
    if ( maPairs.empty() )
    {
        Append( r );
        return ;
    }
    const ScRange& r1 = r.GetRange(0);
    const ScRange& r2 = r.GetRange(1);
    SCCOL nCol1 = r1.aStart.Col();
    SCROW nRow1 = r1.aStart.Row();
    SCTAB nTab1 = r1.aStart.Tab();
    SCCOL nCol2 = r1.aEnd.Col();
    SCROW nRow2 = r1.aEnd.Row();
    SCTAB nTab2 = r1.aEnd.Tab();
    ScRangePair* pOver = (ScRangePair*) &r;     // fies aber wahr wenn bInList
    size_t nOldPos = 0;
    if ( bIsInList )
    {
        // Find the current position of this range.
        for ( size_t i = 0, nPairs = maPairs.size(); i < nPairs; ++i )
        {
            if ( maPairs[i] == pOver )
            {
                nOldPos = i;
                break;
            }
        }
    }
    bool bJoinedInput = false;

    for ( size_t i = 0, nPairs = maPairs.size(); i < nPairs && pOver; ++i )
    {
        ScRangePair* p = maPairs[ i ];
        if ( p == pOver )
            continue;           // derselbe, weiter mit dem naechsten
        bool bJoined = false;
        ScRange& rp1 = p->GetRange(0);
        ScRange& rp2 = p->GetRange(1);
        if ( rp2 == r2 )
        {   // nur wenn Range2 gleich ist
            if ( rp1.In( r1 ) )
            {   // RangePair r in RangePair p enthalten oder identisch
                if ( bIsInList )
                    bJoined = true;     // weg mit RangePair r
                else
                {   // das war's dann
                    bJoinedInput = true;    // nicht anhaengen
                    break;  // for
                }
            }
            else if ( r1.In( rp1 ) )
            {   // RangePair p in RangePair r enthalten, r zum neuen RangePair machen
                *p = r;
                bJoined = true;
            }
        }
        if ( !bJoined && rp1.aStart.Tab() == nTab1 && rp1.aEnd.Tab() == nTab2
          && rp2.aStart.Tab() == r2.aStart.Tab()
          && rp2.aEnd.Tab() == r2.aEnd.Tab() )
        {   // 2D, Range2 muss genauso nebeneinander liegen wie Range1
            if ( rp1.aStart.Col() == nCol1 && rp1.aEnd.Col() == nCol2
              && rp2.aStart.Col() == r2.aStart.Col()
              && rp2.aEnd.Col() == r2.aEnd.Col() )
            {
                if ( rp1.aStart.Row() == nRow2+1
                  && rp2.aStart.Row() == r2.aEnd.Row()+1 )
                {   // oben
                    rp1.aStart.SetRow( nRow1 );
                    rp2.aStart.SetRow( r2.aStart.Row() );
                    bJoined = true;
                }
                else if ( rp1.aEnd.Row() == nRow1-1
                  && rp2.aEnd.Row() == r2.aStart.Row()-1 )
                {   // unten
                    rp1.aEnd.SetRow( nRow2 );
                    rp2.aEnd.SetRow( r2.aEnd.Row() );
                    bJoined = true;
                }
            }
            else if ( rp1.aStart.Row() == nRow1 && rp1.aEnd.Row() == nRow2
              && rp2.aStart.Row() == r2.aStart.Row()
              && rp2.aEnd.Row() == r2.aEnd.Row() )
            {
                if ( rp1.aStart.Col() == nCol2+1
                  && rp2.aStart.Col() == r2.aEnd.Col()+1 )
                {   // links
                    rp1.aStart.SetCol( nCol1 );
                    rp2.aStart.SetCol( r2.aStart.Col() );
                    bJoined = true;
                }
                else if ( rp1.aEnd.Col() == nCol1-1
                  && rp2.aEnd.Col() == r2.aEnd.Col()-1 )
                {   // rechts
                    rp1.aEnd.SetCol( nCol2 );
                    rp2.aEnd.SetCol( r2.aEnd.Col() );
                    bJoined = true;
                }
            }
        }
        if ( bJoined )
        {
            if ( bIsInList )
            {   // innerhalb der Liste RangePair loeschen
                Remove( nOldPos );
                delete pOver;
                pOver = NULL;
                if ( nOldPos )
                    nOldPos--;          // Seek richtig aufsetzen
            }
            bJoinedInput = true;
            Join( *p, true );           // rekursiv!
        }
    }
    if ( !bIsInList && !bJoinedInput )
        Append( r );
}

<<<<<<< HEAD
//-----------------------------------------------------------------------------
ScRangePair** ScRangePairList::CreateNameSortedArray( size_t& nListCount,
=======
ScRangePair** ScRangePairList::CreateNameSortedArray( sal_uLong& nListCount,
>>>>>>> ce6308e4
        ScDocument* pDoc ) const
{
    nListCount = maPairs.size();
    DBG_ASSERT( nListCount * sizeof(ScRangePairNameSort) <= (size_t)~0x1F,
        "ScRangePairList::CreateNameSortedArray nListCount * sizeof(ScRangePairNameSort) > (size_t)~0x1F" );
    ScRangePairNameSort* pSortArray = (ScRangePairNameSort*)
        new sal_uInt8 [ nListCount * sizeof(ScRangePairNameSort) ];
    sal_uLong j;
    for ( j=0; j < nListCount; j++ )
    {
        pSortArray[j].pPair = maPairs[ j ];
        pSortArray[j].pDoc = pDoc;
    }
#if !(defined(ICC ) && defined(OS2))
    qsort( (void*)pSortArray, nListCount, sizeof(ScRangePairNameSort), &ScRangePairList_QsortNameCompare );
#else
    qsort( (void*)pSortArray, nListCount, sizeof(ScRangePairNameSort), ICCQsortRPairCompare );
#endif
    // ScRangePair Pointer aufruecken
    ScRangePair** ppSortArray = (ScRangePair**)pSortArray;
    for ( j=0; j < nListCount; j++ )
    {
        ppSortArray[j] = pSortArray[j].pPair;
    }
    return ppSortArray;
}

/* vim:set shiftwidth=4 softtabstop=4 expandtab: */<|MERGE_RESOLUTION|>--- conflicted
+++ resolved
@@ -125,7 +125,7 @@
 class FormatString : public ::std::unary_function<void, const ScRange*>
 {
 public:
-    FormatString(String& rStr, USHORT nFlags, ScDocument* pDoc, FormulaGrammar::AddressConvention eConv, sal_Unicode cDelim) :
+    FormatString(String& rStr, sal_uInt16 nFlags, ScDocument* pDoc, FormulaGrammar::AddressConvention eConv, sal_Unicode cDelim) :
         mrStr(rStr),
         mnFlags(nFlags),
         mpDoc(pDoc),
@@ -153,7 +153,7 @@
     }
 private:
     String& mrStr;
-    USHORT mnFlags;
+    sal_uInt16 mnFlags;
     ScDocument* mpDoc;
     FormulaGrammar::AddressConvention meConv;
     sal_Unicode mcDelim;
@@ -195,20 +195,16 @@
         {
             aOne = rStr.GetToken( i, cDelimiter );
             aRange.aStart.SetTab( nTab );   // Default Tab wenn nicht angegeben
-<<<<<<< HEAD
-            USHORT nRes = aRange.ParseAny( aOne, pDoc, eConv );
-            USHORT nEndRangeBits = SCA_VALID_COL2 | SCA_VALID_ROW2 | SCA_VALID_TAB2;
-            USHORT nTmp1 = ( nRes & SCA_BITS );
-            USHORT nTmp2 = ( nRes & nEndRangeBits );
+            sal_uInt16 nRes = aRange.ParseAny( aOne, pDoc, eConv );
+            sal_uInt16 nEndRangeBits = SCA_VALID_COL2 | SCA_VALID_ROW2 | SCA_VALID_TAB2;
+            sal_uInt16 nTmp1 = ( nRes & SCA_BITS );
+            sal_uInt16 nTmp2 = ( nRes & nEndRangeBits );
             // If we have a valid single range with
             // any of the address bits we are interested in
             // set - set the equiv end range bits
             if ( (nRes & SCA_VALID ) && nTmp1 && ( nTmp2 != nEndRangeBits ) )
                     nRes |= ( nTmp1 << 4 );
 
-=======
-            sal_uInt16 nRes = aRange.Parse( aOne, pDoc, eConv );
->>>>>>> ce6308e4
             if ( (nRes & nMask) == nMask )
                 Append( aRange );
             nResult &= nRes;        // alle gemeinsamen Bits bleiben erhalten
@@ -229,28 +225,12 @@
     if (!cDelimiter)
         cDelimiter = ScCompiler::GetNativeSymbol(ocSep).GetChar(0);
 
-<<<<<<< HEAD
     FormatString func(rStr, nFlags, pDoc, eConv, cDelimiter);
     for_each(maRanges.begin(), maRanges.end(), func);
 }
 
 
 void ScRangeList::Join( const ScRange& r, bool bIsInList )
-=======
-    sal_uLong nCnt = Count();
-    for ( sal_uLong nIdx = 0; nIdx < nCnt; nIdx++ )
-    {
-        String aStr;
-        GetObject( nIdx )->Format( aStr, nFlags, pDoc, eConv );
-        if ( nIdx )
-            rStr += cDelimiter;
-        rStr += aStr;
-    }
-}
-
-
-void ScRangeList::Join( const ScRange& r, sal_Bool bIsInList )
->>>>>>> ce6308e4
 {
     if ( maRanges.empty() )
     {
@@ -263,14 +243,9 @@
     SCCOL nCol2 = r.aEnd.Col();
     SCROW nRow2 = r.aEnd.Row();
     SCTAB nTab2 = r.aEnd.Tab();
-<<<<<<< HEAD
 
     ScRange* pOver = (ScRange*) &r;     // fies aber wahr wenn bInList
     size_t nOldPos = 0;
-=======
-    ScRangePtr pOver = (ScRangePtr) &r;     // fies aber wahr wenn bInList
-    sal_uLong nOldPos = 0;
->>>>>>> ce6308e4
     if ( bIsInList )
     {
         // Find the current position of this range.
@@ -283,19 +258,13 @@
             }
         }
     }
-<<<<<<< HEAD
     bool bJoinedInput = false;
 
     for ( size_t i = 0, nRanges = maRanges.size(); i < nRanges && pOver; ++i )
-=======
-    sal_Bool bJoinedInput = sal_False;
-    for ( ScRangePtr p = First(); p && pOver; p = Next() )
->>>>>>> ce6308e4
     {
         ScRange* p = maRanges[i];
         if ( p == pOver )
             continue;           // derselbe, weiter mit dem naechsten
-<<<<<<< HEAD
         bool bJoined = false;
         if ( p->In( r ) )
         {   // Range r in Range p enthalten oder identisch
@@ -304,27 +273,13 @@
             else
             {   // das war's dann
                 bJoinedInput = true;    // nicht anhaengen
-=======
-        sal_Bool bJoined = sal_False;
-        if ( p->In( r ) )
-        {   // Range r in Range p enthalten oder identisch
-            if ( bIsInList )
-                bJoined = sal_True;     // weg mit Range r
-            else
-            {   // das war's dann
-                bJoinedInput = sal_True;    // nicht anhaengen
->>>>>>> ce6308e4
                 break;  // for
             }
         }
         else if ( r.In( *p ) )
         {   // Range p in Range r enthalten, r zum neuen Range machen
             *p = r;
-<<<<<<< HEAD
             bJoined = true;
-=======
-            bJoined = sal_True;
->>>>>>> ce6308e4
         }
         if ( !bJoined && p->aStart.Tab() == nTab1 && p->aEnd.Tab() == nTab2 )
         {   // 2D
@@ -333,20 +288,12 @@
                 if ( p->aStart.Row() == nRow2+1 )
                 {   // oben
                     p->aStart.SetRow( nRow1 );
-<<<<<<< HEAD
                     bJoined = true;
-=======
-                    bJoined = sal_True;
->>>>>>> ce6308e4
                 }
                 else if ( p->aEnd.Row() == nRow1-1 )
                 {   // unten
                     p->aEnd.SetRow( nRow2 );
-<<<<<<< HEAD
                     bJoined = true;
-=======
-                    bJoined = sal_True;
->>>>>>> ce6308e4
                 }
             }
             else if ( p->aStart.Row() == nRow1 && p->aEnd.Row() == nRow2 )
@@ -354,20 +301,12 @@
                 if ( p->aStart.Col() == nCol2+1 )
                 {   // links
                     p->aStart.SetCol( nCol1 );
-<<<<<<< HEAD
                     bJoined = true;
-=======
-                    bJoined = sal_True;
->>>>>>> ce6308e4
                 }
                 else if ( p->aEnd.Col() == nCol1-1 )
                 {   // rechts
                     p->aEnd.SetCol( nCol2 );
-<<<<<<< HEAD
                     bJoined = true;
-=======
-                    bJoined = sal_True;
->>>>>>> ce6308e4
                 }
             }
         }
@@ -381,13 +320,8 @@
                 if ( nOldPos )
                     nOldPos--;          // Seek richtig aufsetzen
             }
-<<<<<<< HEAD
             bJoinedInput = true;
             Join( *p, true );           // rekursiv!
-=======
-            bJoinedInput = sal_True;
-            Join( *p, sal_True );           // rekursiv!
->>>>>>> ce6308e4
         }
     }
     if (  !bIsInList && !bJoinedInput )
@@ -395,7 +329,6 @@
 }
 
 
-<<<<<<< HEAD
 bool ScRangeList::operator==( const ScRangeList& r ) const
 {
     if ( this == &r )
@@ -417,29 +350,10 @@
 }
 
 bool ScRangeList::operator!=( const ScRangeList& r ) const
-=======
-sal_Bool ScRangeList::operator==( const ScRangeList& r ) const
-{
-    if ( this == &r )
-        return sal_True;                // identische Referenz
-    if ( Count() != r.Count() )
-        return sal_False;
-    sal_uLong nCnt = Count();
-    for ( sal_uLong nIdx = 0; nIdx < nCnt; nIdx++ )
-    {
-        if ( *GetObject( nIdx ) != *r.GetObject( nIdx ) )
-            return sal_False;           // auch andere Reihenfolge ist ungleich
-    }
-    return sal_True;
-}
-
-sal_Bool ScRangeList::operator!=( const ScRangeList& r ) const
->>>>>>> ce6308e4
 {
     return !operator==( r );
 }
 
-<<<<<<< HEAD
 bool ScRangeList::UpdateReference(
     UpdateRefMode eUpdateRefMode,
     ScDocument* pDoc,
@@ -464,14 +378,6 @@
 
     vector<ScRange*>::iterator itr = maRanges.begin(), itrEnd = maRanges.end();
     for (; itr != itrEnd; ++itr)
-=======
-sal_Bool ScRangeList::UpdateReference( UpdateRefMode eUpdateRefMode,
-                                    ScDocument* pDoc, const ScRange& rWhere,
-                                    SCsCOL nDx, SCsROW nDy, SCsTAB nDz )
-{
-    sal_Bool bChanged = sal_False;
-    if ( Count() )
->>>>>>> ce6308e4
     {
         ScRange* pR = *itr;
         SCCOL theCol1;
@@ -487,29 +393,9 @@
                 theCol1, theRow1, theTab1, theCol2, theRow2, theTab2 )
                 != UR_NOTHING )
         {
-<<<<<<< HEAD
             bChanged = true;
             pR->aStart.Set( theCol1, theRow1, theTab1 );
             pR->aEnd.Set( theCol2, theRow2, theTab2 );
-=======
-            SCCOL theCol1;
-            SCROW theRow1;
-            SCTAB theTab1;
-            SCCOL theCol2;
-            SCROW theRow2;
-            SCTAB theTab2;
-            pR->GetVars( theCol1, theRow1, theTab1, theCol2, theRow2, theTab2 );
-            if ( ScRefUpdate::Update( pDoc, eUpdateRefMode,
-                    nCol1, nRow1, nTab1, nCol2, nRow2, nTab2,
-                    nDx, nDy, nDz,
-                    theCol1, theRow1, theTab1, theCol2, theRow2, theTab2 )
-                    != UR_NOTHING )
-            {
-                bChanged = sal_True;
-                pR->aStart.Set( theCol1, theRow1, theTab1 );
-                pR->aEnd.Set( theCol2, theRow2, theTab2 );
-            }
->>>>>>> ce6308e4
         }
     }
     return bChanged;
@@ -517,20 +403,9 @@
 
 const ScRange* ScRangeList::Find( const ScAddress& rAdr ) const
 {
-<<<<<<< HEAD
     vector<ScRange*>::const_iterator itr = find_if(
         maRanges.begin(), maRanges.end(), FindEnclosingRange<ScAddress>(rAdr));
     return itr == maRanges.end() ? NULL : *itr;
-=======
-    sal_uLong nListCount = Count();
-    for ( sal_uLong j = 0; j < nListCount; j++ )
-    {
-        ScRange* pR = GetObject( j );
-        if ( pR->In( rAdr ) )
-            return pR;
-    }
-    return NULL;
->>>>>>> ce6308e4
 }
 
 ScRange* ScRangeList::Find( const ScAddress& rAdr )
@@ -543,14 +418,8 @@
 ScRangeList::ScRangeList( const ScRangeList& rList ) :
     SvRefBase()
 {
-<<<<<<< HEAD
     maRanges.reserve(rList.maRanges.size());
     for_each(rList.maRanges.begin(), rList.maRanges.end(), AppendToList(maRanges));
-=======
-    sal_uLong nListCount = rList.Count();
-    for ( sal_uLong j = 0; j < nListCount; j++ )
-        Append( *rList.GetObject( j ) );
->>>>>>> ce6308e4
 }
 
 ScRangeList& ScRangeList::operator=(const ScRangeList& rList)
@@ -561,7 +430,6 @@
     return *this;
 }
 
-<<<<<<< HEAD
 bool ScRangeList::Intersects( const ScRange& rRange ) const
 {
     vector<ScRange*>::const_iterator itrEnd = maRanges.end();
@@ -569,11 +437,6 @@
         find_if(maRanges.begin(), itrEnd, FindIntersectingRange<ScRange>(rRange));
     return itr != itrEnd;
 }
-=======
-    sal_uLong nListCount = rList.Count();
-    for ( sal_uLong j = 0; j < nListCount; j++ )
-        Append( *rList.GetObject( j ) );
->>>>>>> ce6308e4
 
 bool ScRangeList::In( const ScRange& rRange ) const
 {
@@ -584,7 +447,6 @@
 }
 
 
-<<<<<<< HEAD
 size_t ScRangeList::GetCellCount() const
 {
     CountCells func;
@@ -602,16 +464,6 @@
     ScRange* p = *itr;
     maRanges.erase(itr);
     return p;
-=======
-sal_Bool ScRangeList::Intersects( const ScRange& rRange ) const
-{
-    sal_uLong nListCount = Count();
-    for ( sal_uLong j = 0; j < nListCount; j++ )
-        if ( GetObject(j)->Intersects( rRange ) )
-            return sal_True;
-
-    return sal_False;
->>>>>>> ce6308e4
 }
 
 void ScRangeList::RemoveAll()
@@ -620,7 +472,6 @@
     maRanges.clear();
 }
 
-<<<<<<< HEAD
 bool ScRangeList::empty() const
 {
     return maRanges.empty();
@@ -629,16 +480,6 @@
 size_t ScRangeList::size() const
 {
     return maRanges.size();
-=======
-sal_Bool ScRangeList::In( const ScRange& rRange ) const
-{
-    sal_uLong nListCount = Count();
-    for ( sal_uLong j = 0; j < nListCount; j++ )
-        if ( GetObject(j)->In( rRange ) )
-            return sal_True;
-
-    return sal_False;
->>>>>>> ce6308e4
 }
 
 ScRange* ScRangeList::operator [](size_t idx)
@@ -646,24 +487,9 @@
     return maRanges[idx];
 }
 
-<<<<<<< HEAD
 const ScRange* ScRangeList::operator [](size_t idx) const
 {
     return maRanges[idx];
-=======
-sal_uLong ScRangeList::GetCellCount() const
-{
-    sal_uLong nCellCount = 0;
-    sal_uLong nListCount = Count();
-    for ( sal_uLong j = 0; j < nListCount; j++ )
-    {
-        ScRange* pR = GetObject( j );
-        nCellCount += sal_uLong(pR->aEnd.Col() - pR->aStart.Col() + 1)
-            * sal_uLong(pR->aEnd.Row() - pR->aStart.Row() + 1)
-            * sal_uLong(pR->aEnd.Tab() - pR->aStart.Tab() + 1);
-    }
-    return nCellCount;
->>>>>>> ce6308e4
 }
 
 ScRange* ScRangeList::front()
@@ -713,7 +539,6 @@
     return p;
 }
 
-<<<<<<< HEAD
 //-----------------------------------------------------------------------------
 ScRangePair* ScRangePairList::Remove( ScRangePair* Adr)
 {
@@ -727,116 +552,11 @@
         {
             maPairs.erase( itr );
             break;
-=======
-void ScRangePairList::Join( const ScRangePair& r, sal_Bool bIsInList )
-{
-    if ( !Count() )
-    {
-        Append( r );
-        return ;
-    }
-    const ScRange& r1 = r.GetRange(0);
-    const ScRange& r2 = r.GetRange(1);
-    SCCOL nCol1 = r1.aStart.Col();
-    SCROW nRow1 = r1.aStart.Row();
-    SCTAB nTab1 = r1.aStart.Tab();
-    SCCOL nCol2 = r1.aEnd.Col();
-    SCROW nRow2 = r1.aEnd.Row();
-    SCTAB nTab2 = r1.aEnd.Tab();
-    ScRangePair* pOver = (ScRangePair*) &r;     // fies aber wahr wenn bInList
-    sal_uLong nOldPos = 0;
-    if ( bIsInList )
-    {   // merken um ggbf. zu loeschen bzw. wiederherzustellen
-        nOldPos = GetPos( pOver );
-    }
-    sal_Bool bJoinedInput = sal_False;
-    for ( ScRangePair* p = First(); p && pOver; p = Next() )
-    {
-        if ( p == pOver )
-            continue;           // derselbe, weiter mit dem naechsten
-        sal_Bool bJoined = sal_False;
-        ScRange& rp1 = p->GetRange(0);
-        ScRange& rp2 = p->GetRange(1);
-        if ( rp2 == r2 )
-        {   // nur wenn Range2 gleich ist
-            if ( rp1.In( r1 ) )
-            {   // RangePair r in RangePair p enthalten oder identisch
-                if ( bIsInList )
-                    bJoined = sal_True;     // weg mit RangePair r
-                else
-                {   // das war's dann
-                    bJoinedInput = sal_True;    // nicht anhaengen
-                    break;  // for
-                }
-            }
-            else if ( r1.In( rp1 ) )
-            {   // RangePair p in RangePair r enthalten, r zum neuen RangePair machen
-                *p = r;
-                bJoined = sal_True;
-            }
-        }
-        if ( !bJoined && rp1.aStart.Tab() == nTab1 && rp1.aEnd.Tab() == nTab2
-          && rp2.aStart.Tab() == r2.aStart.Tab()
-          && rp2.aEnd.Tab() == r2.aEnd.Tab() )
-        {   // 2D, Range2 muss genauso nebeneinander liegen wie Range1
-            if ( rp1.aStart.Col() == nCol1 && rp1.aEnd.Col() == nCol2
-              && rp2.aStart.Col() == r2.aStart.Col()
-              && rp2.aEnd.Col() == r2.aEnd.Col() )
-            {
-                if ( rp1.aStart.Row() == nRow2+1
-                  && rp2.aStart.Row() == r2.aEnd.Row()+1 )
-                {   // oben
-                    rp1.aStart.SetRow( nRow1 );
-                    rp2.aStart.SetRow( r2.aStart.Row() );
-                    bJoined = sal_True;
-                }
-                else if ( rp1.aEnd.Row() == nRow1-1
-                  && rp2.aEnd.Row() == r2.aStart.Row()-1 )
-                {   // unten
-                    rp1.aEnd.SetRow( nRow2 );
-                    rp2.aEnd.SetRow( r2.aEnd.Row() );
-                    bJoined = sal_True;
-                }
-            }
-            else if ( rp1.aStart.Row() == nRow1 && rp1.aEnd.Row() == nRow2
-              && rp2.aStart.Row() == r2.aStart.Row()
-              && rp2.aEnd.Row() == r2.aEnd.Row() )
-            {
-                if ( rp1.aStart.Col() == nCol2+1
-                  && rp2.aStart.Col() == r2.aEnd.Col()+1 )
-                {   // links
-                    rp1.aStart.SetCol( nCol1 );
-                    rp2.aStart.SetCol( r2.aStart.Col() );
-                    bJoined = sal_True;
-                }
-                else if ( rp1.aEnd.Col() == nCol1-1
-                  && rp2.aEnd.Col() == r2.aEnd.Col()-1 )
-                {   // rechts
-                    rp1.aEnd.SetCol( nCol2 );
-                    rp2.aEnd.SetCol( r2.aEnd.Col() );
-                    bJoined = sal_True;
-                }
-            }
-        }
-        if ( bJoined )
-        {
-            if ( bIsInList )
-            {   // innerhalb der Liste RangePair loeschen
-                Remove( nOldPos );
-                delete pOver;
-                pOver = NULL;
-                if ( nOldPos )
-                    nOldPos--;          // Seek richtig aufsetzen
-            }
-            bJoinedInput = sal_True;
-            Join( *p, sal_True );           // rekursiv!
->>>>>>> ce6308e4
         }
     }
     return p;
 }
 
-<<<<<<< HEAD
 bool ScRangePairList::operator==( const ScRangePairList& r ) const
 {
     if ( this == &r )
@@ -854,22 +574,6 @@
 ScRangePair* ScRangePairList::operator [](size_t idx)
 {
     return maPairs[idx];
-=======
-
-sal_Bool ScRangePairList::operator==( const ScRangePairList& r ) const
-{
-    if ( this == &r )
-        return sal_True;                // identische Referenz
-    if ( Count() != r.Count() )
-        return sal_False;
-    sal_uLong nCnt = Count();
-    for ( sal_uLong nIdx = 0; nIdx < nCnt; nIdx++ )
-    {
-        if ( *GetObject( nIdx ) != *r.GetObject( nIdx ) )
-            return sal_False;           // auch andere Reihenfolge ist ungleich
-    }
-    return sal_True;
->>>>>>> ce6308e4
 }
 
 const ScRangePair* ScRangePairList::operator [](size_t idx) const
@@ -877,7 +581,6 @@
     return maPairs[idx];
 }
 
-<<<<<<< HEAD
 size_t ScRangePairList::size() const
 {
     return maPairs.size();
@@ -889,14 +592,6 @@
 {
     bool bChanged = false;
     if ( !maPairs.empty() )
-=======
-sal_Bool ScRangePairList::UpdateReference( UpdateRefMode eUpdateRefMode,
-                                    ScDocument* pDoc, const ScRange& rWhere,
-                                    SCsCOL nDx, SCsROW nDy, SCsTAB nDz )
-{
-    sal_Bool bChanged = sal_False;
-    if ( Count() )
->>>>>>> ce6308e4
     {
         SCCOL nCol1;
         SCROW nRow1;
@@ -907,12 +602,8 @@
         rWhere.GetVars( nCol1, nRow1, nTab1, nCol2, nRow2, nTab2 );
         for ( size_t i = 0, nPairs = maPairs.size(); i < nPairs; ++i )
         {
-<<<<<<< HEAD
             ScRangePair* pR = maPairs[ i ];
-            for ( USHORT j=0; j<2; j++ )
-=======
             for ( sal_uInt16 j=0; j<2; j++ )
->>>>>>> ce6308e4
             {
                 ScRange& rRange = pR->GetRange(j);
                 SCCOL theCol1;
@@ -928,11 +619,7 @@
                         theCol1, theRow1, theTab1, theCol2, theRow2, theTab2 )
                         != UR_NOTHING )
                 {
-<<<<<<< HEAD
                     bChanged = true;
-=======
-                    bChanged = sal_True;
->>>>>>> ce6308e4
                     rRange.aStart.Set( theCol1, theRow1, theTab1 );
                     rRange.aEnd.Set( theCol2, theRow2, theTab2 );
                 }
@@ -946,15 +633,8 @@
 // Delete entries that have the labels (first range) on nTab
 void ScRangePairList::DeleteOnTab( SCTAB nTab )
 {
-<<<<<<< HEAD
     size_t nListCount = maPairs.size();
     size_t nPos = 0;
-=======
-    // Delete entries that have the labels (first range) on nTab
-
-    sal_uLong nListCount = Count();
-    sal_uLong nPos = 0;
->>>>>>> ce6308e4
     while ( nPos < nListCount )
     {
         ScRangePair* pR = maPairs[  nPos ];
@@ -973,12 +653,7 @@
 //-----------------------------------------------------------------------------
 ScRangePair* ScRangePairList::Find( const ScAddress& rAdr ) const
 {
-<<<<<<< HEAD
     for ( size_t j = 0, nListCount = maPairs.size(); j < nListCount; j++ )
-=======
-    sal_uLong nListCount = Count();
-    for ( sal_uLong j = 0; j < nListCount; j++ )
->>>>>>> ce6308e4
     {
         ScRangePair* pR = maPairs[ j ];
         if ( pR->GetRange(0).In( rAdr ) )
@@ -990,12 +665,7 @@
 //-----------------------------------------------------------------------------
 ScRangePair* ScRangePairList::Find( const ScRange& rRange ) const
 {
-<<<<<<< HEAD
     for ( size_t j = 0, nListCount = maPairs.size(); j < nListCount; j++ )
-=======
-    sal_uLong nListCount = Count();
-    for ( sal_uLong j = 0; j < nListCount; j++ )
->>>>>>> ce6308e4
     {
         ScRangePair* pR = maPairs[ j ];
         if ( pR->GetRange(0) == rRange )
@@ -1009,12 +679,7 @@
 ScRangePairList* ScRangePairList::Clone() const
 {
     ScRangePairList* pNew = new ScRangePairList;
-<<<<<<< HEAD
     for ( size_t j = 0, nListCount = maPairs.size(); j < nListCount; j++ )
-=======
-    sal_uLong nListCount = Count();
-    for ( sal_uLong j = 0; j < nListCount; j++ )
->>>>>>> ce6308e4
     {
         pNew->Append( *maPairs[ j ] );
     }
@@ -1226,12 +891,8 @@
         Append( r );
 }
 
-<<<<<<< HEAD
 //-----------------------------------------------------------------------------
 ScRangePair** ScRangePairList::CreateNameSortedArray( size_t& nListCount,
-=======
-ScRangePair** ScRangePairList::CreateNameSortedArray( sal_uLong& nListCount,
->>>>>>> ce6308e4
         ScDocument* pDoc ) const
 {
     nListCount = maPairs.size();
