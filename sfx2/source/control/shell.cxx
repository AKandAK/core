--- conflicted
+++ resolved
@@ -74,28 +74,16 @@
 //=========================================================================
 struct SfxShell_Impl: public SfxBroadcaster
 {
-<<<<<<< HEAD
     String                   aObjectName;   // Name of Sbx-Objects
     SfxItemArray_Impl        aItems;        // Data exchange on Item level
     SfxViewShell*            pViewSh;       // SfxViewShell if Shell is
                                             // ViewFrame/ViewShell/SubShell list
     SfxViewFrame*            pFrame;        // Frame, if  <UI-active>
     SfxRepeatTarget*         pRepeatTarget; // SbxObjectRef xParent;
-    BOOL                        bInAppBASIC;
-    BOOL                        bActive;
-    ULONG                       nDisableFlags;
-    ULONG                       nHelpId;
-=======
-    String                      aObjectName;// Name des Sbx-Objects
-    SfxItemArray_Impl           aItems;     // Datenaustausch auf Item-Basis
-    SfxViewShell*               pViewSh;    // SfxViewShell falls Shell ViewFrame/ViewShell/SubShell ist
-    SfxViewFrame*               pFrame;     // Frame, falls <UI-aktiv>
-    SfxRepeatTarget*            pRepeatTarget;
     sal_Bool                        bInAppBASIC;
     sal_Bool                        bActive;
     sal_uIntPtr                     nDisableFlags;
     sal_uIntPtr                       nHelpId;
->>>>>>> 224bd63b
     svtools::AsynchronLink*     pExecuter;
     svtools::AsynchronLink*     pUpdater;
     SfxVerbSlotArr_Impl         aSlotArr;
@@ -319,11 +307,7 @@
 
 const SfxPoolItem* SfxShell::GetItem
 (
-<<<<<<< HEAD
-    USHORT  nSlotId         // Slot-Id of the querying <SfxPoolItem>s
-=======
-    sal_uInt16  nSlotId         // Slot-Id des zu erfragenden <SfxPoolItem>s
->>>>>>> 224bd63b
+    sal_uInt16  nSlotId         // Slot-Id of the querying <SfxPoolItem>s
 )   const
 
 /*  [Description]
@@ -352,11 +336,7 @@
 
 void SfxShell::RemoveItem
 (
-<<<<<<< HEAD
-    USHORT  nSlotId  // Slot-Id of the deleting <SfxPoolItem>s
-=======
-    sal_uInt16  nSlotId         // Slot-Id des zu l"oschenden <SfxPoolItem>s
->>>>>>> 224bd63b
+    sal_uInt16  nSlotId  // Slot-Id of the deleting <SfxPoolItem>s
 )
 
 /*  [Description]
@@ -581,17 +561,10 @@
 
 void SfxShell::Invalidate
 (
-<<<<<<< HEAD
-    USHORT          nId     /* Invalidated Slot-Id or Which-Id.
+    sal_uInt16          nId     /* Invalidated Slot-Id or Which-Id.
                                If these are 0 (default), then all
                                by this Shell currently handled Slot-Ids are
                                invalidated. */
-=======
-    sal_uInt16          nId     /* Zu invalidierende Slot-Id oder Which-Id.
-                               Falls diese 0 ist (default), werden
-                               alle z.Zt. von dieser Shell bedienten
-                               Slot-Ids invalidiert. */
->>>>>>> 224bd63b
 )
 
 /*  [Description]
@@ -602,14 +575,8 @@
 
     [Cross-reference]
 
-<<<<<<< HEAD
-    <SfxBindings::Invalidate(USHORT)>
-    <SfxBindings::InvalidateAll(BOOL)>
-=======
-    [Querverweise]
     <SfxBindings::Invalidate(sal_uInt16)>
     <SfxBindings::InvalidateAll(sal_Bool)>
->>>>>>> 224bd63b
 */
 
 {
@@ -666,15 +633,9 @@
 
 /*  [Description]
 
-<<<<<<< HEAD
     This method controls the activation of SfxShell instance. First, by calling
-    the virtual method <SfxShell::Activate(BOOL)> which gives the subclass the
+    the virtual method <SfxShell::Activate(sal_Bool)> which gives the subclass the
     opportunity to respond to the event.
-=======
-    Diese Methode steuert die Aktivierung der SfxShell-Instanz. Zun"achst
-    wird durch Aufruf der virtuellen Methode <SfxShell::Activate(sal_Bool)>
-    der Subclass die M"oglichkeit gegeben, auf das Event zu reagieren.
->>>>>>> 224bd63b
 
     When bMDI == TRUE, the associated SbxObject is being 'armed', so that
     unqualified methods of the object (without the name of the object)
@@ -718,14 +679,8 @@
     bMDI == TRUE the SbxObject is first set to a status that only qualified
     BASIC methods can be called.
 
-<<<<<<< HEAD
     Then the subclass gets the opportunity in every case to respond to the
-    event by calling the virtual method <SfxShell::Deactivate(BOOL)>.
-=======
-    Dann erh"alt in jedem Fall die Subclass durch Aufruf der virtuellen
-    Methode <SfxShell::Deactivate(sal_Bool)> die M"oglichkeit auf das Event
-    zu reagieren.
->>>>>>> 224bd63b
+    event by calling the virtual method <SfxShell::Deactivate(sal_Bool)>.
 */
 
 {
@@ -768,19 +723,11 @@
 
 void SfxShell::Activate
 (
-<<<<<<< HEAD
-    BOOL    /*bMDI*/        /*  TRUE
+    sal_Bool    /*bMDI*/        /*  TRUE
                             the <SfxDispatcher>, on which the SfxShell is
                             located, is activated or the SfxShell instance
                             was pushed on an active SfxDispatcher.
                             (compare with SystemWindow::IsMDIActivate())
-=======
-    sal_Bool    /*bMDI*/        /*  TRUE
-                            der <SfxDispatcher>, auf dem die SfxShell sich
-                            befindet, ist aktiv geworden oder die SfxShell
-                            Instanz wurde auf einen aktiven SfxDispatcher
-                            gepusht. (vergl. SystemWindow::IsMDIActivate())
->>>>>>> 224bd63b
 
                             FALSE
                             the <SfxViewFrame>, on which SfxDispatcher
@@ -798,12 +745,7 @@
 
     [Cross-reference]
 
-<<<<<<< HEAD
-    StarView SystemWindow::Activate(BOOL)
-=======
-    [Querverweise]
     StarView SystemWindow::Activate(sal_Bool)
->>>>>>> 224bd63b
 */
 
 {
@@ -813,19 +755,11 @@
 
 void SfxShell::Deactivate
 (
-<<<<<<< HEAD
-    BOOL    /*bMDI*/        /*  TRUE
+    sal_Bool    /*bMDI*/        /*  TRUE
                             the <SfxDispatcher>, on which the SfxShell is
                             located, is inactivated or the SfxShell instance
                             was popped on an active SfxDispatcher.
                             (compare with SystemWindow::IsMDIActivate())
-=======
-    sal_Bool    /*bMDI*/        /*  TRUE
-                            der <SfxDispatcher>, auf dem die SfxShell sich
-                            befindet, ist inaktiv geworden oder die SfxShell
-                            Instanz wurde auf einen aktiven SfxDispatcher
-                            gepoppt. (vergl. SystemWindow::IsMDIActivate())
->>>>>>> 224bd63b
 
                             FALSE
                             the <SfxViewFrame>, on which SfxDispatcher
@@ -843,12 +777,7 @@
 
     [Cross-reference]
 
-<<<<<<< HEAD
-    StarView SystemWindow::Dectivate(BOOL)
-=======
-    [Querverweise]
     StarView SystemWindow::Dectivate(sal_Bool)
->>>>>>> 224bd63b
 */
 
 {
@@ -1016,15 +945,9 @@
 
 const SfxPoolItem* SfxShell::GetSlotState
 (
-<<<<<<< HEAD
-    USHORT              nSlotId,    // Slot-Id to the Slots in question
+    sal_uInt16              nSlotId,    // Slot-Id to the Slots in question
     const SfxInterface* pIF,        // default = 0 means get virtually
     SfxItemSet*         pStateSet   // SfxItemSet of the Slot-State method
-=======
-    sal_uInt16              nSlotId,    // Slot-Id des zu befragenden Slots
-    const SfxInterface* pIF,        // default = 0 bedeutet virtuell besorgen
-    SfxItemSet*         pStateSet   // SfxItemSet der Slot-State-Methode
->>>>>>> 224bd63b
 )
 
 /*  [Description]
@@ -1156,13 +1079,8 @@
     sal_uInt16 nr=0;
     for (sal_Int32 n=0; n<aVerbs.getLength(); n++)
     {
-<<<<<<< HEAD
-        USHORT nSlotId = SID_VERB_START + nr++;
+        sal_uInt16 nSlotId = SID_VERB_START + nr++;
         DBG_ASSERT(nSlotId <= SID_VERB_END, "To many Verbs!");
-=======
-        sal_uInt16 nSlotId = SID_VERB_START + nr++;
-        DBG_ASSERT(nSlotId <= SID_VERB_END, "Zuviele Verben!");
->>>>>>> 224bd63b
         if (nSlotId > SID_VERB_END)
             break;
 
@@ -1257,15 +1175,9 @@
 {
     com::sun::star::uno::Sequence < com::sun::star::embed::VerbDescriptor > rList = pImp->aVerbList;
 
-<<<<<<< HEAD
     DBG_ASSERT(nId >= SID_VERB_START && nId <= SID_VERB_END,"Wrong VerbId!");
-    USHORT nIndex = nId - SID_VERB_START;
+    sal_uInt16 nIndex = nId - SID_VERB_START;
     DBG_ASSERT(nIndex < rList.getLength(),"Wrong VerbId!");
-=======
-    DBG_ASSERT(nId >= SID_VERB_START && nId <= SID_VERB_END,"Falsche VerbId!");
-    sal_uInt16 nIndex = nId - SID_VERB_START;
-    DBG_ASSERT(nIndex < rList.getLength(),"Falsche VerbId!");
->>>>>>> 224bd63b
 
     if (nIndex < rList.getLength())
         return pImp->aSlotArr[nIndex];
@@ -1322,13 +1234,8 @@
         if ( !pImp->pUpdater )
             pImp->pUpdater = new svtools::AsynchronLink( Link( this, DispatcherUpdate_Impl ) );
 
-<<<<<<< HEAD
         // Multiple views allowed
-        pImp->pUpdater->Call( pFrame->GetDispatcher(), TRUE );
-=======
-        // Mehrfachaufrufe gestattet
         pImp->pUpdater->Call( pFrame->GetDispatcher(), sal_True );
->>>>>>> 224bd63b
     }
 }
 
