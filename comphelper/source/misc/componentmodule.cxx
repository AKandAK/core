--- conflicted
+++ resolved
@@ -136,67 +136,6 @@
     }
 
     //--------------------------------------------------------------------------
-<<<<<<< HEAD
-    sal_Bool OModule::writeComponentInfos( void* pServiceManager, void* pRegistryKey )
-    {
-        Reference< XMultiServiceFactory > xFactory( static_cast< XMultiServiceFactory* >( pServiceManager ) );
-        Reference< XRegistryKey > xRegistryKey( static_cast< XRegistryKey* >( pRegistryKey ) );
-        return writeComponentInfos( xFactory, xRegistryKey );
-    }
-
-    //--------------------------------------------------------------------------
-    sal_Bool OModule::writeComponentInfos(
-            const Reference< XMultiServiceFactory >& /*_rxServiceManager*/,
-            const Reference< XRegistryKey >& _rxRootKey )
-    {
-        OSL_ENSURE( _rxRootKey.is(), "OModule::writeComponentInfos: invalid argument!" );
-
-        ::rtl::OUString sRootKey( "/", 1, RTL_TEXTENCODING_ASCII_US );
-
-        for (   ComponentDescriptions::const_iterator component = m_pImpl->m_aRegisteredComponents.begin();
-                component != m_pImpl->m_aRegisteredComponents.end();
-                ++component
-            )
-        {
-            ::rtl::OUString sMainKeyName( sRootKey );
-            sMainKeyName += component->sImplementationName;
-            sMainKeyName += ::rtl::OUString(RTL_CONSTASCII_USTRINGPARAM("/UNO/SERVICES"));
-
-            try
-            {
-                Reference< XRegistryKey >  xNewKey( _rxRootKey->createKey( sMainKeyName ) );
-
-                const ::rtl::OUString* pService = component->aSupportedServices.getConstArray();
-                const ::rtl::OUString* pServiceEnd = component->aSupportedServices.getConstArray() + component->aSupportedServices.getLength();
-                for ( ; pService != pServiceEnd; ++pService )
-                    xNewKey->createKey( *pService );
-
-                if ( component->sSingletonName.getLength() )
-                {
-                    OSL_ENSURE( component->aSupportedServices.getLength() == 1, "OModule::writeComponentInfos: singletons should support exactly one service, shouldn't they?" );
-
-                    ::rtl::OUString sSingletonKeyName( sRootKey );
-                    sSingletonKeyName += component->sImplementationName;
-                    sSingletonKeyName += ::rtl::OUString(RTL_CONSTASCII_USTRINGPARAM("/UNO/SINGLETONS/"));
-                    sSingletonKeyName += component->sSingletonName;
-
-                    xNewKey = _rxRootKey->createKey( sSingletonKeyName );
-                    xNewKey->setStringValue( component->aSupportedServices[ 0 ] );
-                }
-            }
-            catch( Exception& )
-            {
-                OSL_FAIL( "OModule::writeComponentInfos: something went wrong while creating the keys!" );
-                return sal_False;
-            }
-        }
-
-        return sal_True;
-    }
-
-    //--------------------------------------------------------------------------
-=======
->>>>>>> e2a3d487
     void* OModule::getComponentFactory( const sal_Char* _pImplementationName, void* _pServiceManager, void* /*_pRegistryKey*/ )
     {
         Reference< XInterface > xFactory( getComponentFactory(
