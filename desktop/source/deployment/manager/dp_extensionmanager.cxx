--- conflicted
+++ resolved
@@ -662,9 +662,9 @@
     //Determine the repository to use
     Reference<deploy::XPackageManager> xPackageManager;
     if (repository.equals(OUSTR("user")))
-        xPackageManager = getUserRepository();
+        xPackageManager = m_userRepository;
     else if (repository.equals(OUSTR("shared")))
-        xPackageManager = getSharedRepository();
+        xPackageManager = m_sharedRepository;
     else
         throw lang::IllegalArgumentException(
             OUSTR("No valid repository name provided."),
@@ -721,7 +721,7 @@
                         //the xTmpExtension
                         //no command environment supplied, only this class shall interact
                         //with the user!
-                        xExtensionBackup = m_tmpRepository->importExtension(
+                        xExtensionBackup = getTmpRepository->importExtension(
                             xOldExtension, Reference<task::XAbortChannel>(),
                             Reference<ucb::XCommandEnvironment>());
                         tmpExtensionRemoveGuard.reset(xExtensionBackup);
@@ -816,22 +816,6 @@
             }
             catch (...)
             {
-<<<<<<< HEAD
-                xOldExtension->revokePackage(xAbortChannel, xCmdEnv);
-                //save the old user extension in case the user aborts
-                //store the extension in the tmp repository, this will overwrite
-                //xTmpPackage (same identifier). Do not let the user abort or
-                //interact
-                Reference<ucb::XCommandEnvironment> tmpCmdEnv(
-                    new TmpRepositoryCommandEnv(xCmdEnv->getInteractionHandler()));
-                //importing the old extension in the tmp repository will remove
-                //the xTmpExtension
-                xTmpExtension = 0;
-                xExtensionBackup = getTmpRepository()->importExtension(
-                    xOldExtension, Reference<task::XAbortChannel>(),
-                    tmpCmdEnv);
-=======
->>>>>>> 794c821e
             }
             ::cppu::throwException(excOccurred2);
         }
@@ -854,50 +838,6 @@
     } catch (uno::Exception &) {
         uno::Any excOccurred = ::cppu::getCaughtException();
         deploy::DeploymentException exc(
-<<<<<<< HEAD
-            OUSTR("Extension Manager: exception during addExtension, url: ")
-            + url, static_cast<OWeakObject*>(this), excOccurred2);
-        excOccurred2 <<= exc;
-    }
-
-    if (excOccurred2.hasValue())
-    {
-        //It does not matter what exception is thrown. We try to
-        //recover the original status.
-        //If the user aborted installation then a ucb::CommandAbortedException
-        //is thrown.
-        //Use a private AbortChannel so the user cannot interrupt.
-        try
-        {
-            Reference<ucb::XCommandEnvironment> tmpCmdEnv(
-                new TmpRepositoryCommandEnv(xCmdEnv->getInteractionHandler()));
-            if (xExtensionBackup.is())
-            {
-                Reference<deploy::XPackage> xRestored =
-                    xPackageManager->importExtension(
-                        xExtensionBackup, Reference<task::XAbortChannel>(),
-                        tmpCmdEnv);
-            }
-            activateExtension(
-                sIdentifier, sFileName, bUserDisabled, false,
-                Reference<task::XAbortChannel>(), tmpCmdEnv);
-            if (xTmpExtension.is() || xExtensionBackup.is())
-                getTmpRepository()->removePackage(
-                    sIdentifier, OUString(), xAbortChannel, xCmdEnv);
-            fireModified();
-        }
-        catch (...)
-        {
-        }
-        ::cppu::throwException(excOccurred2);
-    }
-    if (xTmpExtension.is() || xExtensionBackup.is())
-        getTmpRepository()->removePackage(
-            sIdentifier,OUString(), xAbortChannel, xCmdEnv);
-
-    if (excOccurred1.hasValue())
-        ::cppu::throwException(excOccurred1);
-=======
             OUSTR("Extension Manager: exception in doChecksForAddExtension"),
             static_cast<OWeakObject*>(this), excOccurred);
         throw exc;
@@ -906,7 +846,6 @@
             OUSTR("Extension Manager: unexpected exception in doChecksForAddExtension"),
             static_cast<OWeakObject*>(this));
     }
->>>>>>> 794c821e
 
     return xNewExtension;
 }
