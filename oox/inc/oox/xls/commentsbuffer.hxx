/*************************************************************************
 *
 * DO NOT ALTER OR REMOVE COPYRIGHT NOTICES OR THIS FILE HEADER.
 *
 * Copyright 2000, 2010 Oracle and/or its affiliates.
 *
 * OpenOffice.org - a multi-platform office productivity suite
 *
 * This file is part of OpenOffice.org.
 *
 * OpenOffice.org is free software: you can redistribute it and/or modify
 * it under the terms of the GNU Lesser General Public License version 3
 * only, as published by the Free Software Foundation.
 *
 * OpenOffice.org is distributed in the hope that it will be useful,
 * but WITHOUT ANY WARRANTY; without even the implied warranty of
 * MERCHANTABILITY or FITNESS FOR A PARTICULAR PURPOSE.  See the
 * GNU Lesser General Public License version 3 for more details
 * (a copy is included in the LICENSE file that accompanied this code).
 *
 * You should have received a copy of the GNU Lesser General Public License
 * version 3 along with OpenOffice.org.  If not, see
 * <http://www.openoffice.org/license.html>
 * for a copy of the LGPLv3 License.
 *
 ************************************************************************/

#ifndef OOX_XLS_COMMENTSBUFFER_HXX
#define OOX_XLS_COMMENTSBUFFER_HXX

#include "oox/xls/richstring.hxx"
#include "oox/xls/worksheethelper.hxx"

namespace oox {
namespace xls {

// ============================================================================

struct CommentModel
{
    ::com::sun::star::table::CellRangeAddress
                        maRange;            /// Position of the comment in the worksheet.
    RichStringRef       mxText;             /// Formatted text of the comment (not used in BIFF8).
    ::rtl::OUString     maAuthor;           /// Comment author (BIFF8 only).
    sal_Int32           mnAuthorId;         /// Identifier of the comment's author (OOXML and BIFF12 only).
    sal_uInt16          mnObjId;            /// Drawing object identifier (BIFF8 only).
    bool                mbVisible;          /// True = comment is always shown (BIFF2-BIFF8 only).

    explicit            CommentModel();
};

// ----------------------------------------------------------------------------

class Comment : public WorksheetHelper
{
public:
    explicit            Comment( const WorksheetHelper& rHelper );

    /** Imports a cell comment from the passed attributes of the comment element. */
    void                importComment( const AttributeList& rAttribs );
    /** Imports a cell comment from the passed stream of a COMMENT record. */
<<<<<<< HEAD
    void                importComment( RecordInputStream& rStrm );
    /** Imports a cell comment from the passed stream of a NOTE record. */
    void                importNote( BiffInputStream& rStrm );
=======
    void                importComment( SequenceInputStream& rStrm );
>>>>>>> db5c7145

    /** Creates and returns a new rich-string object for the comment text. */
    RichStringRef       createText();

    /** Finalizes the formatted string of the comment. */
    void                finalizeImport();

private:
    /** Reads a BIFF2-BIFF5 NOTE record. */
    void                importNoteBiff2( BiffInputStream& rStrm );
    /** Reads a BIFF8 NOTE record. */
    void                importNoteBiff8( BiffInputStream& rStrm );
    /** Reads a NOTESOUND record. */
    void                importNoteSound( BiffInputStream& rStrm );

private:
    CommentModel        maModel;
};

typedef ::boost::shared_ptr< Comment > CommentRef;

// ============================================================================

class CommentsBuffer : public WorksheetHelper
{
public:
    explicit            CommentsBuffer( const WorksheetHelper& rHelper );

    /** Appends a new author to the list of comment authors. */
    void                appendAuthor( const ::rtl::OUString& rAuthor );
    /** Creates and returns a new comment. */
    CommentRef          createComment();

    /** Finalizes the formatted string of all comments. */
    void                finalizeImport();

private:
    typedef ::std::vector< ::rtl::OUString >    OUStringVector;
    typedef RefVector< Comment >                CommentVector;

    OUStringVector      maAuthors;
    CommentVector       maComments;
};

// ============================================================================

} // namespace xls
} // namespace oox

#endif<|MERGE_RESOLUTION|>--- conflicted
+++ resolved
@@ -59,13 +59,9 @@
     /** Imports a cell comment from the passed attributes of the comment element. */
     void                importComment( const AttributeList& rAttribs );
     /** Imports a cell comment from the passed stream of a COMMENT record. */
-<<<<<<< HEAD
-    void                importComment( RecordInputStream& rStrm );
+    void                importComment( SequenceInputStream& rStrm );
     /** Imports a cell comment from the passed stream of a NOTE record. */
     void                importNote( BiffInputStream& rStrm );
-=======
-    void                importComment( SequenceInputStream& rStrm );
->>>>>>> db5c7145
 
     /** Creates and returns a new rich-string object for the comment text. */
     RichStringRef       createText();
