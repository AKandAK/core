/* -*- Mode: C++; tab-width: 4; indent-tabs-mode: nil; c-basic-offset: 4 -*- */
/*************************************************************************
 *
 * DO NOT ALTER OR REMOVE COPYRIGHT NOTICES OR THIS FILE HEADER.
 *
 * Copyright 2000, 2010 Oracle and/or its affiliates.
 *
 * OpenOffice.org - a multi-platform office productivity suite
 *
 * This file is part of OpenOffice.org.
 *
 * OpenOffice.org is free software: you can redistribute it and/or modify
 * it under the terms of the GNU Lesser General Public License version 3
 * only, as published by the Free Software Foundation.
 *
 * OpenOffice.org is distributed in the hope that it will be useful,
 * but WITHOUT ANY WARRANTY; without even the implied warranty of
 * MERCHANTABILITY or FITNESS FOR A PARTICULAR PURPOSE.  See the
 * GNU Lesser General Public License version 3 for more details
 * (a copy is included in the LICENSE file that accompanied this code).
 *
 * You should have received a copy of the GNU Lesser General Public License
 * version 3 along with OpenOffice.org.  If not, see
 * <http://www.openoffice.org/license.html>
 * for a copy of the LGPLv3 License.
 *
 ************************************************************************/

#include "HistoryOptTest.hxx"
// #include "AccessibilityOptTest.hxx"
// #include "PrintOptTest.hxx"
#include "UserOptTest.hxx"

#include <com/sun/star/uno/XComponentContext.hpp>
#include <com/sun/star/lang/XServiceInfo.hpp>
#include <com/sun/star/task/XJob.hpp>
#include <com/sun/star/beans/NamedValue.hpp>

#include <sal/config.h>
#include <rtl/ustring.hxx>
#include <cppuhelper/implbase2.hxx>
#include <cppuhelper/implementationentry.hxx>

//=============================================================================
namespace css = ::com::sun::star;

namespace svl{

//=============================================================================
<<<<<<< HEAD
static const ::rtl::OUString PROP_TEST                  (RTL_CONSTASCII_USTRINGPARAM("Test"));
static const ::rtl::OUString TEST_PICKLIST              (RTL_CONSTASCII_USTRINGPARAM("checkPicklist"));
static const ::rtl::OUString TEST_URLHISTORY            (RTL_CONSTASCII_USTRINGPARAM("checkURLHistory"));
static const ::rtl::OUString TEST_HELPBOOKMARKS         (RTL_CONSTASCII_USTRINGPARAM("checkHelpBookmarks"));
static const ::rtl::OUString TEST_ACCESSIBILITYOPTIONS  (RTL_CONSTASCII_USTRINGPARAM("checkAccessibilityOptions"));
static const ::rtl::OUString TEST_PRINTOPTIONS          (RTL_CONSTASCII_USTRINGPARAM("checkPrintOptions"));
static const ::rtl::OUString TEST_USEROPTIONS           (RTL_CONSTASCII_USTRINGPARAM("checkUserOptions"));
=======
static const ::rtl::OUString PROP_TEST                  = ::rtl::OUString::createFromAscii("Test");
static const ::rtl::OUString TEST_PICKLIST              = ::rtl::OUString::createFromAscii("checkPicklist");
static const ::rtl::OUString TEST_URLHISTORY            = ::rtl::OUString::createFromAscii("checkURLHistory");
static const ::rtl::OUString TEST_HELPBOOKMARKS         = ::rtl::OUString::createFromAscii("checkHelpBookmarks");
// static const ::rtl::OUString TEST_ACCESSIBILITYOPTIONS  = ::rtl::OUString::createFromAscii("checkAccessibilityOptions");
// static const ::rtl::OUString TEST_PRINTOPTIONS          = ::rtl::OUString::createFromAscii("checkPrintOptions");
static const ::rtl::OUString TEST_USEROPTIONS           = ::rtl::OUString::createFromAscii("checkUserOptions");
>>>>>>> e2a3d487

//=============================================================================
class ConfigItemTest : public ::cppu::WeakImplHelper2< css::task::XJob         ,
                                                        css::lang::XServiceInfo >
{
    //-------------------------------------------------------------------------
    // interface
    public:
        explicit ConfigItemTest(const css::uno::Reference< css::uno::XComponentContext >& xContext);

        // css::task::XJob
        virtual css::uno::Any SAL_CALL execute(const css::uno::Sequence< css::beans::NamedValue >& lArguments)
            throw (css::uno::RuntimeException         ,
                   css::lang::IllegalArgumentException,
                   css::uno::Exception                );

        // css::lang::XServiceInfo
        virtual ::rtl::OUString SAL_CALL getImplementationName()
            throw (css::uno::RuntimeException);

        virtual ::sal_Bool SAL_CALL supportsService(const ::rtl::OUString& sServiceName)
            throw (css::uno::RuntimeException);

        virtual css::uno::Sequence< ::rtl::OUString > SAL_CALL getSupportedServiceNames()
            throw (css::uno::RuntimeException);

    //-------------------------------------------------------------------------
    // internal
    private:
        ConfigItemTest(ConfigItemTest &); // not defined
        virtual ~ConfigItemTest() {}
        void operator=(ConfigItemTest &); // not defined

    //-------------------------------------------------------------------------
    // helper for registration !
    public:
        static ::rtl::OUString SAL_CALL st_getImplementationName();
        static css::uno::Sequence< ::rtl::OUString > SAL_CALL st_getSupportedServiceNames();
        static css::uno::Reference< css::uno::XInterface > SAL_CALL st_create(const css::uno::Reference< css::uno::XComponentContext >& XContext);

    //-------------------------------------------------------------------------
    // member
    private:
        css::uno::Reference< css::uno::XComponentContext >  m_xContext;
};

//=============================================================================
ConfigItemTest::ConfigItemTest(const css::uno::Reference< css::uno::XComponentContext >& xContext)
    : m_xContext(xContext)
{}

//=============================================================================
// css::task::XJob
css::uno::Any SAL_CALL ConfigItemTest::execute(const css::uno::Sequence< css::beans::NamedValue >& lArguments)
    throw (css::uno::RuntimeException         ,
           css::lang::IllegalArgumentException,
           css::uno::Exception                )
{
    ::rtl::OUString sTest;
    ::sal_Int32     i    = 0;
    ::sal_Int32     c    = lArguments.getLength();
    for (i=0; i<c; ++i)
    {
        const css::beans::NamedValue& rArg = lArguments[0];
        if (rArg.Name.equals(PROP_TEST))
            rArg.Value >>= sTest;
    }

    if (sTest.equals(TEST_PICKLIST))
    {
        HistoryOptTest aOptTest;
        aOptTest.checkPicklist();
    }
    else if (sTest.equals(TEST_URLHISTORY))
    {
        HistoryOptTest aOptTest;
        aOptTest.checkURLHistory();
    }
    else if (sTest.equals(TEST_HELPBOOKMARKS))
    {
        HistoryOptTest aOptTest;
        aOptTest.checkHelpBookmarks();
    }
//  else if (sTest.equals(TEST_ACCESSIBILITYOPTIONS))
//  {
//      AccessibilityOptTest aOptTest;
//      aOptTest.impl_checkAccessibilityOptions();
//  }
//  else if (sTest.equals(TEST_PRINTOPTIONS))
//  {
//         PrintOptTest aOptTest;
//         aOptTest.impl_checkPrint();
//  }
    else if (sTest.equals(TEST_USEROPTIONS))
    {
        UserOptTest aOptTest;
        aOptTest.impl_checkUserData();
    }

    return css::uno::Any();
}

//=============================================================================
// com::sun::star::uno::XServiceInfo
::rtl::OUString SAL_CALL ConfigItemTest::getImplementationName()
    throw (css::uno::RuntimeException)
{
    return ConfigItemTest::st_getImplementationName();
}

//=============================================================================
// com::sun::star::uno::XServiceInfo
::sal_Bool SAL_CALL ConfigItemTest::supportsService(const ::rtl::OUString& sServiceName)
    throw (css::uno::RuntimeException)
{
    css::uno::Sequence< ::rtl::OUString > lServiceNames = ConfigItemTest::st_getSupportedServiceNames();
    for (::sal_Int32 i = 0; i < lServiceNames.getLength(); ++i)
    {
        if (lServiceNames[i].equals(sServiceName))
            return sal_True;
    }
    return sal_False;
}

//=============================================================================
// com::sun::star::uno::XServiceInfo
css::uno::Sequence< ::rtl::OUString > SAL_CALL ConfigItemTest::getSupportedServiceNames()
    throw (css::uno::RuntimeException)
{
    return ConfigItemTest::st_getSupportedServiceNames();
}

//=============================================================================
::rtl::OUString SAL_CALL ConfigItemTest::st_getImplementationName()
{
    return ::rtl::OUString(RTL_CONSTASCII_USTRINGPARAM("com.sun.star.comp.svl.ConfigItemTest"));
}

//=============================================================================
css::uno::Sequence< ::rtl::OUString > SAL_CALL ConfigItemTest::st_getSupportedServiceNames()
{
    css::uno::Sequence< ::rtl::OUString > lServices(1);
    lServices[0] = ::rtl::OUString(RTL_CONSTASCII_USTRINGPARAM("com.sun.star.test.ConfigItems"));
    return lServices;
}

//=============================================================================
css::uno::Reference< css::uno::XInterface > SAL_CALL ConfigItemTest::st_create(const css::uno::Reference< css::uno::XComponentContext >& xContext)
{
    ConfigItemTest*                            pObject = new ConfigItemTest(xContext);
    css::uno::Reference< css::uno::XInterface > xObject (static_cast< ::cppu::OWeakObject* >(pObject));
    return xObject;
}

} // namespace svl

//=============================================================================
static ::cppu::ImplementationEntry const lRegEntries[] =
{
    {
        &::svl::ConfigItemTest::st_create,
        &::svl::ConfigItemTest::st_getImplementationName,
        &::svl::ConfigItemTest::st_getSupportedServiceNames,
        &::cppu::createSingleComponentFactory, 0, 0
    },

    { 0, 0, 0, 0, 0, 0 }
};

//=============================================================================
extern "C" void SAL_CALL component_getImplementationEnvironment(const char**            pEnvTypeName,
                                                                      uno_Environment**             )
{
    *pEnvTypeName = CPPU_CURRENT_LANGUAGE_BINDING_NAME;
}

//=============================================================================
extern "C" void * SAL_CALL component_getFactory(const char* sImplName      ,
                                                      void* pServiceManager,
                                                      void* pRegistryKey   )
{
    return ::cppu::component_getFactoryHelper(sImplName, pServiceManager, pRegistryKey, lRegEntries);
}

//=============================================================================
extern "C" sal_Bool SAL_CALL component_writeInfo(void* pServiceManager,
                                                 void* pRegistryKey   )
{
    return ::cppu::component_writeInfoHelper(pServiceManager, pRegistryKey, lRegEntries);
}

/* vim:set shiftwidth=4 softtabstop=4 expandtab: */<|MERGE_RESOLUTION|>--- conflicted
+++ resolved
@@ -47,23 +47,11 @@
 namespace svl{
 
 //=============================================================================
-<<<<<<< HEAD
 static const ::rtl::OUString PROP_TEST                  (RTL_CONSTASCII_USTRINGPARAM("Test"));
 static const ::rtl::OUString TEST_PICKLIST              (RTL_CONSTASCII_USTRINGPARAM("checkPicklist"));
 static const ::rtl::OUString TEST_URLHISTORY            (RTL_CONSTASCII_USTRINGPARAM("checkURLHistory"));
 static const ::rtl::OUString TEST_HELPBOOKMARKS         (RTL_CONSTASCII_USTRINGPARAM("checkHelpBookmarks"));
-static const ::rtl::OUString TEST_ACCESSIBILITYOPTIONS  (RTL_CONSTASCII_USTRINGPARAM("checkAccessibilityOptions"));
-static const ::rtl::OUString TEST_PRINTOPTIONS          (RTL_CONSTASCII_USTRINGPARAM("checkPrintOptions"));
 static const ::rtl::OUString TEST_USEROPTIONS           (RTL_CONSTASCII_USTRINGPARAM("checkUserOptions"));
-=======
-static const ::rtl::OUString PROP_TEST                  = ::rtl::OUString::createFromAscii("Test");
-static const ::rtl::OUString TEST_PICKLIST              = ::rtl::OUString::createFromAscii("checkPicklist");
-static const ::rtl::OUString TEST_URLHISTORY            = ::rtl::OUString::createFromAscii("checkURLHistory");
-static const ::rtl::OUString TEST_HELPBOOKMARKS         = ::rtl::OUString::createFromAscii("checkHelpBookmarks");
-// static const ::rtl::OUString TEST_ACCESSIBILITYOPTIONS  = ::rtl::OUString::createFromAscii("checkAccessibilityOptions");
-// static const ::rtl::OUString TEST_PRINTOPTIONS          = ::rtl::OUString::createFromAscii("checkPrintOptions");
-static const ::rtl::OUString TEST_USEROPTIONS           = ::rtl::OUString::createFromAscii("checkUserOptions");
->>>>>>> e2a3d487
 
 //=============================================================================
 class ConfigItemTest : public ::cppu::WeakImplHelper2< css::task::XJob         ,
