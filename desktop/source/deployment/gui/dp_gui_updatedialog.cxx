--- conflicted
+++ resolved
@@ -226,38 +226,10 @@
     Thread(UpdateDialog::Thread &); // not defined
     void operator =(UpdateDialog::Thread &); // not defined
 
-<<<<<<< HEAD
     virtual ~Thread();
 
     virtual void execute();
 
-=======
-    struct Entry {
-        explicit Entry(
-            uno::Reference< deployment::XPackage > const & thePackage,
-            rtl::OUString const & theVersion);
-
-        uno::Reference< deployment::XPackage > package;
-        rtl::OUString version;
-        //Indicates that the extension provides its own update URLs.
-        //If this is true, then we must not use the default update
-        //URL to find the update information.
-        bool bProvidesOwnUpdate;
-        uno::Reference< xml::dom::XNode > info;
-        UpdateDialog::DisabledUpdate disableUpdate;
-        dp_gui::UpdateData updateData;
-    };
-
-    // A multimap in case an extension is installed in "user", "shared" or "bundled"
-    typedef std::map< rtl::OUString, Entry > Map;
-
-    virtual ~Thread();
-
-    virtual void execute();
-#if 0
-    void handleGeneralError(uno::Any const & exception) const;
-#endif
->>>>>>> 4fba42e5
     void handleSpecificError(
         uno::Reference< deployment::XPackage > const & package,
         uno::Any const & exception) const;
@@ -268,13 +240,6 @@
         uno::Sequence< rtl::OUString > const & urls,
         rtl::OUString const & identifier) const;
 
-<<<<<<< HEAD
-=======
-    void getOwnUpdateInformation(
-        uno::Reference< deployment::XPackage > const & package,
-        Map * map);
-
->>>>>>> 4fba42e5
     ::rtl::OUString getUpdateDisplayString(
         dp_gui::UpdateData const & data, ::rtl::OUString const & version = ::rtl::OUString()) const;
 
@@ -337,20 +302,6 @@
     m_updateInformation->cancel();
 }
 
-<<<<<<< HEAD
-=======
-UpdateDialog::Thread::Entry::Entry(
-    uno::Reference< deployment::XPackage > const & thePackage,
-    rtl::OUString const & theVersion):
-
-    package(thePackage),
-    version(theVersion),
-    bProvidesOwnUpdate(false),
-    updateData(thePackage)
-{
-}
-
->>>>>>> 4fba42e5
 UpdateDialog::Thread::~Thread()
 {
     if ( m_xInteractionHdl.is() )
@@ -373,15 +324,9 @@
     dp_misc::UpdateInfoMap updateInfoMap = dp_misc::getOnlineUpdateInfos(
         m_context, extMgr, m_updateInformation, &m_vExtensionList, errors);
 
-<<<<<<< HEAD
-    typedef std::vector<std::pair<css::uno::Reference<css::deployment::XPackage>,
-        css::uno::Any> >::const_iterator ITERROR;
-    for (ITERROR ite = errors.begin(); ite != errors.end(); ++ite )
-=======
     typedef std::vector<std::pair<uno::Reference<deployment::XPackage>,
         uno::Any> >::const_iterator ITERROR;
-    for (ITERROR ite = errors.begin(); ite != errors.end(); ite ++)
->>>>>>> 4fba42e5
+    for (ITERROR ite = errors.begin(); ite != errors.end(); ++ite )
         handleSpecificError(ite->first, ite->second);
 
     for (dp_misc::UpdateInfoMap::iterator i(updateInfoMap.begin()); i != updateInfoMap.end(); ++i)
@@ -462,25 +407,7 @@
         m_dialog.checkingDone();
     }
 }
-<<<<<<< HEAD
-
-=======
-#if 0
-void UpdateDialog::Thread::handleGeneralError(uno::Any const & exception)
-    const
-{
-    rtl::OUString message;
-    uno::Exception e;
-    if (exception >>= e) {
-        message = e.Message;
-    }
-    vos::OGuard g(Application::GetSolarMutex());
-    if (!m_stop) {
-        m_dialog.addGeneralError(message);
-    }
-}
-#endif
->>>>>>> 4fba42e5
+
 //Parameter package can be null
 void UpdateDialog::Thread::handleSpecificError(
     uno::Reference< deployment::XPackage > const & package,
@@ -691,24 +618,15 @@
     return ModalDialog::Execute();
 }
 
-<<<<<<< HEAD
-UpdateDialog::CheckListBox::CheckListBox(
-    UpdateDialog & dialog, ResId const & resource,
-    Image const & normalStaticImage):
-    SvxCheckListBox(
-        &dialog, resource, normalStaticImage),
-=======
 //------------------------------------------------------------------------------
 //------------------------------------------------------------------------------
 //------------------------------------------------------------------------------
 UpdateDialog::CheckListBox::CheckListBox( UpdateDialog & dialog, ResId const & resource,
-                                          Image const & normalStaticImage,
-                                          Image const & highContrastStaticImage ):
-    SvxCheckListBox( &dialog, resource, normalStaticImage, highContrastStaticImage ),
+                                          Image const & normalStaticImage ):
+    SvxCheckListBox( &dialog, resource, normalStaticImage ),
     m_ignoreUpdate( String( DpGuiResId( RID_DLG_UPDATE_IGNORE ) ) ),
     m_ignoreAllUpdates( String( DpGuiResId( RID_DLG_UPDATE_IGNORE_ALL ) ) ),
     m_enableUpdate( String( DpGuiResId( RID_DLG_UPDATE_ENABLE ) ) ),
->>>>>>> 4fba42e5
     m_dialog(dialog)
 {}
 
@@ -863,25 +781,6 @@
 //------------------------------------------------------------------------------
 void UpdateDialog::addDisabledUpdate( UpdateDialog::DisabledUpdate & data )
 {
-<<<<<<< HEAD
-    std::vector< UpdateDialog::DisabledUpdate >::size_type n =
-        m_disabledUpdates.size();
-    m_disabledUpdates.push_back(data);
-    addAdditional(
-        data.name, sal::static_int_cast< USHORT >(m_enabledUpdates.size() + n),
-        UpdateDialog::Index::newDisabledUpdate(n),
-        SvLBoxButtonKind_disabledCheckbox);
-        // position overflow is rather harmless
-}
-
-void UpdateDialog::addSpecificError(UpdateDialog::SpecificError const & data) {
-    std::vector< UpdateDialog::SpecificError >::size_type n =
-        m_specificErrors.size();
-    m_specificErrors.push_back(data);
-    addAdditional(
-        data.name, LISTBOX_APPEND, UpdateDialog::Index::newSpecificError(n),
-        SvLBoxButtonKind_staticImage);
-=======
     sal_uInt16 nIndex = sal::static_int_cast< sal_uInt16 >( m_disabledUpdates.size() );
     UpdateDialog::Index *pEntry = new UpdateDialog::Index( DISABLED_UPDATE, m_nLastID, nIndex, data.name );
 
@@ -908,7 +807,6 @@
     m_ListboxEntries.push_back( pEntry );
 
     addAdditional( pEntry, SvLBoxButtonKind_staticImage);
->>>>>>> 4fba42e5
 }
 
 void UpdateDialog::checkingDone() {
@@ -1003,12 +901,7 @@
     if ( !dp_misc::office_is_running() )
         return;
 
-<<<<<<< HEAD
-    css::uno::Sequence< css::uno::Sequence< rtl::OUString > > aItemList;
-=======
     uno::Sequence< uno::Sequence< rtl::OUString > > aItemList;
-    sal_Int32 nCount = 0;
->>>>>>> 4fba42e5
 
     if ( ! bRecheckOnly )
     {
@@ -1183,18 +1076,6 @@
     m_descriptions.Show();
     m_descriptions.SetDescription( rDescription );
     return true;
-}
-
-<<<<<<< HEAD
-=======
-bool UpdateDialog::isReadOnly( const uno::Reference< deployment::XPackage > &xPackage ) const
-{
-    if ( m_xExtensionManager.is() && xPackage.is() )
-    {
-        return m_xExtensionManager->isReadOnlyRepository( xPackage->getRepositoryName() );
-    }
-    else
-        return true;
 }
 
 //------------------------------------------------------------------------------
@@ -1353,7 +1234,7 @@
 }
 
 //------------------------------------------------------------------------------
->>>>>>> 4fba42e5
+
 IMPL_LINK(UpdateDialog, selectionHandler, void *, EMPTYARG)
 {
     rtl::OUStringBuffer b;
