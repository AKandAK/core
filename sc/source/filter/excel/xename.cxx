/* -*- Mode: C++; tab-width: 4; indent-tabs-mode: nil; c-basic-offset: 4 -*- */
/*************************************************************************
 *
 * DO NOT ALTER OR REMOVE COPYRIGHT NOTICES OR THIS FILE HEADER.
 *
 * Copyright 2000, 2010 Oracle and/or its affiliates.
 *
 * OpenOffice.org - a multi-platform office productivity suite
 *
 * This file is part of OpenOffice.org.
 *
 * OpenOffice.org is free software: you can redistribute it and/or modify
 * it under the terms of the GNU Lesser General Public License version 3
 * only, as published by the Free Software Foundation.
 *
 * OpenOffice.org is distributed in the hope that it will be useful,
 * but WITHOUT ANY WARRANTY; without even the implied warranty of
 * MERCHANTABILITY or FITNESS FOR A PARTICULAR PURPOSE.  See the
 * GNU Lesser General Public License version 3 for more details
 * (a copy is included in the LICENSE file that accompanied this code).
 *
 * You should have received a copy of the GNU Lesser General Public License
 * version 3 along with OpenOffice.org.  If not, see
 * <http://www.openoffice.org/license.html>
 * for a copy of the LGPLv3 License.
 *
 ************************************************************************/

// MARKER(update_precomp.py): autogen include statement, do not remove
#include "precompiled_sc.hxx"
#include "xename.hxx"

#include <map>

#include "globstr.hrc"
#include "document.hxx"
#include "rangenam.hxx"
#include "dbcolect.hxx"
#include "xehelper.hxx"
#include "xelink.hxx"

// for filter manager
#include "excrecds.hxx"

#include <formula/grammar.hxx>

using namespace ::oox;

using ::rtl::OString;

// ============================================================================
// *** Helper classes ***
// ============================================================================

/** Represents an internal defined name, supports writing it to a NAME record. */
class XclExpName : public XclExpRecord, protected XclExpRoot
{
public:
    /** Creates a standard defined name. */
    explicit            XclExpName( const XclExpRoot& rRoot, const String& rName );
    /** Creates a built-in defined name. */
    explicit            XclExpName( const XclExpRoot& rRoot, sal_Unicode cBuiltIn );

    /** Sets a token array containing the definition of this name. */
    void                SetTokenArray( XclTokenArrayRef xTokArr );
    /** Changes this defined name to be local on the specified Calc sheet. */
    void                SetLocalTab( SCTAB nScTab );
    /** Hides or unhides the defined name. */
    void                SetHidden( bool bHidden = true );
    /** Changes this name to be the call to a VB macro function or procedure.
        @param bVBasic  true = Visual Basic macro, false = Sheet macro.
        @param bFunc  true = Macro function; false = Macro procedure. */
    void                SetMacroCall( bool bVBasic, bool bFunc );


    /** Sets the name's symbol value
        @param sValue   the name's symbolic value */
    void                SetSymbol( String sValue );
    /** Returns the name's symbol value */
    inline const String& GetSymbol() const { return msSymbol; }

    /** Returns the original name (title) of this defined name. */
    inline const String& GetOrigName() const { return maOrigName; }
    /** Returns the Excel built-in name index of this defined name.
        @return  The built-in name index or EXC_BUILTIN_UNKNOWN for user-defined names. */
    inline sal_Unicode  GetBuiltInName() const { return mcBuiltIn; }

    /** Returns the token array for this defined name. */
    inline XclTokenArrayRef GetTokenArray() const { return mxTokArr; }

    /** Returns true, if this is a document-global defined name. */
    inline bool         IsGlobal() const { return mnXclTab == EXC_NAME_GLOBAL; }
    /** Returns the Calc sheet of a local defined name. */
    inline SCTAB        GetScTab() const { return mnScTab; }

    /** Returns true, if this defined name is volatile. */
    bool                IsVolatile() const;
    /** Returns true, if this defined name is hidden. */
    bool                IsHidden() const;
    /** Returns true, if this defined name describes a macro call.
        @param bFunc  true = Macro function; false = Macro procedure. */
    bool                IsMacroCall( bool bVBasic, bool bFunc ) const;

    /** Writes the entire NAME record to the passed stream. */
    virtual void        Save( XclExpStream& rStrm );

    virtual void        SaveXml( XclExpXmlStream& rStrm );

private:
    /** Writes the body of the NAME record to the passed stream. */
    virtual void        WriteBody( XclExpStream& rStrm );

private:
    String              maOrigName;     /// The original user-defined name.
    String              msSymbol;       /// The value of the symbol
    XclExpStringRef     mxName;         /// The name as Excel string object.
    XclTokenArrayRef    mxTokArr;       /// The definition of the defined name.
    sal_Unicode         mcBuiltIn;      /// The built-in index for built-in names.
    SCTAB               mnScTab;        /// The Calc sheet index for local names.
    sal_uInt16          mnFlags;        /// Additional flags for this defined name.
    sal_uInt16          mnExtSheet;     /// The 1-based index to a global EXTERNSHEET record.
    sal_uInt16          mnXclTab;       /// The 1-based Excel sheet index for local names.
};

// ----------------------------------------------------------------------------

class ScRangeData;
class ScDBData;

/** Implementation class of the name manager. */
class XclExpNameManagerImpl : protected XclExpRoot
{
public:
    explicit            XclExpNameManagerImpl( const XclExpRoot& rRoot );

    /** Creates NAME records for built-in and user defined names. */
    void                Initialize();

    /** Inserts the Calc name with the passed index and returns the Excel NAME index. */
    sal_uInt16          InsertName( sal_uInt16 nScNameIdx );
    /** Inserts the Calc database range with the passed index and returns the Excel NAME index. */
    sal_uInt16          InsertDBRange( sal_uInt16 nScDBRangeIdx );

    /** Inserts a new built-in defined name. */
    sal_uInt16          InsertBuiltInName( sal_Unicode cBuiltIn, XclTokenArrayRef xTokArr, SCTAB nScTab );
    /** Inserts a new defined name. Sets another unused name, if rName already exists. */
    sal_uInt16          InsertUniqueName( const String& rName, XclTokenArrayRef xTokArr, SCTAB nScTab );
    /** Returns index of an existing name, or creates a name without definition. */
    sal_uInt16          InsertRawName( const String& rName );
    /** Searches or inserts a defined name describing a macro name.
        @param bVBasic  true = Visual Basic macro; false = Sheet macro.
        @param bFunc  true = Macro function; false = Macro procedure. */
    sal_uInt16          InsertMacroCall( const String& rMacroName, bool bVBasic, bool bFunc, bool bHidden );

    /** Returns the NAME record at the specified position or 0 on error. */
    const XclExpName*   GetName( sal_uInt16 nNameIdx ) const;

    /** Writes the entire list of NAME records.
        @descr  In BIFF7 and lower, writes the entire global link table, which
            consists of an EXTERNCOUNT record, several EXTERNSHEET records, and
            the list of NAME records. */
    void                Save( XclExpStream& rStrm );

    void                SaveXml( XclExpXmlStream& rStrm );

private:
    typedef XclExpRecordList< XclExpName >      XclExpNameList;
    typedef XclExpNameList::RecordRefType       XclExpNameRef;
    typedef ::std::map< sal_uInt16, sal_uInt16 >    XclExpIndexMap;

private:
    /** Finds the index of a NAME record from the passed Calc index in the specified map. */
    sal_uInt16          FindNameIdx( const XclExpIndexMap& rMap, sal_uInt16 nScIdx ) const;
    /** Returns the index of an existing built-in NAME record with the passed definition, otherwise 0. */
    sal_uInt16          FindBuiltInNameIdx( const String& rName,
                            const XclTokenArray& rTokArr, bool bDBRange ) const;
    /** Returns an unused name for the passed name. */
    String              GetUnusedName( const String& rName ) const;

    /** Appends a new NAME record to the record list.
        @return  The 1-based NAME record index used elsewhere in the Excel file. */
    sal_uInt16          Append( XclExpNameRef xName );
    /** Creates a new NAME record for the passed user-defined name.
        @return  The 1-based NAME record index used elsewhere in the Excel file. */
    sal_uInt16          CreateName( const ScRangeData& rRangeData );
    /** Creates a new NAME record for the passed database range.
        @return  The 1-based NAME record index used elsewhere in the Excel file. */
    sal_uInt16          CreateName( const ScDBData& rDBData );

    /** Creates NAME records for all built-in names in the document. */
    void                CreateBuiltInNames();
    /** Creates NAME records for all user-defined names in the document. */
    void                CreateUserNames();
    /** Creates NAME records for all database ranges in the document. */
    void                CreateDatabaseNames();

private:
    XclExpNameList      maNameList;         /// List of NAME records.
    XclExpIndexMap      maNameMap;          /// Maps Calc defined names to Excel NAME records.
    XclExpIndexMap      maDBRangeMap;       /// Maps Calc database ranges to Excel NAME records.
    String              maUnnamedDBName;    /// Name of the hidden unnamed database range.
    size_t              mnFirstUserIdx;     /// List index of first user-defined NAME record.
};

// ============================================================================
// *** Implementation ***
// ============================================================================

XclExpName::XclExpName( const XclExpRoot& rRoot, const String& rName ) :
    XclExpRecord( EXC_ID_NAME ),
    XclExpRoot( rRoot ),
    maOrigName( rName ),
    mxName( XclExpStringHelper::CreateString( rRoot, rName, EXC_STR_8BITLENGTH ) ),
    mcBuiltIn( EXC_BUILTIN_UNKNOWN ),
    mnScTab( SCTAB_GLOBAL ),
    mnFlags( EXC_NAME_DEFAULT ),
    mnExtSheet( EXC_NAME_GLOBAL ),
    mnXclTab( EXC_NAME_GLOBAL )
{
}

XclExpName::XclExpName( const XclExpRoot& rRoot, sal_Unicode cBuiltIn ) :
    XclExpRecord( EXC_ID_NAME ),
    XclExpRoot( rRoot ),
    mcBuiltIn( cBuiltIn ),
    mnScTab( SCTAB_GLOBAL ),
    mnFlags( EXC_NAME_DEFAULT ),
    mnExtSheet( EXC_NAME_GLOBAL ),
    mnXclTab( EXC_NAME_GLOBAL )
{
    // filter source range is hidden in Excel
    if( cBuiltIn == EXC_BUILTIN_FILTERDATABASE )
        SetHidden();

    // special case for BIFF5/7 filter source range - name appears as plain text without built-in flag
    if( (GetBiff() <= EXC_BIFF5) && (cBuiltIn == EXC_BUILTIN_FILTERDATABASE) )
    {
        String aName( XclTools::GetXclBuiltInDefName( EXC_BUILTIN_FILTERDATABASE ) );
        mxName = XclExpStringHelper::CreateString( rRoot, aName, EXC_STR_8BITLENGTH );
    }
    else
    {
        mxName = XclExpStringHelper::CreateString( rRoot, cBuiltIn, EXC_STR_8BITLENGTH );
        ::set_flag( mnFlags, EXC_NAME_BUILTIN );
    }
}

void XclExpName::SetTokenArray( XclTokenArrayRef xTokArr )
{
    mxTokArr = xTokArr;
}

void XclExpName::SetLocalTab( SCTAB nScTab )
{
    DBG_ASSERT( GetTabInfo().IsExportTab( nScTab ), "XclExpName::SetLocalTab - invalid sheet index" );
    if( GetTabInfo().IsExportTab( nScTab ) )
    {
        mnScTab = nScTab;
        GetGlobalLinkManager().FindExtSheet( mnExtSheet, mnXclTab, nScTab );

        // special handling for NAME record
        switch( GetBiff() )
        {
            case EXC_BIFF5: // EXTERNSHEET index is positive in NAME record
                mnExtSheet = ~mnExtSheet + 1;
            break;
            case EXC_BIFF8: // EXTERNSHEET index not used, but must be created in link table
                mnExtSheet = 0;
            break;
            default:    DBG_ERROR_BIFF();
        }

        // Excel sheet index is 1-based
        ++mnXclTab;
    }
}

void XclExpName::SetHidden( bool bHidden )
{
    ::set_flag( mnFlags, EXC_NAME_HIDDEN, bHidden );
}

void XclExpName::SetMacroCall( bool bVBasic, bool bFunc )
{
    ::set_flag( mnFlags, EXC_NAME_PROC );
    ::set_flag( mnFlags, EXC_NAME_VB, bVBasic );
    ::set_flag( mnFlags, EXC_NAME_FUNC, bFunc );
}

void XclExpName::SetSymbol( String sSymbol )
{
    msSymbol = sSymbol;
}

bool XclExpName::IsVolatile() const
{
    return mxTokArr && mxTokArr->IsVolatile();
}

bool XclExpName::IsHidden() const
{
    return ::get_flag( mnFlags, EXC_NAME_HIDDEN );
}

bool XclExpName::IsMacroCall( bool bVBasic, bool bFunc ) const
{
    return
        (::get_flag( mnFlags, EXC_NAME_VB ) == bVBasic) &&
        (::get_flag( mnFlags, EXC_NAME_FUNC ) == bFunc);
}

void XclExpName::Save( XclExpStream& rStrm )
{
    DBG_ASSERT( mxName && (mxName->Len() > 0), "XclExpName::Save - missing name" );
    DBG_ASSERT( !(IsGlobal() && ::get_flag( mnFlags, EXC_NAME_BUILTIN )), "XclExpName::Save - global built-in name" );
    SetRecSize( 11 + mxName->GetSize() + (mxTokArr ? mxTokArr->GetSize() : 2) );
    XclExpRecord::Save( rStrm );
}

void XclExpName::SaveXml( XclExpXmlStream& rStrm )
{
    // For some reason, AutoFilter creates exportable names where maOrigName==""
    if( maOrigName.Len() == 0 )
        return;

    sax_fastparser::FSHelperPtr& rWorkbook = rStrm.GetCurrentStream();
    rWorkbook->startElement( XML_definedName,
            // OOXTODO: XML_comment, "",
            // OOXTODO: XML_customMenu, "",
            // OOXTODO: XML_description, "",
            XML_function, XclXmlUtils::ToPsz( ::get_flag( mnFlags, EXC_NAME_VB ) ),
            // OOXTODO: XML_functionGroupId, "",
            // OOXTODO: XML_help, "",
            XML_hidden, XclXmlUtils::ToPsz( ::get_flag( mnFlags, EXC_NAME_HIDDEN ) ),
            XML_localSheetId, mnScTab == SCTAB_GLOBAL ? NULL : OString::valueOf( (sal_Int32)mnScTab ).getStr(),
            XML_name, XclXmlUtils::ToOString( maOrigName ).getStr(),
            // OOXTODO: XML_publishToServer, "",
            // OOXTODO: XML_shortcutKey, "",
            // OOXTODO: XML_statusBar, "",
            XML_vbProcedure, XclXmlUtils::ToPsz( ::get_flag( mnFlags, EXC_NAME_VB ) ),
            // OOXTODO: XML_workbookParameter, "",
            // OOXTODO: XML_xlm, "",
            FSEND );
    rWorkbook->writeEscaped( XclXmlUtils::ToOUString( msSymbol ) );
    rWorkbook->endElement( XML_definedName );
}

void XclExpName::WriteBody( XclExpStream& rStrm )
{
    sal_uInt16 nFmlaSize = mxTokArr ? mxTokArr->GetSize() : 0;

    rStrm   << mnFlags                  // flags
            << sal_uInt8( 0 );          // keyboard shortcut
    mxName->WriteLenField( rStrm );     // length of name
    rStrm   << nFmlaSize                // size of token array
            << mnExtSheet               // BIFF5/7: EXTSHEET index, BIFF8: not used
            << mnXclTab                 // 1-based sheet index for local names
            << sal_uInt32( 0 );         // length of menu/descr/help/status text
    mxName->WriteFlagField( rStrm );    // BIFF8 flag field (no-op in <=BIFF7)
    mxName->WriteBuffer( rStrm );       // character array of the name
    if( mxTokArr )
        mxTokArr->WriteArray( rStrm );  // token array without size
}

// ----------------------------------------------------------------------------

XclExpNameManagerImpl::XclExpNameManagerImpl( const XclExpRoot& rRoot ) :
    XclExpRoot( rRoot ),
    maUnnamedDBName( ScGlobal::GetRscString( STR_DB_NONAME ) ),
    mnFirstUserIdx( 0 )
{
}

void XclExpNameManagerImpl::Initialize()
{
    CreateBuiltInNames();
    mnFirstUserIdx = maNameList.GetSize();
    CreateUserNames();
    CreateDatabaseNames();
}

sal_uInt16 XclExpNameManagerImpl::InsertName( sal_uInt16 nScNameIdx )
{
    sal_uInt16 nNameIdx = FindNameIdx( maNameMap, nScNameIdx );
    if( nNameIdx == 0 )
        if( const ScRangeData* pRangeData = GetNamedRanges().findByIndex( nScNameIdx ) )
            nNameIdx = CreateName( *pRangeData );
    return nNameIdx;
}

sal_uInt16 XclExpNameManagerImpl::InsertDBRange( sal_uInt16 nScDBRangeIdx )
{
    sal_uInt16 nNameIdx = FindNameIdx( maDBRangeMap, nScDBRangeIdx );
    if( nNameIdx == 0 )
        if( const ScDBData* pDBData = GetDatabaseRanges().FindIndex( nScDBRangeIdx ) )
            nNameIdx = CreateName( *pDBData );
    return nNameIdx;
}

sal_uInt16 XclExpNameManagerImpl::InsertBuiltInName( sal_Unicode cBuiltIn, XclTokenArrayRef xTokArr, SCTAB nScTab )
{
    XclExpNameRef xName( new XclExpName( GetRoot(), cBuiltIn ) );
    xName->SetTokenArray( xTokArr );
    xName->SetLocalTab( nScTab );
    return Append( xName );
}

sal_uInt16 XclExpNameManagerImpl::InsertUniqueName(
        const String& rName, XclTokenArrayRef xTokArr, SCTAB nScTab )
{
    DBG_ASSERT( rName.Len(), "XclExpNameManagerImpl::InsertUniqueName - empty name" );
    XclExpNameRef xName( new XclExpName( GetRoot(), GetUnusedName( rName ) ) );
    xName->SetTokenArray( xTokArr );
    xName->SetLocalTab( nScTab );
    return Append( xName );
}

sal_uInt16 XclExpNameManagerImpl::InsertRawName( const String& rName )
{
    // empty name? may occur in broken external Calc tokens
    if( !rName.Len() )
        return 0;

    // try to find an existing NAME record, regardless of its type
    for( size_t nListIdx = mnFirstUserIdx, nListSize = maNameList.GetSize(); nListIdx < nListSize; ++nListIdx )
    {
        XclExpNameRef xName = maNameList.GetRecord( nListIdx );
        if( xName->IsGlobal() && (xName->GetOrigName() == rName) )
            return static_cast< sal_uInt16 >( nListIdx + 1 );
    }

    // create a new NAME record
    XclExpNameRef xName( new XclExpName( GetRoot(), rName ) );
    return Append( xName );
}

sal_uInt16 XclExpNameManagerImpl::InsertMacroCall( const String& rMacroName, bool bVBasic, bool bFunc, bool bHidden )
{
    // empty name? may occur in broken external Calc tokens
    if( !rMacroName.Len() )
        return 0;

    // try to find an existing NAME record
    for( size_t nListIdx = mnFirstUserIdx, nListSize = maNameList.GetSize(); nListIdx < nListSize; ++nListIdx )
    {
        XclExpNameRef xName = maNameList.GetRecord( nListIdx );
        if( xName->IsMacroCall( bVBasic, bFunc ) && (xName->GetOrigName() == rMacroName) )
            return static_cast< sal_uInt16 >( nListIdx + 1 );
    }

    // create a new NAME record
    XclExpNameRef xName( new XclExpName( GetRoot(), rMacroName ) );
    xName->SetMacroCall( bVBasic, bFunc );
    xName->SetHidden( bHidden );

    // for sheet macros, add a #NAME! error
    if( !bVBasic )
        xName->SetTokenArray( GetFormulaCompiler().CreateErrorFormula( EXC_ERR_NAME ) );

    return Append( xName );
}

const XclExpName* XclExpNameManagerImpl::GetName( sal_uInt16 nNameIdx ) const
{
    DBG_ASSERT( maNameList.HasRecord( nNameIdx - 1 ), "XclExpNameManagerImpl::GetName - wrong record index" );
    return maNameList.GetRecord( nNameIdx - 1 ).get();
}

void XclExpNameManagerImpl::Save( XclExpStream& rStrm )
{
    maNameList.Save( rStrm );
}

void XclExpNameManagerImpl::SaveXml( XclExpXmlStream& rStrm )
{
    if( maNameList.IsEmpty() )
        return;
    sax_fastparser::FSHelperPtr& rWorkbook = rStrm.GetCurrentStream();
    rWorkbook->startElement( XML_definedNames, FSEND );
    maNameList.SaveXml( rStrm );
    rWorkbook->endElement( XML_definedNames );
}

// private --------------------------------------------------------------------

sal_uInt16 XclExpNameManagerImpl::FindNameIdx( const XclExpIndexMap& rMap, sal_uInt16 nScIdx ) const
{
    XclExpIndexMap::const_iterator aIt = rMap.find( nScIdx );
    return (aIt == rMap.end()) ? 0 : aIt->second;
}

sal_uInt16 XclExpNameManagerImpl::FindBuiltInNameIdx(
        const String& rName, const XclTokenArray& rTokArr, bool bDBRange ) const
{
    /*  Get built-in index from the name. Special case: the database range
        'unnamed' will be mapped to Excel's built-in '_FilterDatabase' name. */
    sal_Unicode cBuiltIn = (bDBRange && (rName == maUnnamedDBName)) ?
        EXC_BUILTIN_FILTERDATABASE : XclTools::GetBuiltInDefNameIndex( rName );

    if( cBuiltIn < EXC_BUILTIN_UNKNOWN )
    {
        // try to find the record in existing built-in NAME record list
        for( size_t nPos = 0; nPos < mnFirstUserIdx; ++nPos )
        {
            XclExpNameRef xName = maNameList.GetRecord( nPos );
            if( xName->GetBuiltInName() == cBuiltIn )
            {
                XclTokenArrayRef xTokArr = xName->GetTokenArray();
                if( xTokArr && (*xTokArr == rTokArr) )
                    return static_cast< sal_uInt16 >( nPos + 1 );
            }
        }
    }
    return 0;
}

String XclExpNameManagerImpl::GetUnusedName( const String& rName ) const
{
    String aNewName( rName );
    sal_Int32 nAppIdx = 0;
    bool bExist = true;
    while( bExist )
    {
        // search the list of user-defined names
        bExist = false;
        for( size_t nPos = mnFirstUserIdx, nSize = maNameList.GetSize(); !bExist && (nPos < nSize); ++nPos )
        {
            XclExpNameRef xName = maNameList.GetRecord( nPos );
            bExist = xName->GetOrigName() == aNewName;
            // name exists -> create a new name "<originalname>_<counter>"
            if( bExist )
                aNewName.Assign( rName ).Append( '_' ).Append( String::CreateFromInt32( ++nAppIdx ) );
        }
    }
    return aNewName;
}

sal_uInt16 XclExpNameManagerImpl::Append( XclExpNameRef xName )
{
    if( maNameList.GetSize() == 0xFFFF )
        return 0;
    maNameList.AppendRecord( xName );
    return static_cast< sal_uInt16 >( maNameList.GetSize() );  // 1-based
}

sal_uInt16 XclExpNameManagerImpl::CreateName( const ScRangeData& rRangeData )
{
    const String& rName = rRangeData.GetName();

    /*  #i38821# recursive names: first insert the (empty) name object,
        otherwise a recursive call of this function from the formula compiler
        with the same defined name will not find it and will create it again. */
    size_t nOldListSize = maNameList.GetSize();
    XclExpNameRef xName( new XclExpName( GetRoot(), rName ) );
    sal_uInt16 nNameIdx = Append( xName );
    // store the index of the NAME record in the lookup map
    maNameMap[ rRangeData.GetIndex() ] = nNameIdx;

    /*  Create the definition formula.
        This may cause recursive creation of other defined names. */
    if( const ScTokenArray* pScTokArr = const_cast< ScRangeData& >( rRangeData ).GetCode() )
    {
        XclTokenArrayRef xTokArr = GetFormulaCompiler().CreateFormula( EXC_FMLATYPE_NAME, *pScTokArr );
        xName->SetTokenArray( xTokArr );

        String sSymbol;
        rRangeData.GetSymbol( sSymbol, formula::FormulaGrammar::GRAM_ENGLISH_XL_A1 );
        xName->SetSymbol( sSymbol );

        /*  Try to replace by existing built-in name - complete token array is
            needed for comparison, and due to the recursion problem above this
            cannot be done earlier. If a built-in name is found, the created NAME
            record for this name and all following records in the list must be
            deleted, otherwise they may contain wrong name list indexes. */
        sal_uInt16 nBuiltInIdx = FindBuiltInNameIdx( rName, *xTokArr, false );
        if( nBuiltInIdx != 0 )
        {
            // delete the new NAME records
            while( maNameList.GetSize() > nOldListSize )
                maNameList.RemoveRecord( maNameList.GetSize() - 1 );
            // use index of the found built-in NAME record
            maNameMap[ rRangeData.GetIndex() ] = nNameIdx = nBuiltInIdx;
        }
    }

    return nNameIdx;
}

sal_uInt16 XclExpNameManagerImpl::CreateName( const ScDBData& rDBData )
{
    // get name and source range, and create the definition formula
    const String& rName = rDBData.GetName();
    ScRange aRange;
    rDBData.GetArea( aRange );
    XclTokenArrayRef xTokArr = GetFormulaCompiler().CreateFormula( EXC_FMLATYPE_NAME, aRange );

    // try to use an existing built-in name
    sal_uInt16 nNameIdx = FindBuiltInNameIdx( rName, *xTokArr, true );
    if( nNameIdx == 0 )
    {
        // insert a new name into the list
        XclExpNameRef xName( new XclExpName( GetRoot(), GetUnusedName( rName ) ) );
        xName->SetTokenArray( xTokArr );
        nNameIdx = Append( xName );
    }

    // store the index of the NAME record in the lookup map
    maDBRangeMap[ rDBData.GetIndex() ] = nNameIdx;
    return nNameIdx;
}

void XclExpNameManagerImpl::CreateBuiltInNames()
{
    ScDocument& rDoc = GetDoc();
    XclExpTabInfo& rTabInfo = GetTabInfo();

    /*  #i2394# built-in defined names must be sorted by the name of the
        containing sheet. Example: SheetA!Print_Range must be stored *before*
        SheetB!Print_Range, regardless of the position of SheetA in the document! */
    for( SCTAB nScTabIdx = 0, nScTabCount = rTabInfo.GetScTabCount(); nScTabIdx < nScTabCount; ++nScTabIdx )
    {
        // find real sheet index from the nScTabIdx counter
        SCTAB nScTab = rTabInfo.GetRealScTab( nScTabIdx );
        // create NAME records for all built-in names of this sheet
        if( rTabInfo.IsExportTab( nScTab ) )
        {
            // *** 1) print ranges *** ----------------------------------------

            if( rDoc.HasPrintRange() )
            {
                ScRangeList aRangeList;
                for( sal_uInt16 nIdx = 0, nCount = rDoc.GetPrintRangeCount( nScTab ); nIdx < nCount; ++nIdx )
                {
                    ScRange aRange( *rDoc.GetPrintRange( nScTab, nIdx ) );
                    // Calc document does not care about sheet index in print ranges
                    aRange.aStart.SetTab( nScTab );
                    aRange.aEnd.SetTab( nScTab );
                    aRange.Justify();
                    aRangeList.Append( aRange );
                }
                // create the NAME record (do not warn if ranges are shrunken)
                GetAddressConverter().ValidateRangeList( aRangeList, false );
                if( !aRangeList.empty() )
                    GetNameManager().InsertBuiltInName( EXC_BUILTIN_PRINTAREA, aRangeList );
            }

            // *** 2) print titles *** ----------------------------------------

            ScRangeList aTitleList;
            // repeated columns
            if( const ScRange* pColRange = rDoc.GetRepeatColRange( nScTab ) )
                aTitleList.Append( ScRange(
                    pColRange->aStart.Col(), 0, nScTab,
                    pColRange->aEnd.Col(), GetXclMaxPos().Row(), nScTab ) );
            // repeated rows
            if( const ScRange* pRowRange = rDoc.GetRepeatRowRange( nScTab ) )
                aTitleList.Append( ScRange(
                    0, pRowRange->aStart.Row(), nScTab,
                    GetXclMaxPos().Col(), pRowRange->aEnd.Row(), nScTab ) );
            // create the NAME record
            GetAddressConverter().ValidateRangeList( aTitleList, false );
            if( !aTitleList.empty() )
                GetNameManager().InsertBuiltInName( EXC_BUILTIN_PRINTTITLES, aTitleList );

            // *** 3) filter ranges *** ---------------------------------------

            if( GetBiff() == EXC_BIFF8 )
                GetFilterManager().InitTabFilter( nScTab );
        }
    }
}

void XclExpNameManagerImpl::CreateUserNames()
{
    const ScRangeName& rNamedRanges = GetNamedRanges();
<<<<<<< HEAD
    ScRangeName::const_iterator itr = rNamedRanges.begin(), itrEnd = rNamedRanges.end();
    for (; itr != itrEnd; ++itr)
=======
    for( sal_uInt16 nNameIdx = 0, nNameCount = rNamedRanges.GetCount(); nNameIdx < nNameCount; ++nNameIdx )
>>>>>>> ce6308e4
    {
        // skip definitions of shared formulas
        if (!itr->HasType(RT_SHARED) && !FindNameIdx(maNameMap, itr->GetIndex()))
            CreateName(*itr);
    }
}

void XclExpNameManagerImpl::CreateDatabaseNames()
{
    const ScDBCollection& rDBRanges = GetDatabaseRanges();
    for( sal_uInt16 nDBIdx = 0, nDBCount = rDBRanges.GetCount(); nDBIdx < nDBCount; ++nDBIdx )
    {
        const ScDBData* pDBData = rDBRanges[ nDBIdx ];
        DBG_ASSERT( pDBData, "XclExpNameManagerImpl::CreateDatabaseNames - missing database range" );
        // skip hidden "unnamed" range
        if( pDBData && (pDBData->GetName() != maUnnamedDBName) && !FindNameIdx( maDBRangeMap, pDBData->GetIndex() ) )
            CreateName( *pDBData );
    }
}

// ----------------------------------------------------------------------------

XclExpNameManager::XclExpNameManager( const XclExpRoot& rRoot ) :
    XclExpRoot( rRoot ),
    mxImpl( new XclExpNameManagerImpl( rRoot ) )
{
}

XclExpNameManager::~XclExpNameManager()
{
}

void XclExpNameManager::Initialize()
{
    mxImpl->Initialize();
}

sal_uInt16 XclExpNameManager::InsertName( sal_uInt16 nScNameIdx )
{
    return mxImpl->InsertName( nScNameIdx );
}

sal_uInt16 XclExpNameManager::InsertDBRange( sal_uInt16 nScDBRangeIdx )
{
    return mxImpl->InsertDBRange( nScDBRangeIdx );
}

sal_uInt16 XclExpNameManager::InsertBuiltInName( sal_Unicode cBuiltIn, const ScRange& rRange )
{
    XclTokenArrayRef xTokArr = GetFormulaCompiler().CreateFormula( EXC_FMLATYPE_NAME, rRange );
    return mxImpl->InsertBuiltInName( cBuiltIn, xTokArr, rRange.aStart.Tab() );
}

sal_uInt16 XclExpNameManager::InsertBuiltInName( sal_Unicode cBuiltIn, const ScRangeList& rRangeList )
{
    sal_uInt16 nNameIdx = 0;
    if( !rRangeList.empty() )
    {
        XclTokenArrayRef xTokArr = GetFormulaCompiler().CreateFormula( EXC_FMLATYPE_NAME, rRangeList );
        nNameIdx = mxImpl->InsertBuiltInName( cBuiltIn, xTokArr, rRangeList.front()->aStart.Tab() );
    }
    return nNameIdx;
}

sal_uInt16 XclExpNameManager::InsertUniqueName(
        const String& rName, XclTokenArrayRef xTokArr, SCTAB nScTab )
{
    return mxImpl->InsertUniqueName( rName, xTokArr, nScTab );
}

sal_uInt16 XclExpNameManager::InsertRawName( const String& rName )
{
    return mxImpl->InsertRawName( rName );
}

sal_uInt16 XclExpNameManager::InsertMacroCall( const String& rMacroName, bool bVBasic, bool bFunc, bool bHidden )
{
    return mxImpl->InsertMacroCall( rMacroName, bVBasic, bFunc, bHidden );
}

const String& XclExpNameManager::GetOrigName( sal_uInt16 nNameIdx ) const
{
    const XclExpName* pName = mxImpl->GetName( nNameIdx );
    return pName ? pName->GetOrigName() : EMPTY_STRING;
}

SCTAB XclExpNameManager::GetScTab( sal_uInt16 nNameIdx ) const
{
    const XclExpName* pName = mxImpl->GetName( nNameIdx );
    return pName ? pName->GetScTab() : SCTAB_GLOBAL;
}

bool XclExpNameManager::IsVolatile( sal_uInt16 nNameIdx ) const
{
    const XclExpName* pName = mxImpl->GetName( nNameIdx );
    return pName && pName->IsVolatile();
}

void XclExpNameManager::Save( XclExpStream& rStrm )
{
    mxImpl->Save( rStrm );
}

void XclExpNameManager::SaveXml( XclExpXmlStream& rStrm )
{
    mxImpl->SaveXml( rStrm );
}

// ============================================================================

/* vim:set shiftwidth=4 softtabstop=4 expandtab: */<|MERGE_RESOLUTION|>--- conflicted
+++ resolved
@@ -673,12 +673,8 @@
 void XclExpNameManagerImpl::CreateUserNames()
 {
     const ScRangeName& rNamedRanges = GetNamedRanges();
-<<<<<<< HEAD
     ScRangeName::const_iterator itr = rNamedRanges.begin(), itrEnd = rNamedRanges.end();
     for (; itr != itrEnd; ++itr)
-=======
-    for( sal_uInt16 nNameIdx = 0, nNameCount = rNamedRanges.GetCount(); nNameIdx < nNameCount; ++nNameIdx )
->>>>>>> ce6308e4
     {
         // skip definitions of shared formulas
         if (!itr->HasType(RT_SHARED) && !FindNameIdx(maNameMap, itr->GetIndex()))
