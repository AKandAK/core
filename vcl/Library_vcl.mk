--- conflicted
+++ resolved
@@ -30,15 +30,11 @@
 ifeq ($(OS),MACOSX)
 $(eval $(call gb_Library_set_componentfile,vcl,vcl/vcl.macosx))
 else ifeq ($(OS),WNT)
-<<<<<<< HEAD
 $(eval $(call gb_Library_set_componentfile,vcl,vcl/vcl.windows))
-=======
-$(eval $(call gb_Library_set_componentfile,vcl,vcl/vcl.windows,vcl/vcl))
 else ifeq ($(GUIBASE),android)
 $(eval $(call gb_Library_set_componentfile,vcl,vcl/vcl.android,vcl/vcl))
 else ifeq ($(OS),IOS)
 $(eval $(call gb_Library_set_componentfile,vcl,vcl/vcl.ios,vcl/vcl))
->>>>>>> e5647de7
 else
 $(eval $(call gb_Library_set_componentfile,vcl,vcl/vcl.unx))
 endif
@@ -60,14 +56,9 @@
     -I$(WORKDIR)/CustomTarget/vcl/unx/generic/fontmanager \
 ))
 ifeq ($(GUIBASE),unx)
-<<<<<<< HEAD
 $(eval $(call gb_Library_set_include,vcl,\
 	$$(INCLUDE) \
-=======
-$(eval $(call gb_Library_set_cxxflags,vcl,\
-    $$(CXXFLAGS) \
     $$(FONTCONFIG_CFLAGS) \
->>>>>>> e5647de7
     $$(FREETYPE_CFLAGS) \
 ))
 endif
@@ -100,32 +91,15 @@
     $(gb_STDLIBS) \
 ))
 
-<<<<<<< HEAD
 $(call gb_Library_use_externals,vcl,\
 	icule \
 	icuuc \
 )
 
-ifeq ($(GUIBASE),unx)
-$(eval $(call gb_Library_add_linked_libs,vcl,\
-    freetype \
-))
-endif
-
-=======
->>>>>>> e5647de7
 ifeq ($(GUIBASE),aqua)
 $(eval $(call gb_Library_add_cxxflags,vcl,\
     $(gb_OBJCXXFLAGS) \
 ))
-<<<<<<< HEAD
-ifeq ($(ENABLE_CAIRO),TRUE)
-$(eval $(call gb_Library_add_defs,vcl,\
-    -DCAIRO \
-))
-endif
-=======
->>>>>>> e5647de7
 $(eval $(call gb_Library_add_objcxxobjects,vcl,\
     vcl/aqua/source/a11y/aqua11yactionwrapper \
     vcl/aqua/source/a11y/aqua11ycomponentwrapper \
@@ -201,14 +175,6 @@
     -DSAL_DLLPOSTFIX=\"$(gb_Library_OOOEXT)\" \
     -D_XSALSET_LIBNAME=\"$(call gb_Library_get_runtime_filename,spa)\" \
 ))
-<<<<<<< HEAD
-## handle fontconfig
-ifneq ($(ENABLE_FONTCONFIG),)
-$(eval $(call gb_Library_add_defs,vcl,\
-    -DENABLE_FONTCONFIG \
-))
-=======
->>>>>>> e5647de7
 ## handle CUPS
 ifneq ($(ENABLE_CUPS),)
 $(eval $(call gb_Library_add_defs,vcl,\
@@ -589,13 +555,8 @@
 endif
 
 ifeq ($(OS),WNT)
-<<<<<<< HEAD
+ifeq ($(COM),MSC)
 $(eval $(call gb_Library_add_ldflags,vcl,\
-=======
-ifeq ($(COM),MSC)
-$(eval $(call gb_Library_set_ldflags,vcl,\
-    $$(LDFLAGS) \
->>>>>>> e5647de7
     /ENTRY:LibMain@12 \
 ))
 endif
