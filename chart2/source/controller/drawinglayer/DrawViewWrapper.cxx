--- conflicted
+++ resolved
@@ -118,44 +118,6 @@
 
 }
 
-<<<<<<< HEAD
-=======
-    /*
-void lcl_initOutliner( SdrOutliner* pTargetOutliner, SdrOutliner* pSourceOutliner )
-{
-    //just an unsuccessful try to initialize the text edit outliner correctly
-    //if( bInit )
-    {
-        pTargetOutliner->EraseVirtualDevice();
-        pTargetOutliner->SetUpdateMode(sal_False);
-        pTargetOutliner->SetEditTextObjectPool( pSourceOutliner->GetEditTextObjectPool() );
-        pTargetOutliner->SetDefTab( pSourceOutliner->GetDefTab() );
-    }
-
-    pTargetOutliner->SetRefDevice( pSourceOutliner->GetRefDevice() );
-    pTargetOutliner->SetForbiddenCharsTable( pSourceOutliner->GetForbiddenCharsTable() );
-    pTargetOutliner->SetAsianCompressionMode( pSourceOutliner->GetAsianCompressionMode() );
-    pTargetOutliner->SetKernAsianPunctuation( pSourceOutliner->IsKernAsianPunctuation() );
-    pTargetOutliner->SetStyleSheetPool( pSourceOutliner->GetStyleSheetPool() );
-    pTargetOutliner->SetRefMapMode( pSourceOutliner->GetRefMapMode() );
-    pTargetOutliner->SetDefaultLanguage( pSourceOutliner->GetDefaultLanguage() );
-    pTargetOutliner->SetHyphenator( pSourceOutliner->GetHyphenator() );
-
-    sal_uInt16 nX, nY;
-    pSourceOutliner->GetGlobalCharStretching( nX, nY );
-    pTargetOutliner->SetGlobalCharStretching( nX, nY );
-
-    *//*
-    if ( !GetRefDevice() )
-    {
-        MapMode aMapMode(eObjUnit, Point(0,0), aObjUnit, aObjUnit);
-        pTargetOutliner->SetRefMapMode(aMapMode);
-    }
-    *//*
-}
-*/
-
->>>>>>> ce6308e4
 DrawViewWrapper::DrawViewWrapper( SdrModel* pSdrModel, OutputDevice* pOut, bool bPaintPageForEditMode)
             : E3dView(pSdrModel, pOut)
             , m_pMarkHandleProvider(NULL)
@@ -233,12 +195,7 @@
 SdrObject* DrawViewWrapper::getHitObject( const Point& rPnt ) const
 {
     SdrObject* pRet = NULL;
-<<<<<<< HEAD
-    ULONG nOptions = SDRSEARCH_DEEP | SDRSEARCH_TESTMARKABLE;
-=======
-    //sal_uLong nOptions =SDRSEARCH_DEEP|SDRSEARCH_PASS2BOUND|SDRSEARCH_PASS3NEAREST;
     sal_uLong nOptions = SDRSEARCH_DEEP | SDRSEARCH_TESTMARKABLE;
->>>>>>> ce6308e4
 
     SdrPageView* pSdrPageView = this->GetPageView();
     this->SdrView::PickObj(rPnt, lcl_getHitTolerance( this->GetFirstOutputDevice() ), pRet, pSdrPageView, nOptions);
