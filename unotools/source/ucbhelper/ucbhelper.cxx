/* -*- Mode: C++; tab-width: 4; indent-tabs-mode: nil; c-basic-offset: 4 -*- */
/*************************************************************************
 *
 * DO NOT ALTER OR REMOVE COPYRIGHT NOTICES OR THIS FILE HEADER.
 *
 * Copyright 2000, 2010 Oracle and/or its affiliates.
 *
 * OpenOffice.org - a multi-platform office productivity suite
 *
 * This file is part of OpenOffice.org.
 *
 * OpenOffice.org is free software: you can redistribute it and/or modify
 * it under the terms of the GNU Lesser General Public License version 3
 * only, as published by the Free Software Foundation.
 *
 * OpenOffice.org is distributed in the hope that it will be useful,
 * but WITHOUT ANY WARRANTY; without even the implied warranty of
 * MERCHANTABILITY or FITNESS FOR A PARTICULAR PURPOSE.  See the
 * GNU Lesser General Public License version 3 for more details
 * (a copy is included in the LICENSE file that accompanied this code).
 *
 * You should have received a copy of the GNU Lesser General Public License
 * version 3 along with OpenOffice.org.  If not, see
 * <http://www.openoffice.org/license.html>
 * for a copy of the LGPLv3 License.
 *
 ************************************************************************/

// MARKER(update_precomp.py): autogen include statement, do not remove
#include "precompiled_unotools.hxx"

#include "unotools/ucbhelper.hxx"
#include <com/sun/star/lang/XMultiServiceFactory.hpp>
#include <com/sun/star/sdbc/XResultSet.hpp>
#include <com/sun/star/sdbc/XRow.hpp>
#include <com/sun/star/ucb/XContentIdentifierFactory.hpp>
#include <com/sun/star/ucb/XCommandProcessor.hpp>
#include <com/sun/star/ucb/CommandAbortedException.hpp>
#include <com/sun/star/ucb/IllegalIdentifierException.hpp>
#include <com/sun/star/ucb/NameClashException.hpp>
#include <com/sun/star/ucb/NameClash.hpp>
#include <com/sun/star/ucb/NumberedSortingInfo.hpp>
#include <com/sun/star/ucb/TransferInfo.hpp>
#include <com/sun/star/ucb/XAnyCompareFactory.hpp>
#include <com/sun/star/ucb/XCommandInfo.hpp>
#include <com/sun/star/ucb/XContentAccess.hpp>
#include <com/sun/star/ucb/ContentInfo.hpp>
#include <com/sun/star/ucb/ContentInfoAttribute.hpp>
#include <com/sun/star/ucb/XDynamicResultSet.hpp>
#include <com/sun/star/ucb/XSortedDynamicResultSetFactory.hpp>
#include <com/sun/star/util/DateTime.hpp>
#include <com/sun/star/container/XChild.hpp>
#include <com/sun/star/ucb/InteractiveIOException.hpp>
#include <com/sun/star/task/XInteractionHandler.hpp>
#include <ucbhelper/commandenvironment.hxx>
#include <ucbhelper/content.hxx>
#include <comphelper/processfactory.hxx>
#include <osl/file.hxx>

#include <tools/wldcrd.hxx>
#include <tools/ref.hxx>
#include <tools/debug.hxx>
#include <tools/urlobj.hxx>
#include <tools/datetime.hxx>
#include <ucbhelper/contentbroker.hxx>

#include "unotools/localfilehelper.hxx"
#include <vector>

using namespace ucbhelper;
using namespace com::sun::star;
using namespace com::sun::star::beans;
using namespace com::sun::star::container;
using namespace com::sun::star::lang;
using namespace com::sun::star::sdbc;
using namespace com::sun::star::task;
using namespace com::sun::star::uno;
using namespace com::sun::star::ucb;
using namespace comphelper;
using namespace osl;

using ::rtl::OUString;

typedef ::std::vector< OUString* > StringList_Impl;

#define CONVERT_DATETIME( aUnoDT, aToolsDT ) \
    aToolsDT = DateTime( Date( aUnoDT.Day, aUnoDT.Month, aUnoDT.Year ), \
                         Time( aUnoDT.Hours, aUnoDT.Minutes, aUnoDT.Seconds, aUnoDT.HundredthSeconds ) );

namespace utl
{

sal_Bool UCBContentHelper::Transfer_Impl( const String& rSource, const String& rDest, sal_Bool bMoveData, sal_Int32 nNameClash )
{
    sal_Bool bRet = sal_True, bKillSource = sal_False;
    INetURLObject aSourceObj( rSource );
    DBG_ASSERT( aSourceObj.GetProtocol() != INET_PROT_NOT_VALID, "Invalid URL!" );

    INetURLObject aDestObj( rDest );
    DBG_ASSERT( aDestObj.GetProtocol() != INET_PROT_NOT_VALID, "Invalid URL!" );
    if ( bMoveData && aSourceObj.GetProtocol() != aDestObj.GetProtocol() )
    {
        bMoveData = sal_False;
        bKillSource = sal_True;
    }
    String aName = aDestObj.getName();
    aDestObj.removeSegment();
    aDestObj.setFinalSlash();

    try
    {
        Content aDestPath( aDestObj.GetMainURL( INetURLObject::NO_DECODE ), uno::Reference< ::com::sun::star::ucb::XCommandEnvironment > () );
        uno::Reference< ::com::sun::star::ucb::XCommandInfo > xInfo = aDestPath.getCommands();
        OUString aTransferName(RTL_CONSTASCII_USTRINGPARAM("transfer"));
        if ( xInfo->hasCommandByName( aTransferName ) )
        {
            aDestPath.executeCommand( aTransferName, makeAny(
                ::com::sun::star::ucb::TransferInfo( bMoveData, aSourceObj.GetMainURL( INetURLObject::NO_DECODE ), aName, nNameClash ) ) );
        }
        else
        {
            DBG_ERRORFILE( "transfer command not available" );
        }
    }
    catch( ::com::sun::star::ucb::CommandAbortedException& )
    {
        bRet = sal_False;
    }
    catch( ::com::sun::star::uno::Exception& )
    {
        bRet = sal_False;
    }

    if ( bKillSource )
        UCBContentHelper::Kill( rSource );

    return bRet;
}

// -----------------------------------------------------------------------

sal_Bool UCBContentHelper::IsDocument( const String& rContent )
{
    sal_Bool bRet = sal_False;
    INetURLObject aObj( rContent );
    DBG_ASSERT( aObj.GetProtocol() != INET_PROT_NOT_VALID, "Invalid URL!" );

    try
    {
        Content aCnt( aObj.GetMainURL( INetURLObject::NO_DECODE ), uno::Reference< ::com::sun::star::ucb::XCommandEnvironment > () );
        bRet = aCnt.isDocument();
    }
    catch( ::com::sun::star::ucb::CommandAbortedException& )
    {
        DBG_WARNING( "CommandAbortedException" );
    }
    catch( ::com::sun::star::ucb::IllegalIdentifierException& )
    {
        DBG_WARNING( "IllegalIdentifierException" );
    }
    catch( ContentCreationException& )
    {
        DBG_WARNING( "IllegalIdentifierException" );
    }
    catch( ::com::sun::star::uno::Exception& )
    {
        DBG_WARNING( "Any other exception" );
    }

    return bRet;
}

// -----------------------------------------------------------------------

Any UCBContentHelper::GetProperty( const String& rContent, const ::rtl::OUString& rName )
{
    INetURLObject aObj( rContent );
    DBG_ASSERT( aObj.GetProtocol() != INET_PROT_NOT_VALID, "Invalid URL!" );
    try
    {
        Content aCnt( aObj.GetMainURL( INetURLObject::NO_DECODE ), uno::Reference< ::com::sun::star::ucb::XCommandEnvironment > () );
        return aCnt.getPropertyValue( rName );
    }
    catch( ::com::sun::star::ucb::CommandAbortedException& )
    {
        DBG_WARNING( "CommandAbortedException" );
    }
    catch( ::com::sun::star::ucb::IllegalIdentifierException& )
    {
        DBG_WARNING( "IllegalIdentifierException" );
    }
    catch( ContentCreationException& )
    {
        DBG_WARNING( "IllegalIdentifierException" );
    }
    catch( ::com::sun::star::uno::Exception& )
    {
        DBG_WARNING( "Any other exception" );
    }

    return Any();
}

sal_Bool UCBContentHelper::IsFolder( const String& rContent )
{
    sal_Bool bRet = sal_False;
    INetURLObject aObj( rContent );
    DBG_ASSERT( aObj.GetProtocol() != INET_PROT_NOT_VALID, "Invalid URL!" );
    try
    {
        Content aCnt( aObj.GetMainURL( INetURLObject::NO_DECODE ), uno::Reference< ::com::sun::star::ucb::XCommandEnvironment > () );
        bRet = aCnt.isFolder();
    }
    catch( ::com::sun::star::ucb::CommandAbortedException& )
    {
        DBG_WARNING( "CommandAbortedException" );
    }
    catch( ::com::sun::star::ucb::IllegalIdentifierException& )
    {
        DBG_WARNING( "IllegalIdentifierException" );
    }
    catch( ContentCreationException& )
    {
        DBG_WARNING( "IllegalIdentifierException" );
    }
    catch( ::com::sun::star::uno::Exception& )
    {
        DBG_WARNING( "Any other exception" );
    }

    return bRet;
}

// -----------------------------------------------------------------------

sal_Bool UCBContentHelper::GetTitle( const String& rContent, String& rTitle )
{
    sal_Bool bRet = sal_False;
    INetURLObject aObj( rContent );
    DBG_ASSERT( aObj.GetProtocol() != INET_PROT_NOT_VALID, "Invalid URL!" );
    try
    {
        Content aCnt( aObj.GetMainURL( INetURLObject::NO_DECODE ), uno::Reference< ::com::sun::star::ucb::XCommandEnvironment > () );
        OUString aTemp;
        if ( aCnt.getPropertyValue( OUString(RTL_CONSTASCII_USTRINGPARAM("Title")) ) >>= aTemp )
        {
            rTitle = String( aTemp );
            bRet = sal_True;
        }
    }
    catch( ::com::sun::star::ucb::CommandAbortedException& )
    {
    }
    catch( ::com::sun::star::uno::Exception& )
    {
    }
    return bRet;
}

// -----------------------------------------------------------------------

sal_Bool UCBContentHelper::Kill( const String& rContent )
{
    sal_Bool bRet = sal_True;
    INetURLObject aDeleteObj( rContent );
    DBG_ASSERT( aDeleteObj.GetProtocol() != INET_PROT_NOT_VALID, "Invalid URL!" );

    try
    {
        Content aCnt( aDeleteObj.GetMainURL( INetURLObject::NO_DECODE ), uno::Reference< ::com::sun::star::ucb::XCommandEnvironment > () );
        aCnt.executeCommand( OUString(RTL_CONSTASCII_USTRINGPARAM("delete")), makeAny( sal_Bool( sal_True ) ) );
    }
    catch( ::com::sun::star::ucb::CommandAbortedException& )
    {
        DBG_WARNING( "CommandAbortedException" );
        bRet = sal_False;
    }
    catch( ::com::sun::star::uno::Exception& )
    {
        DBG_WARNING( "Any other exception" );
        bRet = sal_False;
    }

    return bRet;
}

// -----------------------------------------------------------------------

Sequence < OUString > UCBContentHelper::GetFolderContents( const String& rFolder, sal_Bool bFolder, sal_Bool bSorted )
{
    StringList_Impl* pFiles = NULL;
    INetURLObject aFolderObj( rFolder );
    DBG_ASSERT( aFolderObj.GetProtocol() != INET_PROT_NOT_VALID, "Invalid URL!" );
    try
    {
        Content aCnt( aFolderObj.GetMainURL( INetURLObject::NO_DECODE ), uno::Reference< ::com::sun::star::ucb::XCommandEnvironment > () );
        uno::Reference< XResultSet > xResultSet;
        Sequence< OUString > aProps( bSorted ? 2 : 1 );
        OUString* pProps = aProps.getArray();
        pProps[0] = OUString(RTL_CONSTASCII_USTRINGPARAM("Title"));
        if ( bSorted )
            pProps[1] = OUString(RTL_CONSTASCII_USTRINGPARAM("IsFolder"));

        try
        {
            ResultSetInclude eInclude = bFolder ? INCLUDE_FOLDERS_AND_DOCUMENTS : INCLUDE_DOCUMENTS_ONLY;
            if ( !bSorted )
            {
                xResultSet = aCnt.createCursor( aProps, eInclude );
            }
            else
            {
                uno::Reference< com::sun::star::ucb::XDynamicResultSet > xDynResultSet;
                xDynResultSet = aCnt.createDynamicCursor( aProps, eInclude );

                uno::Reference < com::sun::star::ucb::XAnyCompareFactory > xFactory;
                uno::Reference < XMultiServiceFactory > xMgr = getProcessServiceFactory();
                uno::Reference < com::sun::star::ucb::XSortedDynamicResultSetFactory > xSRSFac(
                    xMgr->createInstance( ::rtl::OUString(RTL_CONSTASCII_USTRINGPARAM("com.sun.star.ucb.SortedDynamicResultSetFactory")) ), UNO_QUERY );

                Sequence< com::sun::star::ucb::NumberedSortingInfo > aSortInfo( 2 );
                com::sun::star::ucb::NumberedSortingInfo* pInfo = aSortInfo.getArray();
                pInfo[ 0 ].ColumnIndex = 2;
                pInfo[ 0 ].Ascending   = sal_False;
                pInfo[ 1 ].ColumnIndex = 1;
                pInfo[ 1 ].Ascending   = sal_True;

                uno::Reference< com::sun::star::ucb::XDynamicResultSet > xDynamicResultSet;
                xDynamicResultSet =
                    xSRSFac->createSortedDynamicResultSet( xDynResultSet, aSortInfo, xFactory );
                if ( xDynamicResultSet.is() )
                {
                    xResultSet = xDynamicResultSet->getStaticResultSet();
                }
            }
        }
        catch( ::com::sun::star::ucb::CommandAbortedException& )
        {
            // folder not exists?
        }
        catch( ::com::sun::star::uno::Exception& )
        {
        }

        if ( xResultSet.is() )
        {
            pFiles = new StringList_Impl;
            uno::Reference< com::sun::star::ucb::XContentAccess > xContentAccess( xResultSet, UNO_QUERY );
            try
            {
                while ( xResultSet->next() )
                {
                    OUString aId = xContentAccess->queryContentIdentifierString();
                    OUString* pFile = new OUString( aId );
                    pFiles->push_back( pFile );
                }
            }
            catch( ::com::sun::star::ucb::CommandAbortedException& )
            {
            }
            catch( ::com::sun::star::uno::Exception& )
            {
            }
        }
    }
    catch( ::com::sun::star::uno::Exception& )
    {
    }

    if ( pFiles )
    {
<<<<<<< HEAD
        size_t nCount = pFiles->size();
        Sequence < OUString > aRet( nCount );
        OUString* pRet = aRet.getArray();
        for ( size_t i = 0; i < nCount; ++i )
=======
        sal_uLong nCount = pFiles->Count();
        Sequence < OUString > aRet( nCount );
        OUString* pRet = aRet.getArray();
        for ( sal_uLong i = 0; i < nCount; ++i )
>>>>>>> e2a3d487
        {
            OUString* pFile = (*pFiles)[ i ];
            pRet[i] = *( pFile );
            delete pFile;
        }
        delete pFiles;
        return aRet;
    }
    else
        return Sequence < OUString > ();
}

// -----------------------------------------------------------------------

Sequence < OUString > UCBContentHelper::GetResultSet( const String& rURL )
{
    StringList_Impl* pList = NULL;
    try
    {
        Content aCnt( rURL, uno::Reference< ::com::sun::star::ucb::XCommandEnvironment >() );
        uno::Reference< XResultSet > xResultSet;
        uno::Reference< com::sun::star::ucb::XDynamicResultSet > xDynResultSet;
        Sequence< OUString > aProps(3);
        OUString* pProps = aProps.getArray();
        pProps[0] = OUString(RTL_CONSTASCII_USTRINGPARAM("Title"));
        pProps[1] = OUString(RTL_CONSTASCII_USTRINGPARAM("ContentType"));
        // TODO: can be optimized, property never used:
        pProps[2] = OUString(RTL_CONSTASCII_USTRINGPARAM("IsFolder"));

        try
        {
            xDynResultSet = aCnt.createDynamicCursor( aProps, INCLUDE_FOLDERS_AND_DOCUMENTS );
            if ( xDynResultSet.is() )
                xResultSet = xDynResultSet->getStaticResultSet();
        }
        catch( ::com::sun::star::ucb::CommandAbortedException& )
        {
        }
        catch( ::com::sun::star::uno::Exception& )
        {
        }

        if ( xResultSet.is() )
        {
            pList = new StringList_Impl;
            uno::Reference< com::sun::star::sdbc::XRow > xRow( xResultSet, UNO_QUERY );
            uno::Reference< com::sun::star::ucb::XContentAccess > xContentAccess( xResultSet, UNO_QUERY );

            try
            {
                while ( xResultSet->next() )
                {
                    String aTitle( xRow->getString(1) );
                    String aType( xRow->getString(2) );
                    String aRow = aTitle;
                    aRow += '\t';
                    aRow += aType;
                    aRow += '\t';
                    aRow += String( xContentAccess->queryContentIdentifierString() );
                    OUString* pRow = new OUString( aRow );
                    pList->push_back( pRow );
                }
            }
            catch( ::com::sun::star::ucb::CommandAbortedException& )
            {
            }
            catch( ::com::sun::star::uno::Exception& )
            {
            }
        }
    }
    catch( ::com::sun::star::uno::Exception& )
    {
    }

    if ( pList )
    {
<<<<<<< HEAD
        size_t nCount = pList->size();
        Sequence < OUString > aRet( nCount );
        OUString* pRet = aRet.getArray();
        for ( size_t i = 0; i < nCount; ++i )
=======
        sal_uLong nCount = pList->Count();
        Sequence < OUString > aRet( nCount );
        OUString* pRet = aRet.getArray();
        for ( sal_uLong i = 0; i < nCount; ++i )
>>>>>>> e2a3d487
        {
            OUString* pEntry = (*pList)[ i ];
            pRet[i] = *( pEntry );
            delete pEntry;
        }
        delete pList;
        return aRet;
    }
    else
        return Sequence < OUString > ();
}

// -----------------------------------------------------------------------

sal_Bool UCBContentHelper::CopyTo( const String& rSource, const String& rDest )
{
    return Transfer_Impl( rSource, rDest, sal_False, NameClash::ERROR );
}

// -----------------------------------------------------------------------

sal_Bool UCBContentHelper::MoveTo( const String& rSource, const String& rDest, sal_Int32 nNameClash )
{
    return Transfer_Impl( rSource, rDest, sal_True, nNameClash );
}

// -----------------------------------------------------------------------

sal_Bool UCBContentHelper::CanMakeFolder( const String& rFolder )
{
    try
    {
        Content aCnt( rFolder, uno::Reference< XCommandEnvironment > () );
        Sequence< ContentInfo > aInfo = aCnt.queryCreatableContentsInfo();
        sal_Int32 nCount = aInfo.getLength();
        if ( nCount == 0 )
            return sal_False;

        for ( sal_Int32 i = 0; i < nCount; ++i )
        {
            // Simply look for the first KIND_FOLDER...
            const ContentInfo & rCurr = aInfo[i];
            if ( rCurr.Attributes & ContentInfoAttribute::KIND_FOLDER )
                return sal_True;
        }
    }
    catch( ::com::sun::star::ucb::CommandAbortedException& ) {}
    catch( RuntimeException& ) {}
    catch( Exception& ) {}

    return sal_False;
}

// -----------------------------------------------------------------------

sal_Bool UCBContentHelper::MakeFolder( const String& rFolder, sal_Bool bNewOnly )
{
    INetURLObject aURL( rFolder );
    DBG_ASSERT( aURL.GetProtocol() != INET_PROT_NOT_VALID, "Invalid URL!" );
    String aTitle = aURL.getName( INetURLObject::LAST_SEGMENT, true, INetURLObject::DECODE_WITH_CHARSET );
    aURL.removeSegment();
    Content aCnt;
    Content aNew;
    uno::Reference< XMultiServiceFactory > xFactory = ::comphelper::getProcessServiceFactory();
    uno::Reference< XInteractionHandler > xInteractionHandler = uno::Reference< XInteractionHandler > (
               xFactory->createInstance( OUString( RTL_CONSTASCII_USTRINGPARAM("com.sun.star.uui.InteractionHandler") ) ), UNO_QUERY );
    if ( Content::create( aURL.GetMainURL( INetURLObject::NO_DECODE ), new CommandEnvironment( xInteractionHandler, uno::Reference< XProgressHandler >() ), aCnt ) )
        return MakeFolder( aCnt, aTitle, aNew, bNewOnly );
    else
        return sal_False;
}

sal_Bool UCBContentHelper::MakeFolder( Content& aCnt, const String& aTitle, Content& rNew, sal_Bool bNewOnly )
{
    sal_Bool bAlreadyExists = sal_False;

    try
    {
        Sequence< ContentInfo > aInfo = aCnt.queryCreatableContentsInfo();
        sal_Int32 nCount = aInfo.getLength();
        if ( nCount == 0 )
            return sal_False;

        for ( sal_Int32 i = 0; i < nCount; ++i )
        {
            // Simply look for the first KIND_FOLDER...
            const ContentInfo & rCurr = aInfo[i];
            if ( rCurr.Attributes & ContentInfoAttribute::KIND_FOLDER )
            {
                // Make sure the only required bootstrap property is "Title",
                const Sequence< Property > & rProps = rCurr.Properties;
                if ( rProps.getLength() != 1 )
                    continue;

                if ( !rProps[ 0 ].Name.equalsAsciiL(
                        RTL_CONSTASCII_STRINGPARAM( "Title" ) ) )
                    continue;

                Sequence<OUString> aNames(1);
                OUString* pNames = aNames.getArray();
                pNames[0] = OUString( RTL_CONSTASCII_USTRINGPARAM( "Title" ) );
                Sequence<Any> aValues(1);
                Any* pValues = aValues.getArray();
                pValues[0] = makeAny( OUString( aTitle ) );

                if ( !aCnt.insertNewContent( rCurr.Type, aNames, aValues, rNew ) )
                    continue;

                return sal_True;
            }
        }
    }
    catch ( InteractiveIOException& r )
    {
        if ( r.Code == IOErrorCode_ALREADY_EXISTING )
        {
            bAlreadyExists = sal_True;
        }
    }
    catch ( NameClashException& )
    {
        bAlreadyExists = sal_True;
    }
    catch( ::com::sun::star::ucb::CommandAbortedException& )
    {
    }
    catch( RuntimeException& )
    {
    }
    catch( Exception& )
    {
    }

    if( bAlreadyExists && !bNewOnly )
    {
        INetURLObject aObj( aCnt.getURL() );
        aObj.Append( aTitle );
        rNew = Content( aObj.GetMainURL( INetURLObject::NO_DECODE ), uno::Reference < XCommandEnvironment >() );
        return sal_True;
    }

    return sal_False;
}

// -----------------------------------------------------------------------

sal_Bool UCBContentHelper::HasParentFolder( const String& rFolder )
{
    sal_Bool bRet = sal_False;
    try
    {
        Content aCnt( rFolder, uno::Reference< XCommandEnvironment > () );
        uno::Reference< XChild > xChild( aCnt.get(), UNO_QUERY );
        if ( xChild.is() )
        {
            uno::Reference< XContent > xParent( xChild->getParent(), UNO_QUERY );
            if ( xParent.is() )
            {
                String aParentURL = String( xParent->getIdentifier()->getContentIdentifier() );
                bRet = ( aParentURL.Len() > 0 && aParentURL != rFolder );
            }
        }
    }
    catch( ::com::sun::star::ucb::CommandAbortedException& )
    {
    }
    catch( ::com::sun::star::uno::Exception& )
    {
    }

    return bRet;
}

// -----------------------------------------------------------------------

sal_uLong UCBContentHelper::GetSize( const String& rContent )
{
    sal_uLong nSize = 0;
    sal_Int64 nTemp = 0;
    INetURLObject aObj( rContent );
    DBG_ASSERT( aObj.GetProtocol() != INET_PROT_NOT_VALID, "Invalid URL!" );
    try
    {
        Content aCnt( aObj.GetMainURL( INetURLObject::NO_DECODE ), uno::Reference< ::com::sun::star::ucb::XCommandEnvironment > () );
        aCnt.getPropertyValue( OUString(RTL_CONSTASCII_USTRINGPARAM("Size")) ) >>= nTemp;
    }
    catch( ::com::sun::star::ucb::CommandAbortedException& )
    {
    }
    catch( ::com::sun::star::uno::Exception& )
    {
    }
    nSize = (sal_uInt32)nTemp;
    return nSize;
}

// -----------------------------------------------------------------------

sal_Bool UCBContentHelper::IsYounger( const String& rIsYoung, const String& rIsOlder )
{
    DateTime aYoungDate, aOlderDate;
    INetURLObject aYoungObj( rIsYoung );
    DBG_ASSERT( aYoungObj.GetProtocol() != INET_PROT_NOT_VALID, "Invalid URL!" );
    INetURLObject aOlderObj( rIsOlder );
    DBG_ASSERT( aOlderObj.GetProtocol() != INET_PROT_NOT_VALID, "Invalid URL!" );
    try
    {
        uno::Reference< ::com::sun::star::ucb::XCommandEnvironment > aCmdEnv;
        Content aYoung( aYoungObj.GetMainURL( INetURLObject::NO_DECODE ), aCmdEnv );
        ::com::sun::star::util::DateTime aTempYoungDate;
        aYoung.getPropertyValue( OUString(RTL_CONSTASCII_USTRINGPARAM("DateModified")) ) >>= aTempYoungDate;
        CONVERT_DATETIME( aTempYoungDate, aYoungDate );
        Content aOlder( aOlderObj.GetMainURL( INetURLObject::NO_DECODE ), aCmdEnv );
        ::com::sun::star::util::DateTime aTempOlderDate;
        aOlder.getPropertyValue( OUString(RTL_CONSTASCII_USTRINGPARAM("DateModified")) ) >>= aTempOlderDate;
        CONVERT_DATETIME( aTempOlderDate, aOlderDate );
    }
    catch( ::com::sun::star::ucb::CommandAbortedException& )
    {
    }
    catch( ::com::sun::star::uno::Exception& )
    {
    }

    return ( aYoungDate > aOlderDate );
}

// -----------------------------------------------------------------------
sal_Bool UCBContentHelper::Find( const String& rFolder, const String& rName, String& rFile, sal_Bool bAllowWildCards )
{
    sal_Bool bWild = bAllowWildCards && ( rName.Search( '*' ) != STRING_NOTFOUND || rName.Search( '?' ) != STRING_NOTFOUND );

    sal_Bool bRet = sal_False;

    // get a list of URLs for all children of rFolder
    Sequence< ::rtl::OUString > aFiles = GetFolderContents( rFolder, sal_False );

    const ::rtl::OUString* pFiles  = aFiles.getConstArray();
    sal_uInt32 i, nCount = aFiles.getLength();
    for ( i = 0; i < nCount; ++i )
    {
        // get the last name of the URLs and compare it with rName
        INetURLObject aFileObject( pFiles[i] );
        String aFile = aFileObject.getName(
            INetURLObject::LAST_SEGMENT, true, INetURLObject::DECODE_WITH_CHARSET ).toAsciiLowerCase();
        if ( (bWild && WildCard( rName ).Matches( aFile )) || aFile == rName )
        {
            // names match
            rFile = aFileObject.GetMainURL( INetURLObject::NO_DECODE );
            bRet = sal_True;
            break;
        }
    }

    return bRet;
}

// -----------------------------------------------------------------------
sal_Bool UCBContentHelper::Exists( const String& rURL )
{

    String sObjectPhysicalName;
    sal_Bool bIsLocalFile = ::utl::LocalFileHelper::ConvertURLToPhysicalName( rURL, sObjectPhysicalName );
    // try to create a directory entry for the URL given
    if ( bIsLocalFile )
    {
        ::rtl::OUString sIn( sObjectPhysicalName ), sOut;
        if ( osl_File_E_None == osl_getFileURLFromSystemPath( sIn.pData, &sOut.pData ) )
        {
            // #106526 osl_getDirectoryItem is an existence check
            // no further osl_getFileStatus call necessary
            DirectoryItem aItem;
            return (FileBase::E_None == DirectoryItem::get(sOut, aItem));
        }
        return sal_False;
    }

    // divide URL into folder and name part
    sal_Bool bRet = sal_False;
    INetURLObject aObj( rURL );
    ::rtl::OUString aFileName = aObj.getName(
        INetURLObject::LAST_SEGMENT, true, INetURLObject::DECODE_WITH_CHARSET ).toAsciiLowerCase();
    aObj.removeSegment();
    aObj.removeFinalSlash();

    // get a list of URLs for all children of rFolder
    Sequence< ::rtl::OUString > aFiles = GetFolderContents( aObj.GetMainURL( INetURLObject::NO_DECODE ), sal_True, sal_False );

    const ::rtl::OUString* pFiles  = aFiles.getConstArray();
    sal_uInt32 i, nCount = aFiles.getLength();
    for ( i = 0; i < nCount; ++i )
    {
        // get the last name of the URLs and compare it with rName
        INetURLObject aFileObject( pFiles[i] );
        ::rtl::OUString aFile = aFileObject.getName(
            INetURLObject::LAST_SEGMENT, true, INetURLObject::DECODE_WITH_CHARSET ).toAsciiLowerCase();
        if ( aFile == aFileName )
        {
            // names match
            bRet = sal_True;
            break;
        }
    }

    return bRet;
}

// -----------------------------------------------------------------------
sal_Bool UCBContentHelper::FindInPath( const String& rPath, const String& rName, String& rFile, char cDelim, sal_Bool bAllowWildCards )
{
    // extract the single folder names from the path variable and try to find the file in one of these folders
    sal_uInt16 nTokenCount = rPath.GetTokenCount( cDelim );
    for ( sal_uInt16 nToken = 0; nToken < nTokenCount; ++nToken )
    {
        String aPath = rPath.GetToken( nToken, cDelim );
        if ( Find( aPath, rName, rFile, bAllowWildCards ) )
            return sal_True;
    }

    return sal_False;
}

// -----------------------------------------------------------------------
sal_Bool UCBContentHelper::IsSubPath( const ::rtl::OUString& rPath, const ::rtl::OUString& rSubfolderCandidate, const uno::Reference< ::com::sun::star::ucb::XContentProvider >& xProv )
{
    sal_Bool bResult = sal_False;

    uno::Reference< ::com::sun::star::ucb::XContentProvider > xContentProvider = xProv;

    // the comparing is done in the following way:
    // - first compare in case sensitive way
    // - if name are different try a fallback comparing inf case insensitive way
    // - if the last comparing succeeded get casepreserving normalized names for the files and compare them
    // ( the second step is required because retrieving of the normalized names might be very expensive in some cases )

    INetURLObject aCandidate( rSubfolderCandidate );
    INetURLObject aCandidateLowCase( rSubfolderCandidate.toAsciiLowerCase() ); // will be used for case insensitive comparing
    INetURLObject aParentFolder( rPath );
    INetURLObject aParentFolderLowCase( rPath.toAsciiLowerCase() ); // will be used for case insensitive comparing

    if ( aCandidate.GetProtocol() == aParentFolder.GetProtocol() )
    {
        if ( !xContentProvider.is() )
        {
            ::ucbhelper::ContentBroker* pBroker = NULL;
            if ( aCandidate.GetProtocol() == INET_PROT_FILE )
            {
                pBroker = ::ucbhelper::ContentBroker::get();
                if ( pBroker )
                    xContentProvider = pBroker->getContentProviderInterface();
            }
        }

        INetURLObject aLastTmpObj;
        do
        {
            if ( aParentFolder == aCandidate )
            {
                // if case sensitive comparing succeeded there is no need for additional checks
                bResult = sal_True;
            }
            else if ( xContentProvider.is() && aParentFolderLowCase == aCandidateLowCase )
            {
                // the comparing was done using caseinsensitive way
                // the case sensitive comparing have failed already
                // the normalized urls must be retrieved
                try
                {
                    uno::Reference< ::com::sun::star::ucb::XContent > xSecCont =
                        xContentProvider->queryContent(
                            uno::Reference< ::com::sun::star::ucb::XContentIdentifierFactory >(
                                xContentProvider, ::com::sun::star::uno::UNO_QUERY_THROW )->createContentIdentifier(
                                    aParentFolder.GetMainURL( INetURLObject::NO_DECODE ) ) );

                    uno::Reference< ::com::sun::star::ucb::XContent > xLocCont =
                        xContentProvider->queryContent(
                            uno::Reference< ::com::sun::star::ucb::XContentIdentifierFactory >(
                                xContentProvider, ::com::sun::star::uno::UNO_QUERY_THROW )->createContentIdentifier(
                                    aCandidate.GetMainURL( INetURLObject::NO_DECODE ) ) );

                    if ( !xSecCont.is() || !xLocCont.is() )
                        throw ::com::sun::star::uno::RuntimeException();

                    ::rtl::OUString aSecNormStr;
                    ::rtl::OUString aLocNormStr;

                    bResult =
                    ( ( uno::Reference< ::com::sun::star::ucb::XCommandProcessor >(
                            xSecCont, ::com::sun::star::uno::UNO_QUERY_THROW )->execute(
                                ::com::sun::star::ucb::Command(
                                    rtl::OUString( RTL_CONSTASCII_USTRINGPARAM( "getCasePreservingURL" ) ),
                                    -1,
                                    ::com::sun::star::uno::Any() ),
                                0,
                                uno::Reference< ::com::sun::star::ucb::XCommandEnvironment >() )
                        >>= aSecNormStr )
                    && ( uno::Reference< ::com::sun::star::ucb::XCommandProcessor >(
                            xLocCont, ::com::sun::star::uno::UNO_QUERY_THROW )->execute(
                                ::com::sun::star::ucb::Command(
                                    rtl::OUString( RTL_CONSTASCII_USTRINGPARAM( "getCasePreservingURL" ) ),
                                    -1,
                                    ::com::sun::star::uno::Any() ),
                                0,
                                uno::Reference< ::com::sun::star::ucb::XCommandEnvironment >() )
                        >>= aLocNormStr )
                    && aLocNormStr.equals( aSecNormStr ) );
                }
                catch( ::com::sun::star::uno::Exception& )
                {}
            }

            // INetURLObject::removeSegment sometimes return true without exchanging URL,
            // for example in case of "file:///"
            aLastTmpObj = aCandidate;

        } while( aCandidate.removeSegment() && aCandidateLowCase.removeSegment() && aCandidate != aLastTmpObj && !bResult );
    }

    return bResult;
}

// -----------------------------------------------------------------------
sal_Bool UCBContentHelper::EqualURLs( const ::rtl::OUString& aFirstURL, const ::rtl::OUString& aSecondURL )
{
    sal_Bool bResult = sal_False;

    if ( aFirstURL.getLength() && aSecondURL.getLength() )
    {
        INetURLObject aFirst( aFirstURL );
        INetURLObject aSecond( aSecondURL );

        if ( aFirst.GetProtocol() != INET_PROT_NOT_VALID && aSecond.GetProtocol() != INET_PROT_NOT_VALID )
        {
            try
            {
                ::ucbhelper::ContentBroker* pBroker = ::ucbhelper::ContentBroker::get();
                if ( !pBroker )
                    throw uno::RuntimeException();

                uno::Reference< ::com::sun::star::ucb::XContentIdentifierFactory > xIdFac
                    = pBroker->getContentIdentifierFactoryInterface();
                if ( !xIdFac.is() )
                    throw uno::RuntimeException();

                uno::Reference< ::com::sun::star::ucb::XContentIdentifier > xIdFirst
                    = xIdFac->createContentIdentifier( aFirst.GetMainURL( INetURLObject::NO_DECODE ) );
                uno::Reference< ::com::sun::star::ucb::XContentIdentifier > xIdSecond
                    = xIdFac->createContentIdentifier( aSecond.GetMainURL( INetURLObject::NO_DECODE ) );

                if ( xIdFirst.is() && xIdSecond.is() )
                {
                    uno::Reference< ::com::sun::star::ucb::XContentProvider > xProvider =
                                                            pBroker->getContentProviderInterface();
                    if ( !xProvider.is() )
                        throw uno::RuntimeException();
                    bResult = !xProvider->compareContentIds( xIdFirst, xIdSecond );
                }
            }
            catch( uno::Exception& )
            {
                OSL_ENSURE( sal_False, "Can't compare URL's, treat as different!\n" );
            }
        }
    }

    return bResult;
}



} // namespace utl

/* vim:set shiftwidth=4 softtabstop=4 expandtab: */<|MERGE_RESOLUTION|>--- conflicted
+++ resolved
@@ -369,17 +369,10 @@
 
     if ( pFiles )
     {
-<<<<<<< HEAD
         size_t nCount = pFiles->size();
         Sequence < OUString > aRet( nCount );
         OUString* pRet = aRet.getArray();
         for ( size_t i = 0; i < nCount; ++i )
-=======
-        sal_uLong nCount = pFiles->Count();
-        Sequence < OUString > aRet( nCount );
-        OUString* pRet = aRet.getArray();
-        for ( sal_uLong i = 0; i < nCount; ++i )
->>>>>>> e2a3d487
         {
             OUString* pFile = (*pFiles)[ i ];
             pRet[i] = *( pFile );
@@ -457,17 +450,10 @@
 
     if ( pList )
     {
-<<<<<<< HEAD
         size_t nCount = pList->size();
         Sequence < OUString > aRet( nCount );
         OUString* pRet = aRet.getArray();
         for ( size_t i = 0; i < nCount; ++i )
-=======
-        sal_uLong nCount = pList->Count();
-        Sequence < OUString > aRet( nCount );
-        OUString* pRet = aRet.getArray();
-        for ( sal_uLong i = 0; i < nCount; ++i )
->>>>>>> e2a3d487
         {
             OUString* pEntry = (*pList)[ i ];
             pRet[i] = *( pEntry );
