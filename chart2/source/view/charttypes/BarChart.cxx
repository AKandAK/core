/* -*- Mode: C++; tab-width: 4; indent-tabs-mode: nil; c-basic-offset: 4 -*- */
/*************************************************************************
 *
 * DO NOT ALTER OR REMOVE COPYRIGHT NOTICES OR THIS FILE HEADER.
 *
 * Copyright 2000, 2010 Oracle and/or its affiliates.
 *
 * OpenOffice.org - a multi-platform office productivity suite
 *
 * This file is part of OpenOffice.org.
 *
 * OpenOffice.org is free software: you can redistribute it and/or modify
 * it under the terms of the GNU Lesser General Public License version 3
 * only, as published by the Free Software Foundation.
 *
 * OpenOffice.org is distributed in the hope that it will be useful,
 * but WITHOUT ANY WARRANTY; without even the implied warranty of
 * MERCHANTABILITY or FITNESS FOR A PARTICULAR PURPOSE.  See the
 * GNU Lesser General Public License version 3 for more details
 * (a copy is included in the LICENSE file that accompanied this code).
 *
 * You should have received a copy of the GNU Lesser General Public License
 * version 3 along with OpenOffice.org.  If not, see
 * <http://www.openoffice.org/license.html>
 * for a copy of the LGPLv3 License.
 *
 ************************************************************************/


// MARKER(update_precomp.py): autogen include statement, do not remove
#include "precompiled_chart2.hxx"

#include "BarChart.hxx"
#include "ShapeFactory.hxx"
#include "CommonConverters.hxx"
#include "ObjectIdentifier.hxx"
#include "LabelPositionHelper.hxx"
#include "BarPositionHelper.hxx"
#include "macros.hxx"
#include "AxisIndexDefines.hxx"
#include "Clipping.hxx"
#include "DateHelper.hxx"

#include <com/sun/star/chart/DataLabelPlacement.hpp>

#include <com/sun/star/chart2/DataPointGeometry3D.hpp>
#include <tools/debug.hxx>
#include <rtl/math.hxx>

//.............................................................................
namespace chart
{
//.............................................................................
using namespace ::com::sun::star;
using namespace ::rtl::math;
using namespace ::com::sun::star::chart2;

BarChart::BarChart( const uno::Reference<XChartType>& xChartTypeModel
                    , sal_Int32 nDimensionCount )
        : VSeriesPlotter( xChartTypeModel, nDimensionCount )
        , m_pMainPosHelper( new BarPositionHelper() )
{
    PlotterBase::m_pPosHelper = m_pMainPosHelper;
    VSeriesPlotter::m_pMainPosHelper = m_pMainPosHelper;

    try
    {
        if( m_xChartTypeModelProps.is() )
        {
            m_xChartTypeModelProps->getPropertyValue( C2U( "OverlapSequence" ) ) >>= m_aOverlapSequence;
            m_xChartTypeModelProps->getPropertyValue( C2U( "GapwidthSequence" ) ) >>= m_aGapwidthSequence;
        }
    }
    catch( uno::Exception& e )
    {
        ASSERT_EXCEPTION( e );
    }
}

BarChart::~BarChart()
{
    delete m_pMainPosHelper;
}

//-------------------------------------------------------------------------

PlottingPositionHelper& BarChart::getPlottingPositionHelper( sal_Int32 nAxisIndex ) const
{
    PlottingPositionHelper& rPosHelper = VSeriesPlotter::getPlottingPositionHelper( nAxisIndex );
    BarPositionHelper* pBarPosHelper = dynamic_cast<BarPositionHelper*>(&rPosHelper);
    if( pBarPosHelper && nAxisIndex >= 0 )
    {
        if( nAxisIndex < m_aOverlapSequence.getLength() )
            pBarPosHelper->setInnerDistance( -m_aOverlapSequence[nAxisIndex]/100.0 );
        if( nAxisIndex < m_aGapwidthSequence.getLength() )
            pBarPosHelper->setOuterDistance( m_aGapwidthSequence[nAxisIndex]/100.0 );
    }
    return rPosHelper;
}

drawing::Direction3D BarChart::getPreferredDiagramAspectRatio() const
{
    drawing::Direction3D aRet(1.0,1.0,1.0);
    if( m_nDimension == 3 )
    {
        aRet = drawing::Direction3D(1.0,-1.0,1.0);
                BarPositionHelper* pPosHelper = dynamic_cast<BarPositionHelper*>(&( this->getPlottingPositionHelper( MAIN_AXIS_INDEX) ) );
        drawing::Direction3D aScale( pPosHelper->getScaledLogicWidth() );
        if(aScale.DirectionX!=0.0)
        {
            double fXSlotCount = 1.0;
            if(!m_aZSlots.empty())
                fXSlotCount = m_aZSlots.begin()->size();

            aRet.DirectionZ = aScale.DirectionZ/(aScale.DirectionX + aScale.DirectionX*(fXSlotCount-1.0)*pPosHelper->getScaledSlotWidth());
        }
        else
            return VSeriesPlotter::getPreferredDiagramAspectRatio();
        if(aRet.DirectionZ<0.05)
            aRet.DirectionZ=0.05;
        if(aRet.DirectionZ>10)
            aRet.DirectionZ=10;

        if( m_pMainPosHelper && m_pMainPosHelper->isSwapXAndY() )
        {
            double fTemp = aRet.DirectionX;
            aRet.DirectionX = aRet.DirectionY;
            aRet.DirectionY = fTemp;
        }
    }
    else
        aRet = drawing::Direction3D(-1,-1,-1);
    return aRet;
}

bool BarChart::keepAspectRatio() const
{
    if( m_nDimension == 3 )
        return true;
    return true;
}

<<<<<<< HEAD
//-------------------------------------------------------------------------
// MinimumAndMaximumSupplier
//-------------------------------------------------------------------------

double BarChart::getMinimumX()
{
    if( m_bCategoryXAxis )
        return 0.5;//first category (index 0) matches with real number 1.0
    return VSeriesPlotter::getMinimumX();
}
double BarChart::getMaximumX()
{
    if( m_bCategoryXAxis )
    {
        //return category count
        sal_Int32 nPointCount = getPointCount();
        return nPointCount+0.5;//first category (index 0) matches with real number 1.0
    }
    return VSeriesPlotter::getMaximumX();
}

=======
>>>>>>> ce6308e4
awt::Point BarChart::getLabelScreenPositionAndAlignment(
                     LabelAlignment& rAlignment, sal_Int32 nLabelPlacement
                     , double fScaledX, double fScaledLowerYValue, double fScaledUpperYValue, double fScaledZ
                     , double fScaledLowerBarDepth, double fScaledUpperBarDepth, double fBaseValue
                     , BarPositionHelper* pPosHelper
                     ) const
{
    double fX = fScaledX;
    double fY = fScaledUpperYValue;
    double fZ = fScaledZ;
    bool bReverse = !pPosHelper->isMathematicalOrientationY();
    bool bNormalOutside = (!bReverse == !!(fBaseValue < fScaledUpperYValue));
    double fDepth = fScaledUpperBarDepth;

    switch(nLabelPlacement)
    {
    case ::com::sun::star::chart::DataLabelPlacement::TOP:
        {
            if( !pPosHelper->isSwapXAndY() )
            {
                fY = bReverse ? fScaledLowerYValue : fScaledUpperYValue;
                rAlignment = LABEL_ALIGN_TOP;
                if(3==m_nDimension)
                    fDepth = bReverse ? fabs(fScaledLowerBarDepth) : fabs(fScaledUpperBarDepth);
            }
            else
            {
                fY -= (fScaledUpperYValue-fScaledLowerYValue)/2.0;
                rAlignment = LABEL_ALIGN_CENTER;
                OSL_FAIL( "top label placement is not really supported by horizontal bar charts" );
            }
        }
        break;
    case ::com::sun::star::chart::DataLabelPlacement::BOTTOM:
        {
            if(!pPosHelper->isSwapXAndY())
            {
                fY = bReverse ? fScaledUpperYValue : fScaledLowerYValue;
                rAlignment = LABEL_ALIGN_BOTTOM;
                if(3==m_nDimension)
                    fDepth = bReverse ? fabs(fScaledUpperBarDepth) : fabs(fScaledLowerBarDepth);
            }
            else
            {
                fY -= (fScaledUpperYValue-fScaledLowerYValue)/2.0;
                rAlignment = LABEL_ALIGN_CENTER;
                OSL_FAIL( "bottom label placement is not supported by horizontal bar charts" );
            }
        }
        break;
    case ::com::sun::star::chart::DataLabelPlacement::LEFT:
        {
            if( pPosHelper->isSwapXAndY() )
            {
                fY = bReverse ? fScaledUpperYValue : fScaledLowerYValue;
                rAlignment = LABEL_ALIGN_LEFT;
                if(3==m_nDimension)
                    fDepth = bReverse ? fabs(fScaledUpperBarDepth) : fabs(fScaledLowerBarDepth);
            }
            else
            {
                fY -= (fScaledUpperYValue-fScaledLowerYValue)/2.0;
                rAlignment = LABEL_ALIGN_CENTER;
                OSL_FAIL( "left label placement is not supported by column charts" );
            }
        }
        break;
    case ::com::sun::star::chart::DataLabelPlacement::RIGHT:
        {
            if( pPosHelper->isSwapXAndY() )
            {
                fY = bReverse ? fScaledLowerYValue : fScaledUpperYValue;
                rAlignment = LABEL_ALIGN_RIGHT;
                if(3==m_nDimension)
                    fDepth = bReverse ? fabs(fScaledLowerBarDepth) : fabs(fScaledUpperBarDepth);
            }
            else
            {
                fY -= (fScaledUpperYValue-fScaledLowerYValue)/2.0;
                rAlignment = LABEL_ALIGN_CENTER;
                OSL_FAIL( "right label placement is not supported by column charts" );
            }
        }
        break;
    case ::com::sun::star::chart::DataLabelPlacement::OUTSIDE:
        {
        fY = (fBaseValue < fScaledUpperYValue) ? fScaledUpperYValue : fScaledLowerYValue;
        if( pPosHelper->isSwapXAndY() )
            rAlignment = bNormalOutside ? LABEL_ALIGN_RIGHT : LABEL_ALIGN_LEFT;
        else
            rAlignment = bNormalOutside ? LABEL_ALIGN_TOP : LABEL_ALIGN_BOTTOM;
        if(3==m_nDimension)
            fDepth = (fBaseValue < fScaledUpperYValue) ? fabs(fScaledUpperBarDepth) : fabs(fScaledLowerBarDepth);
        }
        break;
    case ::com::sun::star::chart::DataLabelPlacement::INSIDE:
        {
        fY = (fBaseValue < fScaledUpperYValue) ? fScaledUpperYValue : fScaledLowerYValue;
        if( pPosHelper->isSwapXAndY() )
            rAlignment = bNormalOutside ? LABEL_ALIGN_LEFT : LABEL_ALIGN_RIGHT;
        else
            rAlignment = bNormalOutside ? LABEL_ALIGN_BOTTOM : LABEL_ALIGN_TOP;
        if(3==m_nDimension)
            fDepth = (fBaseValue < fScaledUpperYValue) ? fabs(fScaledUpperBarDepth) : fabs(fScaledLowerBarDepth);
        }
        break;
    case ::com::sun::star::chart::DataLabelPlacement::NEAR_ORIGIN:
        {
        fY = (fBaseValue < fScaledUpperYValue) ? fScaledLowerYValue : fScaledUpperYValue;
        if( pPosHelper->isSwapXAndY() )
            rAlignment = bNormalOutside ? LABEL_ALIGN_RIGHT : LABEL_ALIGN_LEFT;
        else
            rAlignment = bNormalOutside ? LABEL_ALIGN_TOP : LABEL_ALIGN_BOTTOM;
        if(3==m_nDimension)
            fDepth = (fBaseValue < fScaledUpperYValue) ? fabs(fScaledLowerBarDepth) : fabs(fScaledUpperBarDepth);
        }
        break;
    case ::com::sun::star::chart::DataLabelPlacement::CENTER:
        fY -= (fScaledUpperYValue-fScaledLowerYValue)/2.0;
        rAlignment = LABEL_ALIGN_CENTER;
        if(3==m_nDimension)
            fDepth = fabs(fScaledUpperBarDepth-fScaledLowerBarDepth)/2.0;
        break;
    default:
        OSL_FAIL("this label alignment is not implemented yet");

        break;
    }
    if(3==m_nDimension)
        fZ -= fDepth/2.0;

    drawing::Position3D aScenePosition3D( pPosHelper->
            transformScaledLogicToScene( fX, fY, fZ, true ) );
    return LabelPositionHelper(pPosHelper,m_nDimension,m_xLogicTarget,m_pShapeFactory)
        .transformSceneToScreenPosition( aScenePosition3D );
}

uno::Reference< drawing::XShape > BarChart::createDataPoint3D_Bar(
          const uno::Reference< drawing::XShapes >& xTarget
        , const drawing::Position3D& rPosition, const drawing::Direction3D& rSize
        , double fTopHeight, sal_Int32 nRotateZAngleHundredthDegree
        , const uno::Reference< beans::XPropertySet >& xObjectProperties
        , sal_Int32 nGeometry3D )
{
    bool bRoundedEdges = true;
    try
    {
        if( xObjectProperties.is() )
        {
            sal_Int16 nPercentDiagonal = 0;
            xObjectProperties->getPropertyValue( C2U( "PercentDiagonal" ) ) >>= nPercentDiagonal;
            if( nPercentDiagonal < 5 )
                bRoundedEdges = false;
        }
    }
    catch( uno::Exception& e )
    {
        ASSERT_EXCEPTION( e );
    }

    uno::Reference< drawing::XShape > xShape(NULL);
    switch( nGeometry3D )
    {
        case DataPointGeometry3D::CYLINDER:
            xShape = m_pShapeFactory->createCylinder( xTarget, rPosition, rSize, nRotateZAngleHundredthDegree );
            break;
        case DataPointGeometry3D::CONE:
            xShape = m_pShapeFactory->createCone( xTarget, rPosition, rSize, fTopHeight, nRotateZAngleHundredthDegree );
            break;
        case DataPointGeometry3D::PYRAMID:
            xShape = m_pShapeFactory->createPyramid( xTarget, rPosition, rSize, fTopHeight, nRotateZAngleHundredthDegree>0
                , xObjectProperties, PropertyMapper::getPropertyNameMapForFilledSeriesProperties() );
            break;
        case DataPointGeometry3D::CUBOID:
        default:
            xShape = m_pShapeFactory->createCube( xTarget, rPosition, rSize
                    , nRotateZAngleHundredthDegree, xObjectProperties
                    , PropertyMapper::getPropertyNameMapForFilledSeriesProperties(), bRoundedEdges );
            return xShape;
    }
    if( nGeometry3D != DataPointGeometry3D::PYRAMID )
        this->setMappedProperties( xShape, xObjectProperties, PropertyMapper::getPropertyNameMapForFilledSeriesProperties() );
    return xShape;
}

namespace
{
bool lcl_hasGeometry3DVariableWidth( sal_Int32 nGeometry3D )
{
    bool bRet = false;
    switch( nGeometry3D )
    {
        case DataPointGeometry3D::PYRAMID:
        case DataPointGeometry3D::CONE:
            bRet = true;
            break;
        case DataPointGeometry3D::CUBOID:
        case DataPointGeometry3D::CYLINDER:
        default:
            bRet = false;
            break;
    }
    return bRet;
}
}// end anonymous namespace

void BarChart::addSeries( VDataSeries* pSeries, sal_Int32 zSlot, sal_Int32 xSlot, sal_Int32 ySlot )
{
    if( !pSeries )
        return;
    if(m_nDimension==2)
    {
        //2ND_AXIS_IN_BARS put series on second scales to different z slot as temporary workaround
        //this needs to be redesigned if 3d bars are also able to display secondary axes

        sal_Int32 nAxisIndex = pSeries->getAttachedAxisIndex();
        zSlot = nAxisIndex;

        if( !pSeries->getGroupBarsPerAxis() )
            zSlot = 0;
        if(zSlot>=static_cast<sal_Int32>(m_aZSlots.size()))
            m_aZSlots.resize(zSlot+1);
    }
    VSeriesPlotter::addSeries( pSeries, zSlot, xSlot, ySlot );
}

//better performance for big data
struct FormerBarPoint
{
    FormerBarPoint( double fX, double fUpperY, double fLowerY, double fZ )
        : m_fX(fX), m_fUpperY(fUpperY), m_fLowerY(fLowerY), m_fZ(fZ)
        {}
    FormerBarPoint()
    {
        ::rtl::math::setNan( &m_fX );
        ::rtl::math::setNan( &m_fUpperY );
        ::rtl::math::setNan( &m_fLowerY );
        ::rtl::math::setNan( &m_fZ );
    }

    double m_fX;
    double m_fUpperY;
    double m_fLowerY;
    double m_fZ;
};

void BarChart::adaptOverlapAndGapwidthForGroupBarsPerAxis()
{
    //adapt m_aOverlapSequence and m_aGapwidthSequence for the groupBarsPerAxis feature
    //thus the different series use the same settings

    VDataSeries* pFirstSeries = getFirstSeries();
    if(pFirstSeries && !pFirstSeries->getGroupBarsPerAxis() )
    {
        sal_Int32 nAxisIndex = pFirstSeries->getAttachedAxisIndex();
        sal_Int32 nN = 0;
        sal_Int32 nUseThisIndex = nAxisIndex;
        if( nUseThisIndex < 0 || nUseThisIndex >= m_aOverlapSequence.getLength() )
            nUseThisIndex = 0;
        for( nN = 0; nN < m_aOverlapSequence.getLength(); nN++ )
        {
            if(nN!=nUseThisIndex)
                m_aOverlapSequence[nN] = m_aOverlapSequence[nUseThisIndex];
        }

        nUseThisIndex = nAxisIndex;
        if( nUseThisIndex < 0 || nUseThisIndex >= m_aGapwidthSequence.getLength() )
            nUseThisIndex = 0;
        for( nN = 0; nN < m_aGapwidthSequence.getLength(); nN++ )
        {
            if(nN!=nUseThisIndex)
                m_aGapwidthSequence[nN] = m_aGapwidthSequence[nUseThisIndex];
        }
    }
}

void BarChart::createShapes()
{
    if( m_aZSlots.begin() == m_aZSlots.end() ) //no series
        return;

    DBG_ASSERT(m_pShapeFactory&&m_xLogicTarget.is()&&m_xFinalTarget.is(),"BarChart is not proper initialized");
    if(!(m_pShapeFactory&&m_xLogicTarget.is()&&m_xFinalTarget.is()))
        return;

    //the text labels should be always on top of the other series shapes
    //therefore create an own group for the texts to move them to front
    //(because the text group is created after the series group the texts are displayed on top)

    //the regression curves should always be on top of the bars but beneath the text labels
    //to achieve this the regression curve target is created after the series target and before the text target

    uno::Reference< drawing::XShapes > xSeriesTarget(
        createGroupShape( m_xLogicTarget,rtl::OUString() ));
    uno::Reference< drawing::XShapes > xRegressionCurveTarget(
        createGroupShape( m_xLogicTarget,rtl::OUString() ));
    uno::Reference< drawing::XShapes > xTextTarget(
        m_pShapeFactory->createGroup2D( m_xFinalTarget,rtl::OUString() ));


    //---------------------------------------------
    uno::Reference< drawing::XShapes > xRegressionCurveEquationTarget(
        m_pShapeFactory->createGroup2D( m_xFinalTarget,rtl::OUString() ));
    //check necessary here that different Y axis can not be stacked in the same group? ... hm?

    double fLogicZ        = 1.0;//as defined

    bool bDrawConnectionLines = false;
    bool bDrawConnectionLinesInited = false;
    bool bOnlyConnectionLinesForThisPoint = false;

    adaptOverlapAndGapwidthForGroupBarsPerAxis();

    //better performance for big data
    std::map< VDataSeries*, FormerBarPoint > aSeriesFormerPointMap;
    m_bPointsWereSkipped = false;
    sal_Int32 nSkippedPoints = 0;
    sal_Int32 nCreatedPoints = 0;
    //

    sal_Int32 nStartIndex = 0;
    sal_Int32 nEndIndex = VSeriesPlotter::getPointCount();
//=============================================================================
    //iterate through all x values per indices
    for( sal_Int32 nPointIndex = nStartIndex; nPointIndex < nEndIndex; nPointIndex++ )
    {
        ::std::vector< ::std::vector< VDataSeriesGroup > >::iterator             aZSlotIter = m_aZSlots.begin();
        const ::std::vector< ::std::vector< VDataSeriesGroup > >::const_iterator  aZSlotEnd = m_aZSlots.end();

        //sum up the values for all series in a complete z zlot per attached axis
        ::std::map< sal_Int32,  double > aLogicYSumMap;
        for( ; aZSlotIter != aZSlotEnd; aZSlotIter++ )
        {
            ::std::vector< VDataSeriesGroup >::iterator             aXSlotIter = aZSlotIter->begin();
            const ::std::vector< VDataSeriesGroup >::const_iterator aXSlotEnd = aZSlotIter->end();

            for( aXSlotIter = aZSlotIter->begin(); aXSlotIter != aXSlotEnd; aXSlotIter++ )
            {
                sal_Int32 nAttachedAxisIndex = aXSlotIter->getAttachedAxisIndexForFirstSeries();
                if( aLogicYSumMap.find(nAttachedAxisIndex)==aLogicYSumMap.end() )
                    aLogicYSumMap[nAttachedAxisIndex]=0.0;

                double fMinimumY = 0.0, fMaximumY = 0.0;
                aXSlotIter->calculateYMinAndMaxForCategory( nPointIndex
                    , isSeperateStackingForDifferentSigns( 1 ), fMinimumY, fMaximumY, nAttachedAxisIndex );

                if( !::rtl::math::isNan( fMaximumY ) && fMaximumY > 0)
                    aLogicYSumMap[nAttachedAxisIndex] += fMaximumY;
                if( !::rtl::math::isNan( fMinimumY ) && fMinimumY < 0)
                    aLogicYSumMap[nAttachedAxisIndex] += fabs(fMinimumY);
            }
        }

//=============================================================================
        aZSlotIter = m_aZSlots.begin();
        for( sal_Int32 nZ=1; aZSlotIter != aZSlotEnd; aZSlotIter++, nZ++ )
        {
            ::std::vector< VDataSeriesGroup >::iterator             aXSlotIter = aZSlotIter->begin();
            const ::std::vector< VDataSeriesGroup >::const_iterator aXSlotEnd = aZSlotIter->end();

//=============================================================================
            //iterate through all x slots in this category
            double fSlotX=0;
            for( aXSlotIter = aZSlotIter->begin(); aXSlotIter != aXSlotEnd; aXSlotIter++, fSlotX+=1.0 )
            {
                sal_Int32 nAttachedAxisIndex = 0;
                BarPositionHelper* pPosHelper = m_pMainPosHelper;
                if( aXSlotIter != aXSlotEnd )
                {
                    nAttachedAxisIndex = aXSlotIter->getAttachedAxisIndexForFirstSeries();
                    //2ND_AXIS_IN_BARS so far one can assume to have the same plotter for each z slot
                    pPosHelper = dynamic_cast<BarPositionHelper*>(&( this->getPlottingPositionHelper( nAttachedAxisIndex ) ) );
                    if(!pPosHelper)
                        pPosHelper = m_pMainPosHelper;
                }
                PlotterBase::m_pPosHelper = pPosHelper;

                //update/create information for current group
                pPosHelper->updateSeriesCount( aZSlotIter->size() );
                double fLogicBaseWidth = pPosHelper->getScaledSlotWidth();

                ::std::vector< VDataSeries* >* pSeriesList = &(aXSlotIter->m_aSeriesVector);

                // get distance from base value to maximum and minimum

                double fMinimumY = 0.0, fMaximumY = 0.0;
                aXSlotIter->calculateYMinAndMaxForCategory( nPointIndex
                    , isSeperateStackingForDifferentSigns( 1 ), fMinimumY, fMaximumY, nAttachedAxisIndex );

                double fLogicPositiveYSum = 0.0;
                if( !::rtl::math::isNan( fMaximumY ) )
                    fLogicPositiveYSum = fMaximumY;

                double fLogicNegativeYSum = 0.0;
                if( !::rtl::math::isNan( fMinimumY ) )
                    fLogicNegativeYSum = fMinimumY;

                if( pPosHelper->isPercentY() )
                {
                    /*  #i70395# fLogicPositiveYSum contains sum of all positive
                        values, if any, otherwise the highest negative value.
                        fLogicNegativeYSum contains sum of all negative values,
                        if any, otherwise the lowest positive value.
                        Afterwards, fLogicPositiveYSum will contain the maximum
                        (positive) value that is related to 100%. */

                    // do nothing if there are positive values only
                    if( fLogicNegativeYSum < 0.0 )
                    {
                        // fLogicPositiveYSum<0 => negative values only, use absolute of negative sum
                        if( fLogicPositiveYSum < 0.0 )
                            fLogicPositiveYSum = -fLogicNegativeYSum;
                        // otherwise there are positive and negative values, calculate total distance
                        else
                            fLogicPositiveYSum -= fLogicNegativeYSum;
                    }
                    fLogicNegativeYSum = 0.0;
                }

                double fBaseValue = 0.0;
                if( !pPosHelper->isPercentY() && pSeriesList->size()<=1 )
                    fBaseValue = pPosHelper->getBaseValueY();
                double fPositiveLogicYForNextSeries = fBaseValue;
                double fNegativeLogicYForNextSeries = fBaseValue;

                ::std::vector< VDataSeries* >::const_iterator       aSeriesIter = pSeriesList->begin();
                const ::std::vector< VDataSeries* >::const_iterator aSeriesEnd  = pSeriesList->end();
                aSeriesIter = pSeriesList->begin();
    //=============================================================================
                //iterate through all series in this x slot
                for( ; aSeriesIter != aSeriesEnd; aSeriesIter++ )
                {
                    VDataSeries* pSeries( *aSeriesIter );
                    if(!pSeries)
                        continue;

                    bOnlyConnectionLinesForThisPoint = false;

                    if(nPointIndex==nStartIndex)//do not create a regression line for each point
                        createRegressionCurvesShapes( **aSeriesIter, xRegressionCurveTarget, xRegressionCurveEquationTarget,
                                                      m_pPosHelper->maySkipPointsInRegressionCalculation());

                    if( !bDrawConnectionLinesInited )
                    {
                        bDrawConnectionLines = pSeries->getConnectBars();
                        if( m_nDimension==3 )
                            bDrawConnectionLines = false;
                        if( bDrawConnectionLines && pSeriesList->size()==1 )
                        {
                            //detect wether we have a stacked chart or not:
                            StackingDirection eDirection = pSeries->getStackingDirection();
                            if( eDirection  != StackingDirection_Y_STACKING )
                                bDrawConnectionLines = false;
                        }
                        bDrawConnectionLinesInited = true;
                    }

                    //------------

                    uno::Reference< drawing::XShapes > xSeriesGroupShape_Shapes(
                        getSeriesGroupShape(*aSeriesIter, xSeriesTarget) );

                    //collect data point information (logic coordinates, style ):
                    double fUnscaledLogicX = (*aSeriesIter)->getXValue( nPointIndex );
                    fUnscaledLogicX = DateHelper::RasterizeDateValue( fUnscaledLogicX, m_aNullDate, m_nTimeResolution );
                    if(fUnscaledLogicX<pPosHelper->getLogicMinX())
                        continue;//point not visible
                    if(fUnscaledLogicX>pPosHelper->getLogicMaxX())
                        continue;//point not visible
                    if(pPosHelper->isStrongLowerRequested(0) && fUnscaledLogicX==pPosHelper->getLogicMaxX())
                        continue;//point not visible
                    double fLogicX = pPosHelper->getScaledSlotPos( fUnscaledLogicX, fSlotX );

                    double fLogicBarHeight = (*aSeriesIter)->getYValue( nPointIndex );
                    if( ::rtl::math::isNan( fLogicBarHeight )) //no value at this category
                        continue;

                    double fLogicValueForLabeDisplay = fLogicBarHeight;
                    fLogicBarHeight-=fBaseValue;

                    if( pPosHelper->isPercentY() )
                    {
                        if(fLogicPositiveYSum!=0.0)
                            fLogicBarHeight = fabs( fLogicBarHeight )/fLogicPositiveYSum;
                        else
                            fLogicBarHeight = 0.0;
                    }

                    //sort negative and positive values, to display them on different sides of the x axis
                    bool bPositive = fLogicBarHeight >= 0.0;
                    double fLowerYValue = bPositive ? fPositiveLogicYForNextSeries : fNegativeLogicYForNextSeries;
                    double fUpperYValue = fLowerYValue+fLogicBarHeight;
                    if( bPositive )
                        fPositiveLogicYForNextSeries += fLogicBarHeight;
                    else
                        fNegativeLogicYForNextSeries += fLogicBarHeight;

                    if(m_nDimension==3)
                        fLogicZ = nZ+0.5;

                    drawing::Position3D aUnscaledLogicPosition( fUnscaledLogicX, fUpperYValue, fLogicZ );

                    //@todo ... start an iteration over the different breaks of the axis
                    //each subsystem may add an additional shape to form the whole point
                    //create a group shape for this point and add to the series shape:
    //              uno::Reference< drawing::XShapes > xPointGroupShape_Shapes( createGroupShape(xSeriesGroupShape_Shapes) );
    //              uno::Reference<drawing::XShape> xPointGroupShape_Shape =
    //                      uno::Reference<drawing::XShape>( xPointGroupShape_Shapes, uno::UNO_QUERY );
                    //as long as we do not iterate we do not need to create an additional group for each point
                    uno::Reference< drawing::XShapes > xPointGroupShape_Shapes = xSeriesGroupShape_Shapes;
                    uno::Reference< beans::XPropertySet > xDataPointProperties( (*aSeriesIter)->getPropertiesOfPoint( nPointIndex ) );
                    sal_Int32 nGeometry3D = DataPointGeometry3D::CUBOID;
                    if(m_nDimension==3) try
                    {
                        xDataPointProperties->getPropertyValue( C2U( "Geometry3D" )) >>= nGeometry3D;
                    }
                    catch( uno::Exception& e )
                    {
                        ASSERT_EXCEPTION( e );
                    }

                    //@todo iterate through all subsystems to create partial points
                    {
                        //@todo select a suiteable PositionHelper for this subsystem
                        BarPositionHelper* pSubPosHelper = pPosHelper;

                        double fUnclippedUpperYValue = fUpperYValue;

                        //apply clipping to Y
                        if( !pPosHelper->clipYRange(fLowerYValue,fUpperYValue) )
                        {
                            if( bDrawConnectionLines )
                                bOnlyConnectionLinesForThisPoint = true;
                            else
                                continue;
                        }
                        //@todo clipping of X and Z is not fully integrated so far, as there is a need to create different objects

                        //apply scaling to Y before calculating width (necessary to maintain gradient in clipped objects)
                        pSubPosHelper->doLogicScaling(NULL,&fLowerYValue,NULL);
                        pSubPosHelper->doLogicScaling(NULL,&fUpperYValue,NULL);
                        //scaling of X and Z is not provided as the created objects should be symmetric in that dimensions

                        pSubPosHelper->doLogicScaling(NULL,&fUnclippedUpperYValue,NULL);

                        //calculate resulting width
                        double fCompleteHeight = bPositive ? fLogicPositiveYSum : fLogicNegativeYSum;
                        if( pPosHelper->isPercentY() )
                            fCompleteHeight = 1.0;
                        double fLogicBarWidth = fLogicBaseWidth;
                        double fTopHeight=approxSub(fCompleteHeight,fUpperYValue);
                        if(!bPositive)
                            fTopHeight=approxSub(fCompleteHeight,fLowerYValue);
                        double fLogicYStart = bPositive ? fLowerYValue : fUpperYValue;
                        double fMiddleHeight = fUpperYValue-fLowerYValue;
                        if(!bPositive)
                            fMiddleHeight*=-1.0;
                        double fLogicBarDepth = 0.5;
                        if(m_nDimension==3)
                        {
                            if( lcl_hasGeometry3DVariableWidth(nGeometry3D) && fCompleteHeight!=0.0 )
                            {
                                double fHeight = fCompleteHeight-fLowerYValue;
                                if(!bPositive)
                                    fHeight = fCompleteHeight-fUpperYValue;
                                fLogicBarWidth = fLogicBaseWidth*fHeight/(fCompleteHeight);
                                if(fLogicBarWidth<=0.0)
                                    fLogicBarWidth=fLogicBaseWidth;
                                fLogicBarDepth = fLogicBarDepth*fHeight/(fCompleteHeight);
                                if(fLogicBarDepth<=0.0)
                                    fLogicBarDepth*=-1.0;
                            }
                        }

                        //better performance for big data
                        FormerBarPoint aFormerPoint( aSeriesFormerPointMap[pSeries] );
                        pPosHelper->setCoordinateSystemResolution( m_aCoordinateSystemResolution );
                        if( !pSeries->isAttributedDataPoint(nPointIndex)
                            &&
                            pPosHelper->isSameForGivenResolution( aFormerPoint.m_fX, aFormerPoint.m_fUpperY, aFormerPoint.m_fZ
                                                            , fLogicX, fUpperYValue, fLogicZ )
                            &&
                            pPosHelper->isSameForGivenResolution( aFormerPoint.m_fX, aFormerPoint.m_fLowerY, aFormerPoint.m_fZ
                                                            , fLogicX, fLowerYValue, fLogicZ )
                                                            )
                        {
                            nSkippedPoints++;
                            m_bPointsWereSkipped = true;
                            continue;
                        }
                        aSeriesFormerPointMap[pSeries] = FormerBarPoint(fLogicX,fUpperYValue,fLowerYValue,fLogicZ);
                        //

                        //
                        if( bDrawConnectionLines )
                        {
                            //store point information for connection lines

                            drawing::Position3D aLeftUpperPoint( fLogicX-fLogicBarWidth/2.0,fUnclippedUpperYValue,fLogicZ );
                            drawing::Position3D aRightUpperPoint( fLogicX+fLogicBarWidth/2.0,fUnclippedUpperYValue,fLogicZ );

                            if( isValidPosition(aLeftUpperPoint) )
                                AddPointToPoly( (*aSeriesIter)->m_aPolyPolygonShape3D, aLeftUpperPoint );
                            if( isValidPosition(aRightUpperPoint) )
                                AddPointToPoly( (*aSeriesIter)->m_aPolyPolygonShape3D, aRightUpperPoint );
                        }

                        if( bOnlyConnectionLinesForThisPoint )
                            continue;

                        //maybe additional possibility for performance improvement
                        //bool bCreateLineInsteadOfComplexGeometryDueToMissingSpace = false;
                        //pPosHelper->isSameForGivenResolution( fLogicX-fLogicBarWidth/2.0, fLowerYValue, fLogicZ
                        //                            , fLogicX+fLogicBarWidth/2.0, fLowerYValue, fLogicZ );

                        nCreatedPoints++;
                        //create partial point
                        if( !approxEqual(fLowerYValue,fUpperYValue) )
                        {
                            uno::Reference< drawing::XShape >  xShape;
                            if( m_nDimension==3 )
                            {
                                drawing::Position3D aLogicBottom            (fLogicX,fLogicYStart,fLogicZ);
                                drawing::Position3D aLogicLeftBottomFront   (fLogicX+fLogicBarWidth/2.0,fLogicYStart,fLogicZ-fLogicBarDepth/2.0);
                                drawing::Position3D aLogicRightDeepTop      (fLogicX-fLogicBarWidth/2.0,fLogicYStart+fMiddleHeight,fLogicZ+fLogicBarDepth/2.0);
                                drawing::Position3D aLogicTopTop            (fLogicX,fLogicYStart+fMiddleHeight+fTopHeight,fLogicZ);

                                uno::Reference< XTransformation > xTransformation = pSubPosHelper->getTransformationScaledLogicToScene();

                                //transformation 3) -> 4)
                                drawing::Position3D aTransformedBottom          ( SequenceToPosition3D( xTransformation->transform( Position3DToSequence(aLogicBottom) ) ) );
                                drawing::Position3D aTransformedLeftBottomFront ( SequenceToPosition3D( xTransformation->transform( Position3DToSequence(aLogicLeftBottomFront) ) ) );
                                drawing::Position3D aTransformedRightDeepTop    ( SequenceToPosition3D( xTransformation->transform( Position3DToSequence(aLogicRightDeepTop) ) ) );
                                drawing::Position3D aTransformedTopTop          ( SequenceToPosition3D( xTransformation->transform( Position3DToSequence(aLogicTopTop) ) ) );

                                drawing::Direction3D aSize = aTransformedRightDeepTop - aTransformedLeftBottomFront;
                                drawing::Direction3D aTopSize( aTransformedTopTop - aTransformedRightDeepTop );
                                fTopHeight = aTopSize.DirectionY;

                                sal_Int32 nRotateZAngleHundredthDegree = 0;
                                if( pPosHelper->isSwapXAndY() )
                                {
                                    fTopHeight = aTopSize.DirectionX;
                                    nRotateZAngleHundredthDegree = 90*100;
                                    aSize = drawing::Direction3D(aSize.DirectionY,aSize.DirectionX,aSize.DirectionZ);
                                }

                                if( aSize.DirectionX < 0 )
                                    aSize.DirectionX *= -1.0;
                                if( aSize.DirectionZ < 0 )
                                    aSize.DirectionZ *= -1.0;
                                if( fTopHeight < 0 )
                                    fTopHeight *= -1.0;

                                xShape = createDataPoint3D_Bar(
                                    xPointGroupShape_Shapes, aTransformedBottom, aSize, fTopHeight, nRotateZAngleHundredthDegree
                                    , xDataPointProperties, nGeometry3D );
                            }
                            else //m_nDimension!=3
                            {
                                drawing::PolyPolygonShape3D aPoly;
                                drawing::Position3D aLeftUpperPoint( fLogicX-fLogicBarWidth/2.0,fUpperYValue,fLogicZ );
                                drawing::Position3D aRightUpperPoint( fLogicX+fLogicBarWidth/2.0,fUpperYValue,fLogicZ );

                                AddPointToPoly( aPoly, drawing::Position3D( fLogicX-fLogicBarWidth/2.0,fLowerYValue,fLogicZ) );
                                AddPointToPoly( aPoly, drawing::Position3D( fLogicX+fLogicBarWidth/2.0,fLowerYValue,fLogicZ) );
                                AddPointToPoly( aPoly, aRightUpperPoint );
                                AddPointToPoly( aPoly, aLeftUpperPoint );
                                AddPointToPoly( aPoly, drawing::Position3D( fLogicX-fLogicBarWidth/2.0,fLowerYValue,fLogicZ) );
                                pPosHelper->transformScaledLogicToScene( aPoly );
                                xShape = m_pShapeFactory->createArea2D( xPointGroupShape_Shapes, aPoly );
                                this->setMappedProperties( xShape, xDataPointProperties, PropertyMapper::getPropertyNameMapForFilledSeriesProperties() );
                            }
                            //set name/classified ObjectID (CID)
                            ShapeFactory::setShapeName(xShape
                                , ObjectIdentifier::createPointCID(
                                    (*aSeriesIter)->getPointCID_Stub(),nPointIndex) );
                        }

                        //create error bar
                        createErrorBar_Y( aUnscaledLogicPosition, **aSeriesIter, nPointIndex, m_xLogicTarget, &fLogicX );

                        //------------
                        //create data point label
                        if( (**aSeriesIter).getDataPointLabelIfLabel(nPointIndex) )
                        {
                            double fLogicSum = aLogicYSumMap[nAttachedAxisIndex];

                            LabelAlignment eAlignment(LABEL_ALIGN_CENTER);
                            sal_Int32 nLabelPlacement = pSeries->getLabelPlacement( nPointIndex, m_xChartTypeModel, m_nDimension, pPosHelper->isSwapXAndY() );

                            double fLowerBarDepth = fLogicBarDepth;
                            double fUpperBarDepth = fLogicBarDepth;
                            {
                                double fOuterBarDepth = fLogicBarDepth;
                                if( lcl_hasGeometry3DVariableWidth(nGeometry3D) && fCompleteHeight!=0.0 )
                                {
                                    fOuterBarDepth = fLogicBarDepth * (fTopHeight)/(fabs(fCompleteHeight));
                                    fLowerBarDepth = (fBaseValue < fUpperYValue) ? fabs(fLogicBarDepth) : fabs(fOuterBarDepth);
                                    fUpperBarDepth = (fBaseValue < fUpperYValue) ? fabs(fOuterBarDepth) : fabs(fLogicBarDepth);
                                }
                            }

                            awt::Point aScreenPosition2D( this->getLabelScreenPositionAndAlignment(
                                eAlignment, nLabelPlacement
                                , fLogicX, fLowerYValue, fUpperYValue, fLogicZ
                                , fLowerBarDepth, fUpperBarDepth, fBaseValue, pPosHelper ));
                            sal_Int32 nOffset = 0;
                            if(LABEL_ALIGN_CENTER!=eAlignment)
                            {
                                nOffset = 100;//add some spacing //@todo maybe get more intelligent values
                                if( m_nDimension == 3 )
                                    nOffset = 260;
                            }
                            this->createDataLabel( xTextTarget, **aSeriesIter, nPointIndex
                                            , fLogicValueForLabeDisplay, fLogicSum, aScreenPosition2D, eAlignment, nOffset );
                        }

                    }//end iteration through partial points

                }//next series in x slot (next y slot)
            }//next x slot
        }//next z slot
    }//next category
//=============================================================================
//=============================================================================
//=============================================================================
    if( bDrawConnectionLines )
    {
        ::std::vector< ::std::vector< VDataSeriesGroup > >::iterator             aZSlotIter = m_aZSlots.begin();
        const ::std::vector< ::std::vector< VDataSeriesGroup > >::const_iterator  aZSlotEnd = m_aZSlots.end();
//=============================================================================
        for( sal_Int32 nZ=1; aZSlotIter != aZSlotEnd; aZSlotIter++, nZ++ )
        {
            ::std::vector< VDataSeriesGroup >::iterator             aXSlotIter = aZSlotIter->begin();
            const ::std::vector< VDataSeriesGroup >::const_iterator aXSlotEnd = aZSlotIter->end();

            BarPositionHelper* pPosHelper = m_pMainPosHelper;
            if( aXSlotIter != aXSlotEnd )
            {
                sal_Int32 nAttachedAxisIndex = aXSlotIter->getAttachedAxisIndexForFirstSeries();
                //2ND_AXIS_IN_BARS so far one can assume to have the same plotter for each z slot
                pPosHelper = dynamic_cast<BarPositionHelper*>(&( this->getPlottingPositionHelper( nAttachedAxisIndex ) ) );
                if(!pPosHelper)
                    pPosHelper = m_pMainPosHelper;
            }
            PlotterBase::m_pPosHelper = pPosHelper;

//=============================================================================
            //iterate through all x slots in this category
            for( double fSlotX=0; aXSlotIter != aXSlotEnd; aXSlotIter++, fSlotX+=1.0 )
            {
                ::std::vector< VDataSeries* >* pSeriesList = &(aXSlotIter->m_aSeriesVector);

                ::std::vector< VDataSeries* >::const_iterator       aSeriesIter = pSeriesList->begin();
                const ::std::vector< VDataSeries* >::const_iterator aSeriesEnd  = pSeriesList->end();
                aSeriesIter = pSeriesList->begin();
//=============================================================================
                //iterate through all series in this x slot
                for( ; aSeriesIter != aSeriesEnd; aSeriesIter++ )
                {
                    VDataSeries* pSeries( *aSeriesIter );
                    if(!pSeries)
                        continue;
                    drawing::PolyPolygonShape3D* pSeriesPoly = &pSeries->m_aPolyPolygonShape3D;
                    if(!ShapeFactory::hasPolygonAnyLines(*pSeriesPoly))
                        continue;

                    drawing::PolyPolygonShape3D aPoly;
                    Clipping::clipPolygonAtRectangle( *pSeriesPoly, pPosHelper->getScaledLogicClipDoubleRect(), aPoly );

                    if(!ShapeFactory::hasPolygonAnyLines(aPoly))
                        continue;

                    //transformation 3) -> 4)
                    pPosHelper->transformScaledLogicToScene( aPoly );

                    uno::Reference< drawing::XShapes > xSeriesGroupShape_Shapes(
                        getSeriesGroupShape(*aSeriesIter, xSeriesTarget) );
                    uno::Reference< drawing::XShape > xShape( m_pShapeFactory->createLine2D(
                        xSeriesGroupShape_Shapes, PolyToPointSequence( aPoly ) ) );
                    this->setMappedProperties( xShape, pSeries->getPropertiesOfSeries()
                        , PropertyMapper::getPropertyNameMapForFilledSeriesProperties() );
                }
            }
        }
    }

    /* @todo remove series shapes if empty
    */

    OSL_TRACE( "\nPPPPPPPPP<<<<<<<<<<<< bar chart :: createShapes():: skipped points: %d created points: %d", nSkippedPoints, nCreatedPoints );
}

//.............................................................................
} //namespace chart
//.............................................................................

/* vim:set shiftwidth=4 softtabstop=4 expandtab: */<|MERGE_RESOLUTION|>--- conflicted
+++ resolved
@@ -140,30 +140,6 @@
     return true;
 }
 
-<<<<<<< HEAD
-//-------------------------------------------------------------------------
-// MinimumAndMaximumSupplier
-//-------------------------------------------------------------------------
-
-double BarChart::getMinimumX()
-{
-    if( m_bCategoryXAxis )
-        return 0.5;//first category (index 0) matches with real number 1.0
-    return VSeriesPlotter::getMinimumX();
-}
-double BarChart::getMaximumX()
-{
-    if( m_bCategoryXAxis )
-    {
-        //return category count
-        sal_Int32 nPointCount = getPointCount();
-        return nPointCount+0.5;//first category (index 0) matches with real number 1.0
-    }
-    return VSeriesPlotter::getMaximumX();
-}
-
-=======
->>>>>>> ce6308e4
 awt::Point BarChart::getLabelScreenPositionAndAlignment(
                      LabelAlignment& rAlignment, sal_Int32 nLabelPlacement
                      , double fScaledX, double fScaledLowerYValue, double fScaledUpperYValue, double fScaledZ
