/*************************************************************************
 *
 * DO NOT ALTER OR REMOVE COPYRIGHT NOTICES OR THIS FILE HEADER.
 *
 * Copyright 2000, 2010 Oracle and/or its affiliates.
 *
 * OpenOffice.org - a multi-platform office productivity suite
 *
 * This file is part of OpenOffice.org.
 *
 * OpenOffice.org is free software: you can redistribute it and/or modify
 * it under the terms of the GNU Lesser General Public License version 3
 * only, as published by the Free Software Foundation.
 *
 * OpenOffice.org is distributed in the hope that it will be useful,
 * but WITHOUT ANY WARRANTY; without even the implied warranty of
 * MERCHANTABILITY or FITNESS FOR A PARTICULAR PURPOSE.  See the
 * GNU Lesser General Public License version 3 for more details
 * (a copy is included in the LICENSE file that accompanied this code).
 *
 * You should have received a copy of the GNU Lesser General Public License
 * version 3 along with OpenOffice.org.  If not, see
 * <http://www.openoffice.org/license.html>
 * for a copy of the LGPLv3 License.
 *
 ************************************************************************/

// MARKER(update_precomp.py): autogen include statement, do not remove
#include "precompiled_sfx2.hxx"

#include <stdio.h>

#include <sfx2/viewfrm.hxx>
#include <com/sun/star/document/MacroExecMode.hpp>
#include <com/sun/star/frame/XLoadable.hpp>
#include <com/sun/star/frame/XLayoutManager.hpp>
#include <com/sun/star/frame/XComponentLoader.hpp>

#ifndef _TOOLKIT_HELPER_VCLUNOHELPER_HXX_
#include <toolkit/unohlp.hxx>
#endif
#ifndef _SPLITWIN_HXX //autogen
#include <vcl/splitwin.hxx>
#endif
#include <unotools/moduleoptions.hxx>
#include <svl/intitem.hxx>
#include <svl/visitem.hxx>
#include <svl/stritem.hxx>
#include <svl/eitem.hxx>
#include <svl/slstitm.hxx>
#include <svl/whiter.hxx>
#include <svl/undo.hxx>
#ifndef _MSGBOX_HXX //autogen
#include <vcl/msgbox.hxx>
#endif
#include <svtools/sfxecode.hxx>
#include <svtools/ehdl.hxx>
#include <tools/diagnose_ex.h>
#include <com/sun/star/container/XIndexAccess.hpp>
#include <com/sun/star/frame/XFramesSupplier.hpp>
#include <com/sun/star/frame/FrameSearchFlag.hpp>
#include <com/sun/star/frame/XFrame.hpp>
#include <com/sun/star/frame/XFrames.hpp>
#include <com/sun/star/frame/XFramesSupplier.hpp>
#include <com/sun/star/awt/XWindow.hpp>
#include <com/sun/star/frame/XController.hpp>
#include <com/sun/star/frame/XModel2.hpp>
#include <com/sun/star/util/XURLTransformer.hpp>
#include <com/sun/star/util/XCloseable.hpp>
#include <com/sun/star/frame/XDispatchRecorderSupplier.hpp>
#include <com/sun/star/document/MacroExecMode.hpp>
#include <com/sun/star/document/UpdateDocMode.hpp>
#include <com/sun/star/beans/XPropertySet.hpp>
#include <com/sun/star/uri/XUriReferenceFactory.hpp>
#include <com/sun/star/uri/XVndSunStarScriptUrl.hpp>
#include <com/sun/star/embed/XStorage.hpp>
#include <com/sun/star/embed/EmbedStates.hpp>
#include <rtl/ustrbuf.hxx>

#include <unotools/localfilehelper.hxx>
#include <unotools/ucbhelper.hxx>
#include <comphelper/processfactory.hxx>
#include <comphelper/componentcontext.hxx>
#include <comphelper/namedvaluecollection.hxx>
#include <comphelper/configurationhelper.hxx>

#include <com/sun/star/uno/Reference.h>
#include <com/sun/star/ucb/XContent.hpp>

#include <basic/basmgr.hxx>
#include <basic/sbmod.hxx>
#include <basic/sbmeth.hxx>
#include <basic/sbx.hxx>
#include <comphelper/storagehelper.hxx>
#include <svtools/asynclink.hxx>
#include <svl/sharecontrolfile.hxx>

#include <boost/optional.hpp>

using namespace ::com::sun::star;
using namespace ::com::sun::star::uno;
using namespace ::com::sun::star::ucb;
using namespace ::com::sun::star::frame;
using namespace ::com::sun::star::lang;
using ::com::sun::star::awt::XWindow;
using ::com::sun::star::beans::PropertyValue;
namespace css = ::com::sun::star;

#ifndef GCC
#endif

// wg. ViewFrame::Current
#include "appdata.hxx"
#include <sfx2/taskpane.hxx>
#include <sfx2/app.hxx>
#include <sfx2/objface.hxx>
#include "openflag.hxx"
#include "objshimp.hxx"
#include <sfx2/viewsh.hxx>
#include <sfx2/objsh.hxx>
#include <sfx2/bindings.hxx>
#include <sfx2/dispatch.hxx>
#include "arrdecl.hxx"
#include "sfxtypes.hxx"
#include <sfx2/request.hxx>
#include <sfx2/docfac.hxx>
#include <sfx2/ipclient.hxx>
#include "sfxresid.hxx"
#include "appbas.hxx"
#include <sfx2/objitem.hxx>
#include "viewfac.hxx"
#include <sfx2/event.hxx>
#include "fltfnc.hxx"
#include <sfx2/docfile.hxx>
#include <sfx2/module.hxx>
#include <sfx2/msgpool.hxx>
#include <sfx2/viewfrm.hxx>
#include "viewimp.hxx"
#include <sfx2/sfxbasecontroller.hxx>
#include <sfx2/sfx.hrc>
#include "view.hrc"
#include <sfx2/frmdescr.hxx>
#include <sfx2/sfxuno.hxx>
#include <sfx2/progress.hxx>
#include "workwin.hxx"
#include "helper.hxx"
#include "macro.hxx"
#include "minfitem.hxx"
#include "../appl/app.hrc"
#include "impviewframe.hxx"

//-------------------------------------------------------------------------
DBG_NAME(SfxViewFrame)

#define SfxViewFrame
#include "sfxslots.hxx"
#undef SfxViewFrame

//-------------------------------------------------------------------------

SFX_IMPL_INTERFACE(SfxViewFrame,SfxShell,SfxResId(0))
{
    SFX_CHILDWINDOW_REGISTRATION( SID_BROWSER );
    SFX_CHILDWINDOW_REGISTRATION( SID_RECORDING_FLOATWINDOW );

    SFX_OBJECTBAR_REGISTRATION( SFX_OBJECTBAR_FULLSCREEN | SFX_VISIBILITY_FULLSCREEN, SfxResId(RID_FULLSCREENTOOLBOX) );
    SFX_OBJECTBAR_REGISTRATION( SFX_OBJECTBAR_APPLICATION | SFX_VISIBILITY_STANDARD, SfxResId(RID_ENVTOOLBOX) );
}

TYPEINIT2(SfxViewFrame,SfxShell,SfxListener);
TYPEINIT1(SfxViewFrameItem, SfxPoolItem);

//=========================================================================

<<<<<<< HEAD
struct SfxViewFrame_Impl
{
    SvBorder            aBorder;
    Size                aMargin;
    Size                aSize;
    String              aViewData;
    String              aFrameTitle;
    TypeId              aLastType;
    String              aActualURL;
    String              aActualPresentationURL;
    SfxFrame*           pFrame;
    SfxCancelManager*   pCancelMgr;
    svtools::AsynchronLink* pReloader;
    //SfxInPlaceFrame*  pIPFrame;
    Window*             pWindow;
    SfxViewFrame*       pActiveChild;
    SfxViewFrame*       pParentViewFrame;
    SfxObjectShell*     pImportShell;
    Window*             pFocusWin;
    SfxMacro*           pMacro;
    sal_uInt16          nDocViewNo;
    sal_uInt16          nCurViewId;
    sal_Bool            bResizeInToOut:1;
    sal_Bool            bDontOverwriteResizeInToOut:1;
    sal_Bool            bObjLocked:1;
    sal_Bool            bRestoreView:1;
    sal_Bool            bSetViewFrameLocked:1;
    sal_Bool            bReloading:1;
    sal_Bool            bIsDowning:1;
    sal_Bool            bInCtor:1;
    sal_Bool            bModal:1;
    sal_Bool            bEnabled:1;
    sal_Bool            bEventFlag:1;
    sal_Bool            bWindowWasEnabled:1;
    ::boost::optional< bool >
                        aHasToolPanels;

                        SfxViewFrame_Impl()
                        : pReloader(0 )
                        , pMacro( 0 )
                        , bWindowWasEnabled(sal_True)
                        {}

                        ~SfxViewFrame_Impl()
                        {
                            delete pReloader;
                            delete pCancelMgr;
                        }
};

=======
>>>>>>> 0c946f49
//-------------------------------------------------------------------------
namespace
{
    bool moduleHasToolPanels( SfxViewFrame_Impl& i_rViewFrameImpl )
    {
        if ( !i_rViewFrameImpl.aHasToolPanels )
        {
            i_rViewFrameImpl.aHasToolPanels.reset( ::sfx2::ModuleTaskPane::ModuleHasToolPanels(
                i_rViewFrameImpl.pFrame->GetTopFrame()->GetFrameInterface() ) );
        }
        return *i_rViewFrameImpl.aHasToolPanels;
    }
}
//-------------------------------------------------------------------------
void SfxViewFrame::SetDowning_Impl()
{
    pImp->bIsDowning = sal_True;
}

//-------------------------------------------------------------------------
sal_Bool SfxViewFrame::IsDowning_Impl() const
{
    return pImp->bIsDowning;
}


//--------------------------------------------------------------------
class SfxViewNotificatedFrameList_Impl :
    public SfxListener, public SfxViewFrameArr_Impl
{
public:

    void InsertViewFrame( SfxViewFrame* pFrame )
    {
        StartListening( *pFrame );
        C40_INSERT( SfxViewFrame, pFrame, Count() );
    }
    void Notify( SfxBroadcaster& rBC, const SfxHint& rHint );
};

//-------------------------------------------------------------------------
void SfxViewNotificatedFrameList_Impl::Notify( SfxBroadcaster& rBC, const SfxHint& rHint )
{
    if ( rHint.IsA(TYPE(SfxSimpleHint)) )
    {
        switch( ( (SfxSimpleHint&) rHint ).GetId() )
        {
            case SFX_HINT_DYING:
                SfxViewFrame* pFrame = (SfxViewFrame*) &rBC;
                if( pFrame )
                {
                    sal_uInt16 nPos = C40_GETPOS( SfxViewFrame, pFrame );
                    if( nPos != USHRT_MAX )
                        Remove( nPos );
                }
                break;
        }
    }
}

//-------------------------------------------------------------------------

long ReloadDecouple_Impl( void* pObj, void* pArg )
{
    ((SfxViewFrame*) pObj)->ExecReload_Impl( *(SfxRequest*)pArg );
    return 0;
}

void SfxViewFrame::ExecReload_Impl( SfxRequest& rReq, sal_Bool bAsync )
{
    if( bAsync )
    {
        if( !pImp->pReloader )
            pImp->pReloader = new svtools::AsynchronLink(
                Link( this, ReloadDecouple_Impl ) );
        pImp->pReloader->Call( new SfxRequest( rReq ) );
    }
    else ExecReload_Impl( rReq );
}

void SfxViewFrame::ExecReload_Impl( SfxRequest& rReq )
{
    SfxFrame *pParent = GetFrame().GetParentFrame();
    if ( rReq.GetSlot() == SID_RELOAD )
    {
        // Bei CTRL-Reload den aktiven Frame reloaden
        SfxViewFrame* pActFrame = this;
        while ( pActFrame )
            pActFrame = pActFrame->GetActiveChildFrame_Impl();

        if ( pActFrame )
        {
            sal_uInt16 nModifier = rReq.GetModifier();
            if ( nModifier & KEY_MOD1 )
            {
                pActFrame->ExecReload_Impl( rReq );
                return;
            }
        }

        // Wenn nur ein Reload der Graphiken eines oder mehrerer ChildFrames
        // gemacht werden soll
        SfxFrame& rFrame = GetFrame();
        if ( pParent == &rFrame && rFrame.GetChildFrameCount() )
        {
            sal_Bool bReloadAvailable = sal_False;
            SfxFrameIterator aIter( rFrame, sal_False );
            SfxFrame *pChild = aIter.FirstFrame();
            while ( pChild )
            {
                SfxFrame *pNext = aIter.NextFrame( *pChild );
                SfxObjectShell *pShell = pChild->GetCurrentDocument();
                if( pShell && pShell->Get_Impl()->bReloadAvailable )
                {
                    bReloadAvailable = sal_True;
                    pChild->GetCurrentViewFrame()->ExecuteSlot( rReq );
                }
                pChild = pNext;
            }

            // Der TopLevel-Frame selbst het keine Graphiken!
            if ( bReloadAvailable )
                return;
        }
    }
    else
    {
        // Bei CTRL-Edit den TopFrame bearbeiten
        sal_uInt16 nModifier = rReq.GetModifier();

        if ( ( nModifier & KEY_MOD1 ) && pParent )
        {
            SfxViewFrame *pTop = GetTopViewFrame();
            pTop->ExecReload_Impl( rReq );
            return;
        }
    }

    SfxObjectShell* pSh = GetObjectShell();
    switch ( rReq.GetSlot() )
    {
        case SID_EDITDOC:
        {
            if ( GetFrame().HasComponent() )
                break;

            // Wg. Doppeltbelegung in Toolboxen (mit/ohne Ctrl) ist es auch
            // m"oglich, da\s der Slot zwar enabled ist, aber Ctrl-Click
            // trotzdem nicht geht!
            if( !pSh || !pSh->HasName() || !(pSh->Get_Impl()->nLoadedFlags & SFX_LOADED_MAINDOCUMENT ))
                break;

            SFX_ITEMSET_ARG( pSh->GetMedium()->GetItemSet(), pItem, SfxBoolItem, SID_VIEWONLY, sal_False );
            if ( pItem && pItem->GetValue() )
            {
                SfxMedium* pMed = pSh->GetMedium();
                SfxApplication* pApp = SFX_APP();
                SfxAllItemSet aSet( pApp->GetPool() );
                aSet.Put( SfxStringItem( SID_FILE_NAME, pMed->GetURLObject().GetMainURL(INetURLObject::NO_DECODE) ) );
                aSet.Put( SfxBoolItem( SID_TEMPLATE, sal_True ) );
                aSet.Put( SfxStringItem( SID_TARGETNAME, String::CreateFromAscii("_blank") ) );
                SFX_ITEMSET_ARG( pMed->GetItemSet(), pReferer, SfxStringItem, SID_REFERER, sal_False );
                if ( pReferer )
                    aSet.Put( *pReferer );
                SFX_ITEMSET_ARG( pSh->GetMedium()->GetItemSet(), pVersionItem, SfxInt16Item, SID_VERSION, sal_False );
                if ( pVersionItem )
                    aSet.Put( *pVersionItem );

                if( pMed->GetFilter() )
                {
                    aSet.Put( SfxStringItem( SID_FILTER_NAME, pMed->GetFilter()->GetFilterName() ) );
                    SFX_ITEMSET_ARG( pMed->GetItemSet(), pOptions, SfxStringItem, SID_FILE_FILTEROPTIONS, sal_False );
                    if ( pOptions )
                        aSet.Put( *pOptions );
                }

                GetDispatcher()->Execute( SID_OPENDOC, SFX_CALLMODE_ASYNCHRON, aSet );
                return;
            }

            sal_uInt16 nOpenMode;
            sal_Bool bNeedsReload = sal_False;
            if ( !pSh->IsReadOnly() )
            {
                // Speichern und Readonly Reloaden
                if( pSh->IsModified() )
                {
                    if ( !pSh->PrepareClose() )
                    {
                        rReq.SetReturnValue( SfxBoolItem( rReq.GetSlot(), sal_False ) );
                        return;
                    }
                    else bNeedsReload = sal_True;
                }
                nOpenMode = SFX_STREAM_READONLY;
            }
            else
            {
                nOpenMode = SFX_STREAM_READWRITE;
                pSh->SetReadOnlyUI( sal_False );

                // if only the view was in the readonly mode then there is no need to do the reload
                if ( !pSh->IsReadOnly() )
                    return;
            }

            // Parameter auswerten
            // sal_Bool bReload = sal_True;
            if ( rReq.IsAPI() )
            {
                // per API steuern ob r/w oder r/o
                SFX_REQUEST_ARG(rReq, pEditItem, SfxBoolItem, SID_EDITDOC, sal_False);
                if ( pEditItem )
                    nOpenMode = pEditItem->GetValue() ? SFX_STREAM_READWRITE : SFX_STREAM_READONLY;
            }

            // doing
            if( pSh  )
            {
                SfxMedium* pMed = pSh->GetMedium();
                String aTemp;
                utl::LocalFileHelper::ConvertPhysicalNameToURL( pMed->GetPhysicalName(), aTemp );
                INetURLObject aPhysObj( aTemp );
                SFX_ITEMSET_ARG( pSh->GetMedium()->GetItemSet(),
                                 pVersionItem, SfxInt16Item, SID_VERSION, sal_False );

                INetURLObject aMedObj( pMed->GetName() );

                // the logic below is following, if the document seems not to need to be reloaded and the physical name is different
                // to the logical one, then on file system it can be checked that the copy is still newer than the original and no document reload is required
                if ( ( !bNeedsReload && ( (aMedObj.GetProtocol() == INET_PROT_FILE &&
                        aMedObj.getFSysPath(INetURLObject::FSYS_DETECT) != aPhysObj.getFSysPath(INetURLObject::FSYS_DETECT) &&
                        !::utl::UCBContentHelper::IsYounger( aMedObj.GetMainURL( INetURLObject::NO_DECODE ), aPhysObj.GetMainURL( INetURLObject::NO_DECODE ) ))
                      || pMed->IsRemote() ) )
                   || pVersionItem )
                {
                    sal_Bool bOK = sal_False;
                    if ( !pVersionItem )
                    {
                        sal_Bool bHasStorage = pMed->HasStorage_Impl();
                        // switching edit mode could be possible without reload
                        if ( bHasStorage && pMed->GetStorage() == pSh->GetStorage() )
                        {
                            // TODO/LATER: faster creation of copy
                            if ( !pSh->ConnectTmpStorage_Impl( pMed->GetStorage(), pMed ) )
                                return;
                        }

                        pMed->CloseAndRelease();
                        pMed->GetItemSet()->Put( SfxBoolItem( SID_DOC_READONLY, !( nOpenMode & STREAM_WRITE ) ) );
                        pMed->SetOpenMode( nOpenMode, pMed->IsDirect() );

                        pMed->CompleteReOpen();
                        if ( nOpenMode & STREAM_WRITE )
                            pMed->LockOrigFileOnDemand( sal_False, sal_True );

                        // LockOrigFileOnDemand might set the readonly flag itself, it should be set back
                        pMed->GetItemSet()->Put( SfxBoolItem( SID_DOC_READONLY, !( nOpenMode & STREAM_WRITE ) ) );

                        if ( !pMed->GetErrorCode() )
                            bOK = sal_True;
                    }

                    if( !bOK )
                    {
                        ErrCode nErr = pMed->GetErrorCode();
                        if ( pVersionItem )
                            nErr = ERRCODE_IO_ACCESSDENIED;
                        else
                        {
                            pMed->ResetError();
                            pMed->SetOpenMode( SFX_STREAM_READONLY, pMed->IsDirect() );
                            pMed->ReOpen();
                            pSh->DoSaveCompleted( pMed );
                        }

                        // r/o-Doc kann nicht in Editmode geschaltet werden?
                        rReq.Done( sal_False );

                        if ( nOpenMode == SFX_STREAM_READWRITE && !rReq.IsAPI() )
                        {
                            // dem ::com::sun::star::sdbcx::User anbieten, als Vorlage zu oeffnen
                            QueryBox aBox( &GetWindow(), SfxResId(MSG_QUERY_OPENASTEMPLATE) );
                            if ( RET_YES == aBox.Execute() )
                            {
                                SfxApplication* pApp = SFX_APP();
                                SfxAllItemSet aSet( pApp->GetPool() );
                                aSet.Put( SfxStringItem( SID_FILE_NAME, pMed->GetName() ) );
                                SFX_ITEMSET_ARG( pMed->GetItemSet(), pReferer, SfxStringItem, SID_REFERER, sal_False );
                                if ( pReferer )
                                    aSet.Put( *pReferer );
                                aSet.Put( SfxBoolItem( SID_TEMPLATE, sal_True ) );
                                if ( pVersionItem )
                                    aSet.Put( *pVersionItem );

                                if( pMed->GetFilter() )
                                {
                                    aSet.Put( SfxStringItem( SID_FILTER_NAME, pMed->GetFilter()->GetFilterName() ) );
                                    SFX_ITEMSET_ARG( pMed->GetItemSet(), pOptions,
                                                     SfxStringItem, SID_FILE_FILTEROPTIONS, sal_False );
                                    if ( pOptions )
                                        aSet.Put( *pOptions );
                                }

                                GetDispatcher()->Execute( SID_OPENDOC, SFX_CALLMODE_ASYNCHRON, aSet );
                                return;
                            }
                            else
                                nErr = 0;
                        }

                        ErrorHandler::HandleError( nErr );
                        rReq.SetReturnValue(
                            SfxBoolItem( rReq.GetSlot(), sal_False ) );
                        return;
                    }
                    else
                    {
                        pSh->DoSaveCompleted( pMed );
                        pSh->Broadcast( SfxSimpleHint(SFX_HINT_MODECHANGED) );
                        rReq.SetReturnValue( SfxBoolItem( rReq.GetSlot(), sal_True ) );
                        rReq.Done( sal_True );
                        // if( nOpenMode == SFX_STREAM_READONLY )
                        //    pMed->Close();
                        return;
                    }
                }

                /*
                if ( !bReload )
                {
                    // Es soll nicht reloaded werden
                    SfxErrorContext aEc( ERRCODE_SFX_NODOCRELOAD );
                    ErrorHandler::HandleError( ERRCODE_SFX_NODOCRELOAD );
                    rReq.SetReturnValue(
                        SfxBoolItem( rReq.GetSlot(), sal_False ) );
                    return;
                }
                */
                // Ansonsten ( lokal und arbeiten auf Kopie ) muss gereloaded
                // werden.
            }

            rReq.AppendItem( SfxBoolItem( SID_FORCERELOAD, sal_True) );
            rReq.AppendItem( SfxBoolItem( SID_SILENT, sal_True ));
        }

        case SID_RELOAD:
        {
            // Wg. Doppeltbelegung in Toolboxen (mit/ohne Ctrl) ist es auch
            // m"oglich, da\s der Slot zwar enabled ist, aber Ctrl-Click
            // trotzdem nicht geht!
            if ( !pSh || !pSh->CanReload_Impl() )
                break;
            SfxApplication* pApp = SFX_APP();
            SFX_REQUEST_ARG(rReq, pForceReloadItem, SfxBoolItem,
                            SID_FORCERELOAD, sal_False);
            if(  pForceReloadItem && !pForceReloadItem->GetValue() &&
                !pSh->GetMedium()->IsExpired() )
                return;
            if( pImp->bReloading || pSh->IsInModalMode() )
                return;

            // AutoLoad ist ggf. verboten
            SFX_REQUEST_ARG(rReq, pAutoLoadItem, SfxBoolItem, SID_AUTOLOAD, sal_False);
            if ( pAutoLoadItem && pAutoLoadItem->GetValue() &&
                 GetFrame().IsAutoLoadLocked_Impl() )
                return;

            SfxObjectShellLock xOldObj( pSh );
            pImp->bReloading = sal_True;
            SFX_REQUEST_ARG(rReq, pURLItem, SfxStringItem,
                            SID_FILE_NAME, sal_False);
            // editierbar "offnen?
            sal_Bool bForEdit = !pSh->IsReadOnly();
            if ( rReq.GetSlot() == SID_EDITDOC )
                bForEdit = !bForEdit;

            // ggf. beim User nachfragen
            sal_Bool bDo = ( GetViewShell()->PrepareClose() != FALSE );
            SFX_REQUEST_ARG(rReq, pSilentItem, SfxBoolItem, SID_SILENT, sal_False);
            if ( bDo && GetFrame().DocIsModified_Impl() &&
                 !rReq.IsAPI() && ( !pSilentItem || !pSilentItem->GetValue() ) )
            {
                QueryBox aBox( &GetWindow(), SfxResId(MSG_QUERY_LASTVERSION) );
                bDo = ( RET_YES == aBox.Execute() );
            }

            if ( bDo )
            {
                SfxMedium *pMedium = xOldObj->GetMedium();

                // Frameset abziehen, bevor FramesetView evtl. verschwindet
                String aURL = pURLItem ? pURLItem->GetValue() :
                                pMedium->GetName();

                sal_Bool bHandsOff =
                    ( pMedium->GetURLObject().GetProtocol() == INET_PROT_FILE && !xOldObj->IsDocShared() );

                // bestehende SfxMDIFrames f"ur dieses Doc leeren
                // eigenes Format oder R/O jetzt editierbar "offnen?
                SfxObjectShellLock xNewObj;

                // collect the views of the document
                // TODO: when UNO ViewFactories are available for SFX-based documents, the below code should
                // be UNOized, too
                typedef ::std::pair< Reference< XFrame >, USHORT >  ViewDescriptor;
                ::std::list< ViewDescriptor > aViewFrames;
                SfxViewFrame *pView = GetFirst( xOldObj );
                while ( pView )
                {
                    Reference< XFrame > xFrame( pView->GetFrame().GetFrameInterface() );
                    OSL_ENSURE( xFrame.is(), "SfxViewFrame::ExecReload_Impl: no XFrame?!" );
                    aViewFrames.push_back( ViewDescriptor( xFrame, pView->GetCurViewId() ) );

                    pView = GetNext( *pView, xOldObj );
                }

                DELETEZ( xOldObj->Get_Impl()->pReloadTimer );

                SfxItemSet* pNewSet = 0;
                const SfxFilter *pFilter = pMedium->GetFilter();
                if( pURLItem )
                {
                    pNewSet = new SfxAllItemSet( pApp->GetPool() );
                    pNewSet->Put( *pURLItem );

                    // Filter Detection
                    SfxMedium aMedium( pURLItem->GetValue(), SFX_STREAM_READWRITE );
                    SfxFilterMatcher().GuessFilter( aMedium, &pFilter );
                    if ( pFilter )
                        pNewSet->Put( SfxStringItem( SID_FILTER_NAME, pFilter->GetName() ) );
                    pNewSet->Put( *aMedium.GetItemSet() );
                }
                else
                {
                    pNewSet = new SfxAllItemSet( *pMedium->GetItemSet() );
                    pNewSet->ClearItem( SID_VIEW_ID );
                    pNewSet->ClearItem( SID_STREAM );
                    pNewSet->ClearItem( SID_INPUTSTREAM );
                    pNewSet->Put( SfxStringItem( SID_FILTER_NAME, pMedium->GetFilter()->GetName() ) );

                    // let the current security settings be checked again
                    pNewSet->Put( SfxUInt16Item( SID_MACROEXECMODE, document::MacroExecMode::USE_CONFIG ) );

                    if ( rReq.GetSlot() == SID_EDITDOC || !bForEdit )
                        // edit mode is switched or reload of readonly document
                        pNewSet->Put( SfxBoolItem( SID_DOC_READONLY, !bForEdit ) );
                    else
                        // Reload of file opened for writing
                        pNewSet->ClearItem( SID_DOC_READONLY );
                }

                // Falls eine salvagede Datei vorliegt, nicht nochmals die
                // OrigURL mitschicken, denn die Tempdate ist nach Reload
                // ungueltig
                SFX_ITEMSET_ARG( pNewSet, pSalvageItem, SfxStringItem, SID_DOC_SALVAGE, sal_False);
                if( pSalvageItem )
                {
                    aURL = pSalvageItem->GetValue();
                    pNewSet->ClearItem( SID_DOC_SALVAGE );
                }

                // TODO/LATER: Temporary solution, the SfxMedium must know the original URL as aLogicName
                //             SfxMedium::Transfer_Impl() will be vorbidden then.
                if ( xOldObj->IsDocShared() )
                    pNewSet->Put( SfxStringItem( SID_FILE_NAME, xOldObj->GetSharedFileURL() ) );

                //pNewMedium = new SfxMedium( aURL, nMode, pMedium->IsDirect(), bUseFilter ? pMedium->GetFilter() : 0, pNewSet );
                //pNewSet = pNewMedium->GetItemSet();
                if ( pURLItem )
                    pNewSet->Put( SfxStringItem( SID_REFERER, pMedium->GetName() ) );
                else
                    pNewSet->Put( SfxStringItem( SID_REFERER, String() ) );

                xOldObj->CancelTransfers();

                // eigentliches Reload
                //pNewSet->Put( SfxFrameItem ( SID_DOCFRAME, GetFrame() ) );

                if ( pSilentItem && pSilentItem->GetValue() )
                    pNewSet->Put( SfxBoolItem( SID_SILENT, sal_True ) );

                SFX_ITEMSET_ARG(pNewSet, pInteractionItem, SfxUnoAnyItem, SID_INTERACTIONHANDLER, FALSE);
                SFX_ITEMSET_ARG(pNewSet, pMacroExecItem  , SfxUInt16Item, SID_MACROEXECMODE     , FALSE);
                SFX_ITEMSET_ARG(pNewSet, pDocTemplateItem, SfxUInt16Item, SID_UPDATEDOCMODE     , FALSE);

                if (!pInteractionItem)
                {
                    Reference < ::com::sun::star::task::XInteractionHandler > xHdl( ::comphelper::getProcessServiceFactory()->createInstance(::rtl::OUString::createFromAscii("com.sun.star.comp.uui.UUIInteractionHandler")), UNO_QUERY );
                    if (xHdl.is())
                        pNewSet->Put( SfxUnoAnyItem(SID_INTERACTIONHANDLER,::com::sun::star::uno::makeAny(xHdl)) );
                }

                if (!pMacroExecItem)
                    pNewSet->Put( SfxUInt16Item(SID_MACROEXECMODE,::com::sun::star::document::MacroExecMode::USE_CONFIG) );
                if (!pDocTemplateItem)
                    pNewSet->Put( SfxUInt16Item(SID_UPDATEDOCMODE,::com::sun::star::document::UpdateDocMode::ACCORDING_TO_CONFIG) );

                xOldObj->SetModified( sal_False );
                // Altes Dok nicht cachen! Gilt nicht, wenn anderes
                // Doc geladen wird.

                SFX_ITEMSET_ARG( pMedium->GetItemSet(), pSavedOptions, SfxStringItem, SID_FILE_FILTEROPTIONS, sal_False);
                SFX_ITEMSET_ARG( pMedium->GetItemSet(), pSavedReferer, SfxStringItem, SID_REFERER, sal_False);

                sal_Bool bHasStorage = pMedium->HasStorage_Impl();
                if( bHandsOff )
                {
                    if ( bHasStorage && pMedium->GetStorage() == xOldObj->GetStorage() )
                    {
                        // TODO/LATER: faster creation of copy
                        if ( !xOldObj->ConnectTmpStorage_Impl( pMedium->GetStorage(), pMedium ) )
                            return;
                    }

                    pMedium->CloseAndRelease();
                }

                xNewObj = SfxObjectShell::CreateObject( pFilter->GetServiceName(), SFX_CREATE_MODE_STANDARD );
                uno::Sequence < beans::PropertyValue > aLoadArgs;
                TransformItems( SID_OPENDOC, *pNewSet, aLoadArgs );
                try
                {
                    uno::Reference < frame::XLoadable > xLoad( xNewObj->GetModel(), uno::UNO_QUERY );
                    xLoad->load( aLoadArgs );
                }
                catch ( uno::Exception& )
                {
                    xNewObj->DoClose();
                    xNewObj = 0;
                }

                DELETEZ( pNewSet );

                if( !xNewObj.Is() )
                {
                    if( bHandsOff )
                    {
                        // back to old medium
                        pMedium->ReOpen();
                        pMedium->LockOrigFileOnDemand( sal_False, sal_True );

                        xOldObj->DoSaveCompleted( pMedium );
                    }

                    // r/o-Doc couldn't be switched to writing mode
                    if ( bForEdit && SID_EDITDOC == rReq.GetSlot() )
                    {
                        // ask user for opening as template
                        QueryBox aBox( &GetWindow(), SfxResId(MSG_QUERY_OPENASTEMPLATE) );
                        if ( RET_YES == aBox.Execute() )
                        {
                            SfxAllItemSet aSet( pApp->GetPool() );
                            aSet.Put( SfxStringItem( SID_FILE_NAME, pMedium->GetName() ) );
                            aSet.Put( SfxStringItem( SID_TARGETNAME, String::CreateFromAscii("_blank") ) );
                            if ( pSavedOptions )
                                aSet.Put( *pSavedOptions );
                            if ( pSavedReferer )
                                aSet.Put( *pSavedReferer );
                            aSet.Put( SfxBoolItem( SID_TEMPLATE, sal_True ) );
                            if( pFilter )
                                aSet.Put( SfxStringItem( SID_FILTER_NAME, pFilter->GetFilterName() ) );
                            GetDispatcher()->Execute( SID_OPENDOC, SFX_CALLMODE_ASYNCHRON, aSet );
                        }
                    }
                    else
                    {
                        // an error handling should be done here?!
                        // if ( !pSilentItem || !pSilentItem->GetValue() )
                        //    ErrorHandler::HandleError( nLoadError );
                    }
                }
                else
                {
                    if ( xNewObj->IsDocShared() )
                    {
                        // the file is shared but the closing can change the sharing control file
                        xOldObj->DoNotCleanShareControlFile();
                    }

                    // the Reload and Silent items were only temporary, remove them
                    xNewObj->GetMedium()->GetItemSet()->ClearItem( SID_RELOAD );
                    xNewObj->GetMedium()->GetItemSet()->ClearItem( SID_SILENT );
                    TransformItems( SID_OPENDOC, *xNewObj->GetMedium()->GetItemSet(), aLoadArgs );

                    UpdateDocument_Impl();
                }

                if ( xNewObj.Is() )
                {
                    try
                    {
                        while ( !aViewFrames.empty() )
                        {
                            LoadViewIntoFrame_Impl( *xNewObj, aViewFrames.front().first, aLoadArgs, aViewFrames.front().second, false );
                            aViewFrames.pop_front();
                        }
                    }
                    catch( const Exception& )
                    {
                        // close the remaining frames
                        // Don't catch exceptions herein, if this fails, then we're left in an indetermined state, and
                        // crashing is better than trying to proceed
                        while ( !aViewFrames.empty() )
                        {
                            Reference< util::XCloseable > xClose( aViewFrames.front().first, UNO_QUERY_THROW );
                            xClose->close( sal_True );
                            aViewFrames.pop_front();
                        }
                    }

                    // Propagate document closure.
                    SFX_APP()->NotifyEvent( SfxEventHint( SFX_EVENT_CLOSEDOC, GlobalEventConfig::GetEventName( STR_EVENT_CLOSEDOC ), xOldObj ) );
                }

                // als erledigt recorden
                rReq.Done( sal_True );
                rReq.SetReturnValue(SfxBoolItem(rReq.GetSlot(), sal_True));
                return;
            }
            else
            {
                // als nicht erledigt recorden
                rReq.Done();
                rReq.SetReturnValue(SfxBoolItem(rReq.GetSlot(), sal_False));
                pImp->bReloading = sal_False;
                return;
            }
        }
    }
}

//-------------------------------------------------------------------------
void SfxViewFrame::StateReload_Impl( SfxItemSet& rSet )
{
    SfxObjectShell* pSh = GetObjectShell();
    if ( !pSh )
        // Ich bin gerade am Reloaden und Yielde so vor mich hin ...
        return;

    GetFrame().GetParentFrame();
    SfxWhichIter aIter( rSet );
    for ( sal_uInt16 nWhich = aIter.FirstWhich(); nWhich; nWhich = aIter.NextWhich() )
    {
        if ( GetFrame().HasComponent() )
        {
            // Wenn die Komponente es nicht selbst dispatched, dann
            // macht es auch keinen Sinn!
            rSet.DisableItem( nWhich );
            continue;
        }

        switch ( nWhich )
        {
            case SID_EDITDOC:
            {
                if ( !pSh || !pSh->HasName() || !( pSh->Get_Impl()->nLoadedFlags &  SFX_LOADED_MAINDOCUMENT )
                  || pSh->GetCreateMode() == SFX_CREATE_MODE_EMBEDDED )
                    rSet.DisableItem( SID_EDITDOC );
                else
                {
                    SFX_ITEMSET_ARG( pSh->GetMedium()->GetItemSet(), pItem, SfxBoolItem, SID_EDITDOC, sal_False );
                    if ( pItem && !pItem->GetValue() )
                        rSet.DisableItem( SID_EDITDOC );
                    else
                        rSet.Put( SfxBoolItem( nWhich, !pSh->IsReadOnly() ) );
                }
                break;
            }

            case SID_RELOAD:
            {
                SfxFrame* pFrame = &GetTopFrame();

                if ( !pSh || !pSh->CanReload_Impl() || pSh->GetCreateMode() == SFX_CREATE_MODE_EMBEDDED )
                    rSet.DisableItem(nWhich);
                else
                {
                    // Wenn irgendein ChildFrame reloadable ist, wird der Slot
                    // enabled, damit man CTRL-Reload machen kann
                    sal_Bool bReloadAvailable = sal_False;
                    SfxFrameIterator aFrameIter( *pFrame, sal_True );
                    for( SfxFrame* pNextFrame = aFrameIter.FirstFrame();
                            pFrame;
                            pNextFrame = pNextFrame ?
                                aFrameIter.NextFrame( *pNextFrame ) : 0 )
                    {
                        SfxObjectShell *pShell = pFrame->GetCurrentDocument();
                        if( pShell && pShell->Get_Impl()->bReloadAvailable )
                        {
                            bReloadAvailable = sal_True;
                            break;
                        }
                        pFrame = pNextFrame;
                    }

                    rSet.Put( SfxBoolItem( nWhich, bReloadAvailable));
                }

                break;
            }
        }
    }
}


//--------------------------------------------------------------------
void SfxViewFrame::ExecHistory_Impl( SfxRequest &rReq )
{
    // gibt es an der obersten Shell einen Undo-Manager?
    SfxShell *pSh = GetDispatcher()->GetShell(0);
    SfxUndoManager* pShUndoMgr = pSh->GetUndoManager();
    sal_Bool bOK = sal_False;
    if ( pShUndoMgr )
    {
        switch ( rReq.GetSlot() )
        {
            case SID_CLEARHISTORY:
                pShUndoMgr->Clear();
                bOK = sal_True;
                break;

            case SID_UNDO:
                pShUndoMgr->Undo(0);
                GetBindings().InvalidateAll(sal_False);
                bOK = sal_True;
                break;

            case SID_REDO:
                pShUndoMgr->Redo(0);
                GetBindings().InvalidateAll(sal_False);
                bOK = sal_True;
                break;

            case SID_REPEAT:
                if ( pSh->GetRepeatTarget() )
                    pShUndoMgr->Repeat( *pSh->GetRepeatTarget(), 0);
                bOK = sal_True;
                break;
        }
    }
    else if ( GetViewShell() )
    {
        // der SW hat eigenes Undo an der View
        const SfxPoolItem *pRet = GetViewShell()->ExecuteSlot( rReq );
        if ( pRet )
            bOK = ((SfxBoolItem*)pRet)->GetValue();
    }

    rReq.SetReturnValue( SfxBoolItem( rReq.GetSlot(), bOK ) );
    rReq.Done();
}

//--------------------------------------------------------------------
void SfxViewFrame::StateHistory_Impl( SfxItemSet &rSet )
{
    // Undo-Manager suchen
    SfxShell *pSh = GetDispatcher()->GetShell(0);
    if ( !pSh )
        // Ich bin gerade am Reloaden und Yielde so vor mich hin ...
        return;

    SfxUndoManager *pShUndoMgr = pSh->GetUndoManager();
    if ( !pShUndoMgr )
    {
        // der SW hat eigenes Undo an der View
        SfxWhichIter aIter( rSet );
        SfxViewShell *pViewSh = GetViewShell();
        if( !pViewSh ) return;
        for ( sal_uInt16 nSID = aIter.FirstWhich(); nSID; nSID = aIter.NextWhich() )
            pViewSh->GetSlotState( nSID, 0, &rSet );
        return;
    }

    if ( pShUndoMgr->GetUndoActionCount() == 0 &&
         pShUndoMgr->GetRedoActionCount() == 0 &&
         pShUndoMgr->GetRepeatActionCount() == 0 )
        rSet.DisableItem( SID_CLEARHISTORY );

    if ( pShUndoMgr && pShUndoMgr->GetUndoActionCount() )
    {
        String aTmp( SfxResId( STR_UNDO ) );
        aTmp += pShUndoMgr->GetUndoActionComment(0);
        rSet.Put( SfxStringItem( SID_UNDO, aTmp ) );
    }
    else
        rSet.DisableItem( SID_UNDO );

    if ( pShUndoMgr && pShUndoMgr->GetRedoActionCount() )
    {
        String aTmp( SfxResId(STR_REDO) );
        aTmp += pShUndoMgr->GetRedoActionComment(0);
        rSet.Put( SfxStringItem( SID_REDO, aTmp ) );
    }
    else
        rSet.DisableItem( SID_REDO );
    SfxRepeatTarget *pTarget = pSh->GetRepeatTarget();
    if ( pShUndoMgr && pTarget && pShUndoMgr->GetRepeatActionCount() &&
         pShUndoMgr->CanRepeat(*pTarget, 0) )
    {
        String aTmp( SfxResId(STR_REPEAT) );
        aTmp += pShUndoMgr->GetRepeatActionComment(*pTarget, 0);
        rSet.Put( SfxStringItem( SID_REPEAT, aTmp ) );
    }
    else
        rSet.DisableItem( SID_REPEAT );
}

//--------------------------------------------------------------------
void SfxViewFrame::PopShellAndSubShells_Impl( SfxViewShell& i_rViewShell )
{
    i_rViewShell.PopSubShells_Impl();
    sal_uInt16 nLevel = pDispatcher->GetShellLevel( i_rViewShell );
    if ( nLevel != USHRT_MAX )
    {
        if ( nLevel )
        {
            // more sub shells on the stack, which were not affected by PopSubShells_Impl
            SfxShell *pSubShell = pDispatcher->GetShell( nLevel-1 );
            if ( pSubShell == i_rViewShell.GetSubShell() )
                // "real" sub shells will be deleted elsewhere
                pDispatcher->Pop( *pSubShell, SFX_SHELL_POP_UNTIL );
            else
                pDispatcher->Pop( *pSubShell, SFX_SHELL_POP_UNTIL | SFX_SHELL_POP_DELETE );
        }
        pDispatcher->Pop( i_rViewShell );
        pDispatcher->Flush();
    }

}

//--------------------------------------------------------------------
void SfxViewFrame::ReleaseObjectShell_Impl()

/*  [Beschreibung]

    Diese Methode entleert den SfxViewFrame, d.h. nimmt die <SfxObjectShell>
    vom Dispatcher und beendet seine <SfxListener>-Beziehung zu dieser
    SfxObjectShell (wodurch sie sich ggf. selbst zerst"ort).

    Somit kann durch Aufruf von ReleaseObjectShell() und SetObjectShell()
    die SfxObjectShell ausgetauscht werden.

    Zwischen RealeaseObjectShell() und SetObjectShell() darf die Kontrolle
    nicht an das System abgegeben werden.


    [Querverweise]

    <SfxViewFrame::SetObjectShell(SfxObjectShell&)>
*/
{
    DBG_CHKTHIS(SfxViewFrame, 0);
    DBG_ASSERT( xObjSh.Is(), "no SfxObjectShell to release!" );

    GetFrame().ReleasingComponent_Impl( sal_True );
    if ( GetWindow().HasChildPathFocus( sal_True ) )
    {
        DBG_ASSERT( !GetActiveChildFrame_Impl(), "Wrong active child frame!" );
        GetWindow().GrabFocus();
    }

    SfxViewShell *pDyingViewSh = GetViewShell();
    if ( pDyingViewSh )
    {
        PopShellAndSubShells_Impl( *pDyingViewSh );
        pDyingViewSh->DisconnectAllClients();
        SetViewShell_Impl(0);
        delete pDyingViewSh;
    }
#ifdef DBG_UTIL
    else
        DBG_ERROR("Keine Shell");
#endif

    if ( xObjSh.Is() )
    {
         pImp->aLastType = xObjSh->Type();
        pDispatcher->Pop( *xObjSh );
        SfxModule* pModule = xObjSh->GetModule();
        if( pModule )
            pDispatcher->RemoveShell_Impl( *pModule );
        pDispatcher->Flush();
        EndListening( *xObjSh );

        Notify( *xObjSh, SfxSimpleHint(SFX_HINT_TITLECHANGED) );
        Notify( *xObjSh, SfxSimpleHint(SFX_HINT_DOCCHANGED) );

        if ( 1 == xObjSh->GetOwnerLockCount() && pImp->bObjLocked && xObjSh->GetCreateMode() == SFX_CREATE_MODE_EMBEDDED )
            xObjSh->DoClose();
        SfxObjectShellRef xDyingObjSh = xObjSh;
        xObjSh.Clear();
        if( ( GetFrameType() & SFXFRAME_HASTITLE ) && pImp->nDocViewNo )
            xDyingObjSh->GetNoSet_Impl().ReleaseIndex(pImp->nDocViewNo-1);
        if ( pImp->bObjLocked )
        {
            xDyingObjSh->OwnerLock( sal_False );
            pImp->bObjLocked = sal_False;
        }
    }

    GetDispatcher()->SetDisableFlags( 0 );
}

//--------------------------------------------------------------------
sal_Bool SfxViewFrame::Close()
{
    DBG_CHKTHIS(SfxViewFrame, 0);

    DBG_ASSERT( GetFrame().IsClosing_Impl() || !GetFrame().GetFrameInterface().is(), "ViewFrame closed too early!" );

    // Wenn bis jetzt noch nicht gespeichert wurde, sollen eingebettete Objekte
    // auch nicht mehr automatisch gespeichert werden!
    if ( GetViewShell() )
        GetViewShell()->DiscardClients_Impl();
    Broadcast( SfxSimpleHint( SFX_HINT_DYING ) );

    if (SfxViewFrame::Current() == this)
        SfxViewFrame::SetViewFrame( NULL );

    // Da der Dispatcher leer ger"aumt wird, kann man ihn auch nicht mehr
    // vern"unftig verwenden - also besser still legen
    GetDispatcher()->Lock(sal_True);
    delete this;

    return sal_True;
}

//--------------------------------------------------------------------

void SfxViewFrame::DoActivate( sal_Bool bUI, SfxViewFrame* pOldFrame )
{
    DBG_CHKTHIS(SfxViewFrame, 0);
    SFX_APP();

#ifdef WIN
    pSfxApp->TestFreeResources_Impl();
#endif

    pDispatcher->DoActivate_Impl( bUI, pOldFrame );

    // Wenn ich einen parent habe und dieser ist kein parent des alten
    // ViewFrames, erh"alt er ein ParentActivate
    if ( bUI )
    {
/*
        SfxMedium* pMed = GetObjectShell() ? GetObjectShell()->GetMedium() : NULL;
        if( pMed )
        {
            SFX_ITEMSET_ARG(
                pMed->GetItemSet(), pInterceptorItem, SfxSlotInterceptorItem,
                SID_INTERCEPTOR, sal_False );
            if( pInterceptorItem )
            {
                SfxSlotInterceptor* pInter = pInterceptorItem->GetValue();
                if( !pInter->GetBindings() )
                    pInter->SetBindings( &GetBindings() );
                pInter->Activate( sal_True );
            }
        }
 */
        SfxViewFrame *pFrame = GetParentViewFrame();
        while ( pFrame )
        {
            if ( !pOldFrame || !pOldFrame->GetFrame().IsParent( &pFrame->GetFrame() ) )
                pFrame->pDispatcher->DoParentActivate_Impl();
            pFrame = pFrame->GetParentViewFrame();
        }
    }
}

//--------------------------------------------------------------------
void SfxViewFrame::DoDeactivate(sal_Bool bUI, SfxViewFrame* pNewFrame )
{
    DBG_CHKTHIS(SfxViewFrame, 0);
    SFX_APP();
    pDispatcher->DoDeactivate_Impl( bUI, pNewFrame );

    // Wenn ich einen parent habe und dieser ist kein parent des neuen
    // ViewFrames, erh"alt er ein ParentDeactivate
    if ( bUI )
    {
//        if ( GetFrame().GetWorkWindow_Impl() )
//            GetFrame().GetWorkWindow_Impl()->SaveStatus_Impl();
/*
        SfxMedium* pMed = GetObjectShell() ? GetObjectShell()->GetMedium() : NULL;
        if( pMed )
        {
            SFX_ITEMSET_ARG(
                pMed->GetItemSet(), pInterceptorItem, SfxSlotInterceptorItem,
                SID_INTERCEPTOR, sal_False );
            if( pInterceptorItem )
                pInterceptorItem->GetValue()->Activate( sal_False );
        }
*/
        SfxViewFrame *pFrame = GetParentViewFrame();
        while ( pFrame )
        {
            if ( !pNewFrame || !pNewFrame->GetFrame().IsParent( &pFrame->GetFrame() ) )
                pFrame->pDispatcher->DoParentDeactivate_Impl();
            pFrame = pFrame->GetParentViewFrame();
        }
    }
#ifdef WIN
    pSfxApp->TestFreeResources_Impl();
#endif
}

//------------------------------------------------------------------------
void SfxViewFrame::InvalidateBorderImpl( const SfxViewShell* pSh )
{
    if( pSh && !nAdjustPosPixelLock )
    {
        if ( GetViewShell() && GetWindow().IsVisible() )
        {
            if ( GetFrame().IsInPlace() )
            {
                /*
                Size aSize( GetViewShell()->GetWindow()->GetSizePixel() );

                //Size aBorderSz( pEnv->GetBorderWin()->GetHatchBorderPixel() );
                Point aOfs; //( aBorderSz.Width(), aBorderSz.Height() );

                DoAdjustPosSizePixel( GetViewShell(), aOfs, aSize );*/
                return;
            }

            DoAdjustPosSizePixel( (SfxViewShell *) GetViewShell(), Point(),
                                            GetWindow().GetOutputSizePixel() );
        }
    }
}

//------------------------------------------------------------------------
sal_Bool SfxViewFrame::SetBorderPixelImpl
(
    const SfxViewShell* pVSh,
    const SvBorder&     rBorder
)

{
    pImp->aBorder = rBorder;

    if ( IsResizeInToOut_Impl() && !GetFrame().IsInPlace() )
    {
        Size aSize = pVSh->GetWindow()->GetOutputSizePixel();
        if ( aSize.Width() && aSize.Height() )
        {
            aSize.Width() += rBorder.Left() + rBorder.Right();
            aSize.Height() += rBorder.Top() + rBorder.Bottom();

            Size aOldSize = GetWindow().GetOutputSizePixel();
            GetWindow().SetOutputSizePixel( aSize );
            Window* pParent = &GetWindow();
            while ( pParent->GetParent() )
                pParent = pParent->GetParent();
            Size aOuterSize = pParent->GetOutputSizePixel();
            aOuterSize.Width() += ( aSize.Width() - aOldSize.Width() );
            aOuterSize.Height() += ( aSize.Height() - aOldSize.Height() );
            pParent->SetOutputSizePixel( aOuterSize );
        }
    }
    else
    {
        Point aPoint;
        Rectangle aEditArea( aPoint, GetWindow().GetOutputSizePixel() );
        aEditArea.Left() += rBorder.Left();
        aEditArea.Right() -= rBorder.Right();
        aEditArea.Top() += rBorder.Top();
        aEditArea.Bottom() -= rBorder.Bottom();
        pVSh->GetWindow()->SetPosSizePixel( aEditArea.TopLeft(), aEditArea.GetSize() );
    }

    return sal_True;
}

//------------------------------------------------------------------------
const SvBorder& SfxViewFrame::GetBorderPixelImpl
(
    const SfxViewShell* /*pSh*/
)   const

{
    return pImp->aBorder;
}

//--------------------------------------------------------------------
void SfxViewFrame::Notify( SfxBroadcaster& /*rBC*/, const SfxHint& rHint )
{
    {DBG_CHKTHIS(SfxViewFrame, 0);}

    if( IsDowning_Impl())
        return;

    // we know only SimpleHints
    if ( rHint.IsA(TYPE(SfxSimpleHint)) )
    {
        switch( ( (SfxSimpleHint&) rHint ).GetId() )
        {
            case SFX_HINT_MODECHANGED:
            {
                UpdateTitle();

                if ( !xObjSh.Is() )
                    break;

                // r/o Umschaltung?
                SfxBindings& rBind = GetBindings();
                rBind.Invalidate( SID_RELOAD );
                SfxDispatcher *pDispat = GetDispatcher();
                sal_Bool bWasReadOnly = pDispat->GetReadOnly_Impl();
                sal_Bool bIsReadOnly = xObjSh->IsReadOnly();
                if ( !bWasReadOnly != !bIsReadOnly )
                {
                    // Dann auch TITLE_CHANGED
                    UpdateTitle();
                    rBind.Invalidate( SID_FILE_NAME );
                    rBind.Invalidate( SID_DOCINFO_TITLE );
                    rBind.Invalidate( SID_EDITDOC );

                    pDispat->GetBindings()->InvalidateAll(sal_True);
                    pDispat->SetReadOnly_Impl( bIsReadOnly );

                    // Dispatcher-Update nur erzwingen, wenn es nicht sowieso
                    // demn"achst kommt, anderenfalls ist Zappelei oder gar
                    // GPF m"oglich, da Writer z.B. gerne mal im Resize irgendwelche
                    // Aktionen t"atigt, die ein SetReadOnlyUI am Dispatcher zur
                    // Folge haben!
                    if ( pDispat->IsUpdated_Impl() )
                        pDispat->Update_Impl(sal_True);
                }

                Enable( !xObjSh->IsInModalMode() );
                break;
            }

            case SFX_HINT_TITLECHANGED:
            {
                UpdateTitle();
                SfxBindings& rBind = GetBindings();
                rBind.Invalidate( SID_FILE_NAME );
                rBind.Invalidate( SID_DOCINFO_TITLE );
                rBind.Invalidate( SID_EDITDOC );
                rBind.Invalidate( SID_RELOAD );
                break;
            }

            case SFX_HINT_DEINITIALIZING:
                GetFrame().DoClose();
                break;
            case SFX_HINT_DYING:
                // when the Object is being deleted, destroy the view too
                if ( xObjSh.Is() )
                    ReleaseObjectShell_Impl();
                else
                    GetFrame().DoClose();
                break;

        }
    }
    else if ( rHint.IsA(TYPE(SfxEventHint)) )
    {
        // Wenn das Document asynchron geladen wurde, wurde der Dispatcher
        // auf ReadOnly gesetzt, was zur"?ckgenommen werden mu\s, wenn
        // das Document selbst nicht ReadOnly ist und das Laden fertig ist.
        switch ( ((SfxEventHint&)rHint).GetEventId() )
        {
            case SFX_EVENT_MODIFYCHANGED:
            {
                SfxBindings& rBind = GetBindings();
                rBind.Invalidate( SID_DOC_MODIFIED );
                rBind.Invalidate( SID_SAVEDOC );
                rBind.Invalidate( SID_RELOAD );
                rBind.Invalidate( SID_EDITDOC );
                break;
            }

            case SFX_EVENT_OPENDOC:
            case SFX_EVENT_CREATEDOC:
            {
                if ( !xObjSh.Is() )
                    break;

                SfxBindings& rBind = GetBindings();
                rBind.Invalidate( SID_RELOAD );
                rBind.Invalidate( SID_EDITDOC );
                if ( !xObjSh->IsReadOnly() )
                {
                    // Im Gegensatz zu oben (TITLE_CHANGED) mu\s das UI nicht
                    // upgedated werden, da es nicht gehidet war!

                    // #i21560# InvalidateAll() causes the assertion
                    // 'SfxBindings::Invalidate while in update" when
                    // the sfx slot SID_BASICIDE_APPEAR is executed
                    // via API from another thread (Java).
                    // According to MBA this call is not necessary anymore,
                    // because each document has its own SfxBindings.
                    //
                    //GetDispatcher()->GetBindings()->InvalidateAll(sal_True);
                }

                break;
            }

            case SFX_EVENT_TOGGLEFULLSCREENMODE:
            {
                if ( GetFrame().OwnsBindings_Impl() )
                    GetBindings().GetDispatcher_Impl()->Update_Impl( sal_True );
                break;
            }
        }
    }
}

//------------------------------------------------------------------------
void SfxViewFrame::Construct_Impl( SfxObjectShell *pObjSh )
{
    pImp->bResizeInToOut = sal_True;
    pImp->bDontOverwriteResizeInToOut = sal_False;
    pImp->bObjLocked = sal_False;
    pImp->pFocusWin = 0;
    pImp->pActiveChild = NULL;
    pImp->nCurViewId = 0;
    pImp->bReloading = sal_False;
    pImp->bIsDowning = sal_False;
    pImp->bModal = sal_False;
    pImp->bEnabled = sal_True;
    pImp->nDocViewNo = 0;
    pImp->aMargin = Size( -1, -1 );
    pImp->pWindow = 0;

    SetPool( &SFX_APP()->GetPool() );
    pDispatcher = new SfxDispatcher(this);
    if ( !GetBindings().GetDispatcher() )
        GetBindings().SetDispatcher( pDispatcher );

    xObjSh = pObjSh;
    if ( xObjSh.Is() && xObjSh->IsPreview() )
        SetQuietMode_Impl( sal_True );

    if ( pObjSh )
    {
        pDispatcher->Push( *SFX_APP() );
        SfxModule* pModule = xObjSh->GetModule();
        if( pModule )
            pDispatcher->Push( *pModule );
        pDispatcher->Push( *this );
        pDispatcher->Push( *pObjSh );
        pDispatcher->Flush();
        StartListening( *pObjSh );
        pObjSh->ViewAssigned();
        Notify( *pObjSh, SfxSimpleHint(SFX_HINT_TITLECHANGED) );
        Notify( *pObjSh, SfxSimpleHint(SFX_HINT_DOCCHANGED) );
        pDispatcher->SetReadOnly_Impl( pObjSh->IsReadOnly() );
    }
    else
    {
        pDispatcher->Push( *SFX_APP() );
        pDispatcher->Push( *this );
        pDispatcher->Flush();
    }

    SfxViewFrame *pThis = this; // wegen der kranken Array-Syntax
    SfxViewFrameArr_Impl &rViewArr = SFX_APP()->GetViewFrames_Impl();
    rViewArr.C40_INSERT(SfxViewFrame, pThis, rViewArr.Count() );
}

SfxViewFrame::SfxViewFrame
(
    SfxFrame&           rFrame,
    SfxObjectShell*     pObjShell
)

/*  [Beschreibung]

    Ctor des SfxViewFrame f"ur eine <SfxObjectShell> aus der Ressource.
    Die 'nViewId' der zu erzeugenden <SfxViewShell> kann angegeben werden
    (default ist die zuerst registrierte SfxViewShell-Subklasse).
*/

    : pImp( new SfxViewFrame_Impl( rFrame ) )
    , pDispatcher(0)
    , pBindings( new SfxBindings )
    , nAdjustPosPixelLock( 0 )
{
    DBG_CTOR( SfxViewFrame, NULL );

    rFrame.SetCurrentViewFrame_Impl( this );
    rFrame.SetFrameType_Impl( GetFrameType() | SFXFRAME_HASTITLE );
    Construct_Impl( pObjShell );

    pImp->pWindow = new SfxFrameViewWindow_Impl( this, rFrame.GetWindow() );
    pImp->pWindow->SetSizePixel( rFrame.GetWindow().GetOutputSizePixel() );
    rFrame.SetOwnsBindings_Impl( sal_True );
    rFrame.CreateWorkWindow_Impl();
}

//------------------------------------------------------------------------
SfxViewFrame::~SfxViewFrame()
{
    DBG_DTOR(SfxViewFrame, 0);

    SetDowning_Impl();

    if ( SfxViewFrame::Current() == this )
        SfxViewFrame::SetViewFrame( NULL );

    ReleaseObjectShell_Impl();

    if ( GetFrame().OwnsBindings_Impl() )
        // Die Bindings l"oscht der Frame!
        KillDispatcher_Impl();

    delete pImp->pWindow;

    if ( GetFrame().GetCurrentViewFrame() == this )
        GetFrame().SetCurrentViewFrame_Impl( NULL );

    // von Frame-Liste abmelden
    SfxApplication *pSfxApp = SFX_APP();
    SfxViewFrameArr_Impl &rFrames = pSfxApp->GetViewFrames_Impl();
    const SfxViewFrame *pThis = this;
    rFrames.Remove( rFrames.GetPos(pThis) );

    // Member l"oschen
    KillDispatcher_Impl();

    delete pImp;
}

//------------------------------------------------------------------------
void SfxViewFrame::KillDispatcher_Impl()

// Dispatcher abr"aumen und l"oschen

{
    DBG_CHKTHIS(SfxViewFrame, 0);

    SfxModule* pModule = xObjSh.Is() ? xObjSh->GetModule() : 0;
    if ( xObjSh.Is() )
        ReleaseObjectShell_Impl();
    if ( pDispatcher )
    {
        if( pModule )
            pDispatcher->Pop( *pModule, SFX_SHELL_POP_UNTIL );
        else
            pDispatcher->Pop( *this );
        DELETEZ(pDispatcher);
    }
}

//------------------------------------------------------------------------
SfxViewFrame* SfxViewFrame::Current()
{
    return SfxApplication::Is_Impl() ? SFX_APP()->Get_Impl()->pViewFrame : NULL;
}

//--------------------------------------------------------------------
sal_uInt16 SfxViewFrame::Count()

/*  [Beschreibung]

    Liefert die Anzahl der sichtbaren <SfxViewFrame>-Instanzen.
*/

{
    SfxApplication *pSfxApp = SFX_APP();
    SfxViewFrameArr_Impl& rFrames = pSfxApp->GetViewFrames_Impl();
    const sal_uInt16 nCount = rFrames.Count();
    sal_uInt16 nFound = 0;
    for ( sal_uInt16 i = 0; i < nCount; ++i )
    {
        SfxViewFrame *pFrame = rFrames[i];
        if ( pFrame->IsVisible() )
            ++nFound;
    }
    return nFound;
}

//--------------------------------------------------------------------
// returns the first window of spec. type viewing the specified doc.
SfxViewFrame* SfxViewFrame::GetFirst
(
    const SfxObjectShell*   pDoc,
    sal_Bool                    bOnlyIfVisible
)
{
    SfxApplication *pSfxApp = SFX_APP();
    SfxViewFrameArr_Impl &rFrames = pSfxApp->GetViewFrames_Impl();

    // search for a SfxDocument of the specified type
    for ( sal_uInt16 nPos = 0; nPos < rFrames.Count(); ++nPos )
    {
        SfxViewFrame *pFrame = rFrames.GetObject(nPos);
        if  (   ( !pDoc || pDoc == pFrame->GetObjectShell() )
            &&  ( !bOnlyIfVisible || pFrame->IsVisible() )
            )
            return pFrame;
    }

    return 0;
}
//--------------------------------------------------------------------

// returns thenext window of spec. type viewing the specified doc.
SfxViewFrame* SfxViewFrame::GetNext
(
    const SfxViewFrame&     rPrev,
    const SfxObjectShell*   pDoc,
    sal_Bool                    bOnlyIfVisible
)
{
    SfxApplication *pSfxApp = SFX_APP();
    SfxViewFrameArr_Impl &rFrames = pSfxApp->GetViewFrames_Impl();

    // refind the specified predecessor
    sal_uInt16 nPos;
    for ( nPos = 0; nPos < rFrames.Count(); ++nPos )
        if ( rFrames.GetObject(nPos) == &rPrev )
            break;

    // search for a Frame of the specified type
    for ( ++nPos; nPos < rFrames.Count(); ++nPos )
    {
        SfxViewFrame *pFrame = rFrames.GetObject(nPos);
        if  (   ( !pDoc || pDoc == pFrame->GetObjectShell() )
            &&  ( !bOnlyIfVisible || pFrame->IsVisible() )
            )
            return pFrame;
    }
    return 0;
}

void SfxViewFrame::CloseHiddenFrames_Impl()
{
    SfxApplication *pSfxApp = SFX_APP();
    SfxViewFrameArr_Impl &rFrames = pSfxApp->GetViewFrames_Impl();
    for ( sal_uInt16 nPos=0; nPos<rFrames.Count(); )
    {
        SfxViewFrame *pFrame = rFrames.GetObject(nPos);
        if ( !pFrame->IsVisible() )
            pFrame->DoClose();
        else
            nPos++;
    }
}

//--------------------------------------------------------------------
SfxProgress* SfxViewFrame::GetProgress() const
{
    SfxObjectShell *pObjSh = GetObjectShell();
    return pObjSh ? pObjSh->GetProgress() : 0;
}

//--------------------------------------------------------------------
void SfxViewFrame::ShowStatusText( const String& /*rText*/)
{
/* OBSOLETE: If this is used, framework/uielement/progressbarwrapper.[h|c]xx &
             framework/uielement/statusindicatorinterfacewrapper.[h|c]xx must be
             extended to support a new interface to support ShowStatusText/HideStatusText
    SfxWorkWindow* pWorkWin = GetFrame().GetWorkWindow_Impl();
    SfxStatusBarManager *pMgr = pWorkWin->GetStatusBarManager_Impl();
    if ( pMgr )
    {
        pMgr->GetStatusBar()->HideItems();
        pMgr->GetStatusBar()->SetText( rText );
    }
*/
}

//--------------------------------------------------------------------
void SfxViewFrame::HideStatusText()
{
/* OBSOLETE: If this is used, framework/uielement/progressbarwrapper.[h|c]xx &
             framework/uielement/statusindicatorinterfacewrapper.[h|c]xx must be
             extended to support a new interface to support ShowStatusText/HideStatusText
    SfxWorkWindow* pWorkWin = GetFrame().GetWorkWindow_Impl();
    SfxStatusBarManager *pMgr = pWorkWin->GetStatusBarManager_Impl();
    if ( pMgr )
        pMgr->GetStatusBar()->ShowItems();
*/
}


//--------------------------------------------------------------------
#ifdef ENABLE_INIMANAGER//MUSTINI
SfxIniManager* SfxViewFrame::GetIniManager() const
{
/*  SfxIniManager *pIniMgr = GetObjectShell()
            ? GetObjectShell()->GetFactory().GetIniManager()
            : 0;
    if ( !pIniMgr )*/ //!
        return SFX_APP()->GetAppIniManager();
//  return pIniMgr;
}
#endif

//--------------------------------------------------------------------
void SfxViewFrame::DoAdjustPosSizePixel //! teilen in Inner.../Outer...
(
    SfxViewShell*   pSh,
    const Point&    rPos,
    const Size&     rSize
)
{
    DBG_CHKTHIS(SfxViewFrame, 0);

    // Components benutzen diese Methode nicht!
    if( pSh && pSh->GetWindow() && !nAdjustPosPixelLock )
    {
        nAdjustPosPixelLock++;
        if ( pImp->bResizeInToOut )
            pSh->InnerResizePixel( rPos, rSize );
        else
            pSh->OuterResizePixel( rPos, rSize );
        nAdjustPosPixelLock--;
    }
}

//========================================================================

int SfxViewFrameItem::operator==( const SfxPoolItem &rItem ) const
{
     return PTR_CAST(SfxViewFrameItem, &rItem)->pFrame== pFrame;
}

//--------------------------------------------------------------------
String SfxViewFrameItem::GetValueText() const
{
    return String();
}

//--------------------------------------------------------------------
SfxPoolItem* SfxViewFrameItem::Clone( SfxItemPool *) const
{
    return new SfxViewFrameItem( pFrame);
}

//--------------------------------------------------------------------
void SfxViewFrame::SetViewShell_Impl( SfxViewShell *pVSh )

/*  [Beschreibung]

    Interne Methode zum setzen der jeweils aktuellen <SfxViewShell>-Instanz,
    die in diesem SfxViewFrame aktiv ist.
*/

{
    SfxShell::SetViewShell_Impl( pVSh );

    // Hack: InPlaceMode
    if ( pVSh )
        pImp->bResizeInToOut = sal_False;
}

//--------------------------------------------------------------------
/*
    Beschreibung:
    Der ParentViewFrame ist der ViewFrame des Containers bei internem InPlace
*/

//TODO/LATER: is it still necessary? is there a replacement for GetParentViewFrame_Impl?
SfxViewFrame* SfxViewFrame::GetParentViewFrame_Impl() const
{
    return NULL;
}

//--------------------------------------------------------------------
void SfxViewFrame::ForceOuterResize_Impl(sal_Bool bOn)
{
    if ( !pImp->bDontOverwriteResizeInToOut )
        pImp->bResizeInToOut = !bOn;
}

void SfxViewFrame::ForceInnerResize_Impl(sal_Bool bOn)
{
    pImp->bDontOverwriteResizeInToOut = bOn;
}

//--------------------------------------------------------------------
sal_Bool SfxViewFrame::IsResizeInToOut_Impl() const
{
    return pImp->bResizeInToOut;
}
//--------------------------------------------------------------------
void SfxViewFrame::DoAdjustPosSize( SfxViewShell *pSh,
                                const Point rPos, const Size &rSize )
{
    DBG_CHKTHIS(SfxViewFrame, 0);
    if( pSh && !nAdjustPosPixelLock )
    {
        Window *pWindow = pSh->GetWindow();
        Point aPos = pWindow->LogicToPixel(rPos);
        Size aSize = pWindow->LogicToPixel(rSize);
        DoAdjustPosSizePixel(pSh, aPos, aSize);
    }
}

//--------------------------------------------------------------------
void SfxViewFrame::GetDocNumber_Impl()
{
    DBG_ASSERT( GetObjectShell(), "Kein Dokument!" );
    GetObjectShell()->SetNamedVisibility_Impl();
    pImp->nDocViewNo = GetObjectShell()->GetNoSet_Impl().GetFreeIndex()+1;
}

//--------------------------------------------------------------------

void SfxViewFrame::Enable( sal_Bool bEnable )
{
    if ( bEnable != pImp->bEnabled )
    {
        pImp->bEnabled = bEnable;

        // e.g. InPlace-Frames have a parent...
        SfxViewFrame *pParent = GetParentViewFrame_Impl();
        if ( pParent )
        {
            pParent->Enable( bEnable );
        }
        else
        {
            Window *pWindow = &GetFrame().GetTopFrame().GetWindow();
            if ( !bEnable )
                pImp->bWindowWasEnabled = pWindow->IsInputEnabled();
            if ( !bEnable || pImp->bWindowWasEnabled )
                pWindow->EnableInput( bEnable, TRUE );
        }

        // cursor and focus
        SfxViewShell* pViewSh = GetViewShell();
        if ( bEnable )
        {
            // show cursor
            if ( pViewSh )
                pViewSh->ShowCursor();
        }
        else
        {
            // hide cursor
            if ( pViewSh )
                pViewSh->ShowCursor(sal_False);
        }
/*
        if ( !bEnable )
            GetBindings().ENTERREGISTRATIONS();
        GetDispatcher()->Lock( !bEnable );
        if ( bEnable )
            GetBindings().LEAVEREGISTRATIONS();
*/
    }
}

//--------------------------------------------------------------------
void SfxViewFrame::Show()

/*  [Beschreibung]

    Diese Methode macht das Frame-Window sichtbar und ermittelt vorher
    den Fenstername. Au\serdem wird das Dokument festgehalten. Man darf
    i.d.R. nie das Window direkt showen!
*/

{
    // zuerst locken damit in UpdateTitle() gilt: IsVisible() == sal_True (:#)
    if ( xObjSh.Is() )
    {
        xObjSh->GetMedium()->GetItemSet()->ClearItem( SID_HIDDEN );
        if ( !pImp->bObjLocked )
            LockObjectShell_Impl( sal_True );

        // Doc-Shell Titel-Nummer anpassen, get unique view-no
        if ( 0 == pImp->nDocViewNo  )
        {
            GetDocNumber_Impl();
            UpdateTitle();
        }
    }
    else
        UpdateTitle();

    // Frame-Window anzeigen, aber nur wenn der ViewFrame kein eigenes Window
    // hat oder wenn er keine Component enth"alt
    if ( &GetWindow() == &GetFrame().GetWindow() || !GetFrame().HasComponent() )
        GetWindow().Show();
    GetFrame().GetWindow().Show();

/*    SfxViewFrame* pCurrent = SfxViewFrame::Current();
    if ( GetFrame().GetFrameInterface()->isActive() &&
            pCurrent != this &&
            ( !pCurrent || pCurrent->GetParentViewFrame_Impl() != this ) &&
            !GetActiveChildFrame_Impl() )
        MakeActive_Impl( FALSE );*/
    if ( xObjSh.Is() && xObjSh->Get_Impl()->bHiddenLockedByAPI )
    {
        xObjSh->Get_Impl()->bHiddenLockedByAPI = FALSE;
        xObjSh->OwnerLock(FALSE);
    }
}

//--------------------------------------------------------------------
sal_Bool SfxViewFrame::IsVisible() const
{
    return pImp->bObjLocked;
}

//--------------------------------------------------------------------
void SfxViewFrame::Hide()
{
    GetWindow().Hide();
    if ( pImp->bObjLocked )
        LockObjectShell_Impl( sal_False );
}

//--------------------------------------------------------------------
void SfxViewFrame::LockObjectShell_Impl( sal_Bool bLock )
{
    DBG_ASSERT( pImp->bObjLocked != bLock, "Falscher Locked-Status!" );

    DBG_ASSERT( GetObjectShell(), "Kein Dokument!" );
    GetObjectShell()->OwnerLock(bLock);
    pImp->bObjLocked = bLock;
}

//--------------------------------------------------------------------
void SfxViewFrame::MakeActive_Impl( BOOL bGrabFocus )
{
    if ( GetViewShell() && !GetFrame().IsClosing_Impl() )
    {
        if ( IsVisible() )
        {
            if ( GetViewShell() )
            {
                BOOL bPreview = FALSE;
                if ( GetObjectShell()->IsPreview() )
                {
                    bPreview = TRUE;
                }
                else
                {
                    SfxViewFrame* pParent = GetParentViewFrame();
                    if ( pParent )
                        pParent->SetActiveChildFrame_Impl( this );
                }

                SfxViewFrame* pCurrent = SfxViewFrame::Current();
                css::uno::Reference< css::frame::XFrame > xFrame = GetFrame().GetFrameInterface();
                if ( !bPreview )
                {
                    SetViewFrame( this );
                    GetBindings().SetActiveFrame( css::uno::Reference< css::frame::XFrame >() );
                    uno::Reference< frame::XFramesSupplier > xSupp( xFrame, uno::UNO_QUERY );
                    if ( xSupp.is() )
                        xSupp->setActiveFrame( uno::Reference < frame::XFrame >() );

                    css::uno::Reference< css::awt::XWindow > xContainerWindow = xFrame->getContainerWindow();
                    Window* pWindow = VCLUnoHelper::GetWindow(xContainerWindow);
                    if (pWindow && pWindow->HasChildPathFocus() && bGrabFocus)
                    {
                        SfxInPlaceClient *pCli = GetViewShell()->GetUIActiveClient();
                        if ( ( !pCli || !pCli->IsObjectUIActive() ) &&
                            ( !pCurrent || pCurrent->GetParentViewFrame_Impl() != this ) )
                                GetFrame().GrabFocusOnComponent_Impl();
                    }
                }
                else
                {
                    GetBindings().SetDispatcher( GetDispatcher() );
                    GetBindings().SetActiveFrame( ::com::sun::star::uno::Reference< ::com::sun::star::frame::XFrame > () );
                    GetDispatcher()->Update_Impl( FALSE );
                }
            }
        }
    }
}

//-------------------------------------------------------------------------

void SfxViewFrame::SetQuietMode_Impl( sal_Bool bOn )
{
    GetDispatcher()->SetQuietMode_Impl( bOn );
}

//-------------------------------------------------------------------------

SfxObjectShell* SfxViewFrame::GetObjectShell()
{
    return xObjSh;
}

const Size& SfxViewFrame::GetMargin_Impl() const
{
    return pImp->aMargin;
}

void SfxViewFrame::SetActiveChildFrame_Impl( SfxViewFrame *pViewFrame )
{
    if ( pViewFrame != pImp->pActiveChild )
    {
        if ( !pImp->pActiveChild )
            GetDispatcher()->LockUI_Impl( sal_False );

        pImp->pActiveChild = pViewFrame;

        Reference< XFramesSupplier > xFrame( GetFrame().GetFrameInterface(), UNO_QUERY );
        Reference< XFrame >  xActive;
        if ( pViewFrame )
            xActive = pViewFrame->GetFrame().GetFrameInterface();

        if ( xFrame.is() )  // PB: #74432# xFrame cann be NULL
            xFrame->setActiveFrame( xActive );
    }
}

SfxViewFrame* SfxViewFrame::GetActiveChildFrame_Impl() const
{
    SfxViewFrame *pViewFrame = pImp->pActiveChild;
/*
    if ( !pViewFrame )
    {
        // Wenn es keinen aktiven ChildFrame gibt, irgendeinen nehmen
        for ( sal_uInt16 n=0; n<GetChildFrameCount(); n++ )
        {
            pViewFrame =
                PTR_CAST( SfxViewFrame, GetChildFrame(n)->GetChildFrame(0) );
            if ( pViewFrame )
                break;
        }
    }

    pImp->pActiveChild = pViewFrame;
*/
    return pViewFrame;
}

//--------------------------------------------------------------------
SfxViewFrame* SfxViewFrame::LoadViewIntoFrame_Impl_NoThrow( const SfxObjectShell& i_rDoc, const Reference< XFrame >& i_rFrame,
                                                   const USHORT i_nViewId, const bool i_bHidden )
{
    Reference< XFrame > xFrame( i_rFrame );
    bool bOwnFrame = false;
    SfxViewShell* pSuccessView = NULL;
    try
    {
        if ( !xFrame.is() )
        {
            ::comphelper::ComponentContext aContext( ::comphelper::getProcessServiceFactory() );
            Reference < XFrame > xDesktop( aContext.createComponent( "com.sun.star.frame.Desktop" ), UNO_QUERY_THROW );
            xFrame.set( xDesktop->findFrame( DEFINE_CONST_UNICODE("_blank"), 0 ), UNO_SET_THROW );
            bOwnFrame = true;
        }

        pSuccessView = LoadViewIntoFrame_Impl(
            i_rDoc,
            xFrame,
            Sequence< PropertyValue >(),    // means "reuse existing model's args"
            i_nViewId,
            i_bHidden
        );

        if ( bOwnFrame && !i_bHidden )
        {
            // ensure the frame/window is visible
            Reference< XWindow > xContainerWindow( xFrame->getContainerWindow(), UNO_SET_THROW );
            xContainerWindow->setVisible( sal_True );
        }
    }
    catch( const Exception& )
    {
        DBG_UNHANDLED_EXCEPTION();
    }

    if ( pSuccessView )
        return pSuccessView->GetViewFrame();

    if ( bOwnFrame )
    {
        try
        {
            xFrame->dispose();
        }
        catch( const Exception& )
        {
            DBG_UNHANDLED_EXCEPTION();
        }
    }

    return NULL;
}

//--------------------------------------------------------------------
SfxViewShell* SfxViewFrame::LoadViewIntoFrame_Impl( const SfxObjectShell& i_rDoc, const Reference< XFrame >& i_rFrame,
                                           const Sequence< PropertyValue >& i_rLoadArgs, const USHORT i_nViewId,
                                           const bool i_bHidden )
{
    Reference< XModel > xDocument( i_rDoc.GetModel(), UNO_SET_THROW );

    ::comphelper::NamedValueCollection aTransformLoadArgs( i_rLoadArgs.getLength() ? i_rLoadArgs : xDocument->getArgs() );
    aTransformLoadArgs.put( "Model", xDocument );
    if ( i_nViewId )
        aTransformLoadArgs.put( "ViewId", sal_Int16( i_nViewId ) );
    if ( i_bHidden )
        aTransformLoadArgs.put( "Hidden", i_bHidden );
    else
        aTransformLoadArgs.remove( "Hidden" );

    ::rtl::OUString sURL( xDocument->getURL() );
    if ( !sURL.getLength() )
        sURL = i_rDoc.GetFactory().GetFactoryURL();

    Reference< XComponentLoader > xLoader( i_rFrame, UNO_QUERY_THROW );
    xLoader->loadComponentFromURL( sURL, ::rtl::OUString::createFromAscii( "_self" ), 0,
        aTransformLoadArgs.getPropertyValues() );

    SfxViewShell* pViewShell = SfxViewShell::Get( i_rFrame->getController() );
    ENSURE_OR_THROW( pViewShell,
        "SfxViewFrame::LoadViewIntoFrame_Impl: loading an SFX doc into a frame resulted in a non-SFX view - quite impossible" );
    return pViewShell;
}

//--------------------------------------------------------------------

SfxViewFrame* SfxViewFrame::LoadHiddenDocument( SfxObjectShell& i_rDoc, const USHORT i_nViewId )
{
    return LoadViewIntoFrame_Impl_NoThrow( i_rDoc, Reference< XFrame >(), i_nViewId, true );
}

//--------------------------------------------------------------------

SfxViewFrame* SfxViewFrame::LoadDocument( SfxObjectShell& i_rDoc, const USHORT i_nViewId )
{
    return LoadViewIntoFrame_Impl_NoThrow( i_rDoc, Reference< XFrame >(), i_nViewId, false );
}

//--------------------------------------------------------------------

SfxViewFrame* SfxViewFrame::LoadDocumentIntoFrame( SfxObjectShell& i_rDoc, const Reference< XFrame >& i_rTargetFrame, const USHORT i_nViewId )
{
    return LoadViewIntoFrame_Impl_NoThrow( i_rDoc, i_rTargetFrame, i_nViewId, false );
}

//--------------------------------------------------------------------

SfxViewFrame* SfxViewFrame::LoadDocumentIntoFrame( SfxObjectShell& i_rDoc, const SfxFrameItem* i_pFrameItem, const USHORT i_nViewId )
{
    return LoadViewIntoFrame_Impl_NoThrow( i_rDoc, i_pFrameItem && i_pFrameItem->GetFrame() ? i_pFrameItem->GetFrame()->GetFrameInterface() : NULL, i_nViewId, false );
}

//--------------------------------------------------------------------
SfxViewFrame* SfxViewFrame::DisplayNewDocument( SfxObjectShell& i_rDoc, const SfxRequest& i_rCreateDocRequest, const USHORT i_nViewId )
{
    SFX_REQUEST_ARG( i_rCreateDocRequest, pFrameItem, SfxUnoFrameItem, SID_FILLFRAME, FALSE );
    SFX_REQUEST_ARG( i_rCreateDocRequest, pHiddenItem, SfxBoolItem, SID_HIDDEN, FALSE );

    return LoadViewIntoFrame_Impl_NoThrow(
        i_rDoc,
        pFrameItem ? pFrameItem->GetFrame() : NULL,
        i_nViewId,
        pHiddenItem ? pHiddenItem->GetValue() : false
    );
}

//--------------------------------------------------------------------

SfxViewFrame* SfxViewFrame::Get( const Reference< XController>& i_rController, const SfxObjectShell* i_pDoc )
{
    if ( !i_rController.is() )
        return NULL;

    const SfxObjectShell* pDoc = i_pDoc;
    if ( !pDoc )
    {
        Reference< XModel > xDocument( i_rController->getModel() );
        for (   pDoc = SfxObjectShell::GetFirst( 0, false );
                pDoc;
                pDoc = SfxObjectShell::GetNext( *pDoc, 0, false )
            )
        {
            if ( pDoc->GetModel() == xDocument )
                break;
        }
    }

    SfxViewFrame* pViewFrame = NULL;
    for (   pViewFrame = SfxViewFrame::GetFirst( pDoc, FALSE );
            pViewFrame;
            pViewFrame = SfxViewFrame::GetNext( *pViewFrame, pDoc, FALSE )
        )
    {
        if ( pViewFrame->GetViewShell()->GetController() == i_rController )
            break;
    }

    return pViewFrame;
}

//--------------------------------------------------------------------

sal_Bool SfxViewFrame::SwitchToViewShell_Impl
(
    sal_uInt16  nViewIdOrNo,    /*  > 0
                                Registrierungs-Id der View, auf die umge-
                                schaltet werden soll, bzw. die erstmalig
                                erzeugt werden soll.

                                == 0
                                Es soll die Default-View verwendet werden. */

    sal_Bool    bIsIndex        /*  sal_True
                                'nViewIdOrNo' ist keine Registrations-Id sondern
                                ein Index in die f"ur die in diesem
                                <SfxViewFrame> dargestellte <SfxObjectShell>.
                                */
)

/*  [Beschreibung]

    Interne Methode zum Umschalten auf eine andere <SfxViewShell>-Subklasse,
    die in diesem SfxMDIFrame erzeugt werden soll. Existiert noch
    keine SfxViewShell in diesem SfxMDIFrame, so wird erstmalig eine
    erzeugt.


    [R"uckgabewert]

    sal_Bool                        sal_True
                                die angeforderte SfxViewShell wurde erzeugt
                                und eine ggf. bestehende gel"oscht

                                sal_False
                                die angeforderte SfxViewShell konnte nicht
                                erzeugt werden, die bestehende SfxViewShell
                                existiert daher weiterhin
*/

{
    try
    {
        ENSURE_OR_THROW( GetObjectShell() != NULL, "not possible without a document" );

        // if we already have a view shell, remove it
        SfxViewShell* pOldSh = GetViewShell();
        OSL_PRECOND( pOldSh, "SfxViewFrame::SwitchToViewShell_Impl: that's called *switch* (not for *initial-load*) for a reason" );
        if ( pOldSh )
        {
            // ask wether it can be closed
            if ( !pOldSh->PrepareClose( TRUE ) )
                return sal_False;

            // remove sub shells from Dispatcher before switching to new ViewShell
            PopShellAndSubShells_Impl( *pOldSh );
        }

        GetBindings().ENTERREGISTRATIONS();
        LockAdjustPosSizePixel();

        // ID of the new view
        SfxObjectFactory& rDocFact = GetObjectShell()->GetFactory();
        const USHORT nViewId = ( bIsIndex || !nViewIdOrNo ) ? rDocFact.GetViewFactory( nViewIdOrNo ).GetOrdinal() : nViewIdOrNo;

        // create and load new ViewShell
        SfxViewShell* pNewSh = LoadViewIntoFrame_Impl(
            *GetObjectShell(),
            GetFrame().GetFrameInterface(),
            Sequence< PropertyValue >(),    // means "reuse existing model's args"
            nViewId,
            false
        );

        // allow resize events to be processed
        UnlockAdjustPosSizePixel();

        if ( GetWindow().IsReallyVisible() )
            DoAdjustPosSizePixel( pNewSh, Point(), GetWindow().GetOutputSizePixel() );

        GetBindings().LEAVEREGISTRATIONS();
        delete pOldSh;
    }
    catch ( const com::sun::star::uno::Exception& )
    {
        // the SfxCode is not able to cope with exceptions thrown while creating views
        // the code will crash in the stack unwinding procedure, so we shouldn't let exceptions go through here
        DBG_UNHANDLED_EXCEPTION();
        return sal_False;
    }

    DBG_ASSERT( SFX_APP()->GetViewFrames_Impl().Count() == SFX_APP()->GetViewShells_Impl().Count(), "Inconsistent view arrays!" );
    return sal_True;
}

//-------------------------------------------------------------------------
void SfxViewFrame::SetCurViewId_Impl( const USHORT i_nID )
{
    pImp->nCurViewId = i_nID;
}

//-------------------------------------------------------------------------
sal_uInt16 SfxViewFrame::GetCurViewId() const
{
    return pImp->nCurViewId;
}

//-------------------------------------------------------------------------
void SfxViewFrame::ExecView_Impl
(
    SfxRequest& rReq        // der auszuf"uhrende <SfxRequest>
)

/*  [Beschreibung]

    Interne Methode zum Ausf"uhren der f"ur die <SfxShell> Subklasse
    SfxViewFrame in der <SVIDL> beschriebenen Slots.
*/

{
    DBG_CHKTHIS(SfxViewFrame, 0);

    // Wenn gerade die Shells ausgetauscht werden...
    if ( !GetObjectShell() || !GetViewShell() )
        return;

    switch ( rReq.GetSlot() )
    {
        case SID_TERMINATE_INPLACEACTIVATION :
        {
            SfxInPlaceClient* pClient = GetViewShell()->GetUIActiveClient();
            if ( pClient )
                pClient->DeactivateObject();
            break;
        }

        case SID_VIEWSHELL:
        {
            const SfxPoolItem *pItem = 0;
            if  (   rReq.GetArgs()
                &&  SFX_ITEM_SET == rReq.GetArgs()->GetItemState( SID_VIEWSHELL, sal_False, &pItem )
                )
            {
                const sal_uInt16 nViewId = static_cast< const SfxUInt16Item* >( pItem )->GetValue();
                BOOL bSuccess = SwitchToViewShell_Impl( nViewId );
                rReq.SetReturnValue( SfxBoolItem( 0, bSuccess ) );
            }
            break;
        }

        case SID_VIEWSHELL0:
        case SID_VIEWSHELL1:
        case SID_VIEWSHELL2:
        case SID_VIEWSHELL3:
        case SID_VIEWSHELL4:
        {
            const sal_uInt16 nViewNo = rReq.GetSlot() - SID_VIEWSHELL0;
            BOOL bSuccess = SwitchToViewShell_Impl( nViewNo, sal_True );
            rReq.SetReturnValue( SfxBoolItem( 0, bSuccess ) );
            break;
        }

        case SID_NEWWINDOW:
        {
            // Hack. demnaechst virtuelle Funktion
            if ( !GetViewShell()->NewWindowAllowed() )
            {
                OSL_ENSURE( false, "You should have disabled the 'Window/New Window' slot!" );
                return;
            }

            // ViewData bei FrameSets rekursiv holen
            GetFrame().GetViewData_Impl();
            SfxMedium* pMed = GetObjectShell()->GetMedium();

            // do not open the new window hidden
            pMed->GetItemSet()->ClearItem( SID_HIDDEN );

            // the view ID (optional arg. TODO: this is currently not supported in the slot definition ...)
            SFX_REQUEST_ARG( rReq, pViewIdItem, SfxUInt16Item, SID_VIEW_ID, sal_False );
            const USHORT nViewId = pViewIdItem ? pViewIdItem->GetValue() : GetCurViewId();

            Reference < XFrame > xFrame;
            // the frame (optional arg. TODO: this is currently not supported in the slot definition ...)
            SFX_REQUEST_ARG( rReq, pFrameItem, SfxUnoFrameItem, SID_FILLFRAME, sal_False );
            if ( pFrameItem )
                xFrame = pFrameItem->GetFrame();

            LoadViewIntoFrame_Impl_NoThrow( *GetObjectShell(), xFrame, nViewId, false );

            rReq.Done();
            break;
        }

        case SID_OBJECT:
        {
            SFX_REQUEST_ARG( rReq, pItem, SfxUInt16Item, SID_OBJECT, sal_False );

            SfxViewShell *pViewShell = GetViewShell();
            if ( pViewShell && pItem )
            {
                pViewShell->DoVerb( pItem->GetValue() );
                rReq.Done();
                break;;
            }
        }
    }
}

//-------------------------------------------------------------------------
/* TODO as96863:
        This method try to collect informations about the count of currently open documents.
        But the algorithm is implemented very simple ...
        E.g. hidden documents should be ignored here ... but they are counted.
        TODO: export special helper "framework::FrameListAnalyzer" within the framework module
        and use it here.
*/
sal_Bool impl_maxOpenDocCountReached()
{
    static ::rtl::OUString SERVICE_DESKTOP = ::rtl::OUString::createFromAscii("com.sun.star.frame.Desktop");

    try
    {
        css::uno::Reference< css::lang::XMultiServiceFactory > xSMGR = ::comphelper::getProcessServiceFactory();
        css::uno::Any aVal = ::comphelper::ConfigurationHelper::readDirectKey(
                                xSMGR,
                                ::rtl::OUString::createFromAscii("org.openoffice.Office.Common/"),
                                ::rtl::OUString::createFromAscii("Misc"),
                                ::rtl::OUString::createFromAscii("MaxOpenDocuments"),
                                ::comphelper::ConfigurationHelper::E_READONLY);

        // NIL means: count of allowed documents = infinite !
        if ( ! aVal.hasValue())
            return sal_False;

        sal_Int32 nOpenDocs = 0;
        sal_Int32 nMaxDocs  = 0;
        aVal >>= nMaxDocs;

        css::uno::Reference< css::frame::XFramesSupplier >  xDesktop(xSMGR->createInstance(SERVICE_DESKTOP), css::uno::UNO_QUERY_THROW);
        css::uno::Reference< css::container::XIndexAccess > xCont   (xDesktop->getFrames()                 , css::uno::UNO_QUERY_THROW);

        sal_Int32 c = xCont->getCount();
        sal_Int32 i = 0;

        for (i=0; i<c; ++i)
        {
            try
            {
                css::uno::Reference< css::frame::XFrame > xFrame;
                xCont->getByIndex(i) >>= xFrame;
                if ( ! xFrame.is())
                    continue;

                // a) do not count the help window
                if (xFrame->getName().equalsAscii("OFFICE_HELP_TASK"))
                    continue;

                // b) count all other frames
                ++nOpenDocs;
            }
            catch(const css::uno::Exception&)
                // A IndexOutOfBoundException can happen in multithreaded environments,
                // where any other thread can change this container !
                { continue; }
        }

        return (nOpenDocs >= nMaxDocs);
    }
    catch(const css::uno::Exception&)
        {}

    // Any internal error is no reason to stop opening documents !
    // Limitation of opening documents is a special "nice to  have" feature.
    // Otherwhise it can happen, that NO document will be opened ...
    return sal_False;
}

//-------------------------------------------------------------------------
void SfxViewFrame::StateView_Impl
(
    SfxItemSet&     rSet            /*  leeres <SfxItemSet> mit <Which-Ranges>,
                                        welche die Ids der zu erfragenden
                                        Slots beschreiben. */
)

/*  [Beschreibung]

    Diese interne Methode liefert in 'rSet' die Status der f"ur die
    <SfxShell> Subklasse SfxViewFrame in der <SVIDL> beschriebenen <Slots>.

    In 'rSet' sind dabei genau die vom SFx als ung"ultig erkannten
    Slot-Ids als Which-ranges enthalten. Falls der an dieser Shell gesetzte
    <SfxItemPool> f"ur einzelne Slot-Ids ein Mapping hat, werden die
    entsprechenden Which-Ids verwendet, so da\s Items ggf. direkt mit
    einer mit Which-Ids arbeitenden Core-::com::sun::star::script::Engine ausgetauscht werden
    k"onnen.
*/

{
    DBG_CHKTHIS(SfxViewFrame, 0);

    SfxObjectShell *pDocSh = GetObjectShell();

    if ( !pDocSh )
        // Ich bin gerade am Reloaden und Yielde so vor mich hin ...
        return;

    const sal_uInt16 *pRanges = rSet.GetRanges();
    DBG_ASSERT(pRanges, "Set ohne Bereich");
    while ( *pRanges )
    {
        for ( sal_uInt16 nWhich = *pRanges++; nWhich <= *pRanges; ++nWhich )
        {
            switch(nWhich)
            {
                case SID_VIEWSHELL:
                {
                    rSet.Put( SfxUInt16Item( nWhich, pImp->nCurViewId ) );
                    break;
                }

                case SID_VIEWSHELL0:
                case SID_VIEWSHELL1:
                case SID_VIEWSHELL2:
                case SID_VIEWSHELL3:
                case SID_VIEWSHELL4:
                {
                    sal_uInt16 nViewNo = nWhich - SID_VIEWSHELL0;
                    if ( GetObjectShell()->GetFactory().GetViewFactoryCount() >
                         nViewNo && !GetObjectShell()->IsInPlaceActive() )
                    {
                        SfxViewFactory &rViewFactory =
                            GetObjectShell()->GetFactory().GetViewFactory(nViewNo);
                        rSet.Put( SfxBoolItem(
                            nWhich, pImp->nCurViewId == rViewFactory.GetOrdinal() ) );
                    }
                    else
                        rSet.DisableItem( nWhich );
                    break;
                }
                case SID_FRAMETITLE:
                {
                    if( GetFrameType() & SFXFRAME_HASTITLE )
                        rSet.Put( SfxStringItem(
                            SID_FRAMETITLE, pImp->aFrameTitle) );
                    else
                        rSet.DisableItem( nWhich );
                    break;
                }

                case SID_NEWWINDOW:
                {
                    if  (   !GetViewShell()->NewWindowAllowed()
                        ||  impl_maxOpenDocCountReached()
                        )
                        rSet.DisableItem( nWhich );
                    break;
                }
            }
        }
    }
}

//-------------------------------------------------------------------------
void SfxViewFrame::ToTop()
{
    GetFrame().Appear();
}

//-------------------------------------------------------------------------
SfxViewFrame* SfxViewFrame::GetParentViewFrame() const
/*
    Beschreibung:
    Der ParentViewFrame ist der ViewFrame des ParentFrames
*/
{
    SfxFrame *pFrame = GetFrame().GetParentFrame();
    return pFrame ? pFrame->GetCurrentViewFrame() : NULL;
}

//-------------------------------------------------------------------------
SfxFrame& SfxViewFrame::GetFrame() const
/*
    Beschreibung:
    GetFrame liefert den Frame, in dem sich der ViewFrame befindet
*/
{
    return pImp->rFrame;
}

//-------------------------------------------------------------------------
SfxViewFrame* SfxViewFrame::GetTopViewFrame() const
{
    return GetFrame().GetTopFrame().GetCurrentViewFrame();
}

Window& SfxViewFrame::GetWindow() const
{
    return pImp->pWindow ? *pImp->pWindow : GetFrame().GetWindow();
}

sal_Bool SfxViewFrame::DoClose()
{
    return GetFrame().DoClose();
}

String SfxViewFrame::GetActualPresentationURL_Impl() const
{
    if ( xObjSh.Is() )
        return xObjSh->GetMedium()->GetName();
    return String();
}

void SfxViewFrame::SetModalMode( sal_Bool bModal )
{
    pImp->bModal = bModal;
    if ( xObjSh.Is() )
    {
        for ( SfxViewFrame* pFrame = SfxViewFrame::GetFirst( xObjSh );
              !bModal && pFrame; pFrame = SfxViewFrame::GetNext( *pFrame, xObjSh ) )
            bModal = pFrame->pImp->bModal;
        xObjSh->SetModalMode_Impl( bModal );
    }
}

BOOL SfxViewFrame::IsInModalMode() const
{
    return pImp->bModal || GetFrame().GetWindow().IsInModalMode();
}

void SfxViewFrame::Resize( BOOL bForce )
{
    Size aSize = GetWindow().GetOutputSizePixel();
    if ( bForce || aSize != pImp->aSize )
    {
        pImp->aSize = aSize;
        SfxViewShell *pShell = GetViewShell();
        if ( pShell )
        {
            if ( GetFrame().IsInPlace() )
            {
                Point aPoint = GetWindow().GetPosPixel();
                DoAdjustPosSizePixel( pShell, aPoint, aSize );
            }
            else
            {
                DoAdjustPosSizePixel( pShell, Point(), aSize );
            }
        }
    }
}

#define LINE_SEP 0x0A

void CutLines( ::rtl::OUString& rStr, sal_Int32 nStartLine, sal_Int32 nLines, BOOL bEraseTrailingEmptyLines )
{
    sal_Int32 nStartPos = 0;
    sal_Int32 nEndPos = 0;
    sal_Int32 nLine = 0;
    while ( nLine < nStartLine )
    {
        nStartPos = rStr.indexOf( LINE_SEP, nStartPos );
        if( nStartPos == -1 )
            break;
        nStartPos++;    // nicht das \n.
        nLine++;
    }

    DBG_ASSERTWARNING( nStartPos != STRING_NOTFOUND, "CutLines: Startzeile nicht gefunden!" );

    if ( nStartPos != -1 )
    {
        nEndPos = nStartPos;
        for ( sal_Int32 i = 0; i < nLines; i++ )
            nEndPos = rStr.indexOf( LINE_SEP, nEndPos+1 );

        if ( nEndPos == -1 ) // kann bei letzter Zeile passieren
            nEndPos = rStr.getLength();
        else
            nEndPos++;

        ::rtl::OUString aEndStr = rStr.copy( nEndPos );
        rStr = rStr.copy( 0, nStartPos );
        rStr += aEndStr;
    }
    if ( bEraseTrailingEmptyLines )
    {
        sal_Int32 n = nStartPos;
        sal_Int32 nLen = rStr.getLength();
        while ( ( n < nLen ) && ( rStr.getStr()[ n ] == LINE_SEP ) )
            n++;

        if ( n > nStartPos )
        {
            ::rtl::OUString aEndStr = rStr.copy( n );
            rStr = rStr.copy( 0, nStartPos );
            rStr += aEndStr;
        }
    }
}

/*
    add new recorded dispatch macro script into the application global basic lib container
    It generates a new unique id for it and insert the macro by using this number as name for
    the modul
 */
void SfxViewFrame::AddDispatchMacroToBasic_Impl( const ::rtl::OUString& sMacro )
{
    /*
    // get lib and modul name from dialog
    SfxModule *pMod = GetObjectShell()->GetModule();
    SfxRequest aReq( SID_BASICCHOOSER, SFX_CALLMODE_SYNCHRON, pMod->GetPool() );
    const SfxPoolItem* pRet = pMod->ExecuteSlot( aReq );
    if ( pRet )
        ::rtl::OUString = ((SfxStringItem*)pRet)->GetValue();
    */
    if ( !sMacro.getLength() )
        return;

    SfxApplication* pSfxApp = SFX_APP();
    SfxRequest aReq( SID_BASICCHOOSER, SFX_CALLMODE_SYNCHRON, pSfxApp->GetPool() );
    aReq.AppendItem( SfxBoolItem(SID_RECORDMACRO,TRUE) );
    const SfxPoolItem* pRet = SFX_APP()->ExecuteSlot( aReq );
    String aScriptURL;
    if ( pRet )
        aScriptURL = ((SfxStringItem*)pRet)->GetValue();
    if ( aScriptURL.Len() )
    {
        // parse scriptURL
        String aLibName;
        String aModuleName;
        String aMacroName;
        String aLocation;
        Reference< XMultiServiceFactory > xSMgr = ::comphelper::getProcessServiceFactory();
        Reference< com::sun::star::uri::XUriReferenceFactory > xFactory( xSMgr->createInstance(
            ::rtl::OUString::createFromAscii( "com.sun.star.uri.UriReferenceFactory" ) ), UNO_QUERY );
        if ( xFactory.is() )
        {
            Reference< com::sun::star::uri::XVndSunStarScriptUrl > xUrl( xFactory->parse( aScriptURL ), UNO_QUERY );
            if ( xUrl.is() )
            {
                // get name
                ::rtl::OUString aName = xUrl->getName();
                sal_Unicode cTok = '.';
                sal_Int32 nIndex = 0;
                aLibName = aName.getToken( 0, cTok, nIndex );
                if ( nIndex != -1 )
                    aModuleName = aName.getToken( 0, cTok, nIndex );
                if ( nIndex != -1 )
                    aMacroName = aName.getToken( 0, cTok, nIndex );

                // get location
                ::rtl::OUString aLocKey = ::rtl::OUString::createFromAscii( "location" );
                if ( xUrl->hasParameter( aLocKey ) )
                    aLocation = xUrl->getParameter( aLocKey );
            }
        }

        pSfxApp->EnterBasicCall();

        BasicManager* pBasMgr = 0;
        if ( aLocation.EqualsIgnoreCaseAscii( "application" ) )
        {
            // application basic
            pBasMgr = pSfxApp->GetBasicManager();
        }
        else if ( aLocation.EqualsIgnoreCaseAscii( "document" ) )
        {
            pBasMgr = GetObjectShell()->GetBasicManager();
        }

        ::rtl::OUString aOUSource;
        if ( pBasMgr)
        {
            StarBASIC* pBasic = pBasMgr->GetLib( aLibName );
            if ( pBasic )
            {
                SbModule* pModule = pBasic->FindModule( aModuleName );
                if ( pModule )
                {
                    SbMethod* pMethod = (SbMethod*)pModule->GetMethods()->Find( aMacroName, SbxCLASS_METHOD );
                    aOUSource = pModule->GetSource32();
                    USHORT nStart, nEnd;
                    pMethod->GetLineRange( nStart, nEnd );
                    ULONG nlStart = nStart;
                    ULONG nlEnd = nEnd;
                    CutLines( aOUSource, nlStart-1, nlEnd-nlStart+1, TRUE );
                }
            }
        }

        // open lib container and break operation if it couldn't be opened
        com::sun::star::uno::Reference< com::sun::star::script::XLibraryContainer > xLibCont;
        if ( aLocation.EqualsIgnoreCaseAscii( "application" ) )
        {
            xLibCont = SFX_APP()->GetBasicContainer();
        }
        else if ( aLocation.EqualsIgnoreCaseAscii( "document" ) )
        {
            xLibCont = GetObjectShell()->GetBasicContainer();
        }

        if(!xLibCont.is())
        {
            DBG_ERRORFILE("couldn't get access to the basic lib container. Adding of macro isn't possible.");
            return;
        }

        // get LibraryContainer
        com::sun::star::uno::Any aTemp;
        com::sun::star::uno::Reference< com::sun::star::container::XNameAccess > xRoot(
                xLibCont,
                com::sun::star::uno::UNO_QUERY);

        ::rtl::OUString sLib( aLibName );
        com::sun::star::uno::Reference< com::sun::star::container::XNameAccess > xLib;
        if(xRoot->hasByName(sLib))
        {
            // library must be loaded
            aTemp = xRoot->getByName(sLib);
            xLibCont->loadLibrary(sLib);
            aTemp >>= xLib;
        }
        else
        {
            xLib = com::sun::star::uno::Reference< com::sun::star::container::XNameAccess >(
                        xLibCont->createLibrary(sLib),
                        com::sun::star::uno::UNO_QUERY);
        }

        // pack the macro as direct usable "sub" routine
        ::rtl::OUString sCode;
        ::rtl::OUStringBuffer sRoutine(10000);
        ::rtl::OUString sMacroName( aMacroName );
        BOOL bReplace = FALSE;

        // get module
        ::rtl::OUString sModule( aModuleName );
        if(xLib->hasByName(sModule))
        {
            if ( aOUSource.getLength() )
            {
                sRoutine.append( aOUSource );
            }
            else
            {
                aTemp = xLib->getByName(sModule);
                aTemp >>= sCode;
                sRoutine.append( sCode );
            }

            bReplace = TRUE;
        }

        // append new method
        sRoutine.appendAscii("\nsub "     );
        sRoutine.append     (sMacroName   );
        sRoutine.appendAscii("\n"         );
        sRoutine.append     (sMacro       );
        sRoutine.appendAscii("\nend sub\n");

        // create the modul inside the library and insert the macro routine
        aTemp <<= sRoutine.makeStringAndClear();
        if ( bReplace )
        {
            com::sun::star::uno::Reference< com::sun::star::container::XNameContainer > xModulCont(
                xLib,
                com::sun::star::uno::UNO_QUERY);
            xModulCont->replaceByName(sModule,aTemp);
        }
        else
        {
            com::sun::star::uno::Reference< com::sun::star::container::XNameContainer > xModulCont(
                xLib,
                com::sun::star::uno::UNO_QUERY);
            xModulCont->insertByName(sModule,aTemp);
        }

        // #i17355# update the Basic IDE
        for ( SfxViewShell* pViewShell = SfxViewShell::GetFirst(); pViewShell; pViewShell = SfxViewShell::GetNext( *pViewShell ) )
        {
            if ( pViewShell->GetName().EqualsAscii( "BasicIDE" ) )
            {
                SfxViewFrame* pViewFrame = pViewShell->GetViewFrame();
                SfxDispatcher* pDispat = pViewFrame ? pViewFrame->GetDispatcher() : NULL;
                if ( pDispat )
                {
                    SfxMacroInfoItem aInfoItem( SID_BASICIDE_ARG_MACROINFO, pBasMgr, aLibName, aModuleName, String(), String() );
                    pDispat->Execute( SID_BASICIDE_UPDATEMODULESOURCE, SFX_CALLMODE_SYNCHRON, &aInfoItem, 0L );
                }
            }
        }

        pSfxApp->LeaveBasicCall();
    }
    else
    {
        // add code for "session only" macro
    }

    /*
    FILE* pFile = fopen( "macro.bas", "a" );
    fprintf( pFile, "%s", ::rtl::OUStringToOString(sBuffer.makeStringAndClear(),RTL_TEXTENCODING_UTF8).getStr() );
    fclose ( pFile );
    */
}

void SfxViewFrame::MiscExec_Impl( SfxRequest& rReq )
{
    DBG_MEMTEST();
    FASTBOOL bDone = FALSE;
    switch ( rReq.GetSlot() )
    {
        case SID_STOP_RECORDING :
        case SID_RECORDMACRO :
        {
            // try to find any active recorder on this frame
            ::rtl::OUString sProperty = rtl::OUString::createFromAscii("DispatchRecorderSupplier");
            com::sun::star::uno::Reference< com::sun::star::frame::XFrame > xFrame(
                    GetFrame().GetFrameInterface(),
                    com::sun::star::uno::UNO_QUERY);

            com::sun::star::uno::Reference< com::sun::star::beans::XPropertySet > xSet(xFrame,com::sun::star::uno::UNO_QUERY);
            com::sun::star::uno::Any aProp = xSet->getPropertyValue(sProperty);
            com::sun::star::uno::Reference< com::sun::star::frame::XDispatchRecorderSupplier > xSupplier;
            aProp >>= xSupplier;
            com::sun::star::uno::Reference< com::sun::star::frame::XDispatchRecorder > xRecorder;
            if (xSupplier.is())
                xRecorder = xSupplier->getDispatchRecorder();

            BOOL bIsRecording = xRecorder.is();
            SFX_REQUEST_ARG( rReq, pItem, SfxBoolItem, SID_RECORDMACRO, sal_False);
            if ( pItem && pItem->GetValue() == bIsRecording )
                return;

            if ( xRecorder.is() )
            {
                // disable active recording
                aProp <<= com::sun::star::uno::Reference< com::sun::star::frame::XDispatchRecorderSupplier >();
                xSet->setPropertyValue(sProperty,aProp);

                SFX_REQUEST_ARG( rReq, pRecordItem, SfxBoolItem, FN_PARAM_1, sal_False);
                if ( !pRecordItem || !pRecordItem->GetValue() )
                    // insert script into basic library container of application
                    AddDispatchMacroToBasic_Impl(xRecorder->getRecordedMacro());

                xRecorder->endRecording();
                xRecorder = NULL;
                GetBindings().SetRecorder_Impl( xRecorder );

                SetChildWindow( SID_RECORDING_FLOATWINDOW, FALSE );
                if ( rReq.GetSlot() != SID_RECORDMACRO )
                    GetBindings().Invalidate( SID_RECORDMACRO );
            }
            else if ( rReq.GetSlot() == SID_RECORDMACRO )
            {
                // enable recording
                com::sun::star::uno::Reference< com::sun::star::lang::XMultiServiceFactory > xFactory(
                        ::comphelper::getProcessServiceFactory(),
                        com::sun::star::uno::UNO_QUERY);

                xRecorder = com::sun::star::uno::Reference< com::sun::star::frame::XDispatchRecorder >(
                        xFactory->createInstance(rtl::OUString::createFromAscii("com.sun.star.frame.DispatchRecorder")),
                        com::sun::star::uno::UNO_QUERY);

                xSupplier = com::sun::star::uno::Reference< com::sun::star::frame::XDispatchRecorderSupplier >(
                        xFactory->createInstance(rtl::OUString::createFromAscii("com.sun.star.frame.DispatchRecorderSupplier")),
                        com::sun::star::uno::UNO_QUERY);

                xSupplier->setDispatchRecorder(xRecorder);
                xRecorder->startRecording(xFrame);
                aProp <<= xSupplier;
                xSet->setPropertyValue(sProperty,aProp);
                GetBindings().SetRecorder_Impl( xRecorder );
                SetChildWindow( SID_RECORDING_FLOATWINDOW, TRUE );
            }

            rReq.Done();
            break;
        }

        case SID_TOGGLESTATUSBAR:
        {
            com::sun::star::uno::Reference< com::sun::star::frame::XFrame > xFrame(
                    GetFrame().GetFrameInterface(),
                    com::sun::star::uno::UNO_QUERY);

            Reference< com::sun::star::beans::XPropertySet > xPropSet( xFrame, UNO_QUERY );
            Reference< ::com::sun::star::frame::XLayoutManager > xLayoutManager;
            if ( xPropSet.is() )
            {
                try
                {
                    Any aValue = xPropSet->getPropertyValue( rtl::OUString( RTL_CONSTASCII_USTRINGPARAM( "LayoutManager" )));
                    aValue >>= xLayoutManager;
                }
                catch ( Exception& )
                {
                }
            }

            if ( xLayoutManager.is() )
            {
                rtl::OUString aStatusbarResString( RTL_CONSTASCII_USTRINGPARAM( "private:resource/statusbar/statusbar" ));
                // Parameter auswerten
                SFX_REQUEST_ARG(rReq, pShowItem, SfxBoolItem, rReq.GetSlot(), FALSE);
                BOOL bShow( TRUE );
                if ( !pShowItem )
                    bShow = xLayoutManager->isElementVisible( aStatusbarResString );
                else
                    bShow = pShowItem->GetValue();

                if ( bShow )
                {
                    xLayoutManager->createElement( aStatusbarResString );
                    xLayoutManager->showElement( aStatusbarResString );
                }
                else
                    xLayoutManager->hideElement( aStatusbarResString );

                if ( !pShowItem )
                    rReq.AppendItem( SfxBoolItem( SID_TOGGLESTATUSBAR, bShow ) );
            }
            rReq.Done();
            break;
        }

        // - - - - - - - - - - - - - - - - - - - - - - - - - - - - - -
        case SID_WIN_FULLSCREEN:
        {
            SFX_REQUEST_ARG(rReq, pItem, SfxBoolItem, rReq.GetSlot(), FALSE);
            SfxViewFrame *pTop = GetTopViewFrame();
            if ( pTop )
            {
                WorkWindow* pWork = (WorkWindow*) pTop->GetFrame().GetTopWindow_Impl();
                if ( pWork )
                {
                    com::sun::star::uno::Reference< com::sun::star::frame::XFrame > xFrame(
                            GetFrame().GetFrameInterface(),
                            com::sun::star::uno::UNO_QUERY);

                    Reference< ::com::sun::star::beans::XPropertySet > xPropSet( xFrame, UNO_QUERY );
                    Reference< ::com::sun::star::frame::XLayoutManager > xLayoutManager;
                    if ( xPropSet.is() )
                    {
                        try
                        {
                            Any aValue = xPropSet->getPropertyValue( rtl::OUString( RTL_CONSTASCII_USTRINGPARAM( "LayoutManager" )));
                            aValue >>= xLayoutManager;
                        }
                        catch ( Exception& )
                        {
                        }
                    }

                    BOOL bNewFullScreenMode = pItem ? pItem->GetValue() : !pWork->IsFullScreenMode();
                    if ( bNewFullScreenMode != pWork->IsFullScreenMode() )
                    {
                        Reference< ::com::sun::star::beans::XPropertySet > xLMPropSet( xLayoutManager, UNO_QUERY );
                        if ( xLMPropSet.is() )
                        {
                            try
                            {
                                xLMPropSet->setPropertyValue(
                                    ::rtl::OUString( RTL_CONSTASCII_USTRINGPARAM( "HideCurrentUI" )),
                                    makeAny( bNewFullScreenMode ));
                            }
                            catch ( ::com::sun::star::beans::UnknownPropertyException& )
                            {
                            }
                        }
                        pWork->ShowFullScreenMode( bNewFullScreenMode );
                        pWork->SetMenuBarMode( bNewFullScreenMode ? MENUBAR_MODE_HIDE : MENUBAR_MODE_NORMAL );
                        GetFrame().GetWorkWindow_Impl()->SetFullScreen_Impl( bNewFullScreenMode );
                        if ( !pItem )
                            rReq.AppendItem( SfxBoolItem( SID_WIN_FULLSCREEN, bNewFullScreenMode ) );
                        rReq.Done();
                    }
                    else
                        rReq.Ignore();
                }
            }
            else
                rReq.Ignore();

            GetDispatcher()->Update_Impl( TRUE );
            break;
        }
    }

    if ( bDone )
        rReq.Done();
}

void SfxViewFrame::MiscState_Impl(SfxItemSet &rSet)
{
    DBG_MEMTEST();

    const USHORT *pRanges = rSet.GetRanges();
    DBG_ASSERT(pRanges && *pRanges, "Set ohne Bereich");
    while ( *pRanges )
    {
        for(USHORT nWhich = *pRanges++; nWhich <= *pRanges; ++nWhich)
        {
            switch(nWhich)
            {
                case SID_CURRENT_URL:
                {
                    // Bei internem InPlace den ContainerFrame nehmen
                    SfxViewFrame *pFrame = this;
                    if ( pFrame->GetParentViewFrame_Impl() )
                        pFrame = pFrame->GetParentViewFrame_Impl();
                    rSet.Put( SfxStringItem( nWhich, pFrame->GetActualPresentationURL_Impl() ) );
                    break;
                }

                case SID_RECORDMACRO :
                {
                    const char* pName = GetObjectShell()->GetFactory().GetShortName();
                    if (  strcmp(pName,"swriter") && strcmp(pName,"scalc") )
                    {
                        rSet.DisableItem( nWhich );
                        break;
                    }

                    ::rtl::OUString sProperty = rtl::OUString::createFromAscii("DispatchRecorderSupplier");
                    com::sun::star::uno::Reference< com::sun::star::beans::XPropertySet > xSet(
                            GetFrame().GetFrameInterface(),
                            com::sun::star::uno::UNO_QUERY);

                    com::sun::star::uno::Any aProp = xSet->getPropertyValue(sProperty);
                    com::sun::star::uno::Reference< com::sun::star::frame::XDispatchRecorderSupplier > xSupplier;
                    if ( aProp >>= xSupplier )
                        rSet.Put( SfxBoolItem( nWhich, xSupplier.is() ) );
                    else
                        rSet.DisableItem( nWhich );
                    break;
                }

                case SID_STOP_RECORDING :
                {
                    const char* pName = GetObjectShell()->GetFactory().GetShortName();
                    if (  strcmp(pName,"swriter") && strcmp(pName,"scalc") )
                    {
                        rSet.DisableItem( nWhich );
                        break;
                    }

                    ::rtl::OUString sProperty = rtl::OUString::createFromAscii("DispatchRecorderSupplier");
                    com::sun::star::uno::Reference< com::sun::star::beans::XPropertySet > xSet(
                            GetFrame().GetFrameInterface(),
                            com::sun::star::uno::UNO_QUERY);

                    com::sun::star::uno::Any aProp = xSet->getPropertyValue(sProperty);
                    com::sun::star::uno::Reference< com::sun::star::frame::XDispatchRecorderSupplier > xSupplier;
                    if ( !(aProp >>= xSupplier) || !xSupplier.is() )
                        rSet.DisableItem( nWhich );
                    break;
                }

                case SID_TOGGLESTATUSBAR:
                {
                    com::sun::star::uno::Reference< ::com::sun::star::frame::XLayoutManager > xLayoutManager;
                    com::sun::star::uno::Reference< com::sun::star::beans::XPropertySet > xSet(
                            GetFrame().GetFrameInterface(),
                            com::sun::star::uno::UNO_QUERY);
                    com::sun::star::uno::Any aProp = xSet->getPropertyValue(
                        rtl::OUString( RTL_CONSTASCII_USTRINGPARAM( "LayoutManager" )) );

                    if ( !( aProp >>= xLayoutManager ))
                        rSet.Put( SfxBoolItem( nWhich, FALSE ));
                    else
                    {
                        rtl::OUString aStatusbarResString( RTL_CONSTASCII_USTRINGPARAM( "private:resource/statusbar/statusbar" ));
                        BOOL bShow = xLayoutManager->isElementVisible( aStatusbarResString );
                        rSet.Put( SfxBoolItem( nWhich, bShow ));
                    }
                    break;
                }

                case SID_WIN_FULLSCREEN:
                {
                    SfxViewFrame* pTop = GetTopViewFrame();
                    if ( pTop )
                    {
                        WorkWindow* pWork = (WorkWindow*) pTop->GetFrame().GetTopWindow_Impl();
                        if ( pWork )
                        {
                            rSet.Put( SfxBoolItem( nWhich, pWork->IsFullScreenMode() ) );
                            break;
                        }
                    }

                    rSet.DisableItem( nWhich );
                    break;
                }

                case SID_FORMATMENUSTATE :
                {
                    DBG_ERROR("Outdated slot!");
                    rSet.DisableItem( nWhich );
                    break;
                }

                default:
                    //! DBG_ASSERT(FALSE, "Falscher Server fuer GetState");
                    break;
            }
        }

        ++pRanges;
    }
}

void SfxViewFrame::ChildWindowExecute( SfxRequest &rReq )

/*  [Beschreibung]

    Diese Methode kann in der Execute-Methode f"ur das ein- und ausschalten
    von Child-Windows eingesetzt werden, um dieses inkl. API-Anbindung zu
    implementieren.

    Einfach in der IDL als 'ExecuteMethod' eintragen.
*/

{
    // Parameter auswerten
    USHORT nSID = rReq.GetSlot();

    SFX_REQUEST_ARG(rReq, pShowItem, SfxBoolItem, nSID, FALSE);
    if ( nSID == SID_VIEW_DATA_SOURCE_BROWSER )
    {
        if (!SvtModuleOptions().IsModuleInstalled(SvtModuleOptions::E_SDATABASE))
            return;
        Reference < XFrame > xFrame = GetFrame().GetTopFrame().GetFrameInterface();
        Reference < XFrame > xBeamer( xFrame->findFrame( DEFINE_CONST_UNICODE("_beamer"), FrameSearchFlag::CHILDREN ) );
        BOOL bShow = FALSE;
        BOOL bHasChild = xBeamer.is();
        bShow = pShowItem ? pShowItem->GetValue() : !bHasChild;
        if ( pShowItem )
        {
            if( bShow == bHasChild )
                return;
        }
        else
            rReq.AppendItem( SfxBoolItem( nSID, bShow ) );

        if ( !bShow )
        {
            SetChildWindow( SID_BROWSER, FALSE );
        }
        else
        {
            ::com::sun::star::util::URL aTargetURL;
            aTargetURL.Complete = ::rtl::OUString::createFromAscii(".component:DB/DataSourceBrowser");
            Reference < ::com::sun::star::util::XURLTransformer > xTrans( ::comphelper::getProcessServiceFactory()->createInstance( rtl::OUString::createFromAscii("com.sun.star.util.URLTransformer" )), UNO_QUERY );
            xTrans->parseStrict( aTargetURL );

            Reference < XDispatchProvider > xProv( xFrame, UNO_QUERY );
            Reference < ::com::sun::star::frame::XDispatch > xDisp;
            if ( xProv.is() )
                xDisp = xProv->queryDispatch( aTargetURL, ::rtl::OUString::createFromAscii("_beamer"), 31 );
            if ( xDisp.is() )
            {
                Sequence < ::com::sun::star::beans::PropertyValue > aArgs(1);
                ::com::sun::star::beans::PropertyValue* pArg = aArgs.getArray();
                pArg[0].Name = rtl::OUString::createFromAscii("Referer");
                pArg[0].Value <<= ::rtl::OUString::createFromAscii("private:user");
                xDisp->dispatch( aTargetURL, aArgs );
            }
        }

        rReq.Done();
        return;
    }

    BOOL bShow = FALSE;
    BOOL bHasChild = HasChildWindow(nSID);
    bShow = pShowItem ? pShowItem->GetValue() : !bHasChild;

    // ausf"uhren
    if ( !pShowItem || bShow != bHasChild )
        ToggleChildWindow( nSID );

    GetBindings().Invalidate( nSID );
    GetDispatcher()->Update_Impl( TRUE );

    // ggf. recorden
    if ( nSID == SID_HYPERLINK_DIALOG || nSID == SID_SEARCH_DLG )
    {
        rReq.Ignore();
    }
    else
    {
        rReq.AppendItem( SfxBoolItem( nSID, bShow ) );
        rReq.Done();
    }
}

//--------------------------------------------------------------------

void SfxViewFrame::ChildWindowState( SfxItemSet& rState )

/*  [Beschreibung]

    Diese Methode kann in der Status-Methode f"ur das Ein- und Ausschalt-
    Zustand von Child-Windows eingesetzt werden, um dieses zu implementieren.

    Einfach in der IDL als 'StateMethod' eintragen.
*/

{
    SfxWhichIter aIter( rState );
    for ( USHORT nSID = aIter.FirstWhich(); nSID; nSID = aIter.NextWhich() )
    {
        if ( nSID == SID_VIEW_DATA_SOURCE_BROWSER )
        {
            rState.Put( SfxBoolItem( nSID, HasChildWindow( SID_BROWSER ) ) );
        }
        else if ( nSID == SID_HYPERLINK_DIALOG )
        {
            const SfxPoolItem* pDummy = NULL;
            SfxItemState eState = GetDispatcher()->QueryState( SID_HYPERLINK_SETLINK, pDummy );
            if ( SFX_ITEM_DISABLED == eState )
                rState.DisableItem(nSID);
            else
            {
                if ( KnowsChildWindow(nSID) )
                    rState.Put( SfxBoolItem( nSID, HasChildWindow(nSID)) );
                else
                    rState.DisableItem(nSID);
            }
        }
        else if ( nSID == SID_BROWSER )
        {
            Reference < XFrame > xFrame = GetFrame().GetTopFrame().GetFrameInterface()->
                            findFrame( DEFINE_CONST_UNICODE("_beamer"), FrameSearchFlag::CHILDREN );
            if ( !xFrame.is() )
                rState.DisableItem( nSID );
            else if ( KnowsChildWindow(nSID) )
                rState.Put( SfxBoolItem( nSID, HasChildWindow(nSID) ) );
        }
        else if ( nSID == SID_TASKPANE )
        {
            if  ( !KnowsChildWindow( nSID ) )
            {
                OSL_ENSURE( false, "SID_TASKPANE state requested, but no task pane child window exists for this ID!" );
                rState.DisableItem( nSID );
            }
            else if ( !moduleHasToolPanels( *pImp ) )
            {
                rState.Put( SfxVisibilityItem( nSID, sal_False ) );
            }
            else
            {
                rState.Put( SfxBoolItem( nSID, HasChildWindow( nSID ) ) );
            }
        }
        else if ( KnowsChildWindow(nSID) )
            rState.Put( SfxBoolItem( nSID, HasChildWindow(nSID) ) );
        else
            rState.DisableItem(nSID);
    }
}

//--------------------------------------------------------------------
SfxWorkWindow* SfxViewFrame::GetWorkWindow_Impl( USHORT /*nId*/ )
{
    SfxWorkWindow* pWork = 0;
    pWork = GetFrame().GetWorkWindow_Impl();
    return pWork;
}

/*
void SfxViewFrame::SetChildWindow(USHORT nId, BOOL bOn)
{
    SetChildWindow( nId, bOn, TRUE );
}*/

void SfxViewFrame::SetChildWindow(USHORT nId, BOOL bOn, BOOL bSetFocus )
{
    SfxWorkWindow* pWork = GetWorkWindow_Impl( nId );
    if ( pWork )
        pWork->SetChildWindow_Impl( nId, bOn, bSetFocus );
}

//--------------------------------------------------------------------

void SfxViewFrame::ToggleChildWindow(USHORT nId)
{
    SfxWorkWindow* pWork = GetWorkWindow_Impl( nId );
    if ( pWork )
        pWork->ToggleChildWindow_Impl( nId, TRUE );
}

//--------------------------------------------------------------------

BOOL SfxViewFrame::HasChildWindow( USHORT nId )
{
    SfxWorkWindow* pWork = GetWorkWindow_Impl( nId );
    return pWork ? pWork->HasChildWindow_Impl(nId) : FALSE;
}

//--------------------------------------------------------------------

BOOL SfxViewFrame::KnowsChildWindow( USHORT nId )
{
    SfxWorkWindow* pWork = GetWorkWindow_Impl( nId );
    return pWork ? pWork->KnowsChildWindow_Impl(nId) : FALSE;
}

//--------------------------------------------------------------------

void SfxViewFrame::ShowChildWindow( USHORT nId, BOOL bVisible )
{
    SfxWorkWindow* pWork = GetWorkWindow_Impl( nId );
    if ( pWork )
    {
        GetDispatcher()->Update_Impl(sal_True);
        pWork->ShowChildWindow_Impl(nId, bVisible, TRUE );
    }
}

//--------------------------------------------------------------------

SfxChildWindow* SfxViewFrame::GetChildWindow(USHORT nId)
{
    SfxWorkWindow* pWork = GetWorkWindow_Impl( nId );
    return pWork ? pWork->GetChildWindow_Impl(nId) : NULL;
}

void SfxViewFrame::UpdateDocument_Impl()
{
    SfxObjectShell* pDoc = GetObjectShell();
    if ( pDoc->IsLoadingFinished() )
        pDoc->CheckSecurityOnLoading_Impl();

    // check if document depends on a template
    pDoc->UpdateFromTemplate_Impl();
}

void SfxViewFrame::SetViewFrame( SfxViewFrame* pFrame )
{
    SFX_APP()->SetViewFrame_Impl( pFrame );
}<|MERGE_RESOLUTION|>--- conflicted
+++ resolved
@@ -172,59 +172,6 @@
 
 //=========================================================================
 
-<<<<<<< HEAD
-struct SfxViewFrame_Impl
-{
-    SvBorder            aBorder;
-    Size                aMargin;
-    Size                aSize;
-    String              aViewData;
-    String              aFrameTitle;
-    TypeId              aLastType;
-    String              aActualURL;
-    String              aActualPresentationURL;
-    SfxFrame*           pFrame;
-    SfxCancelManager*   pCancelMgr;
-    svtools::AsynchronLink* pReloader;
-    //SfxInPlaceFrame*  pIPFrame;
-    Window*             pWindow;
-    SfxViewFrame*       pActiveChild;
-    SfxViewFrame*       pParentViewFrame;
-    SfxObjectShell*     pImportShell;
-    Window*             pFocusWin;
-    SfxMacro*           pMacro;
-    sal_uInt16          nDocViewNo;
-    sal_uInt16          nCurViewId;
-    sal_Bool            bResizeInToOut:1;
-    sal_Bool            bDontOverwriteResizeInToOut:1;
-    sal_Bool            bObjLocked:1;
-    sal_Bool            bRestoreView:1;
-    sal_Bool            bSetViewFrameLocked:1;
-    sal_Bool            bReloading:1;
-    sal_Bool            bIsDowning:1;
-    sal_Bool            bInCtor:1;
-    sal_Bool            bModal:1;
-    sal_Bool            bEnabled:1;
-    sal_Bool            bEventFlag:1;
-    sal_Bool            bWindowWasEnabled:1;
-    ::boost::optional< bool >
-                        aHasToolPanels;
-
-                        SfxViewFrame_Impl()
-                        : pReloader(0 )
-                        , pMacro( 0 )
-                        , bWindowWasEnabled(sal_True)
-                        {}
-
-                        ~SfxViewFrame_Impl()
-                        {
-                            delete pReloader;
-                            delete pCancelMgr;
-                        }
-};
-
-=======
->>>>>>> 0c946f49
 //-------------------------------------------------------------------------
 namespace
 {
