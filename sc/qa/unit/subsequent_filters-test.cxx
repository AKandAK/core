--- conflicted
+++ resolved
@@ -2011,21 +2011,12 @@
 
 void ScFiltersTest::testTdf100458()
 {
-<<<<<<< HEAD
-    ScDocShellRef xDocSh = loadDoc("tdf100458_lost_zero_value.", FORMAT_ODS);
-    CPPUNIT_ASSERT_MESSAGE("Failed to open doc", xDocSh.Is());
-    ScDocument& rDoc = xDocSh->GetDocument();
-    CPPUNIT_ASSERT(rDoc.HasValueData(0, 0, 0));
-    CPPUNIT_ASSERT_EQUAL(double(0.0), rDoc.GetValue(0,0,0));
-    CPPUNIT_ASSERT(!rDoc.HasStringData(0, 0, 0));
-=======
     ScDocShellRef xDocSh = loadDoc("tdf100458_lost_zero_value.", ODS);
     CPPUNIT_ASSERT_MESSAGE("Failed to open doc", xDocSh.Is());
     ScDocument* pDoc = xDocSh->GetDocument();
     CPPUNIT_ASSERT(pDoc->HasValueData(0, 0, 0));
     CPPUNIT_ASSERT_EQUAL(double(0.0), pDoc->GetValue(0,0,0));
     CPPUNIT_ASSERT(!pDoc->HasStringData(0, 0, 0));
->>>>>>> f3a4c008
 }
 
 ScFiltersTest::ScFiltersTest()
