/*************************************************************************
 *
 * DO NOT ALTER OR REMOVE COPYRIGHT NOTICES OR THIS FILE HEADER.
 *
 * Copyright 2000, 2010 Oracle and/or its affiliates.
 *
 * OpenOffice.org - a multi-platform office productivity suite
 *
 * This file is part of OpenOffice.org.
 *
 * OpenOffice.org is free software: you can redistribute it and/or modify
 * it under the terms of the GNU Lesser General Public License version 3
 * only, as published by the Free Software Foundation.
 *
 * OpenOffice.org is distributed in the hope that it will be useful,
 * but WITHOUT ANY WARRANTY; without even the implied warranty of
 * MERCHANTABILITY or FITNESS FOR A PARTICULAR PURPOSE.  See the
 * GNU Lesser General Public License version 3 for more details
 * (a copy is included in the LICENSE file that accompanied this code).
 *
 * You should have received a copy of the GNU Lesser General Public License
 * version 3 along with OpenOffice.org.  If not, see
 * <http://www.openoffice.org/license.html>
 * for a copy of the LGPLv3 License.
 *
 ************************************************************************/

// MARKER(update_precomp.py): autogen include statement, do not remove
#include "precompiled_framework.hxx"

#include <uielement/langselectionstatusbarcontroller.hxx>
#include <classes/fwkresid.hxx>
#include <services.h>
#include <classes/resource.hrc>
#include <vos/mutex.hxx>
#include <vcl/svapp.hxx>
#include <vcl/window.hxx>
#include <vcl/status.hxx>
#ifndef _TOOLKIT_HELPER_VCLUNOHELPER_HXX_
#include <toolkit/unohlp.hxx>
#endif
#include <toolkit/helper/convert.hxx>

#include <com/sun/star/frame/XPopupMenuController.hpp>
#include <toolkit/helper/vclunohelper.hxx>
#include <com/sun/star/awt/PopupMenuDirection.hpp>
#include <svtools/langtab.hxx>
#include "sal/types.h"
#include <vcl/svapp.hxx>
#include <com/sun/star/awt/MenuItemStyle.hpp>
#include <com/sun/star/document/XDocumentLanguages.hpp>
#include <i18npool/mslangid.hxx>
#include <com/sun/star/i18n/ScriptType.hpp>
#include <com/sun/star/frame/XModule.hpp>
#include <com/sun/star/frame/XModel.hpp>

#include <classes/fwkresid.hxx>
#ifndef __FRAMEWORK_CLASSES_RESOURCE_HRC_
#include <classes/resource.hrc>
#endif
#include <com/sun/star/frame/XFrame.hpp>
#include <com/sun/star/frame/XDispatch.hpp>
#include <com/sun/star/frame/XDispatchProvider.hpp>
#include <com/sun/star/util/XURLTransformer.hpp>
#include <comphelper/processfactory.hxx>

#include <toolkit/unohlp.hxx>
#include <tools/gen.hxx>
#include <com/sun/star/awt/Command.hpp>
#include <svl/languageoptions.hxx>
#include <com/sun/star/linguistic2/XLanguageGuessing.hpp>
#include <dispatch/uieventloghelper.hxx>

#include "helper/mischelper.hxx"

#include <map>
#include <set>

using namespace ::cppu;
using namespace ::com::sun::star;
using namespace ::com::sun::star::uno;
using namespace ::com::sun::star::lang;
using namespace ::com::sun::star::frame;
using namespace ::com::sun::star::i18n;
using namespace ::com::sun::star::document;

using ::rtl::OUString;


namespace framework
{

////////////////////////////////////////////////////////////

DEFINE_XSERVICEINFO_MULTISERVICE        (   LangSelectionStatusbarController            ,
                                            OWeakObject                             ,
                                            SERVICENAME_STATUSBARCONTROLLER         ,
                                            IMPLEMENTATIONNAME_LANGSELECTIONSTATUSBARCONTROLLER
                                        )

DEFINE_INIT_SERVICE                     (   LangSelectionStatusbarController, {} )

LangSelectionStatusbarController::LangSelectionStatusbarController( const uno::Reference< lang::XMultiServiceFactory >& xServiceManager ) :
    svt::StatusbarController( xServiceManager, uno::Reference< frame::XFrame >(), OUString(), 0 ),
    m_bShowMenu( sal_True ),
    m_nScriptType( LS_SCRIPT_LATIN | LS_SCRIPT_ASIAN | LS_SCRIPT_COMPLEX ),
    m_aLangGuessHelper( xServiceManager )
{
}

// XInterface
Any SAL_CALL LangSelectionStatusbarController::queryInterface( const Type& rType )
throw ( RuntimeException )
{
    return svt::StatusbarController::queryInterface( rType );
}

void SAL_CALL LangSelectionStatusbarController::acquire() throw ()
{
    svt::StatusbarController::acquire();
}

void SAL_CALL LangSelectionStatusbarController::release() throw ()
{
    svt::StatusbarController::release();
}

void SAL_CALL LangSelectionStatusbarController::initialize( const ::com::sun::star::uno::Sequence< ::com::sun::star::uno::Any >& aArguments )
throw (::com::sun::star::uno::Exception, ::com::sun::star::uno::RuntimeException)
{
    RTL_LOGFILE_CONTEXT_AUTHOR( aLogger, "framework", "Ocke.Janssen@sun.com", "LangSelectionStatusbarController::initialize" );
    vos::OGuard aSolarMutexGuard( Application::GetSolarMutex() );

    svt::StatusbarController::initialize( aArguments );

    if ( m_xParentWindow.is() && m_nID > 0 )
    {
        Window* pWindow = VCLUnoHelper::GetWindow( m_xParentWindow );
        if ( pWindow && ( pWindow->GetType() == WINDOW_STATUSBAR ))
        {
            StatusBar* pStatusBar = (StatusBar *)pWindow;
            pStatusBar->SetItemText( m_nID, FwkResId( STR_LANGSTATUS_MULTIPLE_LANGUAGES ) );
        }
    }
}

// XComponent
void SAL_CALL LangSelectionStatusbarController::dispose()
throw (::com::sun::star::uno::RuntimeException)
{
    RTL_LOGFILE_CONTEXT_AUTHOR( aLogger, "framework", "Ocke.Janssen@sun.com", "LangSelectionStatusbarController::dispose" );
    svt::StatusbarController::dispose();
}

// XEventListener
void SAL_CALL LangSelectionStatusbarController::disposing( const com::sun::star::lang::EventObject& Source )
throw ( RuntimeException )
{
    RTL_LOGFILE_CONTEXT_AUTHOR( aLogger, "framework", "Ocke.Janssen@sun.com", "LangSelectionStatusbarController::disposing" );
    svt::StatusbarController::disposing( Source );
}

// XStatusbarController
::sal_Bool SAL_CALL LangSelectionStatusbarController::mouseButtonDown(
    const ::com::sun::star::awt::MouseEvent& )
throw (::com::sun::star::uno::RuntimeException)
{
    RTL_LOGFILE_CONTEXT_AUTHOR( aLogger, "framework", "Ocke.Janssen@sun.com", "LangSelectionStatusbarController::mouseButtonDown" );
    return sal_False;
}

::sal_Bool SAL_CALL LangSelectionStatusbarController::mouseMove(
    const ::com::sun::star::awt::MouseEvent& )
throw (::com::sun::star::uno::RuntimeException)
{
    RTL_LOGFILE_CONTEXT_AUTHOR( aLogger, "framework", "Ocke.Janssen@sun.com", "LangSelectionStatusbarController::mouseMove" );
    return sal_False;
}

::sal_Bool SAL_CALL LangSelectionStatusbarController::mouseButtonUp(
    const ::com::sun::star::awt::MouseEvent& )
throw (::com::sun::star::uno::RuntimeException)
{
    RTL_LOGFILE_CONTEXT_AUTHOR( aLogger, "framework", "Ocke.Janssen@sun.com", "LangSelectionStatusbarController::mouseButtonUp" );
    return sal_False;
}

void LangSelectionStatusbarController::LangMenu()
throw (::com::sun::star::uno::RuntimeException)
{
    RTL_LOGFILE_CONTEXT_AUTHOR( aLogger, "framework", "Ocke.Janssen@sun.com", "LangSelectionStatusbarController::LangMenu" );
    if (!m_bShowMenu)
        return;

    //add context menu
    const static OUString s_sPopupMenu(RTL_CONSTASCII_USTRINGPARAM("com.sun.star.awt.PopupMenu"));
    Reference< awt::XPopupMenu > xPopupMenu( m_xServiceManager->createInstance( s_sPopupMenu ), UNO_QUERY );
    //sub menu that contains all items except the last two items: Separator + Set Language for Paragraph
    Reference< awt::XPopupMenu > subPopupMenu(m_xServiceManager->createInstance( s_sPopupMenu ), UNO_QUERY );

    SvtLanguageTable    aLanguageTable;

    // get languages to be displayed in the menu
    std::set< OUString > aLangItems;
    FillLangItems( aLangItems, aLanguageTable, m_xFrame, m_aLangGuessHelper,
            m_nScriptType, m_aCurLang, m_aKeyboardLang, m_aGuessedTextLang );

    //
    // add first few entries to main menu
    //
    sal_Int16 nItemId = static_cast< sal_Int16 >(MID_LANG_SEL_1);
    const OUString sAsterix(RTL_CONSTASCII_USTRINGPARAM("*"));  // multiple languages in current selection
    const OUString sEmpty;  // 'no language found' from language guessing
    std::map< sal_Int16, OUString > aLangMap;
    std::set< OUString >::const_iterator it;
    for (it = aLangItems.begin(); it != aLangItems.end(); ++it)
    {
        const OUString & rStr( *it );
        if ( rStr != OUString( aLanguageTable.GetString( LANGUAGE_NONE ) ) &&
             rStr != sAsterix &&
             rStr != sEmpty)
        {
<<<<<<< HEAD
            DBG_ASSERT( MID_LANG_SEL_1 <= nItemId && nItemId <= MID_LANG_SEL_9,
                    "nItemId outside of expected range!" );
            xPopupMenu->insertItem( nItemId, rStr, css::awt::MenuItemStyle::RADIOCHECK, nItemId );
            if ( rStr == m_aCurLang )
=======
            for ( USHORT i = 0; i<rLocales.getLength();++i )
            {
                if ( LangItems.size() == 7 )
                    break;
                const Locale& rLocale=rLocales[i];
                if( IsScriptTypeMatchingToLanguage( m_nScriptType, aLangTable.GetType( rLocale.Language )))
                    LangItems.insert( ::rtl::OUString( rLocale.Language ) );
            }
        }
    }
    std::map< sal_Int16, ::rtl::OUString > LangTable;
    bool bMultipleLanguages = m_aCurLang.compareToAscii( "*" ) == 0;
    bool bNothingSelected = true;
    sal_Int16 nMenuItemStyle = !bMultipleLanguages ? css::awt::MenuItemStyle::RADIOCHECK : 0;

    for( std::set< ::rtl::OUString >::const_iterator it = LangItems.begin(); it != LangItems.end(); ++it )
    {
        if ( *it != ::rtl::OUString( aLangTable.GetString( LANGUAGE_NONE ) )&&
             *it != ::rtl::OUString::createFromAscii( "*" ) &&
             *it != ::rtl::OUString::createFromAscii( ""  ))
        {
            //nItemId = xPopupMenu->getItemCount()+1;
            nItemId++;
            xPopupMenu->insertItem( nItemId, *it, nMenuItemStyle, nItemId );
            LangTable[nItemId]=*it;
            if( *it == m_aCurLang )
>>>>>>> e03596ea
            {
                //make a sign for the current language
                xPopupMenu->checkItem( nItemId, TRUE );
                bNothingSelected = false;
            }
            aLangMap[ nItemId ] = rStr;
            ++nItemId;
        }
    }
<<<<<<< HEAD
    xPopupMenu->insertItem( MID_LANG_SEL_NONE,  String( FwkResId( STR_LANGSTATUS_NONE )), css::awt::MenuItemStyle::RADIOCHECK, MID_LANG_SEL_NONE );
    xPopupMenu->insertItem( MID_LANG_SEL_RESET, String( FwkResId( STR_RESET_TO_DEFAULT_LANGUAGE )), css::awt::MenuItemStyle::RADIOCHECK, MID_LANG_SEL_RESET );
    xPopupMenu->insertItem( MID_LANG_SEL_MORE,  String( FwkResId( STR_LANGSTATUS_MORE )), css::awt::MenuItemStyle::RADIOCHECK, MID_LANG_SEL_MORE );

    //
    // add entries to submenu ('set language for paragraph')
    //
    nItemId = static_cast< sal_Int16 >(MID_LANG_PARA_1);
    for (it = aLangItems.begin(); it != aLangItems.end(); ++it)
=======

    //7--none
    nItemId++;
    xPopupMenu->insertItem( nItemId, String( FwkResId( STR_LANGSTATUS_NONE )), nMenuItemStyle, nItemId );
    if (bNothingSelected && !bMultipleLanguages)
        xPopupMenu->checkItem( nItemId, TRUE );

    //More...
    nItemId++;
    xPopupMenu->insertItem( nItemId, String( FwkResId( STR_LANGSTATUS_MORE )), 0, nItemId );

    for( ::std::set< ::rtl::OUString >::const_iterator it = LangItems.begin(); it != LangItems.end(); ++it )
>>>>>>> e03596ea
    {
        const OUString & rStr( *it );
        if( rStr != OUString( aLanguageTable.GetString( LANGUAGE_NONE ) )&&
            rStr != OUString::createFromAscii( "*" ) &&
            rStr != OUString::createFromAscii( ""  ))
        {
<<<<<<< HEAD
            DBG_ASSERT( MID_LANG_PARA_1 <= nItemId && nItemId <= MID_LANG_PARA_9,
                    "nItemId outside of expected range!" );
            subPopupMenu->insertItem( nItemId, rStr, css::awt::MenuItemStyle::RADIOCHECK, nItemId );
            aLangMap[nItemId] = rStr;
            ++nItemId;
        }
    }
    subPopupMenu->insertItem( MID_LANG_PARA_NONE,  String( FwkResId( STR_LANGSTATUS_NONE )), css::awt::MenuItemStyle::RADIOCHECK, MID_LANG_PARA_NONE );
    subPopupMenu->insertItem( MID_LANG_PARA_RESET, String( FwkResId( STR_RESET_TO_DEFAULT_LANGUAGE )), css::awt::MenuItemStyle::RADIOCHECK, MID_LANG_PARA_RESET );
    subPopupMenu->insertItem( MID_LANG_PARA_MORE,  String( FwkResId( STR_LANGSTATUS_MORE )), css::awt::MenuItemStyle::RADIOCHECK, MID_LANG_PARA_MORE );
=======
            nItemId++;
            subPopupMenu->insertItem( nItemId, *it, 0, nItemId );
            LangTable[nItemId]=*it;
        }
    }
    //7--none
    nItemId++;
    subPopupMenu->insertItem( nItemId, String( FwkResId( STR_LANGSTATUS_NONE )), 0, nItemId );
    //More
    nItemId++;
    subPopupMenu->insertItem( nItemId, String( FwkResId( STR_LANGSTATUS_MORE )), 0, nItemId );
>>>>>>> e03596ea

    //
    // add last two entries to main menu
    //
    xPopupMenu->insertSeparator( MID_LANG_PARA_SEPERATOR );
    xPopupMenu->insertItem( MID_LANG_PARA_STRING, String( FwkResId( STR_SET_LANGUAGE_FOR_PARAGRAPH )), css::awt::MenuItemStyle::RADIOCHECK, MID_LANG_PARA_STRING );
    xPopupMenu->setPopupMenu( MID_LANG_PARA_STRING, subPopupMenu );

<<<<<<< HEAD
=======
    nItemId++;
    xPopupMenu->insertItem( nItemId, String( FwkResId( STR_SET_LANGUAGE_FOR_PARAGRAPH )), 0, nItemId );
    xPopupMenu->setPopupMenu( nItemId, subPopupMenu );
>>>>>>> e03596ea

    //
    // now display the popup menu and execute every command ...
    //

    Reference< awt::XWindowPeer > xParent( m_xParentWindow, UNO_QUERY );

    com::sun::star::awt::Rectangle aRectangle;
    Window* pWindow = VCLUnoHelper::GetWindow( m_xParentWindow );
    const Point mMousePos = pWindow->GetPointerPosPixel();
    aRectangle.X = mMousePos.X();
    aRectangle.Y = mMousePos.Y();
    sal_Int16 nId = xPopupMenu->execute( xParent, aRectangle, com::sun::star::awt::PopupMenuDirection::EXECUTE_UP+16 );
    //click "More..."
    if ( nId && m_xFrame.is() )
    {
        uno::Reference< XDispatchProvider > xDispatchProvider( m_xFrame, UNO_QUERY );
        util::URL aURL;

        if (MID_LANG_SEL_1 <= nId && nId <= MID_LANG_SEL_9)
        {
            //set selected language as current language for selection
            String aSelectedLang = aLangMap[nId];
            aURL.Complete += OUString::createFromAscii(".uno:LanguageStatus?Language:string=Current_");
            aURL.Complete += aSelectedLang;
        }
        else if (nId == MID_LANG_SEL_NONE)
        {
            //set None as current language for selection
            aURL.Complete += OUString::createFromAscii(".uno:LanguageStatus?Language:string=Current_LANGUAGE_NONE");
        }
        else if (nId == MID_LANG_SEL_RESET)
        {
            // reset language attributes for selection
            aURL.Complete += OUString::createFromAscii(".uno:LanguageStatus?Language:string=Current_RESET_LANGUAGES");
        }
        else if (nId == MID_LANG_SEL_MORE)
        {
            //open the dialog "format/character" for current selection
            aURL.Complete += OUString::createFromAscii(".uno:FontDialog?Language:string=*");
        }
        else if (MID_LANG_PARA_1 <= nId && nId <= MID_LANG_PARA_9)
        {
            //set selected language for current paragraph
            String aSelectedLang = aLangMap[nId];
            aURL.Complete += OUString::createFromAscii(".uno:LanguageStatus?Language:string=Paragraph_");
            aURL.Complete += aSelectedLang;
        }
        else if (nId == MID_LANG_PARA_NONE)
        {
            //set None as language for current paragraph
            aURL.Complete += OUString::createFromAscii(".uno:LanguageStatus?Language:string=Paragraph_LANGUAGE_NONE");
        }
        else if (nId == MID_LANG_PARA_RESET)
        {
            // reset language attributes for paragraph
            aURL.Complete += OUString::createFromAscii(".uno:LanguageStatus?Language:string=Paragraph_RESET_LANGUAGES");
        }
        else if (nId == MID_LANG_PARA_MORE)
        {
            //open the dialog "format/character" for current paragraph
            aURL.Complete += OUString::createFromAscii(".uno:FontDialogForParagraph");
        }

        uno::Reference< util::XURLTransformer > xURLTransformer( m_xServiceManager->createInstance( OUString::createFromAscii("com.sun.star.util.URLTransformer" )), uno::UNO_QUERY );
        xURLTransformer->parseStrict( aURL );
        uno::Reference< XDispatch > xDispatch = xDispatchProvider->queryDispatch(aURL, OUString(), 0);
        if( xDispatch.is() )
        {
            uno::Sequence< beans::PropertyValue > aPV;
            if(::comphelper::UiEventsLogger::isEnabled()) //#i88653#
                UiEventLogHelper( OUString::createFromAscii("ButtonToolbarController")).log(m_xServiceManager, m_xFrame, aURL, aPV);
            xDispatch->dispatch( aURL, aPV);
        }
    }
}

void SAL_CALL LangSelectionStatusbarController::command(
    const ::com::sun::star::awt::Point& /*aPos*/,
    ::sal_Int32 nCommand,
    ::sal_Bool /*bMouseEvent*/,
    const ::com::sun::star::uno::Any& /*aData*/ )
throw (::com::sun::star::uno::RuntimeException)
{
    RTL_LOGFILE_CONTEXT_AUTHOR( aLogger, "framework", "Ocke.Janssen@sun.com", "LangSelectionStatusbarController::command" );
    if ( nCommand & ::awt::Command::CONTEXTMENU )
    {
        LangMenu();
    }
}

void SAL_CALL LangSelectionStatusbarController::paint(
    const ::com::sun::star::uno::Reference< ::com::sun::star::awt::XGraphics >& xGraphics,
    const ::com::sun::star::awt::Rectangle& rOutputRectangle,
    ::sal_Int32 nItemId,
    ::sal_Int32 nStyle )
throw (::com::sun::star::uno::RuntimeException)
{
    RTL_LOGFILE_CONTEXT_AUTHOR( aLogger, "framework", "Ocke.Janssen@sun.com", "LangSelectionStatusbarController::paint" );
    svt::StatusbarController::paint( xGraphics, rOutputRectangle, nItemId, nStyle );
}

void SAL_CALL LangSelectionStatusbarController::click()
throw (::com::sun::star::uno::RuntimeException)
{
    RTL_LOGFILE_CONTEXT_AUTHOR( aLogger, "framework", "Ocke.Janssen@sun.com", "LangSelectionStatusbarController::click" );
    LangMenu();
}

void SAL_CALL LangSelectionStatusbarController::doubleClick()
throw (::com::sun::star::uno::RuntimeException)
{
    RTL_LOGFILE_CONTEXT_AUTHOR( aLogger, "framework", "Ocke.Janssen@sun.com", "LangSelectionStatusbarController::doubleClick" );
    svt::StatusbarController::doubleClick();
}

// XStatusListener
void SAL_CALL LangSelectionStatusbarController::statusChanged( const FeatureStateEvent& Event )
throw ( RuntimeException )
{
    // This function will be called when observed data changes,
    // for example the selection or keyboard language.
    // - It displays the language in use in the status bar
    // - and it stores the relevant data for creating the menu
    //   at some later point in the member variables
    //      m_nScriptType, m_aCurLang, m_aKeyboardLang, m_aGuessedText

    RTL_LOGFILE_CONTEXT_AUTHOR( aLogger, "framework", "Ocke.Janssen@sun.com", "LangSelectionStatusbarController::statusChanged" );
    vos::OGuard aSolarMutexGuard( Application::GetSolarMutex() );

    if ( m_bDisposed )
        return;

    m_bShowMenu = sal_True;

    m_nScriptType = LS_SCRIPT_LATIN | LS_SCRIPT_ASIAN | LS_SCRIPT_COMPLEX;  //set the default value
    Window* pWindow = VCLUnoHelper::GetWindow( m_xParentWindow );
    if ( pWindow && pWindow->GetType() == WINDOW_STATUSBAR && m_nID != 0 )
    {
        OUString               aStrValue;
        Sequence< OUString > aSeq;

        StatusBar*    pStatusBar = (StatusBar *)pWindow;
        if ( Event.State >>= aStrValue )
            pStatusBar->SetItemText( m_nID, aStrValue );
        else if ( Event.State >>= aSeq )
        {
            if ( aSeq.getLength() == 4 )
            {
                const String aMultipleLangText( FwkResId( STR_LANGSTATUS_MULTIPLE_LANGUAGES ) );
                OUString aStatusText = aSeq[0];
                if ( 0 == aStatusText.compareToAscii( "*" ))
                    aStatusText = aMultipleLangText;
                pStatusBar->SetItemText( m_nID, aStatusText );

                // Retrieve all other values from the sequence and
                // store it members!
                m_aCurLang      = aSeq[0];
                m_nScriptType   = static_cast< sal_Int16 >( aSeq[1].toInt32() );
                m_aKeyboardLang = aSeq[2];
                m_aGuessedTextLang  = aSeq[3];
            }
        }
        else if ( !Event.State.hasValue() )
        {
            pStatusBar->SetItemText( m_nID, String() );
            m_bShowMenu = sal_False;    // no language -> no menu
        }
    }
}

}
<|MERGE_RESOLUTION|>--- conflicted
+++ resolved
@@ -220,39 +220,10 @@
              rStr != sAsterix &&
              rStr != sEmpty)
         {
-<<<<<<< HEAD
             DBG_ASSERT( MID_LANG_SEL_1 <= nItemId && nItemId <= MID_LANG_SEL_9,
                     "nItemId outside of expected range!" );
             xPopupMenu->insertItem( nItemId, rStr, css::awt::MenuItemStyle::RADIOCHECK, nItemId );
             if ( rStr == m_aCurLang )
-=======
-            for ( USHORT i = 0; i<rLocales.getLength();++i )
-            {
-                if ( LangItems.size() == 7 )
-                    break;
-                const Locale& rLocale=rLocales[i];
-                if( IsScriptTypeMatchingToLanguage( m_nScriptType, aLangTable.GetType( rLocale.Language )))
-                    LangItems.insert( ::rtl::OUString( rLocale.Language ) );
-            }
-        }
-    }
-    std::map< sal_Int16, ::rtl::OUString > LangTable;
-    bool bMultipleLanguages = m_aCurLang.compareToAscii( "*" ) == 0;
-    bool bNothingSelected = true;
-    sal_Int16 nMenuItemStyle = !bMultipleLanguages ? css::awt::MenuItemStyle::RADIOCHECK : 0;
-
-    for( std::set< ::rtl::OUString >::const_iterator it = LangItems.begin(); it != LangItems.end(); ++it )
-    {
-        if ( *it != ::rtl::OUString( aLangTable.GetString( LANGUAGE_NONE ) )&&
-             *it != ::rtl::OUString::createFromAscii( "*" ) &&
-             *it != ::rtl::OUString::createFromAscii( ""  ))
-        {
-            //nItemId = xPopupMenu->getItemCount()+1;
-            nItemId++;
-            xPopupMenu->insertItem( nItemId, *it, nMenuItemStyle, nItemId );
-            LangTable[nItemId]=*it;
-            if( *it == m_aCurLang )
->>>>>>> e03596ea
             {
                 //make a sign for the current language
                 xPopupMenu->checkItem( nItemId, TRUE );
@@ -262,7 +233,6 @@
             ++nItemId;
         }
     }
-<<<<<<< HEAD
     xPopupMenu->insertItem( MID_LANG_SEL_NONE,  String( FwkResId( STR_LANGSTATUS_NONE )), css::awt::MenuItemStyle::RADIOCHECK, MID_LANG_SEL_NONE );
     xPopupMenu->insertItem( MID_LANG_SEL_RESET, String( FwkResId( STR_RESET_TO_DEFAULT_LANGUAGE )), css::awt::MenuItemStyle::RADIOCHECK, MID_LANG_SEL_RESET );
     xPopupMenu->insertItem( MID_LANG_SEL_MORE,  String( FwkResId( STR_LANGSTATUS_MORE )), css::awt::MenuItemStyle::RADIOCHECK, MID_LANG_SEL_MORE );
@@ -272,27 +242,12 @@
     //
     nItemId = static_cast< sal_Int16 >(MID_LANG_PARA_1);
     for (it = aLangItems.begin(); it != aLangItems.end(); ++it)
-=======
-
-    //7--none
-    nItemId++;
-    xPopupMenu->insertItem( nItemId, String( FwkResId( STR_LANGSTATUS_NONE )), nMenuItemStyle, nItemId );
-    if (bNothingSelected && !bMultipleLanguages)
-        xPopupMenu->checkItem( nItemId, TRUE );
-
-    //More...
-    nItemId++;
-    xPopupMenu->insertItem( nItemId, String( FwkResId( STR_LANGSTATUS_MORE )), 0, nItemId );
-
-    for( ::std::set< ::rtl::OUString >::const_iterator it = LangItems.begin(); it != LangItems.end(); ++it )
->>>>>>> e03596ea
     {
         const OUString & rStr( *it );
         if( rStr != OUString( aLanguageTable.GetString( LANGUAGE_NONE ) )&&
-            rStr != OUString::createFromAscii( "*" ) &&
-            rStr != OUString::createFromAscii( ""  ))
-        {
-<<<<<<< HEAD
+            rStr != sAsterix &&
+            rStr != sEmpty)
+        {
             DBG_ASSERT( MID_LANG_PARA_1 <= nItemId && nItemId <= MID_LANG_PARA_9,
                     "nItemId outside of expected range!" );
             subPopupMenu->insertItem( nItemId, rStr, css::awt::MenuItemStyle::RADIOCHECK, nItemId );
@@ -303,19 +258,6 @@
     subPopupMenu->insertItem( MID_LANG_PARA_NONE,  String( FwkResId( STR_LANGSTATUS_NONE )), css::awt::MenuItemStyle::RADIOCHECK, MID_LANG_PARA_NONE );
     subPopupMenu->insertItem( MID_LANG_PARA_RESET, String( FwkResId( STR_RESET_TO_DEFAULT_LANGUAGE )), css::awt::MenuItemStyle::RADIOCHECK, MID_LANG_PARA_RESET );
     subPopupMenu->insertItem( MID_LANG_PARA_MORE,  String( FwkResId( STR_LANGSTATUS_MORE )), css::awt::MenuItemStyle::RADIOCHECK, MID_LANG_PARA_MORE );
-=======
-            nItemId++;
-            subPopupMenu->insertItem( nItemId, *it, 0, nItemId );
-            LangTable[nItemId]=*it;
-        }
-    }
-    //7--none
-    nItemId++;
-    subPopupMenu->insertItem( nItemId, String( FwkResId( STR_LANGSTATUS_NONE )), 0, nItemId );
-    //More
-    nItemId++;
-    subPopupMenu->insertItem( nItemId, String( FwkResId( STR_LANGSTATUS_MORE )), 0, nItemId );
->>>>>>> e03596ea
 
     //
     // add last two entries to main menu
@@ -324,12 +266,6 @@
     xPopupMenu->insertItem( MID_LANG_PARA_STRING, String( FwkResId( STR_SET_LANGUAGE_FOR_PARAGRAPH )), css::awt::MenuItemStyle::RADIOCHECK, MID_LANG_PARA_STRING );
     xPopupMenu->setPopupMenu( MID_LANG_PARA_STRING, subPopupMenu );
 
-<<<<<<< HEAD
-=======
-    nItemId++;
-    xPopupMenu->insertItem( nItemId, String( FwkResId( STR_SET_LANGUAGE_FOR_PARAGRAPH )), 0, nItemId );
-    xPopupMenu->setPopupMenu( nItemId, subPopupMenu );
->>>>>>> e03596ea
 
     //
     // now display the popup menu and execute every command ...
