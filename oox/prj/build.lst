<<<<<<< HEAD
oox	oox : vos cppu cppuhelper comphelper sal offapi sax basegfx xmlscript tools vcl BOOST:boost OPENSSL:openssl LIBXSLT:libxslt NULL
oox	oox\prj	nmake	-   all	oox_prj NULL
=======
oox	oox : cppu cppuhelper comphelper filter sal offapi sax basegfx svx xmlscript tools vcl unotools BOOST:boost OPENSSL:openssl LIBXSLT:libxslt NULL
oox	oox				usr1	-   all	oox_mkout NULL
oox	oox\prj				nmake	-   all	oox_prj NULL
>>>>>>> 7aedcad0
<|MERGE_RESOLUTION|>--- conflicted
+++ resolved
@@ -1,8 +1,2 @@
-<<<<<<< HEAD
-oox	oox : vos cppu cppuhelper comphelper sal offapi sax basegfx xmlscript tools vcl BOOST:boost OPENSSL:openssl LIBXSLT:libxslt NULL
-oox	oox\prj	nmake	-   all	oox_prj NULL
-=======
 oox	oox : cppu cppuhelper comphelper filter sal offapi sax basegfx svx xmlscript tools vcl unotools BOOST:boost OPENSSL:openssl LIBXSLT:libxslt NULL
-oox	oox				usr1	-   all	oox_mkout NULL
-oox	oox\prj				nmake	-   all	oox_prj NULL
->>>>>>> 7aedcad0
+oox	oox\prj	nmake	-   all	oox_prj NULL