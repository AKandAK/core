--- conflicted
+++ resolved
@@ -32,32 +32,12 @@
 #include <hintids.hxx>          // contains RES_.. IDs
 #include <frame.hxx>
 #include <hints.hxx>
-<<<<<<< HEAD
-#include <swcache.hxx>
-#include <swfntcch.hxx>
-
-#if OSL_DEBUG_LEVEL > 1
-#include <unotextmarkup.hxx>
-#endif
-
-static SwClientIter* pClientIters = 0;
-
-TYPEINIT0(SwClient);    //rtti
-
-/*************************************************************************
-|*    SwClient::SwClient(SwModify *)
-|*
-|*    Beschreibung      callback.doc V1.14
-*************************************************************************/
-
-=======
 #include <swcache.hxx>          // mba: get rid of that dependency
 #include <swfntcch.hxx>         // mba: get rid of that dependency
 
 static SwClientIter* pClientIters = 0;
 
 TYPEINIT0(SwClient);
->>>>>>> f6c76470
 
 /*************************************************************************/
 SwClient::SwClient(SwModify *pToRegisterIn)
@@ -68,19 +48,8 @@
         pToRegisterIn->Add(this);
 }
 
-<<<<<<< HEAD
-/*************************************************************************
-|*    SwClient::Modify()
-|*
-|*    Beschreibung      callback.doc V1.14
-*************************************************************************/
-
-
-void SwClient::Modify( SfxPoolItem *pOld, SfxPoolItem * )
-=======
 /*************************************************************************/
 void SwClient::CheckRegistration( const SfxPoolItem* pOld, const SfxPoolItem * )
->>>>>>> f6c76470
 {
     // this method only handles notification about dying SwModify objects
     if( (!pOld || pOld->Which() != RES_OBJECTDYING) )
@@ -104,18 +73,10 @@
     }
 }
 
-<<<<<<< HEAD
-/*************************************************************************
-|*    SwClient::~SwClient()
-|*
-|*    Beschreibung      callback.doc V1.14
-*************************************************************************/
-=======
 void SwClient::Modify( const SfxPoolItem *pOldValue, const SfxPoolItem *pNewValue )
 {
     CheckRegistration( pOldValue, pNewValue );
 }
->>>>>>> f6c76470
 
 void SwClient::SwClientNotify( const SwModify&, const SfxHint& )
 {
@@ -129,11 +90,6 @@
     if( pRegisteredIn && pRegisteredIn->GetDepends() )
         // still connected
         pRegisteredIn->Remove( this );
-<<<<<<< HEAD
-
-    OSL_ENSURE( !IsModifyLocked(), "Modify destroyed but locked." );
-=======
->>>>>>> f6c76470
 }
 
 
@@ -142,15 +98,6 @@
     return sal_True;        // und weiter
 }
 
-<<<<<<< HEAD
-/*************************************************************************
-|*    SwModify::SwModify( SwModify * )
-|*
-|*    Beschreibung      Dokument 1.7
-*************************************************************************/
-
-=======
->>>>>>> f6c76470
 
 /*************************************************************************/
 SwModify::SwModify()
@@ -173,21 +120,10 @@
     bInSwFntCache = sal_False;
 }
 
-<<<<<<< HEAD
-/*************************************************************************
-|*    SwModify::~SwModify()
-|*
-|*    Beschreibung      Dokument 1.7
-*************************************************************************/
-
-
-
-=======
-/*************************************************************************/
->>>>>>> f6c76470
+/*************************************************************************/
 SwModify::~SwModify()
 {
-    ASSERT( !IsModifyLocked(), "Modify destroyed but locked." );
+    OSL_ENSURE( !IsModifyLocked(), "Modify destroyed but locked." );
 
     if ( IsInCache() )
         SwFrm::GetCache().Delete( this );
@@ -224,21 +160,11 @@
     }
 }
 
-<<<<<<< HEAD
-/*************************************************************************
-|*    SwModify::Modify( SwHint * pOldValue, SwHint * pNewValue )
-|*
-|*    Beschreibung      Dokument 1.7
-*************************************************************************/
-
-
-=======
 /*************************************************************************/
 void SwModify::Modify( const SfxPoolItem *pOldValue, const SfxPoolItem *pNewValue )
 {
     NotifyClients( pOldValue, pNewValue );
 }
->>>>>>> f6c76470
 
 void SwModify::NotifyClients( const SfxPoolItem *pOldValue, const SfxPoolItem *pNewValue )
 {
@@ -254,11 +180,7 @@
 
     LockModify();
 
-<<<<<<< HEAD
-#if OSL_DEBUG_LEVEL > 1
-=======
     // mba: WTF?!
->>>>>>> f6c76470
     if( !pOldValue )
         bLockClientList = sal_True;
     else
@@ -267,7 +189,7 @@
         switch( pOldValue->Which() )
         {
         case RES_OBJECTDYING:
-         case RES_REMOVE_UNO_OBJECT:
+        case RES_REMOVE_UNO_OBJECT:
             bLockClientList = ((SwPtrMsgPoolItem *)pOldValue)->pObject != this;
             break;
 
@@ -280,23 +202,7 @@
         default:
             bLockClientList = sal_True;
         }
-<<<<<<< HEAD
-#else
-    bInModify = sal_True;
-#endif
-
-    SwClientIter aIter( *this );
-    SwClient * pLast = aIter.GoStart();
-    if( pLast )     // konnte zum Anfang gesprungen werden ??
-        do
-        {
-            pLast->Modify( pOldValue, pNewValue );
-            if( !pRoot )    // Baum schon Weg ??
-                break;
-        } while( 0 != ( pLast = aIter++ ));
-=======
-    }
->>>>>>> f6c76470
+    }
 
     ModifyBroadcast( pOldValue, pNewValue );
     bLockClientList = sal_False;
@@ -321,24 +227,10 @@
     return bRet;
 }
 
-<<<<<<< HEAD
-/*************************************************************************
-|*    SwModify::Add( SwClient *pDepend )
-|*
-|*    Beschreibung      Dokument 1.7
-*************************************************************************/
-
-
-
+/*************************************************************************/
 void SwModify::Add(SwClient *pDepend)
 {
-    OSL_ENSURE( !bInModify, "Client innerhalb des eigenen Modifies einfuegen?" );
-=======
-/*************************************************************************/
-void SwModify::Add(SwClient *pDepend)
-{
-    ASSERT( !bLockClientList, "Client inserted while in Modify" );
->>>>>>> f6c76470
+    OSL_ENSURE( !bLockClientList, "Client inserted while in Modify" );
 
     if(pDepend->pRegisteredIn != this )
     {
@@ -346,12 +238,7 @@
         SwClientIter* pTmp = pClientIters;
         while( pTmp )
         {
-<<<<<<< HEAD
-            OSL_ENSURE( &pTmp->rRoot != pRoot,
-                "Client beim angemeldeten ClientIter einfuegen?" );
-=======
-            ASSERT( &pTmp->GetModify() != pRoot, "Client added to active ClientIter" );
->>>>>>> f6c76470
+            OSL_ENSURE( &pTmp->GetModify() != pRoot, "Client added to active ClientIter" );
             pTmp = pTmp->pNxtIter;
         }
 #endif
@@ -381,30 +268,14 @@
     }
 }
 
-<<<<<<< HEAD
-/*************************************************************************
-|*    SwModify::_Remove( SwClient *pDepend )
-|*
-|*    Beschreibung      Dokument 1.7
-*************************************************************************/
-
-=======
-/*************************************************************************/
->>>>>>> f6c76470
+/*************************************************************************/
 
 SwClient* SwModify::Remove(SwClient * pDepend)
 {
-<<<<<<< HEAD
-    // FME 2007-07-16 #i79641# SwXTextMarkup is allowed to be removed ...
-#if OSL_DEBUG_LEVEL > 1
-    OSL_ENSURE( !bInModify || 0 != dynamic_cast<SwXTextMarkup*>(pDepend), "Client innerhalb des eigenen Modifies loeschen?" );
-#endif
-=======
     if ( bInDocDTOR )
         return 0;
 
-    ASSERT( !bLockClientList || pDepend->mbIsAllowedToBeRemovedInModifyCall, "SwClient shall be removed in Modify call!" );
->>>>>>> f6c76470
+    OSL_ENSURE( !bLockClientList || pDepend->mbIsAllowedToBeRemovedInModifyCall, "SwClient shall be removed in Modify call!" );
 
     if( pDepend->pRegisteredIn == this )
     {
@@ -427,28 +298,15 @@
             if( pTmp->pAct == pDepend || pTmp->pDelNext == pDepend )
                 // if object being removed is the current or next object in an iterator, advance this iterator
                 pTmp->pDelNext = pR;
-<<<<<<< HEAD
-
-            // Notify SwClientIter if mpWatchClient is removed
-            if ( pTmp->mpWatchClient == pDepend )
-                pTmp->mpWatchClient = 0;
-
-=======
->>>>>>> f6c76470
             pTmp = pTmp->pNxtIter;
         }
 
         pDepend->pLeft = 0;
         pDepend->pRight = 0;
     }
-<<<<<<< HEAD
-    else {
-        OSL_FAIL( "SwModify::Remove(): pDepend nicht gefunden");
-=======
     else
     {
-        ASSERT( false, "SwModify::Remove(): pDepend nicht gefunden" );
->>>>>>> f6c76470
+        OSL_FAIL( "SwModify::Remove(): pDepend nicht gefunden" );
     }
 
     // disconnect client from me
@@ -456,14 +314,6 @@
     return pDepend;
 }
 
-<<<<<<< HEAD
-
-/*************************************************************************
-|*    SwModify::CheckCaching( const sal_uInt16 nWhich )
-*************************************************************************/
-
-
-=======
 int SwModify::GetClientCount() const
 {
     int nRet=0;
@@ -476,7 +326,6 @@
         } while( 0 != ( pLast = aIter++ ));
     return nRet;
 }
->>>>>>> f6c76470
 
 void SwModify::CheckCaching( const sal_uInt16 nWhich )
 {
@@ -534,16 +383,7 @@
 // SwDepend
 // ----------
 
-<<<<<<< HEAD
-/*************************************************************************
-|*    SwDepend::SwDepend(SwClient *pTellHim,SwModify *pDepend)
-|*
-|*    Beschreibung      callback.doc V1.14
-*************************************************************************/
-
-=======
-/*************************************************************************/
->>>>>>> f6c76470
+/*************************************************************************/
 
 SwDepend::SwDepend(SwClient *pTellHim, SwModify *pDepend)
     : SwClient(pDepend)
@@ -551,18 +391,7 @@
     pToTell  = pTellHim;
 }
 
-<<<<<<< HEAD
-/*************************************************************************
-|*
-|*    SwDepend::Modify(SwHint *, SwHint *)
-|*
-|*    Beschreibung      callback.doc V1.14
-|*
-*************************************************************************/
-
-=======
-/*************************************************************************/
->>>>>>> f6c76470
+/*************************************************************************/
 
 void SwDepend::Modify( const SfxPoolItem* pOldValue, const SfxPoolItem *pNewValue )
 {
@@ -628,16 +457,9 @@
 }
 
 
-<<<<<<< HEAD
-    // Postfix Operator
 SwClient* SwClientIter::operator++(int)
 {
-    if( pDelNext == pAkt )
-=======
-SwClient* SwClientIter::operator++(int)
-{
     if( pDelNext == pAct )
->>>>>>> f6c76470
     {
         pAct = pAct->pRight;
         pDelNext = pAct;
@@ -657,13 +479,7 @@
     return pAct;
 }
 
-<<<<<<< HEAD
-
-    // Postfix Operator
-SwClient* SwClientIter::operator--(int)
-=======
 SwClient* SwClientIter::GoEnd()
->>>>>>> f6c76470
 {
     pAct = pDelNext;
     if( !pAct )
@@ -674,47 +490,6 @@
     pDelNext = pAct;
     return pAct;
 }
-<<<<<<< HEAD
-
-
-    // Prefix Operator
-SwClient* SwClientIter::operator--()
-{
-    if( pDelNext == pAkt )
-        pAkt = pAkt->pLeft;
-    else
-        pAkt = pDelNext->pLeft;
-    pDelNext = pAkt;
-    return pAkt;
-}
-
-
-SwClient* SwClientIter::GoStart()       // zum Anfang des Baums
-{
-    pAkt = rRoot.pRoot;
-    if( pAkt )
-        while( pAkt->pLeft )
-            pAkt = pAkt->pLeft;
-    pDelNext = pAkt;
-    return pAkt;
-}
-
-
-SwClient* SwClientIter::GoEnd()         // zum End des Baums
-{
-    pAkt = pDelNext;
-    if( !pAkt )
-        pAkt = rRoot.pRoot;
-    if( pAkt )
-        while( pAkt->pRight )
-            pAkt = pAkt->pRight;
-    pDelNext = pAkt;
-    return pAkt;
-}
-
-
-=======
->>>>>>> f6c76470
 
 SwClient* SwClientIter::First( TypeId nType )
 {
@@ -782,13 +557,11 @@
             pAct = pDelNext->pLeft;
         pDelNext = pAct;
 
-<<<<<<< HEAD
-
-/* vim:set shiftwidth=4 softtabstop=4 expandtab: */
-=======
         if( pAct && pAct->IsA( aSrchId ) )
             break;
     } while( pAct );
     return pAct;
 }
->>>>>>> f6c76470
+
+
+/* vim:set shiftwidth=4 softtabstop=4 expandtab: */