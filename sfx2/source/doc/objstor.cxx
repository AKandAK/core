--- conflicted
+++ resolved
@@ -375,12 +375,8 @@
                 {
                     try
                     {
-<<<<<<< HEAD
-                        xProps->setPropertyValue( ::rtl::OUString(RTL_CONSTASCII_USTRINGPARAM("Version")), uno::makeAny( aVersion ) );
-=======
                         // older versions can not have this property set, it exists only starting from ODF1.2
-                        xProps->setPropertyValue( ::rtl::OUString::createFromAscii( "Version" ), uno::makeAny( ODFVER_012_TEXT ) );
->>>>>>> 86e7ed8c
+                        xProps->setPropertyValue( ::rtl::OUString(RTL_CONSTASCII_USTRINGPARAM( "Version" )), uno::makeAny( ODFVER_012_TEXT ) );
                     }
                     catch( uno::Exception& )
                     {
