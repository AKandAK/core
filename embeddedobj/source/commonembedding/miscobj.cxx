--- conflicted
+++ resolved
@@ -519,14 +519,6 @@
                                         uno::Reference< uno::XInterface >( static_cast< ::cppu::OWeakObject* >(this) ) );
     }
 
-<<<<<<< HEAD
-=======
-    // if ( m_bWaitSaveCompleted )
-    //     throw embed::WrongStateException(
-    //                 ::rtl::OUString::createFromAscii( "The object waits for saveCompleted() call!\n" ),
-    //                 uno::Reference< uno::XInterface >( reinterpret_cast< ::cppu::OWeakObject* >(this) ) );
-
->>>>>>> 4fba42e5
     return uno::Reference< util::XCloseable >( m_pDocHolder->GetComponent(), uno::UNO_QUERY );
 }
 
