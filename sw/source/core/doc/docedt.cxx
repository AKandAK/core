/*************************************************************************
 *
 * DO NOT ALTER OR REMOVE COPYRIGHT NOTICES OR THIS FILE HEADER.
 *
 * Copyright 2000, 2010 Oracle and/or its affiliates.
 *
 * OpenOffice.org - a multi-platform office productivity suite
 *
 * This file is part of OpenOffice.org.
 *
 * OpenOffice.org is free software: you can redistribute it and/or modify
 * it under the terms of the GNU Lesser General Public License version 3
 * only, as published by the Free Software Foundation.
 *
 * OpenOffice.org is distributed in the hope that it will be useful,
 * but WITHOUT ANY WARRANTY; without even the implied warranty of
 * MERCHANTABILITY or FITNESS FOR A PARTICULAR PURPOSE.  See the
 * GNU Lesser General Public License version 3 for more details
 * (a copy is included in the LICENSE file that accompanied this code).
 *
 * You should have received a copy of the GNU Lesser General Public License
 * version 3 along with OpenOffice.org.  If not, see
 * <http://www.openoffice.org/license.html>
 * for a copy of the LGPLv3 License.
 *
 ************************************************************************/

// MARKER(update_precomp.py): autogen include statement, do not remove
#include "precompiled_sw.hxx"

#include <string.h>         // fuer strchr()
#include <hintids.hxx>

#include <vcl/sound.hxx>
#include <editeng/cscoitem.hxx>
#include <editeng/brkitem.hxx>
#include <linguistic/lngprops.hxx>
#include <com/sun/star/beans/XPropertySet.hpp>
#include <com/sun/star/i18n/WordType.hdl>
#include <unotools/charclass.hxx>
#include <unotools/transliterationwrapper.hxx>
#include <fmtanchr.hxx>
#include <fmtcntnt.hxx>
#include <fmtpdsc.hxx>
#include <txtftn.hxx>
#include <acorrect.hxx>     // Autokorrektur
#include <IMark.hxx>        // fuer SwBookmark
#include <cntfrm.hxx>           // fuers Spell
#include <crsrsh.hxx>
#include <doc.hxx>
#include <UndoManager.hxx>
#include <docsh.hxx>
#include <docary.hxx>
#include <doctxm.hxx>       // beim Move: Verzeichnisse korrigieren
#include <ftnidx.hxx>
#include <ftninfo.hxx>
#include <mdiexp.hxx>       // Statusanzeige
#include <mvsave.hxx>       // Strukturen zum Sichern beim Move/Delete
#include <ndtxt.hxx>
#include <pam.hxx>
#include <redline.hxx>
#include <rootfrm.hxx>          // fuers UpdateFtn
#include <splargs.hxx>      // fuer Spell
#include <swtable.hxx>
#include <swundo.hxx>       // fuer die UndoIds
#include <txtfrm.hxx>
#include <hints.hxx>
#include <UndoSplitMove.hxx>
#include <UndoRedline.hxx>
#include <UndoOverwrite.hxx>
#include <UndoInsert.hxx>
#include <UndoDelete.hxx>
#include <breakit.hxx>
#include <hhcwrp.hxx>
#include <breakit.hxx>
#include <vcl/msgbox.hxx>
#include "comcore.hrc"
#include "editsh.hxx"
#include <unoflatpara.hxx>
#include <SwGrammarMarkUp.hxx>

#include <vector>

using ::rtl::OUString;
using namespace ::com::sun::star;
using namespace ::com::sun::star::linguistic2;
using namespace ::com::sun::star::i18n;

//using namespace ::utl;
#ifndef S2U
#define S2U(rString) OUString::createFromAscii(rString)
#endif

struct _SaveRedline
{
    SwRedline* pRedl;
    sal_uInt32 nStt, nEnd;
    xub_StrLen nSttCnt, nEndCnt;

    _SaveRedline( SwRedline* pR, const SwNodeIndex& rSttIdx )
        : pRedl( pR )
    {
        const SwPosition* pStt = pR->Start(),
            * pEnd = pR->GetMark() == pStt ? pR->GetPoint() : pR->GetMark();
        sal_uInt32 nSttIdx = rSttIdx.GetIndex();
        nStt = pStt->nNode.GetIndex() - nSttIdx;
        nSttCnt = pStt->nContent.GetIndex();
        if( pR->HasMark() )
        {
            nEnd = pEnd->nNode.GetIndex() - nSttIdx;
            nEndCnt = pEnd->nContent.GetIndex();
        }

        pRedl->GetPoint()->nNode = 0;
        pRedl->GetPoint()->nContent.Assign( 0, 0 );
        pRedl->GetMark()->nNode = 0;
        pRedl->GetMark()->nContent.Assign( 0, 0 );
    }

    _SaveRedline( SwRedline* pR, const SwPosition& rPos )
        : pRedl( pR )
    {
        const SwPosition* pStt = pR->Start(),
            * pEnd = pR->GetMark() == pStt ? pR->GetPoint() : pR->GetMark();
        sal_uInt32 nSttIdx = rPos.nNode.GetIndex();
        nStt = pStt->nNode.GetIndex() - nSttIdx;
        nSttCnt = pStt->nContent.GetIndex();
        if( nStt == 0 )
            nSttCnt = nSttCnt - rPos.nContent.GetIndex();
        if( pR->HasMark() )
        {
            nEnd = pEnd->nNode.GetIndex() - nSttIdx;
            nEndCnt = pEnd->nContent.GetIndex();
            if( nEnd == 0 )
                nEndCnt = nEndCnt - rPos.nContent.GetIndex();
        }

        pRedl->GetPoint()->nNode = 0;
        pRedl->GetPoint()->nContent.Assign( 0, 0 );
        pRedl->GetMark()->nNode = 0;
        pRedl->GetMark()->nContent.Assign( 0, 0 );
    }

    void SetPos( sal_uInt32 nInsPos )
    {
        pRedl->GetPoint()->nNode = nInsPos + nStt;
        pRedl->GetPoint()->nContent.Assign( pRedl->GetCntntNode(), nSttCnt );
        if( pRedl->HasMark() )
        {
            pRedl->GetMark()->nNode = nInsPos + nEnd;
            pRedl->GetMark()->nContent.Assign( pRedl->GetCntntNode(sal_False), nEndCnt );
        }
    }

    void SetPos( const SwPosition& aPos )
    {
        pRedl->GetPoint()->nNode = aPos.nNode.GetIndex() + nStt;
        pRedl->GetPoint()->nContent.Assign( pRedl->GetCntntNode(), nSttCnt + ( nStt == 0 ? aPos.nContent.GetIndex() : 0 ) );
        if( pRedl->HasMark() )
        {
            pRedl->GetMark()->nNode = aPos.nNode.GetIndex() + nEnd;
            pRedl->GetMark()->nContent.Assign( pRedl->GetCntntNode(sal_False), nEndCnt  + ( nEnd == 0 ? aPos.nContent.GetIndex() : 0 ) );
        }
    }
};

SV_DECL_PTRARR_DEL( _SaveRedlines, _SaveRedline*, 0, 4 )

SV_IMPL_VARARR( _SaveFlyArr, _SaveFly )
SV_IMPL_PTRARR( _SaveRedlines, _SaveRedline* )

bool lcl_MayOverwrite( const SwTxtNode *pNode, const xub_StrLen nPos )
{
    sal_Unicode cChr = pNode->GetTxt().GetChar( nPos );
    return !( ( CH_TXTATR_BREAKWORD == cChr || CH_TXTATR_INWORD == cChr ) &&
              (0 != pNode->GetTxtAttrForCharAt( nPos ) ) );
}

void lcl_SkipAttr( const SwTxtNode *pNode, SwIndex &rIdx, xub_StrLen &rStart )
{
    if( !lcl_MayOverwrite( pNode, rStart ) )
    {
        // ueberspringe alle SonderAttribute
        do {
            // "Beep" bei jedem ausgelassenen
            Sound::Beep(SOUND_ERROR);
            rIdx++;
        } while( (rStart = rIdx.GetIndex()) < pNode->GetTxt().Len()
               && !lcl_MayOverwrite(pNode, rStart) );
    }
}

// -----------------------------------------------------------------

void _RestFlyInRange( _SaveFlyArr & rArr, const SwNodeIndex& rSttIdx,
                      const SwNodeIndex* pInsertPos )
{
    SwPosition aPos( rSttIdx );
    for( sal_uInt16 n = 0; n < rArr.Count(); ++n )
    {
        // neuen Anker anlegen
        _SaveFly& rSave = rArr[n];
        SwFrmFmt* pFmt = rSave.pFrmFmt;

        if( rSave.bInsertPosition )
        {
            if( pInsertPos != NULL )
                aPos.nNode = *pInsertPos;
            else
                aPos.nNode = rSttIdx.GetIndex();
        }
        else
            aPos.nNode = rSttIdx.GetIndex() + rSave.nNdDiff;

        aPos.nContent.Assign( 0, 0 );
        SwFmtAnchor aAnchor( pFmt->GetAnchor() );
        aAnchor.SetAnchor( &aPos );
        pFmt->GetDoc()->GetSpzFrmFmts()->Insert(
                pFmt, pFmt->GetDoc()->GetSpzFrmFmts()->Count() );
        pFmt->SetFmtAttr( aAnchor );
        SwCntntNode* pCNd = aPos.nNode.GetNode().GetCntntNode();
        if( pCNd && pCNd->GetFrm( 0, 0, sal_False ) )
            pFmt->MakeFrms();
    }
}

void _SaveFlyInRange( const SwNodeRange& rRg, _SaveFlyArr& rArr )
{
    SwSpzFrmFmts& rFmts = *rRg.aStart.GetNode().GetDoc()->GetSpzFrmFmts();
    for( sal_uInt16 n = 0; n < rFmts.Count(); ++n )
    {
        SwFrmFmt *const pFmt = static_cast<SwFrmFmt*>(rFmts[n]);
        SwFmtAnchor const*const pAnchor = &pFmt->GetAnchor();
        SwPosition const*const pAPos = pAnchor->GetCntntAnchor();
        if (pAPos &&
            ((FLY_AT_PARA == pAnchor->GetAnchorId()) ||
             (FLY_AT_CHAR == pAnchor->GetAnchorId())) &&
            rRg.aStart <= pAPos->nNode && pAPos->nNode < rRg.aEnd )
        {
            _SaveFly aSave( pAPos->nNode.GetIndex() - rRg.aStart.GetIndex(),
                            pFmt, sal_False );
            rArr.Insert( aSave, rArr.Count());
            pFmt->DelFrms();
            rFmts.Remove( n--, 1 );
        }
    }
}

void _SaveFlyInRange( const SwPaM& rPam, const SwNodeIndex& rInsPos,
                       _SaveFlyArr& rArr, bool bMoveAllFlys )
{
    SwSpzFrmFmts& rFmts = *rPam.GetPoint()->nNode.GetNode().GetDoc()->GetSpzFrmFmts();
    SwFrmFmt* pFmt;
    const SwFmtAnchor* pAnchor;

    const SwPosition* pPos = rPam.Start();
    const SwNodeIndex& rSttNdIdx = pPos->nNode;
    short nSttOff = (!bMoveAllFlys && rSttNdIdx.GetNode().IsCntntNode() &&
                    pPos->nContent.GetIndex()) ? 1 : 0;

    pPos = rPam.GetPoint() == pPos ? rPam.GetMark() : rPam.GetPoint();
    const SwNodeIndex& rEndNdIdx = pPos->nNode;
    short nOff = ( bMoveAllFlys || ( rEndNdIdx.GetNode().IsCntntNode() &&
                pPos->nContent == rEndNdIdx.GetNode().GetCntntNode()->Len() ))
                    ? 0 : 1;

    const SwNodeIndex* pCntntIdx;

    for( sal_uInt16 n = 0; n < rFmts.Count(); ++n )
    {
        sal_Bool bInsPos = sal_False;
        pFmt = (SwFrmFmt*)rFmts[n];
        pAnchor = &pFmt->GetAnchor();
        const SwPosition* pAPos = pAnchor->GetCntntAnchor();
        if (pAPos &&
            ((FLY_AT_PARA == pAnchor->GetAnchorId()) ||
             (FLY_AT_CHAR == pAnchor->GetAnchorId())) &&
            // nicht verschieben, wenn die InsPos im CntntBereich vom Fly ist
            ( 0 == ( pCntntIdx = pFmt->GetCntnt().GetCntntIdx() ) ||
              !( *pCntntIdx < rInsPos &&
                rInsPos < pCntntIdx->GetNode().EndOfSectionIndex() )) )
        {
            if( !bMoveAllFlys && rEndNdIdx == pAPos->nNode )
            {
                // wenn nur teil vom EndNode oder der EndNode und SttNode
                // identisch sind, chaos::Anchor nicht anfassen
                if( rSttNdIdx != pAPos->nNode )
                {
                    // Anker nur an Anfang/Ende haengen
                    SwPosition aPos( rSttNdIdx );
                    SwFmtAnchor aAnchor( *pAnchor );
                    aAnchor.SetAnchor( &aPos );
                    pFmt->SetFmtAttr( aAnchor );
//                  ((SwFmtAnchor*)pAnchor)->SetAnchor( &aPos );
                }
            }
            else if( ( rSttNdIdx.GetIndex() + nSttOff <= pAPos->nNode.GetIndex()
                    && pAPos->nNode.GetIndex() <= rEndNdIdx.GetIndex() - nOff ) ||
                        0 != ( bInsPos = rInsPos == pAPos->nNode ))

            {
                _SaveFly aSave( pAPos->nNode.GetIndex() - rSttNdIdx.GetIndex(),
                                pFmt, bInsPos );
                rArr.Insert( aSave, rArr.Count());
                pFmt->DelFrms();
                rFmts.Remove( n--, 1 );
            }
        }
    }
}

// -----------------------------------------------------------------

// loesche und verschiebe alle "Fly's am Absatz", die in der SSelection
// liegen. Steht am SPoint ein Fly, wird dieser auf den Mark verschoben.

void DelFlyInRange( const SwNodeIndex& rMkNdIdx,
                    const SwNodeIndex& rPtNdIdx )
{
    const sal_Bool bDelFwrd = rMkNdIdx.GetIndex() <= rPtNdIdx.GetIndex();

    SwDoc* pDoc = rMkNdIdx.GetNode().GetDoc();
    SwSpzFrmFmts& rTbl = *pDoc->GetSpzFrmFmts();
    for ( sal_uInt16 i = rTbl.Count(); i; )
    {
        SwFrmFmt *pFmt = rTbl[--i];
        const SwFmtAnchor &rAnch = pFmt->GetAnchor();
        SwPosition const*const pAPos = rAnch.GetCntntAnchor();
        if (pAPos &&
            ((rAnch.GetAnchorId() == FLY_AT_PARA) ||
             (rAnch.GetAnchorId() == FLY_AT_CHAR)) &&
            ( bDelFwrd
                ? rMkNdIdx < pAPos->nNode && pAPos->nNode <= rPtNdIdx
                : rPtNdIdx <= pAPos->nNode && pAPos->nNode < rMkNdIdx ))
        {
            // nur den Anker verschieben ??
            if( rPtNdIdx == pAPos->nNode )
            {
                SwFmtAnchor aAnch( pFmt->GetAnchor() );
                SwPosition aPos( rMkNdIdx );
                aAnch.SetAnchor( &aPos );
                pFmt->SetFmtAttr( aAnch );
            }
            else
            {
                // wird der Fly geloescht muss auch im seinem Inhalt alle
                // Flys geloescht werden !!
                const SwFmtCntnt &rCntnt = pFmt->GetCntnt();
                if( rCntnt.GetCntntIdx() )
                {
                    DelFlyInRange( *rCntnt.GetCntntIdx(),
                                    SwNodeIndex( *rCntnt.GetCntntIdx()->
                                            GetNode().EndOfSectionNode() ));
                    // Position kann sich verschoben haben !
                    if( i > rTbl.Count() )
                        i = rTbl.Count();
                    else if( pFmt != rTbl[i] )
                        i = rTbl.GetPos( pFmt );
                }

                pDoc->DelLayoutFmt( pFmt );

                // --> FME 2004-10-06 #117913# DelLayoutFmt can also
                // trigger the deletion of objects.
                if( i > rTbl.Count() )
                    i = rTbl.Count();
                // <--
            }
        }
    }
}


bool lcl_SaveFtn( const SwNodeIndex& rSttNd, const SwNodeIndex& rEndNd,
                 const SwNodeIndex& rInsPos,
                 SwFtnIdxs& rFtnArr, SwFtnIdxs& rSaveArr,
                 const SwIndex* pSttCnt = 0, const SwIndex* pEndCnt = 0 )
{
    bool bUpdateFtn = sal_False;
    const SwNodes& rNds = rInsPos.GetNodes();
    const bool bDelFtn = rInsPos.GetIndex() < rNds.GetEndOfAutotext().GetIndex() &&
                rSttNd.GetIndex() >= rNds.GetEndOfAutotext().GetIndex();
    const bool bSaveFtn = !bDelFtn &&
                    rInsPos.GetIndex() >= rNds.GetEndOfExtras().GetIndex();
    if( rFtnArr.Count() )
    {

        sal_uInt16 nPos;
        rFtnArr.SeekEntry( rSttNd, &nPos );
        SwTxtFtn* pSrch;
        const SwNode* pFtnNd;

        // loesche/sicher erstmal alle, die dahinter stehen
        while( nPos < rFtnArr.Count() && ( pFtnNd =
            &( pSrch = rFtnArr[ nPos ] )->GetTxtNode())->GetIndex()
                    <= rEndNd.GetIndex() )
        {
            xub_StrLen nFtnSttIdx = *pSrch->GetStart();
            if( ( pEndCnt && pSttCnt )
                ? (( &rSttNd.GetNode() == pFtnNd &&
                     pSttCnt->GetIndex() > nFtnSttIdx) ||
                   ( &rEndNd.GetNode() == pFtnNd &&
                    nFtnSttIdx >= pEndCnt->GetIndex() ))
                : ( &rEndNd.GetNode() == pFtnNd ))
            {
                ++nPos;     // weiter suchen
            }
            else
            {
                // dann weg damit
                if( bDelFtn )
                {
                    SwTxtNode& rTxtNd = (SwTxtNode&)pSrch->GetTxtNode();
                    SwIndex aIdx( &rTxtNd, nFtnSttIdx );
                    rTxtNd.EraseText( aIdx, 1 );
                }
                else
                {
                    pSrch->DelFrms();
                    rFtnArr.Remove( nPos );
                    if( bSaveFtn )
                        rSaveArr.Insert( pSrch );
                }
                bUpdateFtn = sal_True;
            }
        }

        while( nPos-- && ( pFtnNd = &( pSrch = rFtnArr[ nPos ] )->
                GetTxtNode())->GetIndex() >= rSttNd.GetIndex() )
        {
            xub_StrLen nFtnSttIdx = *pSrch->GetStart();
            if( !pEndCnt || !pSttCnt ||
                !( (( &rSttNd.GetNode() == pFtnNd &&
                    pSttCnt->GetIndex() > nFtnSttIdx ) ||
                   ( &rEndNd.GetNode() == pFtnNd &&
                    nFtnSttIdx >= pEndCnt->GetIndex() )) ))
            {
                if( bDelFtn )
                {
                    // dann weg damit
                    SwTxtNode& rTxtNd = (SwTxtNode&)pSrch->GetTxtNode();
                    SwIndex aIdx( &rTxtNd, nFtnSttIdx );
                    rTxtNd.EraseText( aIdx, 1 );
                }
                else
                {
                    pSrch->DelFrms();
                    rFtnArr.Remove( nPos );
                    if( bSaveFtn )
                        rSaveArr.Insert( pSrch );
                }
                bUpdateFtn = sal_True;
            }
        }
    }
    // When moving from redline section into document content section, e.g.
    // after loading a document with (delete-)redlines, the footnote array
    // has to be adjusted... (#i70572)
    if( bSaveFtn )
    {
        SwNodeIndex aIdx( rSttNd );
        while( aIdx < rEndNd ) // Check the moved section
        {
            SwNode* pNode = &aIdx.GetNode();
            if( pNode->IsTxtNode() ) // Looking for text nodes...
            {
                SwpHints *pHints =
                    static_cast<SwTxtNode*>(pNode)->GetpSwpHints();
                if( pHints && pHints->HasFtn() ) //...with footnotes
                {
                    bUpdateFtn = sal_True; // Heureka
                    sal_uInt16 nCount = pHints->Count();
                    for( sal_uInt16 i = 0; i < nCount; ++i )
                    {
                        SwTxtAttr *pAttr = pHints->GetTextHint( i );
                        if ( pAttr->Which() == RES_TXTATR_FTN )
                        {
                            rSaveArr.Insert( static_cast<SwTxtFtn*>(pAttr) );
                        }
                    }
                }
            }
            ++aIdx;
        }
    }
    return bUpdateFtn;
}

void lcl_SaveRedlines( const SwPaM& aPam, _SaveRedlines& rArr )
{
    SwDoc* pDoc = aPam.GetNode()->GetDoc();

    const SwPosition* pStart = aPam.Start();
    const SwPosition* pEnd = aPam.End();

    // get first relevant redline
    sal_uInt16 nCurrentRedline;
    pDoc->GetRedline( *pStart, &nCurrentRedline );
    if( nCurrentRedline > 0)
        nCurrentRedline--;

    // redline mode REDLINE_IGNORE|REDLINE_ON; save old mode
    RedlineMode_t eOld = pDoc->GetRedlineMode();
    pDoc->SetRedlineMode_intern( (RedlineMode_t)(( eOld & ~nsRedlineMode_t::REDLINE_IGNORE) | nsRedlineMode_t::REDLINE_ON ));

    // iterate over relevant redlines and decide for each whether it should
    // be saved, or split + saved
    SwRedlineTbl& rRedlineTable = const_cast<SwRedlineTbl&>( pDoc->GetRedlineTbl() );
    for( ; nCurrentRedline < rRedlineTable.Count(); nCurrentRedline++ )
    {
        SwRedline* pCurrent = rRedlineTable[ nCurrentRedline ];
        SwComparePosition eCompare =
            ComparePosition( *pCurrent->Start(), *pCurrent->End(),
                             *pStart, *pEnd);

        // we must save this redline if it overlaps aPam
        // (we may have to split it, too)
        if( eCompare == POS_OVERLAP_BEHIND  ||
            eCompare == POS_OVERLAP_BEFORE  ||
            eCompare == POS_OUTSIDE ||
            eCompare == POS_INSIDE ||
            eCompare == POS_EQUAL )
        {
            rRedlineTable.Remove( nCurrentRedline-- );

            // split beginning, if necessary
            if( eCompare == POS_OVERLAP_BEFORE  ||
                eCompare == POS_OUTSIDE )
            {

                SwRedline* pNewRedline = new SwRedline( *pCurrent );
                *pNewRedline->End() = *pStart;
                *pCurrent->Start() = *pStart;
                pDoc->AppendRedline( pNewRedline, true );
            }

            // split end, if necessary
            if( eCompare == POS_OVERLAP_BEHIND  ||
                eCompare == POS_OUTSIDE )
            {
                SwRedline* pNewRedline = new SwRedline( *pCurrent );
                *pNewRedline->Start() = *pEnd;
                *pCurrent->End() = *pEnd;
                pDoc->AppendRedline( pNewRedline, true );
            }

            // save the current redline
            _SaveRedline* pSave = new _SaveRedline( pCurrent, *pStart );
            rArr.C40_INSERT( _SaveRedline, pSave, rArr.Count() );
        }
    }

    // restore old redline mode
    pDoc->SetRedlineMode_intern( eOld );
}

void lcl_RestoreRedlines( SwDoc* pDoc, const SwPosition& rPos, _SaveRedlines& rArr )
{
    RedlineMode_t eOld = pDoc->GetRedlineMode();
    pDoc->SetRedlineMode_intern( (RedlineMode_t)(( eOld & ~nsRedlineMode_t::REDLINE_IGNORE) | nsRedlineMode_t::REDLINE_ON ));

    for( sal_uInt16 n = 0; n < rArr.Count(); ++n )
    {
        _SaveRedline* pSave = rArr[ n ];
        pSave->SetPos( rPos );
        pDoc->AppendRedline( pSave->pRedl, true );
    }

    pDoc->SetRedlineMode_intern( eOld );
}


void lcl_SaveRedlines( const SwNodeRange& rRg, _SaveRedlines& rArr )
{
    SwDoc* pDoc = rRg.aStart.GetNode().GetDoc();
    sal_uInt16 nRedlPos;
    SwPosition aSrchPos( rRg.aStart ); aSrchPos.nNode--;
    aSrchPos.nContent.Assign( aSrchPos.nNode.GetNode().GetCntntNode(), 0 );
    if( pDoc->GetRedline( aSrchPos, &nRedlPos ) && nRedlPos )
        --nRedlPos;
    else if( nRedlPos >= pDoc->GetRedlineTbl().Count() )
        return ;

    RedlineMode_t eOld = pDoc->GetRedlineMode();
    pDoc->SetRedlineMode_intern( (RedlineMode_t)(( eOld & ~nsRedlineMode_t::REDLINE_IGNORE) | nsRedlineMode_t::REDLINE_ON ));
    SwRedlineTbl& rRedlTbl = (SwRedlineTbl&)pDoc->GetRedlineTbl();

    do {
        SwRedline* pTmp = rRedlTbl[ nRedlPos ];

        const SwPosition* pRStt = pTmp->Start(),
                        * pREnd = pTmp->GetMark() == pRStt
                            ? pTmp->GetPoint() : pTmp->GetMark();

        if( pRStt->nNode < rRg.aStart )
        {
            if( pREnd->nNode > rRg.aStart && pREnd->nNode < rRg.aEnd )
            {
                // Kopie erzeugen und Ende vom Original ans Ende des
                // MoveBereiches setzen. Die Kopie wird mit verschoben
                SwRedline* pNewRedl = new SwRedline( *pTmp );
                SwPosition* pTmpPos = pNewRedl->Start();
                pTmpPos->nNode = rRg.aStart;
                pTmpPos->nContent.Assign(
                            pTmpPos->nNode.GetNode().GetCntntNode(), 0 );

                _SaveRedline* pSave = new _SaveRedline( pNewRedl, rRg.aStart );
//              rArr.Insert( pSave, rArr.Count() );
                rArr.C40_INSERT( _SaveRedline, pSave, rArr.Count() );

                pTmpPos = pTmp->End();
                pTmpPos->nNode = rRg.aEnd;
                pTmpPos->nContent.Assign(
                            pTmpPos->nNode.GetNode().GetCntntNode(), 0 );
            }
            else if( pREnd->nNode == rRg.aStart )
            {
                SwPosition* pTmpPos = pTmp->End();
                pTmpPos->nNode = rRg.aEnd;
                pTmpPos->nContent.Assign(
                            pTmpPos->nNode.GetNode().GetCntntNode(), 0 );
            }
        }
        else if( pRStt->nNode < rRg.aEnd )
        {
            rRedlTbl.Remove( nRedlPos-- );
            if( pREnd->nNode < rRg.aEnd ||
                ( pREnd->nNode == rRg.aEnd && !pREnd->nContent.GetIndex()) )
            {
                // gesamt verschieben
                _SaveRedline* pSave = new _SaveRedline( pTmp, rRg.aStart );
//              rArr.Insert( pSave, rArr.Count() );
                rArr.C40_INSERT( _SaveRedline, pSave, rArr.Count() );
            }
            else
            {
                // aufsplitten
                SwRedline* pNewRedl = new SwRedline( *pTmp );
                SwPosition* pTmpPos = pNewRedl->End();
                pTmpPos->nNode = rRg.aEnd;
                pTmpPos->nContent.Assign(
                            pTmpPos->nNode.GetNode().GetCntntNode(), 0 );

                _SaveRedline* pSave = new _SaveRedline( pNewRedl, rRg.aStart );
//              rArr.Insert( pSave, rArr.Count() );
                rArr.C40_INSERT( _SaveRedline, pSave, rArr.Count() );

                pTmpPos = pTmp->Start();
                pTmpPos->nNode = rRg.aEnd;
                pTmpPos->nContent.Assign(
                            pTmpPos->nNode.GetNode().GetCntntNode(), 0 );
                pDoc->AppendRedline( pTmp, true );
            }
        }
        else
            break;

    } while( ++nRedlPos < pDoc->GetRedlineTbl().Count() );
    pDoc->SetRedlineMode_intern( eOld );
}

void lcl_RestoreRedlines( SwDoc* pDoc, sal_uInt32 nInsPos, _SaveRedlines& rArr )
{
    RedlineMode_t eOld = pDoc->GetRedlineMode();
    pDoc->SetRedlineMode_intern( (RedlineMode_t)(( eOld & ~nsRedlineMode_t::REDLINE_IGNORE) | nsRedlineMode_t::REDLINE_ON ));

    for( sal_uInt16 n = 0; n < rArr.Count(); ++n )
    {
        _SaveRedline* pSave = rArr[ n ];
        pSave->SetPos( nInsPos );
        pDoc->AppendRedline( pSave->pRedl, true );
    }

    pDoc->SetRedlineMode_intern( eOld );
}

// ------------------------------------------------------------------------
// #i59534: Redo of insertion of multiple text nodes runs into trouble
// because of unnecessary expanded redlines
// From now on this class saves the redline positions of all redlines which ends exact at the
// insert position (node _and_ content index)

_SaveRedlEndPosForRestore::_SaveRedlEndPosForRestore( const SwNodeIndex& rInsIdx, xub_StrLen nCnt )
    : pSavArr( 0 ), pSavIdx( 0 ), nSavCntnt( nCnt )
{
    SwNode& rNd = rInsIdx.GetNode();
    SwDoc* pDest = rNd.GetDoc();
    if( pDest->GetRedlineTbl().Count() )
    {
        sal_uInt16 nFndPos;
        const SwPosition* pEnd;
        SwPosition aSrcPos( rInsIdx, SwIndex( rNd.GetCntntNode(), nCnt ));
        const SwRedline* pRedl = pDest->GetRedline( aSrcPos, &nFndPos );
        while( nFndPos-- && *( pEnd = ( pRedl =
            pDest->GetRedlineTbl()[ nFndPos ] )->End() ) == aSrcPos && *pRedl->Start() < aSrcPos )
        {
            if( !pSavArr )
            {
                pSavArr = new SvPtrarr( 2, 2 );
                pSavIdx = new SwNodeIndex( rInsIdx, -1 );
            }
            void* p = (void*)pEnd;
            pSavArr->Insert( p, pSavArr->Count() );
        }
    }
}

_SaveRedlEndPosForRestore::~_SaveRedlEndPosForRestore()
{
    if( pSavArr )
    {
        delete pSavArr;
        delete pSavIdx;
    }
}

void _SaveRedlEndPosForRestore::_Restore()
{
    (*pSavIdx)++;
    SwCntntNode* pNode = pSavIdx->GetNode().GetCntntNode();
    // If there's no content node at the remembered position, we will not restore the old position
    // This may happen if a table (or section?) will be inserted.
    if( pNode )
    {
        SwPosition aPos( *pSavIdx, SwIndex( pNode, nSavCntnt ));
        for( sal_uInt16 n = pSavArr->Count(); n; )
            *((SwPosition*)pSavArr->GetObject( --n )) = aPos;
    }
}


// ------------------------------------------------------------------------

// Loeschen einer vollstaendigen Section des NodesArray.
// Der uebergebene Node steht irgendwo in der gewuenschten Section
void SwDoc::DeleteSection( SwNode *pNode )
{
    ASSERT( pNode, "Kein Node uebergeben." );
    SwStartNode* pSttNd = pNode->IsStartNode() ? (SwStartNode*)pNode
                                               : pNode->StartOfSectionNode();
    SwNodeIndex aSttIdx( *pSttNd ), aEndIdx( *pNode->EndOfSectionNode() );

    // dann loesche mal alle Fly's, text::Bookmarks, ...
    DelFlyInRange( aSttIdx, aEndIdx );
    DeleteRedline( *pSttNd, true, USHRT_MAX );
    _DelBookmarks(aSttIdx, aEndIdx);

    {
        // alle Crsr/StkCrsr/UnoCrsr aus dem Loeschbereich verschieben
        SwNodeIndex aMvStt( aSttIdx, 1 );
        CorrAbs( aMvStt, aEndIdx, SwPosition( aSttIdx ), sal_True );
    }

    GetNodes().DelNodes( aSttIdx, aEndIdx.GetIndex() - aSttIdx.GetIndex() + 1 );
}


void SwDoc::SetModified(SwPaM &rPaM)
{
    SwDataChanged aTmp( rPaM, 0 );
    SetModified();
}

/*************************************************************************
 *                SwDoc::Overwrite()
 ************************************************************************/

bool SwDoc::Overwrite( const SwPaM &rRg, const String &rStr )
{
    SwPosition& rPt = *(SwPosition*)rRg.GetPoint();
    if( pACEWord )                  // Aufnahme in die Autokorrektur
    {
        if( 1 == rStr.Len() )
            pACEWord->CheckChar( rPt, rStr.GetChar( 0 ) );
        delete pACEWord, pACEWord = 0;
    }

    SwTxtNode *pNode = rPt.nNode.GetNode().GetTxtNode();
    if(!pNode)
        return sal_False;

    if (GetIDocumentUndoRedo().DoesUndo())
    {
        GetIDocumentUndoRedo().ClearRedo(); // AppendUndo not always called
    }

    sal_uInt16 nOldAttrCnt = pNode->GetpSwpHints()
                                ? pNode->GetpSwpHints()->Count() : 0;
    SwDataChanged aTmp( rRg, 0 );
    SwIndex& rIdx = rPt.nContent;
    xub_StrLen nStart = 0;

    sal_Unicode c;
    String aStr;

    sal_Bool bOldExpFlg = pNode->IsIgnoreDontExpand();
    pNode->SetIgnoreDontExpand( sal_True );

    for( xub_StrLen nCnt = 0; nCnt < rStr.Len(); ++nCnt )
    {
        // hinter das Zeichen (zum aufspannen der Attribute !!)
        nStart = rIdx.GetIndex();
        if ( nStart < pNode->GetTxt().Len() )
        {
            lcl_SkipAttr( pNode, rIdx, nStart );
        }
        c = rStr.GetChar( nCnt );
        if (GetIDocumentUndoRedo().DoesUndo())
        {
            bool bMerged(false);
            if (GetIDocumentUndoRedo().DoesGroupUndo())
            {
                SwUndo *const pUndo = GetUndoManager().GetLastUndo();
                SwUndoOverwrite *const pUndoOW(
                    dynamic_cast<SwUndoOverwrite *>(pUndo) );
                if (pUndoOW)
                {
                    // if CanGrouping() returns true it's already merged
                    bMerged = pUndoOW->CanGrouping( this, rPt, c );
                }
            }
            if (!bMerged)
            {
                SwUndo *const pUndoOW( new SwUndoOverwrite(this, rPt, c) );
                GetIDocumentUndoRedo().AppendUndo(pUndoOW);
            }
        }
        else
        {
            // hinter das Zeichen (zum Aufspannen der Attribute !!)
            if( nStart < pNode->GetTxt().Len() )
                rIdx++;
            pNode->InsertText( c, rIdx, INS_EMPTYEXPAND );
            if( nStart+1 < rIdx.GetIndex() )
            {
                rIdx = nStart;
                pNode->EraseText( rIdx, 1 );
                rIdx++;
            }
        }
    }
    pNode->SetIgnoreDontExpand( bOldExpFlg );

    sal_uInt16 nNewAttrCnt = pNode->GetpSwpHints()
                                ? pNode->GetpSwpHints()->Count() : 0;
    if( nOldAttrCnt != nNewAttrCnt )
    {
        SwUpdateAttr aHint( 0, 0, 0 );
        SwClientIter aIter( *pNode );
        SwClient* pGTO = aIter.First(TYPE( SwCrsrShell ));
        while( pGTO )
        {
            pGTO->Modify( 0, &aHint );
            pGTO = aIter.Next();
        }
    }

    if (!GetIDocumentUndoRedo().DoesUndo() &&
        !IsIgnoreRedline() && GetRedlineTbl().Count())
    {
        SwPaM aPam( rPt.nNode, nStart, rPt.nNode, rPt.nContent.GetIndex() );
        DeleteRedline( aPam, true, USHRT_MAX );
    }
    else if( IsRedlineOn() )
    {
        // FIXME: this redline is WRONG: there is no DELETE, and the skipped
        // characters are also included in aPam
        SwPaM aPam( rPt.nNode, nStart, rPt.nNode, rPt.nContent.GetIndex() );
        AppendRedline( new SwRedline( nsRedlineType_t::REDLINE_INSERT, aPam ), true);
    }

    SetModified();
    return sal_True;
}


bool SwDoc::MoveAndJoin( SwPaM& rPaM, SwPosition& rPos, SwMoveFlags eMvFlags )
{
    SwNodeIndex aIdx( rPaM.Start()->nNode );
    sal_Bool bJoinTxt = aIdx.GetNode().IsTxtNode();
    sal_Bool bOneNode = rPaM.GetPoint()->nNode == rPaM.GetMark()->nNode;
    aIdx--;             // vor den Move Bereich !!

    bool bRet = MoveRange( rPaM, rPos, eMvFlags );
    if( bRet && !bOneNode )
    {
        if( bJoinTxt )
            aIdx++;
        SwTxtNode * pTxtNd = aIdx.GetNode().GetTxtNode();
        SwNodeIndex aNxtIdx( aIdx );
        if( pTxtNd && pTxtNd->CanJoinNext( &aNxtIdx ) )
        {
            {   // Block wegen SwIndex in den Node !!
                CorrRel( aNxtIdx, SwPosition( aIdx, SwIndex( pTxtNd,
                            pTxtNd->GetTxt().Len() ) ), 0, sal_True );
            }
            pTxtNd->JoinNext();
        }
    }
    return bRet;
}

// mst: it seems that this is mostly used by SwDoc internals; the only
// way to call this from the outside seems to be the special case in
// SwDoc::CopyRange (but i have not managed to actually hit that case)
bool SwDoc::MoveRange( SwPaM& rPaM, SwPosition& rPos, SwMoveFlags eMvFlags )
{
    // keine Moves-Abfangen
    const SwPosition *pStt = rPaM.Start(), *pEnd = rPaM.End();
    if( !rPaM.HasMark() || *pStt >= *pEnd || (*pStt <= rPos && rPos < *pEnd))
        return false;

    // sicher die absatzgebundenen Flys, damit sie verschoben werden koennen.
    _SaveFlyArr aSaveFlyArr;
    _SaveFlyInRange( rPaM, rPos.nNode, aSaveFlyArr, 0 != ( DOC_MOVEALLFLYS & eMvFlags ) );

    // save redlines (if DOC_MOVEREDLINES is used)
    _SaveRedlines aSaveRedl( 0, 4 );
    if( DOC_MOVEREDLINES & eMvFlags && GetRedlineTbl().Count() )
    {
        lcl_SaveRedlines( rPaM, aSaveRedl );

        // #i17764# unfortunately, code below relies on undos being
        //          in a particular order, and presence of bookmarks
        //          will change this order. Hence, we delete bookmarks
        //          here without undo.
<<<<<<< HEAD
        sal_Bool bDoesUndo = DoesUndo();
        DoUndo( sal_False );
=======
        ::sw::UndoGuard const undoGuard(GetIDocumentUndoRedo());
>>>>>>> 5b7dc4c9
        _DelBookmarks(
            pStt->nNode,
            pEnd->nNode,
            NULL,
            &pStt->nContent,
            &pEnd->nContent);
    }


    int bUpdateFtn = sal_False;
    SwFtnIdxs aTmpFntIdx;

    // falls Undo eingeschaltet, erzeuge das UndoMove-Objekt
    SwUndoMove * pUndoMove = 0;
    if (GetIDocumentUndoRedo().DoesUndo())
    {
        GetIDocumentUndoRedo().ClearRedo();
        pUndoMove = new SwUndoMove( rPaM, rPos );
        pUndoMove->SetMoveRedlines( eMvFlags == DOC_MOVEREDLINES );
    }
    else
    {
        bUpdateFtn = lcl_SaveFtn( pStt->nNode, pEnd->nNode, rPos.nNode,
                                    GetFtnIdxs(), aTmpFntIdx,
                                    &pStt->nContent, &pEnd->nContent );
    }

    sal_Bool bSplit = sal_False;
    SwPaM aSavePam( rPos, rPos );

    // stelle den SPoint an den Anfang vom Bereich (Definition)
    if( rPaM.GetPoint() == pEnd )
        rPaM.Exchange();

    // in der EditShell wird nach dem Move ein JoinNext erzeugt, wenn
    // vor und nach dem Move ein Text-Node steht.
    SwTxtNode* pSrcNd = rPaM.GetPoint()->nNode.GetNode().GetTxtNode();
    sal_Bool bCorrSavePam = pSrcNd && pStt->nNode != pEnd->nNode;

    // werden ein oder mehr TextNodes bewegt, so wird
    // im SwNodes::Move ein SplitNode erzeugt. Dieser Updated aber nicht
    // den Cursor. Um das zu verhindern, wird hier ein TextNode angelegt,
    // um die Updaterei der Indizies zu erhalten. Nach dem Move wird
    // evt. der Node geloescht.

    SwTxtNode * pTNd = rPos.nNode.GetNode().GetTxtNode();
    if( pTNd && rPaM.GetPoint()->nNode != rPaM.GetMark()->nNode &&
        ( rPos.nContent.GetIndex() || ( pTNd->Len() && bCorrSavePam  )) )
    {
        bSplit = sal_True;
        xub_StrLen nMkCntnt = rPaM.GetMark()->nContent.GetIndex();

        SvULongs aBkmkArr( 15, 15 );
        _SaveCntntIdx( this, rPos.nNode.GetIndex(), rPos.nContent.GetIndex(),
                        aBkmkArr, SAVEFLY_SPLIT );

        pTNd = static_cast<SwTxtNode*>(pTNd->SplitCntntNode( rPos ));

        if( aBkmkArr.Count() )
            _RestoreCntntIdx( this, aBkmkArr, rPos.nNode.GetIndex()-1, 0, sal_True );

        // jetzt noch den Pam berichtigen !!
        if( rPos.nNode == rPaM.GetMark()->nNode )
        {
            rPaM.GetMark()->nNode = rPos.nNode.GetIndex()-1;
            rPaM.GetMark()->nContent.Assign( pTNd, nMkCntnt );
        }
    }

    // setze den Pam um einen "Inhalt" zurueck; dadurch steht er immer
    // ausserhalb des manipulierten Bereiches. Falls kein Inhalt mehr vor-
    // handen, dann auf den StartNode (es ist immer einer vorhanden !!!)
    sal_Bool bNullCntnt = !aSavePam.Move( fnMoveBackward, fnGoCntnt );
    if( bNullCntnt )
    {
        aSavePam.GetPoint()->nNode--;
    }

    // kopiere alle Bookmarks, die im Move Bereich stehen in ein
    // Array, das alle Angaben auf die Position als Offset speichert.
    // Die neue Zuordung erfolgt nach dem Moven.
    ::std::vector< ::sw::mark::SaveBookmark> aSaveBkmks;
    _DelBookmarks(
        pStt->nNode,
        pEnd->nNode,
        &aSaveBkmks,
        &pStt->nContent,
        &pEnd->nContent);

    // falls durch die vorherigen Loeschungen (z.B. der Fussnoten) kein
    // Bereich mehr existiert, ist das immernoch ein gueltiger Move!
    if( *rPaM.GetPoint() != *rPaM.GetMark() )
    {
        // now do the actual move
        GetNodes().MoveRange( rPaM, rPos, GetNodes() );

        // after a MoveRange() the Mark is deleted
        if ( rPaM.HasMark() ) // => no Move occurred!
        {
            delete pUndoMove;
            return false;
        }
    }
    else
        rPaM.DeleteMark();

    ASSERT( *aSavePam.GetMark() == rPos ||
            ( aSavePam.GetMark()->nNode.GetNode().GetCntntNode() == NULL ),
            "PaM wurde nicht verschoben, am Anfang/Ende keine ContentNodes?" );
    *aSavePam.GetMark() = rPos;

    rPaM.SetMark();         // um den neuen Bereich eine Sel. aufspannen
    pTNd = aSavePam.GetNode()->GetTxtNode();
    if (GetIDocumentUndoRedo().DoesUndo())
    {
        // korrigiere erstmal den Content vom SavePam
        if( bNullCntnt )
        {
            aSavePam.GetPoint()->nContent = 0;
        }

        // die Methode SwEditShell::Move() fuegt nach dem Move den Text-Node
        // zusammen, in dem der rPaM steht. Wurde der Inhalt nach hinten
        // geschoben und liegt der SPoint vom SavePam im naechsten Node, so
        // muss beim Speichern vom Undo-Object das beachtet werden !!
        SwTxtNode * pPamTxtNd = 0;

        // wird ans SwUndoMove weitergegeben, das dann beim Undo JoinNext
        // aufruft. (falls es hier nicht moeglich ist).
        sal_Bool bJoin = bSplit && pTNd;
        bCorrSavePam = bCorrSavePam &&
                        0 != ( pPamTxtNd = rPaM.GetNode()->GetTxtNode() )
                        && pPamTxtNd->CanJoinNext()
                        && (*rPaM.GetPoint() <= *aSavePam.GetPoint());

        // muessen am SavePam 2 Nodes zusammengefasst werden ??
        if( bJoin && pTNd->CanJoinNext() )
        {
            pTNd->JoinNext();
            // kein temp. sdbcx::Index bei &&
            // es sollten wohl nur die Indexwerte verglichen werden.
            if( bCorrSavePam && rPaM.GetPoint()->nNode.GetIndex()+1 ==
                                aSavePam.GetPoint()->nNode.GetIndex() )
            {
                aSavePam.GetPoint()->nContent += pPamTxtNd->Len();
            }
            bJoin = sal_False;
        }
//      else if( !bCorrSavePam && !pSavePam->Move( fnMoveForward, fnGoCntnt ))
        else if ( !aSavePam.Move( fnMoveForward, fnGoCntnt ) )
        {
            aSavePam.GetPoint()->nNode++;
        }

        // zwischen SPoint und GetMark steht jetzt der neu eingefuegte Bereich
        pUndoMove->SetDestRange( aSavePam, *rPaM.GetPoint(),
                                    bJoin, bCorrSavePam );
        GetIDocumentUndoRedo().AppendUndo( pUndoMove );
    }
    else
    {
        bool bRemove = true;
        // muessen am SavePam 2 Nodes zusammengefasst werden ??
        if( bSplit && pTNd )
        {
            if( pTNd->CanJoinNext())
            {
                // --> OD 2009-08-20 #i100466#
                // Always join next, because <pTNd> has to stay as it is.
                // A join previous from its next would more or less delete <pTNd>
                pTNd->JoinNext();
                // <--
                bRemove = false;
            }
        }
        if( bNullCntnt )
        {
            aSavePam.GetPoint()->nNode++;
            aSavePam.GetPoint()->nContent.Assign( aSavePam.GetCntntNode(), 0 );
        }
        else if( bRemove ) // No move forward after joining with next paragraph
        {
            aSavePam.Move( fnMoveForward, fnGoCntnt );
        }
    }

    // setze jetzt wieder die text::Bookmarks in das Dokument
    *rPaM.GetMark() = *aSavePam.Start();
    for(
        ::std::vector< ::sw::mark::SaveBookmark>::iterator pBkmk = aSaveBkmks.begin();
        pBkmk != aSaveBkmks.end();
        ++pBkmk)
        pBkmk->SetInDoc(
            this,
            rPaM.GetMark()->nNode,
            &rPaM.GetMark()->nContent);
    *rPaM.GetPoint() = *aSavePam.End();

    // verschiebe die Flys an die neue Position
    _RestFlyInRange( aSaveFlyArr, rPaM.Start()->nNode, &(rPos.nNode) );

    // restore redlines (if DOC_MOVEREDLINES is used)
    if( aSaveRedl.Count() )
    {
        lcl_RestoreRedlines( this, *aSavePam.Start(), aSaveRedl );
    }

    if( bUpdateFtn )
    {
        if( aTmpFntIdx.Count() )
        {
            GetFtnIdxs().Insert( &aTmpFntIdx );
            aTmpFntIdx.Remove( sal_uInt16( 0 ), aTmpFntIdx.Count() );
        }

        GetFtnIdxs().UpdateAllFtn();
    }

    SetModified();
    return true;
}

bool SwDoc::MoveNodeRange( SwNodeRange& rRange, SwNodeIndex& rPos,
        SwMoveFlags eMvFlags )
{
    // bewegt alle Nodes an die neue Position. Dabei werden die
    // text::Bookmarks mit verschoben !! (zur Zeit ohne Undo)

    // falls durchs Move Fussnoten in den Sonderbereich kommen sollten,
    // dann entferne sie jetzt.
    //JP 13.07.95:
    // ansonsten bei allen Fussnoten, die verschoben werden, die Frames
    // loeschen und nach dem Move wieder aufbauen lassen (Fussnoten koennen
    // die Seite wechseln). Zusaetzlich muss natuerlich die Sortierung
    // der FtnIdx-Array wieder korrigiert werden.

    int bUpdateFtn = sal_False;
    SwFtnIdxs aTmpFntIdx;

    SwUndoMove* pUndo = 0;
    if ((DOC_CREATEUNDOOBJ & eMvFlags ) && GetIDocumentUndoRedo().DoesUndo())
    {
        pUndo = new SwUndoMove( this, rRange, rPos );
    }
    else
    {
        bUpdateFtn = lcl_SaveFtn( rRange.aStart, rRange.aEnd, rPos,
                                    GetFtnIdxs(), aTmpFntIdx );
    }

    _SaveRedlines aSaveRedl( 0, 4 );
    SvPtrarr aSavRedlInsPosArr( 0, 4 );
    if( DOC_MOVEREDLINES & eMvFlags && GetRedlineTbl().Count() )
    {
        lcl_SaveRedlines( rRange, aSaveRedl );

        // suche alle Redlines, die an der InsPos aufhoeren. Diese muessen
        // nach dem Move wieder an die "alte" Position verschoben werden
        sal_uInt16 nRedlPos = GetRedlinePos( rPos.GetNode(), USHRT_MAX );
        if( USHRT_MAX != nRedlPos )
        {
            const SwPosition *pRStt, *pREnd;
            do {
                SwRedline* pTmp = GetRedlineTbl()[ nRedlPos ];
                pRStt = pTmp->Start();
                pREnd = pTmp->End();
                if( pREnd->nNode == rPos && pRStt->nNode < rPos )
                {
                    void* p = pTmp;
                    aSavRedlInsPosArr.Insert( p, aSavRedlInsPosArr.Count() );
                }
            } while( pRStt->nNode < rPos && ++nRedlPos < GetRedlineTbl().Count());
        }
    }

    // kopiere alle Bookmarks, die im Move Bereich stehen in ein
    // Array, das alle Angaben auf die Position als Offset speichert.
    // Die neue Zuordung erfolgt nach dem Moven.
    ::std::vector< ::sw::mark::SaveBookmark> aSaveBkmks;
    _DelBookmarks(rRange.aStart, rRange.aEnd, &aSaveBkmks);

    // sicher die absatzgebundenen Flys, damit verschoben werden koennen.
    _SaveFlyArr aSaveFlyArr;
    if( GetSpzFrmFmts()->Count() )
        _SaveFlyInRange( rRange, aSaveFlyArr );

    // vor die Position setzen, damit er nicht weitergeschoben wird
    SwNodeIndex aIdx( rPos, -1 );

    SwNodeIndex* pSaveInsPos = 0;
    if( pUndo )
        pSaveInsPos = new SwNodeIndex( rRange.aStart, -1 );

    // verschiebe die Nodes
    sal_Bool bNoDelFrms = 0 != (DOC_NO_DELFRMS & eMvFlags);
    if( GetNodes()._MoveNodes( rRange, GetNodes(), rPos, !bNoDelFrms ) )
    {
        aIdx++;     // wieder auf alte Position
        if( pSaveInsPos )
            (*pSaveInsPos)++;
    }
    else
    {
        aIdx = rRange.aStart;
        delete pUndo, pUndo = 0;
    }

    // verschiebe die Flys an die neue Position
    if( aSaveFlyArr.Count() )
        _RestFlyInRange( aSaveFlyArr, aIdx, NULL );

    // setze jetzt wieder die text::Bookmarks in das Dokument
    for(
        ::std::vector< ::sw::mark::SaveBookmark>::iterator pBkmk = aSaveBkmks.begin();
        pBkmk != aSaveBkmks.end();
        ++pBkmk)
        pBkmk->SetInDoc(this, aIdx);

    if( aSavRedlInsPosArr.Count() )
    {
        SwNode* pNewNd = &aIdx.GetNode();
        for( sal_uInt16 n = 0; n < aSavRedlInsPosArr.Count(); ++n )
        {
            SwRedline* pTmp = (SwRedline*)aSavRedlInsPosArr[ n ];
            if( USHRT_MAX != GetRedlineTbl().GetPos( pTmp ) )
            {
                SwPosition* pEnd = pTmp->End();
                pEnd->nNode = aIdx;
                pEnd->nContent.Assign( pNewNd->GetCntntNode(), 0 );
            }
        }
    }

    if( aSaveRedl.Count() )
        lcl_RestoreRedlines( this, aIdx.GetIndex(), aSaveRedl );

    if( pUndo )
    {
        pUndo->SetDestRange( aIdx, rPos, *pSaveInsPos );
        GetIDocumentUndoRedo().AppendUndo(pUndo);
    }

    if( pSaveInsPos )
        delete pSaveInsPos;

    if( bUpdateFtn )
    {
        if( aTmpFntIdx.Count() )
        {
            GetFtnIdxs().Insert( &aTmpFntIdx );
            aTmpFntIdx.Remove( sal_uInt16( 0 ), aTmpFntIdx.Count() );
        }

        GetFtnIdxs().UpdateAllFtn();
    }

    SetModified();
    return sal_True;
}

/* #107318# Convert list of ranges of whichIds to a corresponding list
    of whichIds*/
SvUShorts * lcl_RangesToUShorts(sal_uInt16 * pRanges)
{
    SvUShorts * pResult = new SvUShorts();

    int i = 0;
    while (pRanges[i] != 0)
    {
        ASSERT(pRanges[i+1] != 0, "malformed ranges");

        for (sal_uInt16 j = pRanges[i]; j < pRanges[i+1]; j++)
            pResult->Insert(j, pResult->Count());

        i += 2;
    }

    return pResult;
}

bool lcl_StrLenOverFlow( const SwPaM& rPam )
{
    // If we try to merge two paragraph we have to test if afterwards
    // the string doesn't exceed the allowed string length
    bool bRet = false;
    if( rPam.GetPoint()->nNode != rPam.GetMark()->nNode )
    {
        const SwPosition* pStt = rPam.Start(), *pEnd = rPam.End();
        const SwTxtNode* pEndNd = pEnd->nNode.GetNode().GetTxtNode();
        if( (0 != pEndNd) && pStt->nNode.GetNode().IsTxtNode() )
        {
            sal_uInt64 nSum = pStt->nContent.GetIndex() +
                pEndNd->GetTxt().Len() - pEnd->nContent.GetIndex();
            if( nSum > STRING_LEN )
                bRet = true;
        }
    }
    return bRet;
}

void lcl_GetJoinFlags( SwPaM& rPam, sal_Bool& rJoinTxt, sal_Bool& rJoinPrev )
{
    rJoinTxt = sal_False;
    rJoinPrev = sal_False;
    if( rPam.GetPoint()->nNode != rPam.GetMark()->nNode )
    {
        const SwPosition* pStt = rPam.Start(), *pEnd = rPam.End();
        SwTxtNode *pSttNd = pStt->nNode.GetNode().GetTxtNode();
        if( pSttNd )
        {
            SwTxtNode *pEndNd = pEnd->nNode.GetNode().GetTxtNode();
            rJoinTxt = 0 != pEndNd;
            if( rJoinTxt )
            {
                bool bExchange = pStt == rPam.GetPoint();
                if( !pStt->nContent.GetIndex() &&
                    pEndNd->GetTxt().Len() != pEnd->nContent.GetIndex() )
                    bExchange = !bExchange;
                if( bExchange )
                    rPam.Exchange();
                rJoinPrev = rPam.GetPoint() == pStt;
                ASSERT( !pStt->nContent.GetIndex() &&
                    pEndNd->GetTxt().Len() != pEnd->nContent.GetIndex()
                    ? rPam.GetPoint()->nNode < rPam.GetMark()->nNode
                    : rPam.GetPoint()->nNode > rPam.GetMark()->nNode,
                    "lcl_GetJoinFlags");
            }
        }
    }
}

void lcl_JoinText( SwPaM& rPam, sal_Bool bJoinPrev )
{
    SwNodeIndex aIdx( rPam.GetPoint()->nNode );
    SwTxtNode *pTxtNd = aIdx.GetNode().GetTxtNode();
    SwNodeIndex aOldIdx( aIdx );
    SwTxtNode *pOldTxtNd = pTxtNd;

    if( pTxtNd && pTxtNd->CanJoinNext( &aIdx ) )
    {
        SwDoc* pDoc = rPam.GetDoc();
        if( bJoinPrev )
        {
            // N.B.: we do not need to handle xmlids in this case, because
            // it is only invoked if one paragraph is completely empty
            // (see lcl_GetJoinFlags)
            {
                // falls PageBreaks geloescht / gesetzt werden, darf das
                // nicht in die Undo-History aufgenommen werden !!
                // (das loeschen vom Node geht auch am Undo vorbei !!!)
                ::sw::UndoGuard const undoGuard(pDoc->GetIDocumentUndoRedo());

                /* PageBreaks, PageDesc, ColumnBreaks */
                // Sollte an der Logik zum Kopieren der PageBreak's ...
                // etwas geaendert werden, muss es auch im SwUndoDelete
                // geandert werden. Dort wird sich das AUTO-PageBreak
                // aus dem GetMarkNode kopiert.!!!

                /* Der GetMarkNode */
                if( ( pTxtNd = aIdx.GetNode().GetTxtNode())->HasSwAttrSet() )
                {
                    const SfxPoolItem* pItem;
                    if( SFX_ITEM_SET == pTxtNd->GetpSwAttrSet()->GetItemState(
                        RES_BREAK, sal_False, &pItem ) )
                        pTxtNd->ResetAttr( RES_BREAK );
                    if( pTxtNd->HasSwAttrSet() &&
                        SFX_ITEM_SET == pTxtNd->GetpSwAttrSet()->GetItemState(
                        RES_PAGEDESC, sal_False, &pItem ) )
                        pTxtNd->ResetAttr( RES_PAGEDESC );
                }

                /* Der PointNode */
                if( pOldTxtNd->HasSwAttrSet() )
                {
                    const SfxPoolItem* pItem;
                    SfxItemSet aSet( pDoc->GetAttrPool(), aBreakSetRange );
                    const SfxItemSet* pSet = pOldTxtNd->GetpSwAttrSet();
                    if( SFX_ITEM_SET == pSet->GetItemState( RES_BREAK,
                        sal_False, &pItem ) )
                        aSet.Put( *pItem );
                    if( SFX_ITEM_SET == pSet->GetItemState( RES_PAGEDESC,
                        sal_False, &pItem ) )
                        aSet.Put( *pItem );
                    if( aSet.Count() )
                        pTxtNd->SetAttr( aSet );
                }
                pOldTxtNd->FmtToTxtAttr( pTxtNd );

                SvULongs aBkmkArr( 15, 15 );
                ::_SaveCntntIdx( pDoc, aOldIdx.GetIndex(),
                                    pOldTxtNd->Len(), aBkmkArr );

                SwIndex aAlphaIdx(pTxtNd);
                pOldTxtNd->CutText( pTxtNd, aAlphaIdx, SwIndex(pOldTxtNd),
                                    pOldTxtNd->Len() );
                SwPosition aAlphaPos( aIdx, aAlphaIdx );
                pDoc->CorrRel( rPam.GetPoint()->nNode, aAlphaPos, 0, sal_True );

                // verschiebe noch alle Bookmarks/TOXMarks
                if( aBkmkArr.Count() )
                    ::_RestoreCntntIdx( pDoc, aBkmkArr, aIdx.GetIndex() );

                // falls der uebergebene PaM nicht im Crsr-Ring steht,
                // gesondert behandeln (z.B. Aufruf aus dem Auto-Format)
                if( pOldTxtNd == rPam.GetBound( sal_True ).nContent.GetIdxReg() )
                    rPam.GetBound( sal_True ) = aAlphaPos;
                if( pOldTxtNd == rPam.GetBound( sal_False ).nContent.GetIdxReg() )
                    rPam.GetBound( sal_False ) = aAlphaPos;
            }
            // jetzt nur noch den Node loeschen
            pDoc->GetNodes().Delete( aOldIdx, 1 );
        }
        else
        {
            SwTxtNode* pDelNd = aIdx.GetNode().GetTxtNode();
            if( pTxtNd->Len() )
                pDelNd->FmtToTxtAttr( pTxtNd );
            else
            {
                /* #107318# This case was missed:

                   <something></something>   <-- pTxtNd
                   <other>ccc</other>        <-- pDelNd

                   <something> and <other> are paragraph
                   attributes. The attribute <something> stayed if not
                   overwritten by an attribute in "ccc". Fixed by
                   first resetting all character attributes in first
                   paragraph (pTxtNd).
                */
                SvUShorts * pShorts =
                    lcl_RangesToUShorts(aCharFmtSetRange);
                pTxtNd->ResetAttr(*pShorts);
                delete pShorts;

                if( pDelNd->HasSwAttrSet() )
                {
                    // nur die Zeichenattribute kopieren
                    SfxItemSet aTmpSet( pDoc->GetAttrPool(), aCharFmtSetRange );
                    aTmpSet.Put( *pDelNd->GetpSwAttrSet() );
                    pTxtNd->SetAttr( aTmpSet );
                }
            }

            pDoc->CorrRel( aIdx, *rPam.GetPoint(), 0, sal_True );
            // --> OD 2009-08-20 #i100466#
            // adjust given <rPam>, if it does not belong to the cursors
            if ( pDelNd == rPam.GetBound( sal_True ).nContent.GetIdxReg() )
            {
                rPam.GetBound( sal_True ) = SwPosition( SwNodeIndex( *pTxtNd ), SwIndex( pTxtNd ) );
            }
            if( pDelNd == rPam.GetBound( sal_False ).nContent.GetIdxReg() )
            {
                rPam.GetBound( sal_False ) = SwPosition( SwNodeIndex( *pTxtNd ), SwIndex( pTxtNd ) );
            }
            // <--
            pTxtNd->JoinNext();
        }
    }
}

static void
lcl_CalcBreaks( ::std::vector<xub_StrLen> & rBreaks, SwPaM const & rPam )
{
    SwTxtNode const * const pTxtNode(
            rPam.End()->nNode.GetNode().GetTxtNode() );
    if (!pTxtNode)
        return; // left-overlap only possible at end of selection...

    const xub_StrLen nStart(rPam.Start()->nContent.GetIndex());
    const xub_StrLen nEnd  (rPam.End  ()->nContent.GetIndex());
    if (nEnd == pTxtNode->Len())
        return; // paragraph selected until the end

    for (xub_StrLen i = nStart; i < nEnd; ++i)
    {
        const sal_Unicode c(pTxtNode->GetTxt().GetChar(i));
        if ((CH_TXTATR_INWORD == c) || (CH_TXTATR_BREAKWORD == c))
        {
            SwTxtAttr const * const pAttr( pTxtNode->GetTxtAttrForCharAt(i) );
            if (pAttr && pAttr->GetEnd() && (*pAttr->GetEnd() > nEnd))
            {
                ASSERT(pAttr->HasDummyChar(), "GetTxtAttrForCharAt broken?");
                rBreaks.push_back(i);
            }
        }
    }
}

bool lcl_DoWithBreaks(SwDoc & rDoc, SwPaM & rPam,
        bool (SwDoc::*pFunc)(SwPaM&, bool), const bool bForceJoinNext = false)
{
    ::std::vector<xub_StrLen> Breaks;

    lcl_CalcBreaks(Breaks, rPam);

    if (!Breaks.size())
    {
        return (rDoc.*pFunc)(rPam, bForceJoinNext);
    }

    // N.B.: deletion must be split into several parts if the text node
    // contains a text attribute with end and with dummy character
    // and the selection does not contain the text attribute completely,
    // but overlaps its start (left), where the dummy character is.

    SwPosition const & rSelectionEnd( *rPam.End() );

    bool bRet( true );
    // iterate from end to start, to avoid invalidating the offsets!
    ::std::vector<xub_StrLen>::reverse_iterator iter( Breaks.rbegin() );
    SwPaM aPam( rSelectionEnd, rSelectionEnd ); // end node!
    SwPosition & rEnd( *aPam.End() );
    SwPosition & rStart( *aPam.Start() );

    while (iter != Breaks.rend())
    {
        rStart.nContent = *iter + 1;
        if (rEnd.nContent > rStart.nContent) // check if part is empty
        {
            bRet &= (rDoc.*pFunc)(aPam, bForceJoinNext);
        }
        rEnd.nContent = *iter;
        ++iter;
    }

    rStart = *rPam.Start(); // set to original start
    if (rEnd.nContent > rStart.nContent) // check if part is empty
    {
        bRet &= (rDoc.*pFunc)(aPam, bForceJoinNext);
    }

    return bRet;
}


bool SwDoc::DeleteAndJoinWithRedlineImpl( SwPaM & rPam, const bool )
{
    ASSERT( IsRedlineOn(), "DeleteAndJoinWithRedline: redline off" );

    {
        SwUndoRedlineDelete* pUndo = 0;
        RedlineMode_t eOld = GetRedlineMode();
        checkRedlining(eOld);
        if (GetIDocumentUndoRedo().DoesUndo())
        {

    //JP 06.01.98: MUSS noch optimiert werden!!!
    SetRedlineMode(
           (RedlineMode_t)(nsRedlineMode_t::REDLINE_ON | nsRedlineMode_t::REDLINE_SHOW_INSERT | nsRedlineMode_t::REDLINE_SHOW_DELETE ));

            GetIDocumentUndoRedo().StartUndo(UNDO_EMPTY, NULL);
            pUndo = new SwUndoRedlineDelete( rPam, UNDO_DELETE );
            GetIDocumentUndoRedo().AppendUndo(pUndo);
        }
        if( *rPam.GetPoint() != *rPam.GetMark() )
            AppendRedline( new SwRedline( nsRedlineType_t::REDLINE_DELETE, rPam ), true);
        SetModified();

        if( pUndo )
        {
            GetIDocumentUndoRedo().EndUndo(UNDO_EMPTY, NULL);
            // ??? why the hell is the AppendUndo not below the
            // CanGrouping, so this hideous cleanup wouldn't be necessary?
            // bah, this is redlining, probably changing this would break it...
            if (GetIDocumentUndoRedo().DoesGroupUndo())
            {
                SwUndo *const pLastUndo( GetUndoManager().GetLastUndo() );
                SwUndoRedlineDelete *const pUndoRedlineDel(
                        dynamic_cast<SwUndoRedlineDelete*>(pLastUndo) );
                if (pUndoRedlineDel)
                {
                    bool const bMerged = pUndoRedlineDel->CanGrouping(*pUndo);
                    if (bMerged)
                    {
                        ::sw::UndoGuard const undoGuard(GetIDocumentUndoRedo());
                        SwUndo const*const pDeleted =
                            GetUndoManager().RemoveLastUndo();
                        OSL_ENSURE(pDeleted == pUndo,
                            "DeleteAndJoinWithRedlineImpl: "
                            "undo removed is not undo inserted?");
                        delete pDeleted;
                    }
                }
            }
//JP 06.01.98: MUSS noch optimiert werden!!!
SetRedlineMode( eOld );
        }
        return true;
    }
}

bool SwDoc::DeleteAndJoinImpl( SwPaM & rPam,
                               const bool bForceJoinNext )
{
    sal_Bool bJoinTxt, bJoinPrev;
    lcl_GetJoinFlags( rPam, bJoinTxt, bJoinPrev );
    // --> OD 2009-08-20 #i100466#
    if ( bForceJoinNext )
    {
        bJoinPrev = sal_False;
    }
    // <--
    {
        bool const bSuccess( DeleteRangeImpl( rPam ) );
        if (!bSuccess)
            return false;
    }

    if( bJoinTxt )
    {
        lcl_JoinText( rPam, bJoinPrev );
    }

    return true;
}

bool SwDoc::DeleteRangeImpl(SwPaM & rPam, const bool)
{
    // move all cursors out of the deleted range.
    // but first copy the given PaM, because it could be a cursor that
    // would be moved!
    SwPaM aDelPam( *rPam.GetMark(), *rPam.GetPoint() );
    ::PaMCorrAbs( aDelPam, *aDelPam.GetPoint() );

    bool const bSuccess( DeleteRangeImplImpl( aDelPam ) );
    if (bSuccess)
    {   // now copy position from temp copy to given PaM
        *rPam.GetPoint() = *aDelPam.GetPoint();
    }

    return bSuccess;
}

bool SwDoc::DeleteRangeImplImpl(SwPaM & rPam)
{
    SwPosition *pStt = (SwPosition*)rPam.Start(), *pEnd = (SwPosition*)rPam.End();

    if( !rPam.HasMark() || *pStt >= *pEnd )
        return false;

    if( pACEWord )
    {
        // ggfs. das gesicherte Word fuer die Ausnahme
        if( pACEWord->IsDeleted() ||  pStt->nNode != pEnd->nNode ||
            pStt->nContent.GetIndex() + 1 != pEnd->nContent.GetIndex() ||
            !pACEWord->CheckDelChar( *pStt ))
            delete pACEWord, pACEWord = 0;
    }

    {
        // loesche alle leeren TextHints an der Mark-Position
        SwTxtNode* pTxtNd = rPam.GetMark()->nNode.GetNode().GetTxtNode();
        SwpHints* pHts;
        if( pTxtNd &&  0 != ( pHts = pTxtNd->GetpSwpHints()) && pHts->Count() )
        {
            const xub_StrLen *pEndIdx;
            xub_StrLen nMkCntPos = rPam.GetMark()->nContent.GetIndex();
            for( sal_uInt16 n = pHts->Count(); n; )
            {
                const SwTxtAttr* pAttr = (*pHts)[ --n ];
                if( nMkCntPos > *pAttr->GetStart() )
                    break;

                if( nMkCntPos == *pAttr->GetStart() &&
                    0 != (pEndIdx = pAttr->GetEnd()) &&
                    *pEndIdx == *pAttr->GetStart() )
                    pTxtNd->DestroyAttr( pHts->Cut( n ) );
            }
        }
    }

    {
        // Bug 26675:   DataChanged vorm loeschen verschicken, dann bekommt
        //          man noch mit, welche Objecte sich im Bereich befinden.
        //          Danach koennen sie vor/hinter der Position befinden.
        SwDataChanged aTmp( rPam, 0 );
    }


    if (GetIDocumentUndoRedo().DoesUndo())
    {
        GetIDocumentUndoRedo().ClearRedo();
        bool bMerged(false);
        if (GetIDocumentUndoRedo().DoesGroupUndo())
        {
            SwUndo *const pLastUndo( GetUndoManager().GetLastUndo() );
            SwUndoDelete *const pUndoDelete(
                    dynamic_cast<SwUndoDelete *>(pLastUndo) );
            if (pUndoDelete)
            {
                bMerged = pUndoDelete->CanGrouping( this, rPam );
                // if CanGrouping() returns true it's already merged
            }
        }
        if (!bMerged)
        {
            GetIDocumentUndoRedo().AppendUndo( new SwUndoDelete( rPam ) );
        }

        SetModified();

        return true;
    }

    if( !IsIgnoreRedline() && GetRedlineTbl().Count() )
        DeleteRedline( rPam, true, USHRT_MAX );

    // loesche und verschiebe erstmal alle "Fly's am Absatz", die in der
    // Selection liegen
    DelFlyInRange(rPam.GetMark()->nNode, rPam.GetPoint()->nNode);
    _DelBookmarks(
        pStt->nNode,
        pEnd->nNode,
        NULL,
        &pStt->nContent,
        &pEnd->nContent);

    SwNodeIndex aSttIdx( pStt->nNode );
    SwCntntNode * pCNd = aSttIdx.GetNode().GetCntntNode();

    do {        // middle checked loop!
        if( pCNd )
        {
            SwTxtNode * pStartTxtNode( pCNd->GetTxtNode() );
            if ( pStartTxtNode )
            {
                // verschiebe jetzt noch den Inhalt in den neuen Node
                sal_Bool bOneNd = pStt->nNode == pEnd->nNode;
                xub_StrLen nLen = ( bOneNd ? pEnd->nContent.GetIndex()
                                           : pCNd->Len() )
                                        - pStt->nContent.GetIndex();

                // falls schon leer, dann nicht noch aufrufen
                if( nLen )
                {
                    pStartTxtNode->EraseText( pStt->nContent, nLen );

                    if( !pStartTxtNode->Len() )
                    {
                // METADATA: remove reference if empty (consider node deleted)
                        pStartTxtNode->RemoveMetadataReference();
                    }
                }

                if( bOneNd )        // das wars schon
                    break;

                aSttIdx++;
            }
            else
            {
                // damit beim loeschen keine Indizies mehr angemeldet sind,
                // wird hier der SwPaM aus dem Content entfernt !!
                pStt->nContent.Assign( 0, 0 );
            }
        }

        pCNd = pEnd->nNode.GetNode().GetCntntNode();
        if( pCNd )
        {
            SwTxtNode * pEndTxtNode( pCNd->GetTxtNode() );
            if( pEndTxtNode )
            {
                // falls schon leer, dann nicht noch aufrufen
                if( pEnd->nContent.GetIndex() )
                {
                    SwIndex aIdx( pCNd, 0 );
                    pEndTxtNode->EraseText( aIdx, pEnd->nContent.GetIndex() );

                    if( !pEndTxtNode->Len() )
                    {
                // METADATA: remove reference if empty (consider node deleted)
                        pEndTxtNode->RemoveMetadataReference();
                    }
                }
            }
            else
            {
                // damit beim Loeschen keine Indizies mehr angemeldet sind,
                // wird hier der SwPaM aus dem Content entfernt !!
                pEnd->nContent.Assign( 0, 0 );
            }
        }

        // if the end is not a content node, delete it as well
        sal_uInt32 nEnde = pEnd->nNode.GetIndex();
        if( pCNd == NULL )
            nEnde++;

        if( aSttIdx != nEnde )
        {
            // loesche jetzt die Nodes in das NodesArary
            GetNodes().Delete( aSttIdx, nEnde - aSttIdx.GetIndex() );
        }

        // falls der Node geloescht wurde, in dem der Cursor stand, so
        // muss der Content im akt. Content angemeldet werden !!!
        pStt->nContent.Assign( pStt->nNode.GetNode().GetCntntNode(),
                                pStt->nContent.GetIndex() );

        // der PaM wird korrigiert, denn falls ueber Nodegrenzen geloescht
        // wurde, so stehen sie in unterschieden Nodes. Auch die Selektion
        // wird aufgehoben !
        *pEnd = *pStt;
        rPam.DeleteMark();

    } while( sal_False );

    if( !IsIgnoreRedline() && GetRedlineTbl().Count() )
        CompressRedlines();
    SetModified();

    return true;
}

// OD 2009-08-20 #i100466#
// Add handling of new optional parameter <bForceJoinNext>
bool SwDoc::DeleteAndJoin( SwPaM & rPam,
                           const bool bForceJoinNext )
{
    if ( lcl_StrLenOverFlow( rPam ) )
        return false;

    return lcl_DoWithBreaks( *this, rPam, (IsRedlineOn())
                ? &SwDoc::DeleteAndJoinWithRedlineImpl
                : &SwDoc::DeleteAndJoinImpl,
                bForceJoinNext );
}

bool SwDoc::DeleteRange( SwPaM & rPam )
{
    return lcl_DoWithBreaks( *this, rPam, &SwDoc::DeleteRangeImpl );
}


void lcl_syncGrammarError( SwTxtNode &rTxtNode, linguistic2::ProofreadingResult& rResult,
    xub_StrLen /*nBeginGrammarCheck*/, const ModelToViewHelper::ConversionMap* pConversionMap )
{
    if( rTxtNode.IsGrammarCheckDirty() )
        return;
    SwGrammarMarkUp* pWrong = rTxtNode.GetGrammarCheck();
    linguistic2::SingleProofreadingError* pArray = rResult.aErrors.getArray();
    sal_uInt16 i, j = 0;
    if( pWrong )
    {
        for( i = 0; i < rResult.aErrors.getLength(); ++i )
        {
            const linguistic2::SingleProofreadingError &rError = rResult.aErrors[i];
            xub_StrLen nStart = (xub_StrLen)ModelToViewHelper::ConvertToModelPosition( pConversionMap, rError.nErrorStart ).mnPos;
            xub_StrLen nEnd = (xub_StrLen)ModelToViewHelper::ConvertToModelPosition( pConversionMap, rError.nErrorStart + rError.nErrorLength ).mnPos;
            if( i != j )
                pArray[j] = pArray[i];
            if( pWrong->LookForEntry( nStart, nEnd ) )
                ++j;
        }
    }
    if( rResult.aErrors.getLength() > j )
        rResult.aErrors.realloc( j );
}


uno::Any SwDoc::Spell( SwPaM& rPaM,
                    uno::Reference< XSpellChecker1 >  &xSpeller,
                    sal_uInt16* pPageCnt, sal_uInt16* pPageSt,
                    bool bGrammarCheck,
                    SwConversionArgs *pConvArgs  ) const
{
    SwPosition* pSttPos = rPaM.Start(), *pEndPos = rPaM.End();
    uno::Reference< beans::XPropertySet >  xProp( ::GetLinguPropertySet() );

    SwSpellArgs      *pSpellArgs = 0;
    //SwConversionArgs *pConvArgs  = 0;
    if (pConvArgs)
    {
        pConvArgs->SetStart(pSttPos->nNode.GetNode().GetTxtNode(), pSttPos->nContent);
        pConvArgs->SetEnd(  pEndPos->nNode.GetNode().GetTxtNode(), pEndPos->nContent );
    }
    else
        pSpellArgs = new SwSpellArgs( xSpeller,
                            pSttPos->nNode.GetNode().GetTxtNode(), pSttPos->nContent,
                            pEndPos->nNode.GetNode().GetTxtNode(), pEndPos->nContent,
                            bGrammarCheck );

    sal_uLong nCurrNd = pSttPos->nNode.GetIndex();
    sal_uLong nEndNd = pEndPos->nNode.GetIndex();

    uno::Any aRet;
    if( nCurrNd <= nEndNd )
    {
        SwCntntFrm* pCntFrm;
        sal_Bool bGoOn = sal_True;
        while( bGoOn )
        {
            SwNode* pNd = GetNodes()[ nCurrNd ];
            switch( pNd->GetNodeType() )
            {
            case ND_TEXTNODE:
                if( 0 != ( pCntFrm = ((SwTxtNode*)pNd)->GetFrm()) )
                {
                    // geschutze Cellen/Flys ueberspringen, ausgeblendete
                    //ebenfalls
                    if( pCntFrm->IsProtected() )
                    {
                        nCurrNd = pNd->EndOfSectionIndex();
                    }
                    else if( !((SwTxtFrm*)pCntFrm)->IsHiddenNow() )
                    {
                        if( pPageCnt && *pPageCnt && pPageSt )
                        {
                            sal_uInt16 nPageNr = pCntFrm->GetPhyPageNum();
                            if( !*pPageSt )
                            {
                                *pPageSt = nPageNr;
                                if( *pPageCnt < *pPageSt )
                                    *pPageCnt = *pPageSt;
                            }
                            long nStat;
                            if( nPageNr >= *pPageSt )
                                nStat = nPageNr - *pPageSt + 1;
                            else
                                nStat = nPageNr + *pPageCnt - *pPageSt + 1;
                            ::SetProgressState( nStat, (SwDocShell*)GetDocShell() );
                        }
                        //Spell() changes the pSpellArgs in case an error is found
                        xub_StrLen nBeginGrammarCheck = 0;
                        xub_StrLen nEndGrammarCheck = 0;
                        if( pSpellArgs && pSpellArgs->bIsGrammarCheck)
                        {
                            nBeginGrammarCheck = pSpellArgs->pStartNode == pNd ?  pSpellArgs->pStartIdx->GetIndex() : 0;
                            // if grammar checking starts inside of a sentence the start position has to be adjusted
                            if( nBeginGrammarCheck )
                            {
                                SwIndex aStartIndex( dynamic_cast< SwTxtNode* >( pNd ), nBeginGrammarCheck );
                                SwPosition aStart( *pNd, aStartIndex );
                                SwCursor aCrsr(aStart, 0, false);
                                SwPosition aOrigPos = *aCrsr.GetPoint();
                                aCrsr.GoSentence( SwCursor::START_SENT );
                                if( aOrigPos != *aCrsr.GetPoint() )
                                {
                                    nBeginGrammarCheck = aCrsr.GetPoint()->nContent.GetIndex();
                                }
                            }
                            nEndGrammarCheck = pSpellArgs->pEndNode == pNd ? pSpellArgs->pEndIdx->GetIndex() : ((SwTxtNode*)pNd)->GetTxt().Len();
                        }

                        xub_StrLen nSpellErrorPosition = ((SwTxtNode*)pNd)->GetTxt().Len();
                        if( (!pConvArgs &&
                                ((SwTxtNode*)pNd)->Spell( pSpellArgs )) ||
                            ( pConvArgs &&
                                ((SwTxtNode*)pNd)->Convert( *pConvArgs )))
                        {
                            // Abbrechen und Position merken
                            pSttPos->nNode = nCurrNd;
                            pEndPos->nNode = nCurrNd;
                            nCurrNd = nEndNd;
                            if( pSpellArgs )
                                nSpellErrorPosition = pSpellArgs->pStartIdx->GetIndex() > pSpellArgs->pEndIdx->GetIndex() ?
                                            pSpellArgs->pEndIdx->GetIndex() :
                                            pSpellArgs->pStartIdx->GetIndex();
                        }


                        if( pSpellArgs && pSpellArgs->bIsGrammarCheck )
                        {
                            uno::Reference< linguistic2::XProofreadingIterator >  xGCIterator( GetGCIterator() );
                            if (xGCIterator.is())
                            {
                                String aText( ((SwTxtNode*)pNd)->GetTxt().Copy( nBeginGrammarCheck, nEndGrammarCheck - nBeginGrammarCheck ) );
                                uno::Reference< lang::XComponent > xDoc( ((SwDocShell*)GetDocShell())->GetBaseModel(), uno::UNO_QUERY );
                                // Expand the string:
                                rtl::OUString aExpandText;
                                const ModelToViewHelper::ConversionMap* pConversionMap =
                                        ((SwTxtNode*)pNd)->BuildConversionMap( aExpandText );
                                // get XFlatParagraph to use...
                                uno::Reference< text::XFlatParagraph > xFlatPara = new SwXFlatParagraph( *((SwTxtNode*)pNd), aExpandText, pConversionMap );

                                // get error position of cursor in XFlatParagraph
                                sal_Int32 nGrammarErrorPosInText;
                                linguistic2::ProofreadingResult aResult;
                                sal_Int32 nGrammarErrors;
                                do
                                {
                                    nGrammarErrorPosInText = ModelToViewHelper::ConvertToViewPosition( pConversionMap, nBeginGrammarCheck );
                                    aResult = xGCIterator->checkSentenceAtPosition(
                                            xDoc, xFlatPara, aExpandText, lang::Locale(), nBeginGrammarCheck, -1, -1 );

                                    lcl_syncGrammarError( *((SwTxtNode*)pNd), aResult, nBeginGrammarCheck, pConversionMap );

                                    // get suggestions to use for the specific error position
                                    nGrammarErrors = aResult.aErrors.getLength();
                                    // if grammar checking doesn't have any progress then quit
                                    if( aResult.nStartOfNextSentencePosition <= nBeginGrammarCheck )
                                        break;
                                    // prepare next iteration
                                    nBeginGrammarCheck = (xub_StrLen)aResult.nStartOfNextSentencePosition;
                                }
                                while( nSpellErrorPosition > aResult.nBehindEndOfSentencePosition && !nGrammarErrors && aResult.nBehindEndOfSentencePosition < nEndGrammarCheck );

                                if( nGrammarErrors > 0 && nSpellErrorPosition >= aResult.nBehindEndOfSentencePosition )
                                {
                                    aRet <<= aResult;
                                    //put the cursor to the current error
                                    const linguistic2::SingleProofreadingError &rError = aResult.aErrors[0];
                                    nCurrNd = pNd->GetIndex();
                                    pSttPos->nNode = nCurrNd;
                                    pEndPos->nNode = nCurrNd;
                                    pSpellArgs->pStartNode = ((SwTxtNode*)pNd);
                                    pSpellArgs->pEndNode = ((SwTxtNode*)pNd);
                                    pSpellArgs->pStartIdx->Assign(((SwTxtNode*)pNd), (xub_StrLen)ModelToViewHelper::ConvertToModelPosition( pConversionMap, rError.nErrorStart ).mnPos );
                                    pSpellArgs->pEndIdx->Assign(((SwTxtNode*)pNd), (xub_StrLen)ModelToViewHelper::ConvertToModelPosition( pConversionMap, rError.nErrorStart + rError.nErrorLength ).mnPos );
                                    nCurrNd = nEndNd;
                                }
                            }
                        }
                    }
                }
                break;
            case ND_SECTIONNODE:
                if( ( ((SwSectionNode*)pNd)->GetSection().IsProtect() ||
                    ((SwSectionNode*)pNd)->GetSection().IsHidden() ) )
                    nCurrNd = pNd->EndOfSectionIndex();
                break;
            case ND_ENDNODE:
                {
                    break;
                }
            }

            bGoOn = nCurrNd < nEndNd;
            ++nCurrNd;
        }
    }

    if( !aRet.hasValue() )
    {
        if (pConvArgs)
            aRet <<= pConvArgs->aConvText;
        else
            aRet <<= pSpellArgs->xSpellAlt;
    }
    delete pSpellArgs;

    return aRet;
}

class SwHyphArgs : public SwInterHyphInfo
{
    const SwNode *pStart;
    const SwNode *pEnd;
          SwNode *pNode;
    sal_uInt16 *pPageCnt;
    sal_uInt16 *pPageSt;

    sal_uInt32 nNode;
    xub_StrLen nPamStart;
    xub_StrLen nPamLen;

public:
         SwHyphArgs( const SwPaM *pPam, const Point &rPoint,
                         sal_uInt16* pPageCount, sal_uInt16* pPageStart );
    void SetPam( SwPaM *pPam ) const;
    inline void SetNode( SwNode *pNew ) { pNode = pNew; }
    inline const SwNode *GetNode() const { return pNode; }
    inline void SetRange( const SwNode *pNew );
    inline void NextNode() { ++nNode; }
    inline sal_uInt16 *GetPageCnt() { return pPageCnt; }
    inline sal_uInt16 *GetPageSt() { return pPageSt; }
};

SwHyphArgs::SwHyphArgs( const SwPaM *pPam, const Point &rCrsrPos,
                         sal_uInt16* pPageCount, sal_uInt16* pPageStart )
     : SwInterHyphInfo( rCrsrPos ), pNode(0),
     pPageCnt( pPageCount ), pPageSt( pPageStart )
{
    // Folgende Bedingungen muessen eingehalten werden:
    // 1) es gibt mindestens eine Selektion
    // 2) SPoint() == Start()
    ASSERT( pPam->HasMark(), "SwDoc::Hyphenate: blowing in the wind");
    ASSERT( *pPam->GetPoint() <= *pPam->GetMark(),
            "SwDoc::Hyphenate: New York, New York");

    const SwPosition *pPoint = pPam->GetPoint();
    nNode = pPoint->nNode.GetIndex();

    // Start einstellen
    pStart = pPoint->nNode.GetNode().GetTxtNode();
    nPamStart = pPoint->nContent.GetIndex();

    // Ende und Laenge einstellen.
    const SwPosition *pMark = pPam->GetMark();
    pEnd = pMark->nNode.GetNode().GetTxtNode();
    nPamLen = pMark->nContent.GetIndex();
    if( pPoint->nNode == pMark->nNode )
        nPamLen = nPamLen - pPoint->nContent.GetIndex();
}

inline void SwHyphArgs::SetRange( const SwNode *pNew )
{
    nStart = pStart == pNew ? nPamStart : 0;
    nLen   = pEnd   == pNew ? nPamLen : STRING_NOTFOUND;
}

void SwHyphArgs::SetPam( SwPaM *pPam ) const
{
    if( !pNode )
        *pPam->GetPoint() = *pPam->GetMark();
    else
    {
        pPam->GetPoint()->nNode = nNode;
        pPam->GetPoint()->nContent.Assign( pNode->GetCntntNode(), nWordStart );
        pPam->GetMark()->nNode = nNode;
        pPam->GetMark()->nContent.Assign( pNode->GetCntntNode(),
                                          nWordStart + nWordLen );
        ASSERT( nNode == pNode->GetIndex(),
                "SwHyphArgs::SetPam: Pam desaster" );
    }
}

// liefert sal_True zurueck, wenn es weitergehen soll.
sal_Bool lcl_HyphenateNode( const SwNodePtr& rpNd, void* pArgs )
{
    // Hyphenate liefert sal_True zurueck, wenn eine Trennstelle anliegt
    // und stellt pPam ein.
    SwTxtNode *pNode = rpNd->GetTxtNode();
    SwHyphArgs *pHyphArgs = (SwHyphArgs*)pArgs;
    if( pNode )
    {
        SwCntntFrm* pCntFrm = pNode->GetFrm();
        if( pCntFrm && !((SwTxtFrm*)pCntFrm)->IsHiddenNow() )
        {
            sal_uInt16 *pPageSt = pHyphArgs->GetPageSt();
            sal_uInt16 *pPageCnt = pHyphArgs->GetPageCnt();
            if( pPageCnt && *pPageCnt && pPageSt )
            {
                sal_uInt16 nPageNr = pCntFrm->GetPhyPageNum();
                if( !*pPageSt )
                {
                    *pPageSt = nPageNr;
                    if( *pPageCnt < *pPageSt )
                        *pPageCnt = *pPageSt;
                }
                long nStat = nPageNr >= *pPageSt ? nPageNr - *pPageSt + 1
                                         : nPageNr + *pPageCnt - *pPageSt + 1;
                ::SetProgressState( nStat, (SwDocShell*)pNode->GetDoc()->GetDocShell() );
            }
            pHyphArgs->SetRange( rpNd );
            if( pNode->Hyphenate( *pHyphArgs ) )
            {
                pHyphArgs->SetNode( rpNd );
                return sal_False;
            }
        }
    }
    pHyphArgs->NextNode();
    return sal_True;
}

uno::Reference< XHyphenatedWord >  SwDoc::Hyphenate(
                            SwPaM *pPam, const Point &rCrsrPos,
                             sal_uInt16* pPageCnt, sal_uInt16* pPageSt )
{
    ASSERT(this == pPam->GetDoc(), "SwDoc::Hyphenate: strangers in the night");

    if( *pPam->GetPoint() > *pPam->GetMark() )
        pPam->Exchange();

    SwHyphArgs aHyphArg( pPam, rCrsrPos, pPageCnt, pPageSt );
    SwNodeIndex aTmpIdx( pPam->GetMark()->nNode, 1 );
    GetNodes().ForEach( pPam->GetPoint()->nNode, aTmpIdx,
                    lcl_HyphenateNode, &aHyphArg );
    aHyphArg.SetPam( pPam );
    return aHyphArg.GetHyphWord();  // will be set by lcl_HyphenateNode
}


sal_Bool lcl_GetTokenToParaBreak( String& rStr, String& rRet, sal_Bool bRegExpRplc )
{
    sal_Bool bRet = sal_False;
    if( bRegExpRplc )
    {
        xub_StrLen nPos = 0;
        String sPara( String::CreateFromAscii(
                                    RTL_CONSTASCII_STRINGPARAM( "\\n" )));
        while( STRING_NOTFOUND != ( nPos = rStr.Search( sPara, nPos )) )
        {
            // wurde das escaped?
            if( nPos && '\\' == rStr.GetChar( nPos-1 ))
            {
                if( ++nPos >= rStr.Len() )
                    break;
            }
            else
            {
                rRet = rStr.Copy( 0, nPos );
                rStr.Erase( 0, nPos + sPara.Len() );
                bRet = sal_True;
                break;
            }
        }
    }
    if( !bRet )
    {
        rRet = rStr;
        rStr.Erase();
    }
    return bRet;
}

bool SwDoc::ReplaceRange( SwPaM& rPam, const String& rStr,
        const bool bRegExReplace )
{
    // unfortunately replace works slightly differently from delete,
    // so we cannot use lcl_DoWithBreaks here...

    ::std::vector<xub_StrLen> Breaks;

    SwPaM aPam( *rPam.GetMark(), *rPam.GetPoint() );
    aPam.Normalize(sal_False);
    if (aPam.GetPoint()->nNode != aPam.GetMark()->nNode)
    {
        aPam.Move(fnMoveBackward);
    }
    ASSERT((aPam.GetPoint()->nNode == aPam.GetMark()->nNode), "invalid pam?");

    lcl_CalcBreaks(Breaks, aPam);

    while (!Breaks.empty() // skip over prefix of dummy chars
            && (aPam.GetMark()->nContent.GetIndex() == *Breaks.begin()) )
    {
        // skip!
        ++aPam.GetMark()->nContent; // always in bounds if Breaks valid
        Breaks.erase(Breaks.begin());
    }
    *rPam.Start() = *aPam.GetMark(); // update start of original pam w/ prefix

    if (!Breaks.size())
    {
        return ReplaceRangeImpl(rPam, rStr, bRegExReplace); // original pam!
    }

    // N.B.: deletion must be split into several parts if the text node
    // contains a text attribute with end and with dummy character
    // and the selection does not contain the text attribute completely,
    // but overlaps its start (left), where the dummy character is.

    bool bRet( true );
    // iterate from end to start, to avoid invalidating the offsets!
    ::std::vector<xub_StrLen>::reverse_iterator iter( Breaks.rbegin() );
    ASSERT(aPam.GetPoint() == aPam.End(), "wrong!");
    SwPosition & rEnd( *aPam.End() );
    SwPosition & rStart( *aPam.Start() );

    // set end of temp pam to original end (undo Move backward above)
    rEnd = *rPam.End();
    // after first deletion, rEnd will point into the original text node again!

    while (iter != Breaks.rend())
    {
        rStart.nContent = *iter + 1;
        if (rEnd.nContent != rStart.nContent) // check if part is empty
        {
            bRet &= (IsRedlineOn())
                ? DeleteAndJoinWithRedlineImpl(aPam)
                : DeleteAndJoinImpl(aPam, false);
        }
        rEnd.nContent = *iter;
        ++iter;
    }

    rStart = *rPam.Start(); // set to original start
    ASSERT(rEnd.nContent > rStart.nContent, "replace part empty!");
    if (rEnd.nContent > rStart.nContent) // check if part is empty
    {
        bRet &= ReplaceRangeImpl(aPam, rStr, bRegExReplace);
    }

    rPam = aPam; // update original pam (is this required?)

    return bRet;
}

// N.B.: it is possible to call Replace with a PaM that spans 2 paragraphs:
// search with regex for "$", then replace _all_
bool SwDoc::ReplaceRangeImpl( SwPaM& rPam, const String& rStr,
        const bool bRegExReplace )
{
    if( !rPam.HasMark() || *rPam.GetPoint() == *rPam.GetMark() )
        return false;

    sal_Bool bJoinTxt, bJoinPrev;
    lcl_GetJoinFlags( rPam, bJoinTxt, bJoinPrev );

    {
        // dann eine Kopie vom Cursor erzeugen um alle Pams aus den
        // anderen Sichten aus dem Loeschbereich zu verschieben
        // ABER NICHT SICH SELBST !!
        SwPaM aDelPam( *rPam.GetMark(), *rPam.GetPoint() );
        ::PaMCorrAbs( aDelPam, *aDelPam.GetPoint() );

        SwPosition *pStt = (SwPosition*)aDelPam.Start(),
                   *pEnd = (SwPosition*)aDelPam.End();
        ASSERT( pStt->nNode == pEnd->nNode ||
                ( pStt->nNode.GetIndex() + 1 == pEnd->nNode.GetIndex() &&
                    !pEnd->nContent.GetIndex() ),
                "invalid range: Point and Mark on different nodes" );
        sal_Bool bOneNode = pStt->nNode == pEnd->nNode;

        // eigenes Undo ????
        String sRepl( rStr );
        SwTxtNode* pTxtNd = pStt->nNode.GetNode().GetTxtNode();
        xub_StrLen nStt = pStt->nContent.GetIndex(),
                nEnd = bOneNode ? pEnd->nContent.GetIndex()
                                : pTxtNd->GetTxt().Len();

        SwDataChanged aTmp( aDelPam, 0 );

        if( IsRedlineOn() )
        {
            RedlineMode_t eOld = GetRedlineMode();
            checkRedlining(eOld);
            if (GetIDocumentUndoRedo().DoesUndo())
            {
                GetIDocumentUndoRedo().StartUndo(UNDO_EMPTY, NULL);

                // Bug 68584 - if any Redline will change (split!) the node
                const ::sw::mark::IMark* pBkmk = getIDocumentMarkAccess()->makeMark( aDelPam, ::rtl::OUString(), IDocumentMarkAccess::UNO_BOOKMARK );

                //JP 06.01.98: MUSS noch optimiert werden!!!
                SetRedlineMode(
                    (RedlineMode_t)(nsRedlineMode_t::REDLINE_ON | nsRedlineMode_t::REDLINE_SHOW_INSERT | nsRedlineMode_t::REDLINE_SHOW_DELETE ));

                *aDelPam.GetPoint() = pBkmk->GetMarkPos();
                if(pBkmk->IsExpanded())
                    *aDelPam.GetMark() = pBkmk->GetOtherMarkPos();
                getIDocumentMarkAccess()->deleteMark(pBkmk);
                pStt = aDelPam.Start();
                pTxtNd = pStt->nNode.GetNode().GetTxtNode();
                nStt = pStt->nContent.GetIndex();
            }

            if( sRepl.Len() )
            {
                // Attribute des 1. Zeichens ueber den ReplaceText setzen
                SfxItemSet aSet( GetAttrPool(),
                            RES_CHRATR_BEGIN,     RES_TXTATR_WITHEND_END - 1,
                            RES_UNKNOWNATR_BEGIN, RES_UNKNOWNATR_END-1,
                            0 );
                pTxtNd->GetAttr( aSet, nStt+1, nStt+1 );

                aSet.ClearItem( RES_TXTATR_REFMARK );
                aSet.ClearItem( RES_TXTATR_TOXMARK );
                aSet.ClearItem( RES_TXTATR_CJK_RUBY );
                aSet.ClearItem( RES_TXTATR_INETFMT );
                aSet.ClearItem( RES_TXTATR_META );
                aSet.ClearItem( RES_TXTATR_METAFIELD );

                if( aDelPam.GetPoint() != aDelPam.End() )
                    aDelPam.Exchange();

                // das Ende merken
                SwNodeIndex aPtNd( aDelPam.GetPoint()->nNode, -1 );
                xub_StrLen nPtCnt = aDelPam.GetPoint()->nContent.GetIndex();

                sal_Bool bFirst = sal_True;
                String sIns;
                while ( lcl_GetTokenToParaBreak( sRepl, sIns, bRegExReplace ) )
                {
                    InsertString( aDelPam, sIns );
                    if( bFirst )
                    {
                        SwNodeIndex aMkNd( aDelPam.GetMark()->nNode, -1 );
                        xub_StrLen nMkCnt = aDelPam.GetMark()->nContent.GetIndex();

                        SplitNode( *aDelPam.GetPoint(), false );

                        aMkNd++;
                        aDelPam.GetMark()->nNode = aMkNd;
                        aDelPam.GetMark()->nContent.Assign(
                                    aMkNd.GetNode().GetCntntNode(), nMkCnt );
                        bFirst = sal_False;
                    }
                    else
                        SplitNode( *aDelPam.GetPoint(), false );
                }
                if( sIns.Len() )
                {
                    InsertString( aDelPam, sIns );
                }

                SwPaM aTmpRange( *aDelPam.GetPoint() );
                aTmpRange.SetMark();

                aPtNd++;
                aDelPam.GetPoint()->nNode = aPtNd;
                aDelPam.GetPoint()->nContent.Assign( aPtNd.GetNode().GetCntntNode(),
                                                    nPtCnt);
                *aTmpRange.GetMark() = *aDelPam.GetPoint();

                RstTxtAttrs( aTmpRange );
                InsertItemSet( aTmpRange, aSet, 0 );
            }

            if (GetIDocumentUndoRedo().DoesUndo())
            {
                SwUndo *const pUndoRD =
                    new SwUndoRedlineDelete( aDelPam, UNDO_REPLACE );
                GetIDocumentUndoRedo().AppendUndo(pUndoRD);
            }
            AppendRedline( new SwRedline( nsRedlineType_t::REDLINE_DELETE, aDelPam ), true);

            *rPam.GetMark() = *aDelPam.GetMark();
            if (GetIDocumentUndoRedo().DoesUndo())
            {
                *aDelPam.GetPoint() = *rPam.GetPoint();
                GetIDocumentUndoRedo().EndUndo(UNDO_EMPTY, NULL);

                // Bug 68584 - if any Redline will change (split!) the node
                const ::sw::mark::IMark* pBkmk = getIDocumentMarkAccess()->makeMark( aDelPam, ::rtl::OUString(), IDocumentMarkAccess::UNO_BOOKMARK );

                SwIndex& rIdx = aDelPam.GetPoint()->nContent;
                rIdx.Assign( 0, 0 );
                aDelPam.GetMark()->nContent = rIdx;
                rPam.GetPoint()->nNode = 0;
                rPam.GetPoint()->nContent = rIdx;
                *rPam.GetMark() = *rPam.GetPoint();
//JP 06.01.98: MUSS noch optimiert werden!!!
SetRedlineMode( eOld );

                *rPam.GetPoint() = pBkmk->GetMarkPos();
                if(pBkmk->IsExpanded())
                    *rPam.GetMark() = pBkmk->GetOtherMarkPos();
                getIDocumentMarkAccess()->deleteMark(pBkmk);
            }
            bJoinTxt = sal_False;
        }
        else
        {
            if( !IsIgnoreRedline() && GetRedlineTbl().Count() )
                DeleteRedline( aDelPam, true, USHRT_MAX );

            SwUndoReplace* pUndoRpl = 0;
            bool const bDoesUndo = GetIDocumentUndoRedo().DoesUndo();
            if (bDoesUndo)
            {
                pUndoRpl = new SwUndoReplace(aDelPam, sRepl, bRegExReplace);
                GetIDocumentUndoRedo().AppendUndo(pUndoRpl);
            }
            ::sw::UndoGuard const undoGuard(GetIDocumentUndoRedo());

            if( aDelPam.GetPoint() != pStt )
                aDelPam.Exchange();

            SwNodeIndex aPtNd( pStt->nNode, -1 );
            xub_StrLen nPtCnt = pStt->nContent.GetIndex();

            // die Werte nochmal setzen, falls schohn Rahmen oder Fussnoten
            // auf dem Text entfernt wurden!
            nStt = nPtCnt;
            nEnd = bOneNode ? pEnd->nContent.GetIndex()
                            : pTxtNd->GetTxt().Len();

            sal_Bool bFirst = sal_True;
            String sIns;
            while ( lcl_GetTokenToParaBreak( sRepl, sIns, bRegExReplace ) )
            {
                if( !bFirst || nStt == pTxtNd->GetTxt().Len() )
                {
                    InsertString( aDelPam, sIns );
                }
                else if( nStt < nEnd || sIns.Len() )
                {
                    pTxtNd->ReplaceText( pStt->nContent, nEnd - nStt, sIns );
                }
                SplitNode( *pStt, false);
                bFirst = sal_False;
            }

            if( bFirst || sIns.Len() )
            {
                if( !bFirst || nStt == pTxtNd->GetTxt().Len() )
                {
                    InsertString( aDelPam, sIns );
                }
                else if( nStt < nEnd || sIns.Len() )
                {
                    pTxtNd->ReplaceText( pStt->nContent, nEnd - nStt, sIns );
                }
            }

            *rPam.GetMark() = *aDelPam.GetMark();

            aPtNd++;
            rPam.GetMark()->nNode = aPtNd;
            rPam.GetMark()->nContent.Assign( aPtNd.GetNode().GetCntntNode(),
                                                nPtCnt );
            if( bJoinTxt )
                rPam.Move( fnMoveBackward );

            if( pUndoRpl )
            {
                pUndoRpl->SetEnd(rPam);
            }
        }
    }

    if( bJoinTxt )
        lcl_JoinText( rPam, bJoinPrev );

    SetModified();
    return true;
}

    // speicher die akt. Werte fuer die automatische Aufnahme von Ausnahmen
    // in die Autokorrektur
void SwDoc::SetAutoCorrExceptWord( SwAutoCorrExceptWord* pNew )
{
    if( pACEWord && pNew != pACEWord )
        delete pACEWord;
    pACEWord = pNew;
}

bool SwDoc::DelFullPara( SwPaM& rPam )
{
    const SwPosition &rStt = *rPam.Start(), &rEnd = *rPam.End();
    const SwNode* pNd = &rStt.nNode.GetNode();
    sal_uInt32 nSectDiff = pNd->StartOfSectionNode()->EndOfSectionIndex() -
                        pNd->StartOfSectionIndex();
    sal_uInt32 nNodeDiff = rEnd.nNode.GetIndex() - rStt.nNode.GetIndex();

    if ( nSectDiff-2 <= nNodeDiff || IsRedlineOn() ||
         /* #i9185# Prevent getting the node after the end node (see below) */
        rEnd.nNode.GetIndex() + 1 == GetNodes().Count() )
    {
        return sal_False;
    }

    // harte SeitenUmbrueche am nachfolgenden Node verschieben
    sal_Bool bSavePageBreak = sal_False, bSavePageDesc = sal_False;

    /* #i9185# This whould lead to a segmentation fault if not catched
       above. */
<<<<<<< HEAD
    sal_uLong nNextNd = rEnd.nNode.GetIndex() + 1;
    SwTableNode* pTblNd = aNodes[ nNextNd ]->GetTableNode();
=======
    ULONG nNextNd = rEnd.nNode.GetIndex() + 1;
    SwTableNode *const pTblNd = GetNodes()[ nNextNd ]->GetTableNode();
>>>>>>> 5b7dc4c9

    if( pTblNd && pNd->IsCntntNode() )
    {
        SwFrmFmt* pTableFmt = pTblNd->GetTable().GetFrmFmt();
//JP 24.08.98: will man wirklich den PageDesc/Break vom
//              nachfolgen Absatz ueberbuegeln?
//      const SwAttrSet& rAttrSet = pTableFmt->GetAttrSet();
//      if( SFX_ITEM_SET != rAttrSet.GetItemState( RES_PAGEDESC ) &&
//          SFX_ITEM_SET != rAttrSet.GetItemState( RES_BREAK ))
        {
            const SfxPoolItem *pItem;
            const SfxItemSet* pSet = ((SwCntntNode*)pNd)->GetpSwAttrSet();
            if( pSet && SFX_ITEM_SET == pSet->GetItemState( RES_PAGEDESC,
                sal_False, &pItem ) )
            {
                pTableFmt->SetFmtAttr( *pItem );
                bSavePageDesc = sal_True;
            }

            if( pSet && SFX_ITEM_SET == pSet->GetItemState( RES_BREAK,
                sal_False, &pItem ) )
            {
                pTableFmt->SetFmtAttr( *pItem );
                bSavePageBreak = sal_True;
            }
        }
    }

    bool const bDoesUndo = GetIDocumentUndoRedo().DoesUndo();
    if( bDoesUndo )
    {
        if( !rPam.HasMark() )
            rPam.SetMark();
        else if( rPam.GetPoint() == &rStt )
            rPam.Exchange();
        rPam.GetPoint()->nNode++;

        SwCntntNode *pTmpNode = rPam.GetPoint()->nNode.GetNode().GetCntntNode();
        rPam.GetPoint()->nContent.Assign( pTmpNode, 0 );
        bool bGoNext = (0 == pTmpNode);
        pTmpNode = rPam.GetMark()->nNode.GetNode().GetCntntNode();
        rPam.GetMark()->nContent.Assign( pTmpNode, 0 );

        GetIDocumentUndoRedo().ClearRedo();

        SwPaM aDelPam( *rPam.GetMark(), *rPam.GetPoint() );
        {
            SwPosition aTmpPos( *aDelPam.GetPoint() );
            if( bGoNext )
            {
                pTmpNode = GetNodes().GoNext( &aTmpPos.nNode );
                aTmpPos.nContent.Assign( pTmpNode, 0 );
            }
            ::PaMCorrAbs( aDelPam, aTmpPos );
        }

        SwUndoDelete* pUndo = new SwUndoDelete( aDelPam, sal_True );

        *rPam.GetPoint() = *aDelPam.GetPoint();
        pUndo->SetPgBrkFlags( bSavePageBreak, bSavePageDesc );
        GetIDocumentUndoRedo().AppendUndo(pUndo);
    }
    else
    {
        SwNodeRange aRg( rStt.nNode, rEnd.nNode );
        if( rPam.GetPoint() != &rEnd )
            rPam.Exchange();

        // versuche hinters Ende zu verschieben
        if( !rPam.Move( fnMoveForward, fnGoNode ) )
        {
            // na gut, dann an den Anfang
            rPam.Exchange();
            if( !rPam.Move( fnMoveBackward, fnGoNode ))
            {
                ASSERT( sal_False, "kein Node mehr vorhanden" );
                return sal_False;
            }
        }
            // text::Bookmarks usw. verschieben
        CorrAbs( aRg.aStart, aRg.aEnd, *rPam.GetPoint(), sal_True );

            // was ist mit Fly's ??
        {
            // stehen noch FlyFrames rum, loesche auch diese
            for( sal_uInt16 n = 0; n < GetSpzFrmFmts()->Count(); ++n )
            {
                SwFrmFmt* pFly = (*GetSpzFrmFmts())[n];
                const SwFmtAnchor* pAnchor = &pFly->GetAnchor();
                SwPosition const*const pAPos = pAnchor->GetCntntAnchor();
                if (pAPos &&
                    ((FLY_AT_PARA == pAnchor->GetAnchorId()) ||
                     (FLY_AT_CHAR == pAnchor->GetAnchorId())) &&
                    aRg.aStart <= pAPos->nNode && pAPos->nNode <= aRg.aEnd )
                {
                    DelLayoutFmt( pFly );
                    --n;
                }
            }
        }

        SwCntntNode *pTmpNode = rPam.GetBound( sal_True ).nNode.GetNode().GetCntntNode();
        rPam.GetBound( sal_True ).nContent.Assign( pTmpNode, 0 );
        pTmpNode = rPam.GetBound( sal_False ).nNode.GetNode().GetCntntNode();
        rPam.GetBound( sal_False ).nContent.Assign( pTmpNode, 0 );
        GetNodes().Delete( aRg.aStart, nNodeDiff+1 );
    }
    rPam.DeleteMark();
    SetModified();

    return sal_True;
}


void SwDoc::TransliterateText(
    const SwPaM& rPaM,
    utl::TransliterationWrapper& rTrans )
{
    SwUndoTransliterate *const pUndo = (GetIDocumentUndoRedo().DoesUndo())
        ?   new SwUndoTransliterate( rPaM, rTrans )
        :   0;

    const SwPosition* pStt = rPaM.Start(),
                       * pEnd = rPaM.End();
    sal_uLong nSttNd = pStt->nNode.GetIndex(),
          nEndNd = pEnd->nNode.GetIndex();
    xub_StrLen nSttCnt = pStt->nContent.GetIndex(),
               nEndCnt = pEnd->nContent.GetIndex();

    SwTxtNode* pTNd = pStt->nNode.GetNode().GetTxtNode();
    if( pStt == pEnd && pTNd )  // no selection?
    {
        // set current word as 'area of effect'

        Boundary aBndry;
        if( pBreakIt->GetBreakIter().is() )
            aBndry = pBreakIt->GetBreakIter()->getWordBoundary(
                        pTNd->GetTxt(), nSttCnt,
                        pBreakIt->GetLocale( pTNd->GetLang( nSttCnt ) ),
                        WordType::ANY_WORD /*ANYWORD_IGNOREWHITESPACES*/,
                        sal_True );

        if( aBndry.startPos < nSttCnt && nSttCnt < aBndry.endPos )
        {
            nSttCnt = (xub_StrLen)aBndry.startPos;
            nEndCnt = (xub_StrLen)aBndry.endPos;
        }
    }

    if( nSttNd != nEndNd )  // is more than one text node involved?
    {
        // iterate over all effected text nodes, the first and the last one
        // may be incomplete because the selection starts and/or ends there

        SwNodeIndex aIdx( pStt->nNode );
        if( nSttCnt )
        {
            aIdx++;
            if( pTNd )
                pTNd->TransliterateText( rTrans, nSttCnt, pTNd->GetTxt().Len(), pUndo );
        }

        for( ; aIdx.GetIndex() < nEndNd; aIdx++ )
        {
            if( 0 != ( pTNd = aIdx.GetNode().GetTxtNode() ))
                pTNd->TransliterateText( rTrans, 0, pTNd->GetTxt().Len(), pUndo );
        }

        if( nEndCnt && 0 != ( pTNd = pEnd->nNode.GetNode().GetTxtNode() ))
            pTNd->TransliterateText( rTrans, 0, nEndCnt, pUndo );
    }
    else if( pTNd && nSttCnt < nEndCnt )
        pTNd->TransliterateText( rTrans, nSttCnt, nEndCnt, pUndo );

    if( pUndo )
    {
        if( pUndo->HasData() )
        {
            GetIDocumentUndoRedo().AppendUndo(pUndo);
        }
        else
            delete pUndo;
    }
    SetModified();
}


#define MAX_REDLINE_COUNT   250
// -----------------------------------------------------------------------------
void SwDoc::checkRedlining(RedlineMode_t& _rReadlineMode)
{
    const SwRedlineTbl& rRedlineTbl = GetRedlineTbl();
    SwEditShell* pEditShell = GetEditShell();
    Window* pParent = pEditShell ? pEditShell->GetWin() : NULL;
    if ( pParent && !mbReadlineChecked && rRedlineTbl.Count() > MAX_REDLINE_COUNT
        && !((_rReadlineMode & nsRedlineMode_t::REDLINE_SHOW_DELETE) == nsRedlineMode_t::REDLINE_SHOW_DELETE) )
    {
        WarningBox aWarning( pParent,SW_RES(MSG_DISABLE_READLINE_QUESTION));
        sal_uInt16 nResult = aWarning.Execute();
        mbReadlineChecked = sal_True;
        if ( nResult == RET_YES )
        {
            sal_Int32 nMode = (sal_Int32)_rReadlineMode;
            nMode |= nsRedlineMode_t::REDLINE_SHOW_INSERT | nsRedlineMode_t::REDLINE_SHOW_DELETE;
            _rReadlineMode = (RedlineMode_t)nMode;
        }
    }
}
// -----------------------------------------------------------------------------

void SwDoc::CountWords( const SwPaM& rPaM, SwDocStat& rStat ) const
{
    // This is a modified version of SwDoc::TransliterateText
    const SwPosition* pStt = rPaM.Start();
    const SwPosition* pEnd = pStt == rPaM.GetPoint() ? rPaM.GetMark()
                                                     : rPaM.GetPoint();

    const sal_uLong nSttNd = pStt->nNode.GetIndex();
    const sal_uLong nEndNd = pEnd->nNode.GetIndex();

    const xub_StrLen nSttCnt = pStt->nContent.GetIndex();
    const xub_StrLen nEndCnt = pEnd->nContent.GetIndex();

    const SwTxtNode* pTNd = pStt->nNode.GetNode().GetTxtNode();
    if( pStt == pEnd && pTNd )                  // no region ?
    {
        // do nothing
        return;
    }

    if( nSttNd != nEndNd )
    {
        SwNodeIndex aIdx( pStt->nNode );
        if( nSttCnt )
        {
            aIdx++;
            if( pTNd )
                pTNd->CountWords( rStat, nSttCnt, pTNd->GetTxt().Len() );
        }

        for( ; aIdx.GetIndex() < nEndNd; aIdx++ )
            if( 0 != ( pTNd = aIdx.GetNode().GetTxtNode() ))
                pTNd->CountWords( rStat, 0, pTNd->GetTxt().Len() );

        if( nEndCnt && 0 != ( pTNd = pEnd->nNode.GetNode().GetTxtNode() ))
            pTNd->CountWords( rStat, 0, nEndCnt );
    }
    else if( pTNd && nSttCnt < nEndCnt )
        pTNd->CountWords( rStat, nSttCnt, nEndCnt );
}

void SwDoc::RemoveLeadingWhiteSpace(const SwPosition & rPos )
{
    const SwTxtNode* pTNd = rPos.nNode.GetNode().GetTxtNode();
    if ( pTNd )
    {
        const String& rTxt = pTNd->GetTxt();
        xub_StrLen nIdx = 0;
        sal_Unicode cCh;
        while( nIdx < rTxt.Len() &&
                ( '\t' == ( cCh = rTxt.GetChar( nIdx ) ) ||
                (  ' ' == cCh ) ) )
            ++nIdx;

        if ( nIdx > 0 )
        {
            SwPaM aPam(rPos);
            aPam.GetPoint()->nContent = 0;
            aPam.SetMark();
            aPam.GetMark()->nContent = nIdx;
            DeleteRange( aPam );
        }
    }
}<|MERGE_RESOLUTION|>--- conflicted
+++ resolved
@@ -924,12 +924,7 @@
         //          in a particular order, and presence of bookmarks
         //          will change this order. Hence, we delete bookmarks
         //          here without undo.
-<<<<<<< HEAD
-        sal_Bool bDoesUndo = DoesUndo();
-        DoUndo( sal_False );
-=======
         ::sw::UndoGuard const undoGuard(GetIDocumentUndoRedo());
->>>>>>> 5b7dc4c9
         _DelBookmarks(
             pStt->nNode,
             pEnd->nNode,
@@ -2572,13 +2567,8 @@
 
     /* #i9185# This whould lead to a segmentation fault if not catched
        above. */
-<<<<<<< HEAD
     sal_uLong nNextNd = rEnd.nNode.GetIndex() + 1;
-    SwTableNode* pTblNd = aNodes[ nNextNd ]->GetTableNode();
-=======
-    ULONG nNextNd = rEnd.nNode.GetIndex() + 1;
     SwTableNode *const pTblNd = GetNodes()[ nNextNd ]->GetTableNode();
->>>>>>> 5b7dc4c9
 
     if( pTblNd && pNd->IsCntntNode() )
     {
