--- conflicted
+++ resolved
@@ -133,12 +133,7 @@
         void enable( bool bEnable );
 
     protected:
-<<<<<<< HEAD
-        bool getToolboxId( sal_uInt16& rItemId, ToolBox** ppToolBox );
-
-=======
         void setSupportVisiableProperty(sal_Bool bValue); //shizhoubo
->>>>>>> a812215a
         struct Listener
         {
             Listener( const ::com::sun::star::util::URL& rURL, const ::com::sun::star::uno::Reference< ::com::sun::star::frame::XDispatch >& rDispatch ) :
