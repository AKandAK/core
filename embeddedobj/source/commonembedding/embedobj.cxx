/*************************************************************************
 *
 * DO NOT ALTER OR REMOVE COPYRIGHT NOTICES OR THIS FILE HEADER.
 *
 * Copyright 2000, 2010 Oracle and/or its affiliates.
 *
 * OpenOffice.org - a multi-platform office productivity suite
 *
 * This file is part of OpenOffice.org.
 *
 * OpenOffice.org is free software: you can redistribute it and/or modify
 * it under the terms of the GNU Lesser General Public License version 3
 * only, as published by the Free Software Foundation.
 *
 * OpenOffice.org is distributed in the hope that it will be useful,
 * but WITHOUT ANY WARRANTY; without even the implied warranty of
 * MERCHANTABILITY or FITNESS FOR A PARTICULAR PURPOSE.  See the
 * GNU Lesser General Public License version 3 for more details
 * (a copy is included in the LICENSE file that accompanied this code).
 *
 * You should have received a copy of the GNU Lesser General Public License
 * version 3 along with OpenOffice.org.  If not, see
 * <http://www.openoffice.org/license.html>
 * for a copy of the LGPLv3 License.
 *
 ************************************************************************/

// MARKER(update_precomp.py): autogen include statement, do not remove
#include "precompiled_embeddedobj.hxx"
#include <com/sun/star/embed/EmbedStates.hpp>
#include <com/sun/star/embed/EmbedVerbs.hpp>
#include <com/sun/star/embed/EmbedUpdateModes.hpp>
#include <com/sun/star/embed/XEmbeddedClient.hpp>
#include <com/sun/star/embed/XInplaceClient.hpp>
#include <com/sun/star/embed/XWindowSupplier.hpp>
#include <com/sun/star/embed/StateChangeInProgressException.hpp>
#include <com/sun/star/embed/Aspects.hpp>

#include <com/sun/star/awt/XWindowPeer.hpp>
#include <com/sun/star/util/XCloseBroadcaster.hpp>
#include <com/sun/star/util/XCloseable.hpp>
#include <com/sun/star/util/XModifiable.hpp>
#include <com/sun/star/frame/XFrame.hpp>
#include <com/sun/star/frame/XComponentLoader.hpp>
#include <com/sun/star/frame/XDispatchProviderInterception.hpp>
#include <com/sun/star/frame/XModuleManager.hpp>
#include <com/sun/star/lang/DisposedException.hpp>

#include <com/sun/star/embed/EmbedMisc.hpp>

#include <rtl/logfile.hxx>

#include <targetstatecontrol.hxx>

#include "commonembobj.hxx"
#include "intercept.hxx"


using namespace ::com::sun::star;

awt::Rectangle GetRectangleInterception( const awt::Rectangle& aRect1, const awt::Rectangle& aRect2 )
{
    awt::Rectangle aResult;

    OSL_ENSURE( aRect1.Width >= 0 && aRect2.Width >= 0 && aRect1.Height >= 0 && aRect2.Height >= 0,
                "Offset must not be less then zero!" );

    aResult.X = aRect1.X > aRect2.X ? aRect1.X : aRect2.X;
    aResult.Y = aRect1.Y > aRect2.Y ? aRect1.Y : aRect2.Y;

    sal_Int32 nRight1 = aRect1.X + aRect1.Width;
    sal_Int32 nBottom1 = aRect1.Y + aRect1.Height;
    sal_Int32 nRight2 = aRect2.X + aRect2.Width;
    sal_Int32 nBottom2 = aRect2.Y + aRect2.Height;
    aResult.Width = ( nRight1 < nRight2 ? nRight1 : nRight2 ) - aResult.X;
    aResult.Height = ( nBottom1 < nBottom2 ? nBottom1 : nBottom2 ) - aResult.Y;

    return aResult;
}

//----------------------------------------------
sal_Int32 OCommonEmbeddedObject::ConvertVerbToState_Impl( sal_Int32 nVerb )
{
    for ( sal_Int32 nInd = 0; nInd < m_aVerbTable.getLength(); nInd++ )
        if ( m_aVerbTable[nInd][0] == nVerb )
            return m_aVerbTable[nInd][1];

    throw lang::IllegalArgumentException(); // TODO: unexpected verb provided
}

//----------------------------------------------
void OCommonEmbeddedObject::Deactivate()
{
    uno::Reference< util::XModifiable > xModif( m_pDocHolder->GetComponent(), uno::UNO_QUERY );
    //MBA if ( !xModif.is() )
    //MBA    throw uno::RuntimeException();

    // no need to lock for the initialization
    uno::Reference< embed::XEmbeddedClient > xClientSite = m_xClientSite;
    if ( !xClientSite.is() )
        throw embed::WrongStateException(); //TODO: client site is not set!

    // store document if it is modified
    if ( xModif.is() && xModif->isModified() )
    {
        try {
            xClientSite->saveObject();
        }
        catch( embed::ObjectSaveVetoException& )
        {
        }
        catch( uno::Exception& e )
        {
            throw embed::StorageWrappedTargetException(
                ::rtl::OUString::createFromAscii( "The client could not store the object!" ),
                uno::Reference< uno::XInterface >( static_cast< ::cppu::OWeakObject* >( this ) ),
                uno::makeAny( e ) );
        }
    }

    m_pDocHolder->CloseFrame();

    xClientSite->visibilityChanged( sal_False );
}

//----------------------------------------------
void OCommonEmbeddedObject::StateChangeNotification_Impl( sal_Bool bBeforeChange, sal_Int32 nOldState, sal_Int32 nNewState ,::osl::ResettableMutexGuard& rGuard )
{
    if ( m_pInterfaceContainer )
    {
        ::cppu::OInterfaceContainerHelper* pContainer = m_pInterfaceContainer->getContainer(
                            ::getCppuType( ( const uno::Reference< embed::XStateChangeListener >*) NULL ) );
        if ( pContainer != NULL )
        {
            lang::EventObject aSource( static_cast< ::cppu::OWeakObject* >( this ) );
            ::cppu::OInterfaceIteratorHelper pIterator(*pContainer);

            // should be locked after the method is finished successfully
            rGuard.clear();

            while (pIterator.hasMoreElements())
            {
                try
                {
                    if ( bBeforeChange )
                        ((embed::XStateChangeListener*)pIterator.next())->changingState( aSource, nOldState, nNewState );
                    else
                        ((embed::XStateChangeListener*)pIterator.next())->stateChanged( aSource, nOldState, nNewState );
                }
                catch( uno::Exception& )
                {
                    // even if the listener complains ignore it for now
                   }

                if ( m_bDisposed )
                    return;
            }

            rGuard.reset();
        }
    }
}

//----------------------------------------------
void OCommonEmbeddedObject::SwitchStateTo_Impl( sal_Int32 nNextState )
{
    // TODO: may be needs interaction handler to detect wherether the object state
    //         can be changed even after errors

    if ( m_nObjectState == embed::EmbedStates::LOADED )
    {
        if ( nNextState == embed::EmbedStates::RUNNING )
        {
            // after the object reaches the running state the cloned size is not necessary any more
            m_bHasClonedSize = sal_False;

            if ( m_bIsLink )
            {
                m_pDocHolder->SetComponent( LoadLink_Impl(), m_bReadOnly );
            }
            else
            {
                uno::Reference < embed::XEmbedPersist > xPersist( static_cast < embed::XClassifiedObject* > (this), uno::UNO_QUERY );
                if ( xPersist.is() )
                {
                    // in case embedded object is in loaded state the contents must
                    // be stored in the related storage and the storage
                    // must be created already
                    if ( !m_xObjectStorage.is() )
                        throw io::IOException(); //TODO: access denied

                    m_pDocHolder->SetComponent( LoadDocumentFromStorage_Impl(), m_bReadOnly );
                }
                else
                {
                    // objects without persistence will be initialized internally
                    uno::Sequence < uno::Any > aArgs(1);
                    aArgs[0] <<= uno::Reference < embed::XEmbeddedObject >( this );
                    uno::Reference< util::XCloseable > xDocument(
                            m_xFactory->createInstanceWithArguments( GetDocumentServiceName(), aArgs ), uno::UNO_QUERY );

                    uno::Reference < container::XChild > xChild( xDocument, uno::UNO_QUERY );
                    if ( xChild.is() )
                        xChild->setParent( m_xParent );

                    m_pDocHolder->SetComponent( xDocument, m_bReadOnly );
                }
            }

            if ( !m_pDocHolder->GetComponent().is() )
                throw embed::UnreachableStateException(); //TODO: can't open document

            m_nObjectState = nNextState;
        }
        else
        {
            OSL_ENSURE( sal_False, "Unacceptable state switch!\n" );
            throw uno::RuntimeException(); // TODO
        }
    }
    else if ( m_nObjectState == embed::EmbedStates::RUNNING )
    {
        if ( nNextState == embed::EmbedStates::LOADED )
        {
            m_nClonedMapUnit = m_pDocHolder->GetMapUnit( embed::Aspects::MSOLE_CONTENT );
            m_bHasClonedSize = m_pDocHolder->GetExtent( embed::Aspects::MSOLE_CONTENT, &m_aClonedSize );

            // actually frame should not exist at this point
            m_pDocHolder->CloseDocument( sal_False, sal_False );

            m_nObjectState = nNextState;
        }
        else
        {
            if ( nNextState == embed::EmbedStates::INPLACE_ACTIVE )
            {
                if ( !m_xClientSite.is() )
                    throw embed::WrongStateException(
                        ::rtl::OUString( RTL_CONSTASCII_USTRINGPARAM( "client site not set, yet" ) ),
                        *this
                    );

                uno::Reference< embed::XInplaceClient > xInplaceClient( m_xClientSite, uno::UNO_QUERY );
                if ( xInplaceClient.is() && xInplaceClient->canInplaceActivate() )
                {
                    xInplaceClient->activatingInplace();

                    uno::Reference< embed::XWindowSupplier > xClientWindowSupplier( xInplaceClient, uno::UNO_QUERY );
                    if ( !xClientWindowSupplier.is() )
                        throw uno::RuntimeException(); // TODO: the inplace client implementation must support XWinSupp

                    m_xClientWindow = xClientWindowSupplier->getWindow();
                    m_aOwnRectangle = xInplaceClient->getPlacement();
                    m_aClipRectangle = xInplaceClient->getClipRectangle();
                    awt::Rectangle aRectangleToShow = GetRectangleInterception( m_aOwnRectangle, m_aClipRectangle );

                    // create own window based on the client window
                    // place and resize the window according to the rectangles
                    uno::Reference< awt::XWindowPeer > xClientWindowPeer( m_xClientWindow, uno::UNO_QUERY );
                    if ( !xClientWindowPeer.is() )
                        throw uno::RuntimeException(); // TODO: the container window must support the interface

                    // dispatch provider may not be provided
                    uno::Reference< frame::XDispatchProvider > xContainerDP = xInplaceClient->getInplaceDispatchProvider();
                    sal_Bool bOk = m_pDocHolder->ShowInplace( xClientWindowPeer, aRectangleToShow, xContainerDP );
                    m_nObjectState = nNextState;
                    if ( !bOk )
                    {
                        SwitchStateTo_Impl( embed::EmbedStates::RUNNING );
                        throw embed::WrongStateException(); //TODO: can't activate inplace
                    }
                }
                else
                    throw embed::WrongStateException(); //TODO: can't activate inplace
            }
            else if ( nNextState == embed::EmbedStates::ACTIVE )
            {
                if ( !m_xClientSite.is() )
                    throw embed::WrongStateException(); //TODO: client site is not set!

                // create frame and load document in the frame
                m_pDocHolder->Show();

                m_xClientSite->visibilityChanged( sal_True );
                m_nObjectState = nNextState;
            }
            else
            {
                OSL_ENSURE( sal_False, "Unacceptable state switch!\n" );
                throw uno::RuntimeException(); // TODO
            }
        }
    }
    else if ( m_nObjectState == embed::EmbedStates::INPLACE_ACTIVE )
    {
        if ( nNextState == embed::EmbedStates::RUNNING )
        {
            uno::Reference< embed::XInplaceClient > xInplaceClient( m_xClientSite, uno::UNO_QUERY );
            if ( !xInplaceClient.is() )
                throw uno::RuntimeException();

            m_xClientSite->visibilityChanged( sal_True );

            xInplaceClient->deactivatedInplace();
            Deactivate();
            m_nObjectState = nNextState;
        }
        else if ( nNextState == embed::EmbedStates::UI_ACTIVE )
        {
            if ( !(m_nMiscStatus & embed::EmbedMisc::MS_EMBED_NOUIACTIVATE) )
            {
                uno::Reference< embed::XInplaceClient > xInplaceClient( m_xClientSite, uno::UNO_QUERY_THROW );
                // TODO:
                uno::Reference< ::com::sun::star::frame::XLayoutManager > xContainerLM =
                            xInplaceClient->getLayoutManager();
                if ( xContainerLM.is() )
                {
                    // dispatch provider may not be provided
                    uno::Reference< frame::XDispatchProvider > xContainerDP = xInplaceClient->getInplaceDispatchProvider();

                    // get the container module name
                    ::rtl::OUString aModuleName;
                    try
                    {
                        uno::Reference< embed::XComponentSupplier > xCompSupl( m_xClientSite, uno::UNO_QUERY_THROW );
                        uno::Reference< uno::XInterface > xContDoc( xCompSupl->getComponent(), uno::UNO_QUERY_THROW );

                        uno::Reference< frame::XModuleManager > xManager(
                            m_xFactory->createInstance(
                                    ::rtl::OUString( RTL_CONSTASCII_USTRINGPARAM( "com.sun.star.frame.ModuleManager" ) ) ),
                            uno::UNO_QUERY_THROW );

                        aModuleName = xManager->identify( xContDoc );
                    }
                    catch( uno::Exception& )
                    {}

                    // if currently another object is UIactive it will be deactivated; usually this will activate the LM of
                    // the container. Locking the LM will prevent flicker.
                    xContainerLM->lock();
                    xInplaceClient->activatingUI();
                    sal_Bool bOk = m_pDocHolder->ShowUI( xContainerLM, xContainerDP, aModuleName );
                    xContainerLM->unlock();

                    if ( bOk )
                    {
                        m_nObjectState = nNextState;
                        m_pDocHolder->ResizeHatchWindow();
                    }
                    else
                    {
                        xInplaceClient->deactivatedUI();
                        throw embed::WrongStateException(); //TODO: can't activate UI
                    }
                }
                else
                    throw embed::WrongStateException(); //TODO: can't activate UI
            }
        }
        else
        {
            OSL_ENSURE( sal_False, "Unacceptable state switch!\n" );
            throw uno::RuntimeException(); // TODO
        }
    }
    else if ( m_nObjectState == embed::EmbedStates::ACTIVE )
    {
        if ( nNextState == embed::EmbedStates::RUNNING )
        {
            Deactivate();
            m_nObjectState = nNextState;
        }
        else
        {
            OSL_ENSURE( sal_False, "Unacceptable state switch!\n" );
            throw uno::RuntimeException(); // TODO
        }
    }
    else if ( m_nObjectState == embed::EmbedStates::UI_ACTIVE )
    {
        if ( nNextState == embed::EmbedStates::INPLACE_ACTIVE )
        {
            uno::Reference< embed::XInplaceClient > xInplaceClient( m_xClientSite, uno::UNO_QUERY_THROW );
            uno::Reference< ::com::sun::star::frame::XLayoutManager > xContainerLM =
                        xInplaceClient->getLayoutManager();

            sal_Bool bOk = sal_False;
            if ( xContainerLM.is() )
                   bOk = m_pDocHolder->HideUI( xContainerLM );

            if ( bOk )
            {
                m_nObjectState = nNextState;
                m_pDocHolder->ResizeHatchWindow();
                   xInplaceClient->deactivatedUI();
            }
            else
                throw embed::WrongStateException(); //TODO: can't activate UI
        }
    }
    else
        throw embed::WrongStateException( ::rtl::OUString::createFromAscii( "The object is in unacceptable state!\n" ),
                                        uno::Reference< uno::XInterface >( static_cast< ::cppu::OWeakObject* >(this) ) );
}

//----------------------------------------------
uno::Sequence< sal_Int32 > OCommonEmbeddedObject::GetIntermediateStatesSequence_Impl( sal_Int32 nNewState )
{
    sal_Int32 nCurInd = 0;
    for ( nCurInd = 0; nCurInd < m_aAcceptedStates.getLength(); nCurInd++ )
        if ( m_aAcceptedStates[nCurInd] == m_nObjectState )
            break;

    if ( nCurInd == m_aAcceptedStates.getLength() )
        throw embed::WrongStateException( ::rtl::OUString::createFromAscii( "The object is in unacceptable state!\n" ),
                                        uno::Reference< uno::XInterface >( static_cast< ::cppu::OWeakObject* >(this) ) );

    sal_Int32 nDestInd = 0;
    for ( nDestInd = 0; nDestInd < m_aAcceptedStates.getLength(); nDestInd++ )
        if ( m_aAcceptedStates[nDestInd] == nNewState )
            break;

    if ( nDestInd == m_aAcceptedStates.getLength() )
        throw embed::UnreachableStateException(
            ::rtl::OUString::createFromAscii( "The state either not reachable, or the object allows the state only as an intermediate one!\n" ),
            uno::Reference< uno::XInterface >( static_cast< ::cppu::OWeakObject* >(this) ),
            m_nObjectState,
            nNewState );

    return m_pIntermediateStatesSeqs[nCurInd][nDestInd];
}

//----------------------------------------------
void SAL_CALL OCommonEmbeddedObject::changeState( sal_Int32 nNewState )
        throw ( embed::UnreachableStateException,
                embed::WrongStateException,
                uno::Exception,
                uno::RuntimeException )
{
    RTL_LOGFILE_CONTEXT( aLog, "embeddedobj (mv76033) OCommonEmbeddedObject::changeState" );

    uno::Reference< uno::XInterface >( static_cast< ::cppu::OWeakObject* >( this ), uno::UNO_QUERY);
    {
        ::osl::ResettableMutexGuard aGuard( m_aMutex );
        if ( m_bDisposed )
            throw lang::DisposedException(); // TODO

        if ( m_nObjectState == -1 )
            throw embed::WrongStateException( ::rtl::OUString::createFromAscii( "The object has no persistence!\n" ),
                                            uno::Reference< uno::XInterface >( static_cast< ::cppu::OWeakObject* >(this) ) );

        sal_Int32 nOldState = m_nObjectState;

        if ( m_nTargetState != -1 )
        {
            // means that the object is currently trying to reach the target state
            throw embed::StateChangeInProgressException( ::rtl::OUString(),
                                                        uno::Reference< uno::XInterface >(),
                                                        m_nTargetState );
        }
        else
        {
            TargetStateControl_Impl aControl( m_nTargetState, nNewState );

            // in case the object is already in requested state
            if ( m_nObjectState == nNewState )
            {
                // if active object is activated again, bring it's window to top
                if ( m_nObjectState == embed::EmbedStates::ACTIVE )
                    m_pDocHolder->Show();

                return;
            }

            // retrieve sequence of states that should be passed to reach desired state
            uno::Sequence< sal_Int32 > aIntermediateStates = GetIntermediateStatesSequence_Impl( nNewState );

            // notify listeners that the object is going to change the state
            StateChangeNotification_Impl( sal_True, nOldState, nNewState,aGuard );

            try {
                for ( sal_Int32 nInd = 0; nInd < aIntermediateStates.getLength(); nInd++ )
                    SwitchStateTo_Impl( aIntermediateStates[nInd] );

                SwitchStateTo_Impl( nNewState );
            }
            catch( uno::Exception& )
            {
                if ( nOldState != m_nObjectState )
                    // notify listeners that the object has changed the state
                    StateChangeNotification_Impl( sal_False, nOldState, m_nObjectState, aGuard );

                throw;
            }
        }

        // notify listeners that the object has changed the state
        StateChangeNotification_Impl( sal_False, nOldState, nNewState, aGuard );

        // let the object window be shown
        if ( nNewState == embed::EmbedStates::UI_ACTIVE || nNewState == embed::EmbedStates::INPLACE_ACTIVE )
            PostEvent_Impl( ::rtl::OUString( RTL_CONSTASCII_USTRINGPARAM( "OnVisAreaChanged" ) ),
                                        uno::Reference< uno::XInterface >( static_cast< ::cppu::OWeakObject* >(this) ) );
    }
}

//----------------------------------------------
uno::Sequence< sal_Int32 > SAL_CALL OCommonEmbeddedObject::getReachableStates()
        throw ( embed::WrongStateException,
                uno::RuntimeException )
{
    if ( m_bDisposed )
        throw lang::DisposedException(); // TODO

    if ( m_nObjectState == -1 )
        throw embed::WrongStateException( ::rtl::OUString::createFromAscii( "The object has no persistence!\n" ),
                                        uno::Reference< uno::XInterface >( static_cast< ::cppu::OWeakObject* >(this) ) );

    return m_aAcceptedStates;
}

//----------------------------------------------
sal_Int32 SAL_CALL OCommonEmbeddedObject::getCurrentState()
        throw ( embed::WrongStateException,
                uno::RuntimeException )
{
    if ( m_bDisposed )
        throw lang::DisposedException(); // TODO

    if ( m_nObjectState == -1 )
        throw embed::WrongStateException( ::rtl::OUString::createFromAscii( "The object has no persistence!\n" ),
                                        uno::Reference< uno::XInterface >( static_cast< ::cppu::OWeakObject* >(this) ) );

    return m_nObjectState;
}

//----------------------------------------------
void SAL_CALL OCommonEmbeddedObject::doVerb( sal_Int32 nVerbID )
        throw ( lang::IllegalArgumentException,
                embed::WrongStateException,
                embed::UnreachableStateException,
                uno::Exception,
                uno::RuntimeException )
{
    RTL_LOGFILE_CONTEXT( aLog, "embeddedobj (mv76033) OCommonEmbeddedObject::doVerb" );

<<<<<<< HEAD
    ::osl::ClearableMutexGuard aGuard( m_aMutex );
=======
    ::osl::ResettableMutexGuard aGuard( m_aMutex );
>>>>>>> d6389054
    if ( m_bDisposed )
        throw lang::DisposedException(); // TODO

    if ( m_nObjectState == -1 )
        throw embed::WrongStateException( ::rtl::OUString::createFromAscii( "The object has no persistence!\n" ),
                                        uno::Reference< uno::XInterface >( static_cast< ::cppu::OWeakObject* >(this) ) );

    // for internal documents this call is just a duplicate of changeState
    sal_Int32 nNewState = -1;
    try
    {
        nNewState = ConvertVerbToState_Impl( nVerbID );
    }
    catch( uno::Exception& )
    {}

    if ( nNewState == -1 )
    {
        // TODO/LATER: Save Copy as... verb ( -8 ) is implemented by container
        // TODO/LATER: check if the verb is a supported one and if it is produce related operation
    }
    else
    {
        aGuard.clear();
        changeState( nNewState );
    }
}

//----------------------------------------------
uno::Sequence< embed::VerbDescriptor > SAL_CALL OCommonEmbeddedObject::getSupportedVerbs()
        throw ( embed::WrongStateException,
                uno::RuntimeException )
{
    if ( m_bDisposed )
        throw lang::DisposedException(); // TODO

    if ( m_nObjectState == -1 )
        throw embed::WrongStateException( ::rtl::OUString::createFromAscii( "The object has no persistence!\n" ),
                                        uno::Reference< uno::XInterface >( static_cast< ::cppu::OWeakObject* >(this) ) );

    return m_aObjectVerbs;
}

//----------------------------------------------
void SAL_CALL OCommonEmbeddedObject::setClientSite(
                const uno::Reference< embed::XEmbeddedClient >& xClient )
        throw ( embed::WrongStateException,
                uno::RuntimeException )
{
    ::osl::MutexGuard aGuard( m_aMutex );
    if ( m_bDisposed )
        throw lang::DisposedException(); // TODO

    if ( m_xClientSite != xClient)
    {
        if ( m_nObjectState != embed::EmbedStates::LOADED && m_nObjectState != embed::EmbedStates::RUNNING )
            throw embed::WrongStateException(
                                    ::rtl::OUString::createFromAscii( "The client site can not be set currently!\n" ),
                                    uno::Reference< uno::XInterface >( static_cast< ::cppu::OWeakObject* >(this) ) );

        m_xClientSite = xClient;
    }
}

//----------------------------------------------
uno::Reference< embed::XEmbeddedClient > SAL_CALL OCommonEmbeddedObject::getClientSite()
        throw ( embed::WrongStateException,
                uno::RuntimeException )
{
    if ( m_bDisposed )
        throw lang::DisposedException(); // TODO

    if ( m_nObjectState == -1 )
        throw embed::WrongStateException( ::rtl::OUString::createFromAscii( "The object has no persistence!\n" ),
                                        uno::Reference< uno::XInterface >( static_cast< ::cppu::OWeakObject* >(this) ) );

    return m_xClientSite;
}

//----------------------------------------------
void SAL_CALL OCommonEmbeddedObject::update()
        throw ( embed::WrongStateException,
                uno::Exception,
                uno::RuntimeException )
{
    ::osl::MutexGuard aGuard( m_aMutex );
    if ( m_bDisposed )
        throw lang::DisposedException(); // TODO

    if ( m_nObjectState == -1 )
        throw embed::WrongStateException( ::rtl::OUString::createFromAscii( "The object has no persistence!\n" ),
                                        uno::Reference< uno::XInterface >( static_cast< ::cppu::OWeakObject* >(this) ) );

    PostEvent_Impl( ::rtl::OUString( RTL_CONSTASCII_USTRINGPARAM( "OnVisAreaChanged" ) ),
                                        uno::Reference< uno::XInterface >( static_cast< ::cppu::OWeakObject* >(this) ) );
}

//----------------------------------------------
void SAL_CALL OCommonEmbeddedObject::setUpdateMode( sal_Int32 nMode )
        throw ( embed::WrongStateException,
                uno::RuntimeException )
{
    ::osl::MutexGuard aGuard( m_aMutex );
    if ( m_bDisposed )
        throw lang::DisposedException(); // TODO

    if ( m_nObjectState == -1 )
        throw embed::WrongStateException( ::rtl::OUString::createFromAscii( "The object has no persistence!\n" ),
                                        uno::Reference< uno::XInterface >( static_cast< ::cppu::OWeakObject* >(this) ) );

    OSL_ENSURE( nMode == embed::EmbedUpdateModes::ALWAYS_UPDATE
                    || nMode == embed::EmbedUpdateModes::EXPLICIT_UPDATE,
                "Unknown update mode!\n" );
    m_nUpdateMode = nMode;
}

//----------------------------------------------
sal_Int64 SAL_CALL OCommonEmbeddedObject::getStatus( sal_Int64 )
        throw ( embed::WrongStateException,
                uno::RuntimeException )
{
    if ( m_bDisposed )
        throw lang::DisposedException(); // TODO

    return m_nMiscStatus;
}

//----------------------------------------------
void SAL_CALL OCommonEmbeddedObject::setContainerName( const ::rtl::OUString& sName )
        throw ( uno::RuntimeException )
{
    ::osl::MutexGuard aGuard( m_aMutex );
    if ( m_bDisposed )
        throw lang::DisposedException(); // TODO

    m_aContainerName = sName;
}

com::sun::star::uno::Reference< com::sun::star::uno::XInterface > SAL_CALL OCommonEmbeddedObject::getParent() throw (::com::sun::star::uno::RuntimeException)
{
    return m_xParent;
}

void SAL_CALL OCommonEmbeddedObject::setParent( const com::sun::star::uno::Reference< com::sun::star::uno::XInterface >& xParent ) throw (::com::sun::star::lang::NoSupportException, ::com::sun::star::uno::RuntimeException)
{
    m_xParent = xParent;
    if ( m_nObjectState != -1 && m_nObjectState != embed::EmbedStates::LOADED )
    {
        uno::Reference < container::XChild > xChild( m_pDocHolder->GetComponent(), uno::UNO_QUERY );
        if ( xChild.is() )
            xChild->setParent( xParent );
    }
}

// XDefaultSizeTransmitter
void SAL_CALL OCommonEmbeddedObject::setDefaultSize( const ::com::sun::star::awt::Size& rSize_100TH_MM ) throw (::com::sun::star::uno::RuntimeException)
{
    //#i103460# charts do not necessaryly have an own size within ODF files, in this case they need to use the size settings from the surrounding frame, which is made available with this method
    m_aDefaultSizeForChart_In_100TH_MM = rSize_100TH_MM;
}<|MERGE_RESOLUTION|>--- conflicted
+++ resolved
@@ -238,7 +238,7 @@
                     throw embed::WrongStateException(
                         ::rtl::OUString( RTL_CONSTASCII_USTRINGPARAM( "client site not set, yet" ) ),
                         *this
-                    );
+                );
 
                 uno::Reference< embed::XInplaceClient > xInplaceClient( m_xClientSite, uno::UNO_QUERY );
                 if ( xInplaceClient.is() && xInplaceClient->canInplaceActivate() )
@@ -544,11 +544,7 @@
 {
     RTL_LOGFILE_CONTEXT( aLog, "embeddedobj (mv76033) OCommonEmbeddedObject::doVerb" );
 
-<<<<<<< HEAD
-    ::osl::ClearableMutexGuard aGuard( m_aMutex );
-=======
     ::osl::ResettableMutexGuard aGuard( m_aMutex );
->>>>>>> d6389054
     if ( m_bDisposed )
         throw lang::DisposedException(); // TODO
 
