/*************************************************************************
 *
 * DO NOT ALTER OR REMOVE COPYRIGHT NOTICES OR THIS FILE HEADER.
 *
 * Copyright 2000, 2010 Oracle and/or its affiliates.
 *
 * OpenOffice.org - a multi-platform office productivity suite
 *
 * This file is part of OpenOffice.org.
 *
 * OpenOffice.org is free software: you can redistribute it and/or modify
 * it under the terms of the GNU Lesser General Public License version 3
 * only, as published by the Free Software Foundation.
 *
 * OpenOffice.org is distributed in the hope that it will be useful,
 * but WITHOUT ANY WARRANTY; without even the implied warranty of
 * MERCHANTABILITY or FITNESS FOR A PARTICULAR PURPOSE.  See the
 * GNU Lesser General Public License version 3 for more details
 * (a copy is included in the LICENSE file that accompanied this code).
 *
 * You should have received a copy of the GNU Lesser General Public License
 * version 3 along with OpenOffice.org.  If not, see
 * <http://www.openoffice.org/license.html>
 * for a copy of the LGPLv3 License.
 *
 ************************************************************************/

#ifndef _SV_GRAPH_HXX
#define _SV_GRAPH_HXX

#include <tools/stream.hxx>
#include <vcl/dllapi.h>
#include <vcl/sv.h>
#include <vcl/bitmap.hxx>
#include <vcl/bitmapex.hxx>
#include <vcl/animate.hxx>
#include <vcl/gdimtf.hxx>
#include <vcl/rendergraphic.hxx>
#include <vcl/graph.h>
#include <vcl/gfxlink.hxx>
#include <com/sun/star/uno/Reference.hxx>

namespace com { namespace sun { namespace star { namespace graphic { class XGraphic;} } } }

// -----------
// - Graphic -
// -----------

class   ImpGraphic;
class   OutputDevice;
class   Font;
class   GfxLink;

class VCL_DLLPUBLIC GraphicConversionParameters
{
private:
    Size            maSizePixel;            // default is (0,0)

    // bitfield
    unsigned        mbUnlimitedSize : 1;    // default is false
    unsigned        mbAntiAliase : 1;       // default is false
    unsigned        mbSnapHorVerLines : 1;  // default is false

public:
    GraphicConversionParameters(
        const Size& rSizePixel = Size(),
        bool bUnlimitedSize = false,
        bool bAntiAliase = false,
        bool bSnapHorVerLines = false)
    :   maSizePixel(rSizePixel),
        mbUnlimitedSize(bUnlimitedSize),
        mbAntiAliase(bAntiAliase),
        mbSnapHorVerLines(bSnapHorVerLines)
    {
    }

    // data read access
    const Size getSizePixel() const { return maSizePixel; }
    bool getUnlimitedSize() const { return mbUnlimitedSize; }
    bool getAntiAliase() const { return mbAntiAliase; }
    bool getSnapHorVerLines() const { return mbSnapHorVerLines; }
};

class VCL_DLLPUBLIC Graphic : public SvDataCopyStream
{
private:

    ImpGraphic*         mpImpGraphic;

//#if 0 // _SOLAR__PRIVATE

public:

    SAL_DLLPRIVATE void         ImplTestRefCount();
    SAL_DLLPRIVATE ImpGraphic*  ImplGetImpGraphic() const { return mpImpGraphic; }

//#endif

public:

                        TYPEINFO();

                        Graphic();
                        Graphic( const Graphic& rGraphic );
                        Graphic( const Bitmap& rBmp );
                        Graphic( const BitmapEx& rBmpEx );
                        Graphic( const Animation& rAnimation );
                        Graphic( const GDIMetaFile& rMtf );
                        Graphic( const ::com::sun::star::uno::Reference< ::com::sun::star::graphic::XGraphic >& rxGraphic );
    virtual             ~Graphic();

    Graphic&            operator=( const Graphic& rGraphic );
    sal_Bool                operator==( const Graphic& rGraphic ) const;
    sal_Bool                operator!=( const Graphic& rGraphic ) const;
    sal_Bool                operator!() const;

    void                Clear();

    GraphicType         GetType() const;
    void                SetDefaultType();
    sal_Bool                IsSupportedGraphic() const;

<<<<<<< HEAD
    BOOL                IsTransparent() const;
    BOOL                IsAlpha() const;
    BOOL                IsAnimated() const;
    BOOL                IsEPS() const;
    BOOL                IsRenderGraphic() const;
    BOOL                HasRenderGraphic() const;
=======
    sal_Bool                IsTransparent() const;
    sal_Bool                IsAlpha() const;
    sal_Bool                IsAnimated() const;
>>>>>>> ce5f1dd1

    // #i102089# Access of Bitmap potentially will have to rasterconvert the Graphic
    // if it is a MetaFile. To be able to control this conversion it is necessary to
    // allow giving parameters which control AntiAliasing and LineSnapping of the
    // MetaFile when played. Defaults will use a no-AAed, not snapped conversion as
    // before.
    Bitmap              GetBitmap(const GraphicConversionParameters& rParameters = GraphicConversionParameters()) const;
    BitmapEx            GetBitmapEx(const GraphicConversionParameters& rParameters = GraphicConversionParameters()) const;

    Animation               GetAnimation() const;
    const GDIMetaFile&      GetGDIMetaFile() const;
    ::vcl::RenderGraphic    GetRenderGraphic() const;

    ::com::sun::star::uno::Reference< ::com::sun::star::graphic::XGraphic > GetXGraphic() const;

    Size                GetPrefSize() const;
    void                SetPrefSize( const Size& rPrefSize );

    MapMode             GetPrefMapMode() const;
    void                SetPrefMapMode( const MapMode& rPrefMapMode );

    Size                GetSizePixel( const OutputDevice* pRefDevice = NULL ) const;

    sal_uLong               GetSizeBytes() const;

    void                Draw( OutputDevice* pOutDev,
                              const Point& rDestPt ) const;
    void                Draw( OutputDevice* pOutDev,
                              const Point& rDestPt,
                              const Size& rDestSize ) const;
    static void         Draw( OutputDevice* pOutDev, const String& rText,
                              Font& rFont, const Bitmap& rBitmap,
                              const Point& rDestPt, const Size& rDestSize );
    static void         DrawEx( OutputDevice* pOutDev, const String& rText,
                              Font& rFont, const BitmapEx& rBitmap,
                              const Point& rDestPt, const Size& rDestSize );

    void                StartAnimation( OutputDevice* pOutDev,
                                        const Point& rDestPt,
                                        long nExtraData = 0L,
                                        OutputDevice* pFirstFrameOutDev = NULL );
    void                StartAnimation( OutputDevice* pOutDev,
                                        const Point& rDestPt,
                                        const Size& rDestSize,
                                        long nExtraData = 0L,
                                        OutputDevice* pFirstFrameOutDev = NULL );
    void                StopAnimation( OutputDevice* pOutputDevice = NULL,
                                       long nExtraData = 0L );

    void                SetAnimationNotifyHdl( const Link& rLink );
    Link                GetAnimationNotifyHdl() const;

    sal_uLong               GetAnimationLoopCount() const;
    void                ResetAnimationLoopCount();

    List*               GetAnimationInfoList() const;

    sal_uLong               GetChecksum() const;

public:

    GraphicReader*      GetContext();
    void                SetContext( GraphicReader* pReader );

public:

    static sal_uInt16       GetGraphicsCompressMode( SvStream& rIStm );

    void                SetDocFileName( const String& rName, sal_uLong nFilePos );
    const String&       GetDocFileName() const;
    sal_uLong               GetDocFilePos() const;

    sal_Bool                ReadEmbedded( SvStream& rIStream, sal_Bool bSwap = sal_False );
    sal_Bool                WriteEmbedded( SvStream& rOStream );

    sal_Bool                SwapOut();
    sal_Bool                SwapOut( SvStream* pOStm );
    sal_Bool                SwapIn();
    sal_Bool                SwapIn( SvStream* pIStm );
    sal_Bool                IsSwapOut() const;

    void                SetLink( const GfxLink& );
    GfxLink             GetLink() const;
    sal_Bool                IsLink() const;

    sal_Bool                ExportNative( SvStream& rOStream ) const;

    friend VCL_DLLPUBLIC SvStream&    operator<<( SvStream& rOStream, const Graphic& rGraphic );
    friend VCL_DLLPUBLIC SvStream&    operator>>( SvStream& rIStream, Graphic& rGraphic );

public:

    virtual void        Load( SvStream& );
    virtual void        Save( SvStream& );
    virtual void        Assign( const SvDataCopyStream& );
};

#endif  // _SV_GRAPH_HXX<|MERGE_RESOLUTION|>--- conflicted
+++ resolved
@@ -120,18 +120,11 @@
     void                SetDefaultType();
     sal_Bool                IsSupportedGraphic() const;
 
-<<<<<<< HEAD
-    BOOL                IsTransparent() const;
-    BOOL                IsAlpha() const;
-    BOOL                IsAnimated() const;
-    BOOL                IsEPS() const;
-    BOOL                IsRenderGraphic() const;
-    BOOL                HasRenderGraphic() const;
-=======
-    sal_Bool                IsTransparent() const;
-    sal_Bool                IsAlpha() const;
-    sal_Bool                IsAnimated() const;
->>>>>>> ce5f1dd1
+    sal_Bool            IsTransparent() const;
+    sal_Bool            IsAlpha() const;
+    sal_Bool            IsAnimated() const;
+    sal_Bool            IsRenderGraphic() const;
+    sal_Bool            HasRenderGraphic() const;
 
     // #i102089# Access of Bitmap potentially will have to rasterconvert the Graphic
     // if it is a MetaFile. To be able to control this conversion it is necessary to
