/* -*- Mode: C++; tab-width: 4; indent-tabs-mode: nil; c-basic-offset: 4 -*- */
/*
 * This file is part of the LibreOffice project.
 *
 * This Source Code Form is subject to the terms of the Mozilla Public
 * License, v. 2.0. If a copy of the MPL was not distributed with this
 * file, You can obtain one at http://mozilla.org/MPL/2.0/.
 *
 * This file incorporates work covered by the following license notice:
 *
 *   Licensed to the Apache Software Foundation (ASF) under one or more
 *   contributor license agreements. See the NOTICE file distributed
 *   with this work for additional information regarding copyright
 *   ownership. The ASF licenses this file to you under the Apache
 *   License, Version 2.0 (the "License"); you may not use this file
 *   except in compliance with the License. You may obtain a copy of
 *   the License at http://www.apache.org/licenses/LICENSE-2.0 .
 */
#ifndef INCLUDED_SVX_SOURCE_SIDEBAR_PARAGRAPH_PARAPROPERTYPANEL_HXX
#define INCLUDED_SVX_SOURCE_SIDEBAR_PARAGRAPH_PARAPROPERTYPANEL_HXX

#include <sfx2/sidebar/ControllerItem.hxx>
#include <sfx2/sidebar/IContextChangeReceiver.hxx>
#include <editeng/lspcitem.hxx>
#include <svx/sidebar/PanelLayout.hxx>
#include <svx/relfld.hxx>
#include <editeng/svxenum.hxx>

#include <com/sun/star/frame/XFrame.hpp>
#include <com/sun/star/ui/XSidebar.hpp>

#include <vcl/vclenum.hxx>
#include <svl/poolitem.hxx>
#include <tools/fldunit.hxx>

class ToolBox;

namespace svx { namespace sidebar {

class ParaPropertyPanel
    : public PanelLayout,
      public ::sfx2::sidebar::IContextChangeReceiver,
      public ::sfx2::sidebar::ControllerItem::ItemUpdateReceiverInterface
{
public:
    virtual ~ParaPropertyPanel();
    virtual void dispose() SAL_OVERRIDE;

    static VclPtr<vcl::Window> Create (
        vcl::Window* pParent,
        const css::uno::Reference<css::frame::XFrame>& rxFrame,
        SfxBindings* pBindings,
        const css::uno::Reference<css::ui::XSidebar>& rxSidebar);

    virtual void DataChanged (const DataChangedEvent& rEvent) SAL_OVERRIDE;
    SfxBindings* GetBindings() { return mpBindings;}

    virtual void HandleContextChange (
        const ::sfx2::sidebar::EnumContext& rContext) SAL_OVERRIDE;

    virtual void NotifyItemUpdate(
        const sal_uInt16 nSId,
        const SfxItemState eState,
        const SfxPoolItem* pState,
        const bool bIsEnabled) SAL_OVERRIDE;

    static FieldUnit GetCurrentUnit( SfxItemState eState, const SfxPoolItem* pState );

    ParaPropertyPanel (
        vcl::Window* pParent,
        const css::uno::Reference<css::frame::XFrame>& rxFrame,
        SfxBindings* pBindings,
        const css::uno::Reference<css::ui::XSidebar>& rxSidebar);

private:
    // UI controls
    //Alignment
    VclPtr<ToolBox>            mpTBxVertAlign;
    //NumBullet&Backcolor
    VclPtr<ToolBox>            mpTBxNumBullet;
    VclPtr<ToolBox>            mpTBxBackColor;
    //Paragraph spacing
    VclPtr<SvxRelativeField>   mpTopDist;
    VclPtr<SvxRelativeField>   mpBottomDist;
    VclPtr<ToolBox>            mpTbxIndent_IncDec;
    VclPtr<ToolBox>            mpTbxProDemote;
    VclPtr<SvxRelativeField>   mpLeftIndent;
    VclPtr<SvxRelativeField>   mpRightIndent;
    VclPtr<SvxRelativeField>   mpFLineIndent;

    // Resources
    Image  maSpace3;
    Image  maIndHang;

    // Data Member
    long                maTxtLeft;
    bool                    mbOutLineLeft;
    bool                    mbOutLineRight;
    long                    maUpper;
    long                    maLower;

    FieldUnit                       m_eMetricUnit;
    FieldUnit                       m_last_eMetricUnit;
    SfxMapUnit                      m_eLRSpaceUnit;
    SfxMapUnit                      m_eULSpaceUnit;
    // Control Items
    ::sfx2::sidebar::ControllerItem  maLRSpaceControl;
    ::sfx2::sidebar::ControllerItem  maULSpaceControl;
    ::sfx2::sidebar::ControllerItem  maOutLineLeftControl;
    ::sfx2::sidebar::ControllerItem  maOutLineRightControl;
    ::sfx2::sidebar::ControllerItem  maDecIndentControl;
    ::sfx2::sidebar::ControllerItem  maIncIndentControl;
    ::sfx2::sidebar::ControllerItem  m_aMetricCtl;

    css::uno::Reference<css::frame::XFrame> mxFrame;
    ::sfx2::sidebar::EnumContext maContext;
    SfxBindings* mpBindings;
    css::uno::Reference<css::ui::XSidebar> mxSidebar;

<<<<<<< HEAD
    ParaPropertyPanel (
        vcl::Window* pParent,
        const css::uno::Reference<css::frame::XFrame>& rxFrame,
        SfxBindings* pBindings,
        const css::uno::Reference<css::ui::XSidebar>& rxSidebar);
    virtual ~ParaPropertyPanel();

=======
>>>>>>> 0cde74f7
    DECL_LINK(ModifyIndentHdl_Impl, void*);
    DECL_LINK(ClickIndent_IncDec_Hdl_Impl, ToolBox*);
    DECL_LINK(ClickProDemote_Hdl_Impl, ToolBox*);
    DECL_LINK(ULSpaceHdl_Impl, void*);

    void StateChangedIndentImpl( sal_uInt16 nSID, SfxItemState eState, const SfxPoolItem* pState );
    void StateChangedULImpl( sal_uInt16 nSID, SfxItemState eState, const SfxPoolItem* pState );
    void StateChangeOutLineImpl( sal_uInt16 nSID, SfxItemState eState, const SfxPoolItem* pState );
    void StateChangeIncDecImpl( sal_uInt16 nSID, SfxItemState eState, const SfxPoolItem* pState );

    void initial();
    void ReSize(bool bSize);
    void InitToolBoxIndent();
    void InitToolBoxSpacing();
};

} } // end of namespace ::svx::sidebar

#endif

/* vim:set shiftwidth=4 softtabstop=4 expandtab: */<|MERGE_RESOLUTION|>--- conflicted
+++ resolved
@@ -117,16 +117,6 @@
     SfxBindings* mpBindings;
     css::uno::Reference<css::ui::XSidebar> mxSidebar;
 
-<<<<<<< HEAD
-    ParaPropertyPanel (
-        vcl::Window* pParent,
-        const css::uno::Reference<css::frame::XFrame>& rxFrame,
-        SfxBindings* pBindings,
-        const css::uno::Reference<css::ui::XSidebar>& rxSidebar);
-    virtual ~ParaPropertyPanel();
-
-=======
->>>>>>> 0cde74f7
     DECL_LINK(ModifyIndentHdl_Impl, void*);
     DECL_LINK(ClickIndent_IncDec_Hdl_Impl, ToolBox*);
     DECL_LINK(ClickProDemote_Hdl_Impl, ToolBox*);
