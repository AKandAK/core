# -*- Mode: makefile-gmake; tab-width: 4; indent-tabs-mode: t -*-
#
# This file is part of the LibreOffice project.
#
# This Source Code Form is subject to the terms of the Mozilla Public
# License, v. 2.0. If a copy of the MPL was not distributed with this
# file, You can obtain one at http://mozilla.org/MPL/2.0/.
#

$(eval $(call gb_UnpackedTarball_UnpackedTarball,visio))

$(eval $(call gb_UnpackedTarball_set_tarball,visio,$(VISIO_TARBALL)))

<<<<<<< HEAD
$(eval $(call gb_UnpackedTarball_set_patchlevel,visio,1))

$(eval $(call gb_UnpackedTarball_add_patches,visio,\
       libvisio/libvisio-0.0.25.patch \
))
=======
>>>>>>> c6786add

# vim: set noet sw=4 ts=4:<|MERGE_RESOLUTION|>--- conflicted
+++ resolved
@@ -11,13 +11,10 @@
 
 $(eval $(call gb_UnpackedTarball_set_tarball,visio,$(VISIO_TARBALL)))
 
-<<<<<<< HEAD
-$(eval $(call gb_UnpackedTarball_set_patchlevel,visio,1))
+
 
 $(eval $(call gb_UnpackedTarball_add_patches,visio,\
        libvisio/libvisio-0.0.25.patch \
 ))
-=======
->>>>>>> c6786add
 
 # vim: set noet sw=4 ts=4: