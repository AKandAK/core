--- conflicted
+++ resolved
@@ -1,877 +1,868 @@
-/*************************************************************************
- *
- * DO NOT ALTER OR REMOVE COPYRIGHT NOTICES OR THIS FILE HEADER.
- *
- * Copyright 2000, 2010 Oracle and/or its affiliates.
- *
- * OpenOffice.org - a multi-platform office productivity suite
- *
- * This file is part of OpenOffice.org.
- *
- * OpenOffice.org is free software: you can redistribute it and/or modify
- * it under the terms of the GNU Lesser General Public License version 3
- * only, as published by the Free Software Foundation.
- *
- * OpenOffice.org is distributed in the hope that it will be useful,
- * but WITHOUT ANY WARRANTY; without even the implied warranty of
- * MERCHANTABILITY or FITNESS FOR A PARTICULAR PURPOSE.  See the
- * GNU Lesser General Public License version 3 for more details
- * (a copy is included in the LICENSE file that accompanied this code).
- *
- * You should have received a copy of the GNU Lesser General Public License
- * version 3 along with OpenOffice.org.  If not, see
- * <http://www.openoffice.org/license.html>
- * for a copy of the LGPLv3 License.
- *
- ************************************************************************/
-
-// MARKER(update_precomp.py): autogen include statement, do not remove
-#include "precompiled_comphelper.hxx"
-#include <comphelper/mediadescriptor.hxx>
-#include <comphelper/stillreadwriteinteraction.hxx>
-
-#include <com/sun/star/ucb/XContent.hpp>
-#include <com/sun/star/ucb/XCommandEnvironment.hpp>
-#include <com/sun/star/task/XInteractionHandler.hpp>
-#include <com/sun/star/io/XStream.hpp>
-#include <com/sun/star/io/XActiveDataSink.hpp>
-#include <com/sun/star/io/XSeekable.hpp>
-#include <com/sun/star/lang/XMultiServiceFactory.hpp>
-#include <com/sun/star/lang/IllegalArgumentException.hpp>
-#include <com/sun/star/util/XURLTransformer.hpp>
-<<<<<<< HEAD
-#endif
-
-#ifndef __COM_SUN_STAR_UCB_COMMANDFAILEDEXCEPTION_HPP__
-#include <com/sun/star/ucb/CommandFailedException.hpp>
-#endif
-
-#ifndef __COM_SUN_STAR_URI_XURIREFERENCEFACTORY_HPP__
-=======
-#include <com/sun/star/ucb/InteractiveIOException.hpp>
-#include <com/sun/star/ucb/UnsupportedDataSinkException.hpp>
-#include <com/sun/star/ucb/CommandFailedException.hpp>
-#include <com/sun/star/task/XInteractionAbort.hpp>
->>>>>>> 15744fda
-#include <com/sun/star/uri/XUriReferenceFactory.hpp>
-#include <com/sun/star/uri/XUriReference.hpp>
-#include <com/sun/star/ucb/PostCommandArgument2.hpp>
-#include <com/sun/star/container/XNameAccess.hpp>
-
-#include <ucbhelper/interceptedinteraction.hxx>
-#include <ucbhelper/content.hxx>
-#include <ucbhelper/commandenvironment.hxx>
-#include <ucbhelper/activedatasink.hxx>
-#include <comphelper/processfactory.hxx>
-#include <comphelper/configurationhelper.hxx>
-
-#include <rtl/ustrbuf.hxx>
-
-//_______________________________________________
-// namespace
-
-namespace comphelper{
-
-namespace css = ::com::sun::star;
-
-//_______________________________________________
-// definitions
-
-/*-----------------------------------------------
-    10.03.2004 07:35
------------------------------------------------*/
-const ::rtl::OUString& MediaDescriptor::PROP_ABORTED()
-{
-    static const ::rtl::OUString sProp(RTL_CONSTASCII_USTRINGPARAM("Aborted"));
-    return sProp;
-}
-
-const ::rtl::OUString& MediaDescriptor::PROP_ASTEMPLATE()
-{
-    static const ::rtl::OUString sProp(RTL_CONSTASCII_USTRINGPARAM("AsTemplate"));
-    return sProp;
-}
-
-const ::rtl::OUString& MediaDescriptor::PROP_CHARACTERSET()
-{
-    static const ::rtl::OUString sProp(RTL_CONSTASCII_USTRINGPARAM("CharacterSet"));
-    return sProp;
-}
-
-const ::rtl::OUString& MediaDescriptor::PROP_COMPONENTDATA()
-{
-    static const ::rtl::OUString sProp(RTL_CONSTASCII_USTRINGPARAM("ComponentData"));
-    return sProp;
-}
-
-const ::rtl::OUString& MediaDescriptor::PROP_DEEPDETECTION()
-{
-    static const ::rtl::OUString sProp(RTL_CONSTASCII_USTRINGPARAM("DeepDetection"));
-    return sProp;
-}
-
-const ::rtl::OUString& MediaDescriptor::PROP_DETECTSERVICE()
-{
-    static const ::rtl::OUString sProp(RTL_CONSTASCII_USTRINGPARAM("DetectService"));
-    return sProp;
-}
-
-const ::rtl::OUString& MediaDescriptor::PROP_DOCUMENTSERVICE()
-{
-    static const ::rtl::OUString sProp(RTL_CONSTASCII_USTRINGPARAM("DocumentService"));
-    return sProp;
-}
-
-const ::rtl::OUString& MediaDescriptor::PROP_EXTENSION()
-{
-    static const ::rtl::OUString sProp(RTL_CONSTASCII_USTRINGPARAM("Extension"));
-    return sProp;
-}
-
-const ::rtl::OUString& MediaDescriptor::PROP_FILENAME()
-{
-    static const ::rtl::OUString sProp(RTL_CONSTASCII_USTRINGPARAM("FileName"));
-    return sProp;
-}
-
-const ::rtl::OUString& MediaDescriptor::PROP_FILTERNAME()
-{
-    static const ::rtl::OUString sProp(RTL_CONSTASCII_USTRINGPARAM("FilterName"));
-    return sProp;
-}
-
-const ::rtl::OUString& MediaDescriptor::PROP_FILTEROPTIONS()
-{
-    static const ::rtl::OUString sProp(RTL_CONSTASCII_USTRINGPARAM("FilterOptions"));
-    return sProp;
-}
-
-const ::rtl::OUString& MediaDescriptor::PROP_FORMAT()
-{
-    static const ::rtl::OUString sProp(RTL_CONSTASCII_USTRINGPARAM("Format"));
-    return sProp;
-}
-
-const ::rtl::OUString& MediaDescriptor::PROP_FRAME()
-{
-    static const ::rtl::OUString sProp(RTL_CONSTASCII_USTRINGPARAM("Frame"));
-    return sProp;
-}
-
-const ::rtl::OUString& MediaDescriptor::PROP_FRAMENAME()
-{
-    static const ::rtl::OUString sProp(RTL_CONSTASCII_USTRINGPARAM("FrameName"));
-    return sProp;
-}
-
-const ::rtl::OUString& MediaDescriptor::PROP_HIDDEN()
-{
-    static const ::rtl::OUString sProp(RTL_CONSTASCII_USTRINGPARAM("Hidden"));
-    return sProp;
-}
-
-const ::rtl::OUString& MediaDescriptor::PROP_INPUTSTREAM()
-{
-    static const ::rtl::OUString sProp(RTL_CONSTASCII_USTRINGPARAM("InputStream"));
-    return sProp;
-}
-
-const ::rtl::OUString& MediaDescriptor::PROP_INTERACTIONHANDLER()
-{
-    static const ::rtl::OUString sProp(RTL_CONSTASCII_USTRINGPARAM("InteractionHandler"));
-    return sProp;
-}
-
-const ::rtl::OUString& MediaDescriptor::PROP_JUMPMARK()
-{
-    static const ::rtl::OUString sProp(RTL_CONSTASCII_USTRINGPARAM("JumpMark"));
-    return sProp;
-}
-
-const ::rtl::OUString& MediaDescriptor::PROP_MACROEXECUTIONMODE()
-{
-    static const ::rtl::OUString sProp(RTL_CONSTASCII_USTRINGPARAM("MacroExecutionMode"));
-    return sProp;
-}
-
-const ::rtl::OUString& MediaDescriptor::PROP_MEDIATYPE()
-{
-    static const ::rtl::OUString sProp(RTL_CONSTASCII_USTRINGPARAM("MediaType"));
-    return sProp;
-}
-
-const ::rtl::OUString& MediaDescriptor::PROP_MINIMIZED()
-{
-    static const ::rtl::OUString sProp(RTL_CONSTASCII_USTRINGPARAM("Minimized"));
-    return sProp;
-}
-
-const ::rtl::OUString& MediaDescriptor::PROP_NOAUTOSAVE()
-{
-    static const ::rtl::OUString sProp(RTL_CONSTASCII_USTRINGPARAM("NoAutoSave"));
-    return sProp;
-}
-
-const ::rtl::OUString& MediaDescriptor::PROP_OPENNEWVIEW()
-{
-    static const ::rtl::OUString sProp(RTL_CONSTASCII_USTRINGPARAM("OpenNewView"));
-    return sProp;
-}
-
-const ::rtl::OUString& MediaDescriptor::PROP_OUTPUTSTREAM()
-{
-    static const ::rtl::OUString sProp(RTL_CONSTASCII_USTRINGPARAM("OutputStream"));
-    return sProp;
-}
-
-const ::rtl::OUString& MediaDescriptor::PROP_PATTERN()
-{
-    static const ::rtl::OUString sProp(RTL_CONSTASCII_USTRINGPARAM("Pattern"));
-    return sProp;
-}
-
-const ::rtl::OUString& MediaDescriptor::PROP_POSSIZE()
-{
-    static const ::rtl::OUString sProp(RTL_CONSTASCII_USTRINGPARAM("PosSize"));
-    return sProp;
-}
-
-const ::rtl::OUString& MediaDescriptor::PROP_POSTDATA()
-{
-    static const ::rtl::OUString sProp(RTL_CONSTASCII_USTRINGPARAM("PostData"));
-    return sProp;
-}
-
-const ::rtl::OUString& MediaDescriptor::PROP_POSTSTRING()
-{
-    static const ::rtl::OUString sProp(RTL_CONSTASCII_USTRINGPARAM("PostString"));
-    return sProp;
-}
-
-const ::rtl::OUString& MediaDescriptor::PROP_PREVIEW()
-{
-    static const ::rtl::OUString sProp(RTL_CONSTASCII_USTRINGPARAM("Preview"));
-    return sProp;
-}
-
-const ::rtl::OUString& MediaDescriptor::PROP_READONLY()
-{
-    static const ::rtl::OUString sProp(RTL_CONSTASCII_USTRINGPARAM("ReadOnly"));
-    return sProp;
-}
-
-const ::rtl::OUString& MediaDescriptor::PROP_REFERRER()
-{
-    static const ::rtl::OUString sProp(RTL_CONSTASCII_USTRINGPARAM("Referer"));
-    return sProp;
-}
-
-const ::rtl::OUString& MediaDescriptor::PROP_SILENT()
-{
-    static const ::rtl::OUString sProp(RTL_CONSTASCII_USTRINGPARAM("Silent"));
-    return sProp;
-}
-
-const ::rtl::OUString& MediaDescriptor::PROP_STATUSINDICATOR()
-{
-    static const ::rtl::OUString sProp(RTL_CONSTASCII_USTRINGPARAM("StatusIndicator"));
-    return sProp;
-}
-
-const ::rtl::OUString& MediaDescriptor::PROP_STREAM()
-{
-    static const ::rtl::OUString sProp(RTL_CONSTASCII_USTRINGPARAM("Stream"));
-    return sProp;
-}
-
-const ::rtl::OUString& MediaDescriptor::PROP_STREAMFOROUTPUT()
-{
-    static const ::rtl::OUString sProp(RTL_CONSTASCII_USTRINGPARAM("StreamForOutput"));
-    return sProp;
-}
-
-const ::rtl::OUString& MediaDescriptor::PROP_TEMPLATENAME()
-{
-    static const ::rtl::OUString sProp(RTL_CONSTASCII_USTRINGPARAM("TemplateName"));
-    return sProp;
-}
-
-const ::rtl::OUString& MediaDescriptor::PROP_TEMPLATEREGIONNAME()
-{
-    static const ::rtl::OUString sProp(RTL_CONSTASCII_USTRINGPARAM("TemplateRegionName"));
-    return sProp;
-}
-
-const ::rtl::OUString& MediaDescriptor::PROP_TYPENAME()
-{
-    static const ::rtl::OUString sProp(RTL_CONSTASCII_USTRINGPARAM("TypeName"));
-    return sProp;
-}
-
-const ::rtl::OUString& MediaDescriptor::PROP_UCBCONTENT()
-{
-    static const ::rtl::OUString sProp(RTL_CONSTASCII_USTRINGPARAM("UCBContent"));
-    return sProp;
-}
-
-const ::rtl::OUString& MediaDescriptor::PROP_UPDATEDOCMODE()
-{
-    static const ::rtl::OUString sProp(RTL_CONSTASCII_USTRINGPARAM("UpdateDocMode"));
-    return sProp;
-}
-
-const ::rtl::OUString& MediaDescriptor::PROP_URL()
-{
-    static const ::rtl::OUString sProp(RTL_CONSTASCII_USTRINGPARAM("URL"));
-    return sProp;
-}
-
-const ::rtl::OUString& MediaDescriptor::PROP_VERSION()
-{
-    static const ::rtl::OUString sProp(RTL_CONSTASCII_USTRINGPARAM("Version"));
-    return sProp;
-}
-
-const ::rtl::OUString& MediaDescriptor::PROP_VIEWID()
-{
-    static const ::rtl::OUString sProp(RTL_CONSTASCII_USTRINGPARAM("ViewId"));
-    return sProp;
-}
-
-const ::rtl::OUString& MediaDescriptor::PROP_REPAIRPACKAGE()
-{
-    static const ::rtl::OUString sProp(RTL_CONSTASCII_USTRINGPARAM("RepairPackage"));
-    return sProp;
-}
-
-const ::rtl::OUString& MediaDescriptor::PROP_DOCUMENTTITLE()
-{
-    static const ::rtl::OUString sProp(RTL_CONSTASCII_USTRINGPARAM("DocumentTitle"));
-    return sProp;
-}
-
-const ::rtl::OUString& MediaDescriptor::PROP_MODEL()
-{
-    static const ::rtl::OUString sProp(RTL_CONSTASCII_USTRINGPARAM("Model"));
-    return sProp;
-}
-
-const ::rtl::OUString& MediaDescriptor::PROP_PASSWORD()
-{
-    static const ::rtl::OUString sProp(RTL_CONSTASCII_USTRINGPARAM("Password"));
-    return sProp;
-}
-
-const ::rtl::OUString& MediaDescriptor::PROP_TITLE()
-{
-    static const ::rtl::OUString sProp(RTL_CONSTASCII_USTRINGPARAM("Title"));
-    return sProp;
-}
-
-const ::rtl::OUString& MediaDescriptor::PROP_SALVAGEDFILE()
-{
-    static const ::rtl::OUString sProp(RTL_CONSTASCII_USTRINGPARAM("SalvagedFile"));
-    return sProp;
-}
-
-const ::rtl::OUString& MediaDescriptor::PROP_VIEWONLY()
-{
-    static const ::rtl::OUString sProp(RTL_CONSTASCII_USTRINGPARAM("ViewOnly"));
-    return sProp;
-}
-
-const ::rtl::OUString& MediaDescriptor::PROP_DOCUMENTBASEURL()
-{
-    static const ::rtl::OUString sProp(RTL_CONSTASCII_USTRINGPARAM("DocumentBaseURL"));
-    return sProp;
-}
-
-const ::rtl::OUString& MediaDescriptor::PROP_VIEWCONTROLLERNAME()
-{
-    static const ::rtl::OUString sProp(RTL_CONSTASCII_USTRINGPARAM("ViewControllerName"));
-    return sProp;
-}
-/*-----------------------------------------------
-    10.03.2004 08:09
------------------------------------------------*/
-MediaDescriptor::MediaDescriptor()
-    : SequenceAsHashMap()
-{
-}
-
-/*-----------------------------------------------
-    10.03.2004 08:09
------------------------------------------------*/
-MediaDescriptor::MediaDescriptor(const css::uno::Any& aSource)
-    : SequenceAsHashMap(aSource)
-{
-}
-
-/*-----------------------------------------------
-    10.03.2004 08:09
------------------------------------------------*/
-MediaDescriptor::MediaDescriptor(const css::uno::Sequence< css::beans::PropertyValue >& lSource)
-    : SequenceAsHashMap(lSource)
-{
-}
-
-/*-----------------------------------------------
-    10.03.2004 08:09
------------------------------------------------*/
-MediaDescriptor::MediaDescriptor(const css::uno::Sequence< css::beans::NamedValue >& lSource)
-    : SequenceAsHashMap(lSource)
-{
-}
-
-/*-----------------------------------------------
-    18.11.2004 13:37
------------------------------------------------*/
-sal_Bool MediaDescriptor::isStreamReadOnly() const
-{
-    static ::rtl::OUString CONTENTSCHEME_FILE     = ::rtl::OUString::createFromAscii("file");
-    static ::rtl::OUString CONTENTPROP_ISREADONLY = ::rtl::OUString::createFromAscii("IsReadOnly");
-    static sal_Bool        READONLY_FALLBACK      = sal_False;
-
-    sal_Bool bReadOnly = READONLY_FALLBACK;
-
-    // check for explicit readonly state
-    const_iterator pIt = find(MediaDescriptor::PROP_READONLY());
-    if (pIt != end())
-    {
-        pIt->second >>= bReadOnly;
-        return bReadOnly;
-    }
-
-    // streams based on post data are readonly by definition
-    pIt = find(MediaDescriptor::PROP_POSTDATA());
-    if (pIt != end())
-        return sal_True;
-
-    // A XStream capsulate XInputStream and XOutputStream ...
-    // If it exists - the file must be open in read/write mode!
-    pIt = find(MediaDescriptor::PROP_STREAM());
-    if (pIt != end())
-        return sal_False;
-
-    // Only file system content provider is able to provide XStream
-    // so for this content impossibility to create XStream triggers
-    // switch to readonly mode.
-    try
-    {
-        css::uno::Reference< css::ucb::XContent > xContent = getUnpackedValueOrDefault(MediaDescriptor::PROP_UCBCONTENT(), css::uno::Reference< css::ucb::XContent >());
-        if (xContent.is())
-        {
-            css::uno::Reference< css::ucb::XContentIdentifier > xId(xContent->getIdentifier(), css::uno::UNO_QUERY);
-            ::rtl::OUString aScheme;
-            if (xId.is())
-                aScheme = xId->getContentProviderScheme();
-
-            if (aScheme.equalsIgnoreAsciiCase(CONTENTSCHEME_FILE))
-                bReadOnly = sal_True;
-            else
-            {
-                ::ucbhelper::Content aContent(xContent, css::uno::Reference< css::ucb::XCommandEnvironment >());
-                aContent.getPropertyValue(CONTENTPROP_ISREADONLY) >>= bReadOnly;
-            }
-        }
-    }
-    catch(const css::uno::RuntimeException& exRun)
-        { throw exRun; }
-    catch(const css::uno::Exception&)
-        {}
-
-    return bReadOnly;
-}
-
-// ----------------------------------------------------------------------------
-
-css::uno::Any MediaDescriptor::getComponentDataEntry( const ::rtl::OUString& rName ) const
-{
-    SequenceAsHashMap aCompDataMap( getUnpackedValueOrDefault( PROP_COMPONENTDATA(), ComponentDataSequence() ) );
-    SequenceAsHashMap::iterator aIt = aCompDataMap.find( rName );
-    return (aIt == aCompDataMap.end()) ? css::uno::Any() : aIt->second;
-}
-
-void MediaDescriptor::setComponentDataEntry( const ::rtl::OUString& rName, const css::uno::Any& rValue )
-{
-    if( rValue.hasValue() )
-    {
-        // get or craete the 'ComponentData' property entry
-        css::uno::Any& rCompDataAny = operator[]( PROP_COMPONENTDATA() );
-        // check type, insert the value
-        OSL_ENSURE( !rCompDataAny.hasValue() || rCompDataAny.has< ComponentDataSequence >(),
-            "MediaDescriptor::setComponentDataEntry - incompatible 'ComponentData' property in media descriptor" );
-        if( !rCompDataAny.hasValue() || rCompDataAny.has< ComponentDataSequence >() )
-        {
-            // insert or overwrite the passed value
-            SequenceAsHashMap aCompDataMap( rCompDataAny );
-            aCompDataMap[ rName ] = rValue;
-            // write back the sequence (sal_False = use NamedValue instead of PropertyValue)
-            rCompDataAny = aCompDataMap.getAsConstAny( sal_False );
-        }
-    }
-    else
-    {
-        // if an empty Any is passed, clear the entry
-        clearComponentDataEntry( rName );
-    }
-}
-
-void MediaDescriptor::clearComponentDataEntry( const ::rtl::OUString& rName )
-{
-    SequenceAsHashMap::iterator aPropertyIter = find( PROP_COMPONENTDATA() );
-    if( aPropertyIter != end() )
-    {
-        OSL_ENSURE( aPropertyIter->second.has< ComponentDataSequence >(),
-            "MediaDescriptor::clearComponentDataEntry - incompatible 'ComponentData' property in media descriptor" );
-        if( aPropertyIter->second.has< ComponentDataSequence >() )
-        {
-            // remove the value with the passed name
-            SequenceAsHashMap aCompDataMap( aPropertyIter->second );
-            aCompDataMap.erase( rName );
-            // write back the sequence, or remove it completely if it is empty
-            if( aCompDataMap.empty() )
-                erase( aPropertyIter );
-            else
-                aPropertyIter->second = aCompDataMap.getAsConstAny( sal_False );
-        }
-    }
-}
-
-/*-----------------------------------------------
-    10.03.2004 09:02
------------------------------------------------*/
-sal_Bool MediaDescriptor::addInputStream()
-{
-    return impl_addInputStream( sal_True );
-}
-
-/*-----------------------------------------------*/
-sal_Bool MediaDescriptor::addInputStreamOwnLock()
-{
-    // Own lock file implementation
-
-    sal_Bool bUseLock = sal_True; // the system file locking is used per default
-    try
-    {
-
-        css::uno::Reference< css::uno::XInterface > xCommonConfig = ::comphelper::ConfigurationHelper::openConfig(
-                            ::comphelper::getProcessServiceFactory(),
-                            ::rtl::OUString( RTL_CONSTASCII_USTRINGPARAM( "/org.openoffice.Office.Common" ) ),
-                            ::comphelper::ConfigurationHelper::E_STANDARD );
-        if ( !xCommonConfig.is() )
-            throw css::uno::RuntimeException();
-
-        ::comphelper::ConfigurationHelper::readRelativeKey(
-                xCommonConfig,
-                ::rtl::OUString( RTL_CONSTASCII_USTRINGPARAM( "Misc/" ) ),
-                ::rtl::OUString( RTL_CONSTASCII_USTRINGPARAM( "UseDocumentSystemFileLocking" ) ) ) >>= bUseLock;
-    }
-    catch( const css::uno::Exception& )
-    {
-    }
-
-    return impl_addInputStream( bUseLock );
-}
-
-/*-----------------------------------------------*/
-sal_Bool MediaDescriptor::impl_addInputStream( sal_Bool bLockFile )
-{
-    // check for an already existing stream item first
-    const_iterator pIt = find(MediaDescriptor::PROP_INPUTSTREAM());
-    if (pIt != end())
-        return sal_True;
-
-    try
-    {
-        // No stream available - create a new one
-        // a) data comes as PostData ...
-        pIt = find(MediaDescriptor::PROP_POSTDATA());
-        if (pIt != end())
-        {
-            const css::uno::Any& rPostData = pIt->second;
-            css::uno::Reference< css::io::XInputStream > xPostData;
-            rPostData >>= xPostData;
-
-            return impl_openStreamWithPostData( xPostData );
-        }
-
-        // b) ... or we must get it from the given URL
-        ::rtl::OUString sURL = getUnpackedValueOrDefault(MediaDescriptor::PROP_URL(), ::rtl::OUString());
-        if (!sURL.getLength())
-            throw css::uno::Exception(
-                    ::rtl::OUString::createFromAscii("Found no URL."),
-                    css::uno::Reference< css::uno::XInterface >());
-
-        // Parse URL! Only the main part has to be used further. E.g. a jumpmark can make trouble
-        ::rtl::OUString sNormalizedURL = impl_normalizeURL( sURL );
-        return impl_openStreamWithURL( sNormalizedURL, bLockFile );
-    }
-#if OSL_DEBUG_LEVEL>0
-    catch(const css::uno::Exception& ex)
-    {
-        ::rtl::OUStringBuffer sMsg(256);
-        sMsg.appendAscii("Invalid MediaDescriptor detected:\n");
-        sMsg.append     (ex.Message                           );
-        OSL_ENSURE(sal_False, ::rtl::OUStringToOString(sMsg.makeStringAndClear(), RTL_TEXTENCODING_UTF8).getStr());
-    }
-#else
-    catch(const css::uno::Exception&)
-        {}
-#endif
-
-    return sal_False;
-}
-
-/*-----------------------------------------------
-    25.03.2004 12:38
------------------------------------------------*/
-sal_Bool MediaDescriptor::impl_openStreamWithPostData( const css::uno::Reference< css::io::XInputStream >& _rxPostData )
-    throw(::com::sun::star::uno::RuntimeException)
-{
-    if ( !_rxPostData.is() )
-        throw css::lang::IllegalArgumentException(
-                ::rtl::OUString::createFromAscii("Found invalid PostData."),
-                css::uno::Reference< css::uno::XInterface >(), 1);
-
-    // PostData can't be used in read/write mode!
-    (*this)[MediaDescriptor::PROP_READONLY()] <<= sal_True;
-
-    // prepare the environment
-    css::uno::Reference< css::task::XInteractionHandler > xInteraction = getUnpackedValueOrDefault(
-        MediaDescriptor::PROP_INTERACTIONHANDLER(),
-        css::uno::Reference< css::task::XInteractionHandler >());
-    css::uno::Reference< css::ucb::XProgressHandler > xProgress;
-    ::ucbhelper::CommandEnvironment* pCommandEnv = new ::ucbhelper::CommandEnvironment(xInteraction, xProgress);
-    css::uno::Reference< css::ucb::XCommandEnvironment > xCommandEnv(static_cast< css::ucb::XCommandEnvironment* >(pCommandEnv), css::uno::UNO_QUERY);
-
-    // media type
-    ::rtl::OUString sMediaType = getUnpackedValueOrDefault(MediaDescriptor::PROP_MEDIATYPE(), ::rtl::OUString());
-    if (!sMediaType.getLength())
-    {
-        sMediaType = ::rtl::OUString::createFromAscii("application/x-www-form-urlencoded");
-        (*this)[MediaDescriptor::PROP_MEDIATYPE()] <<= sMediaType;
-    }
-
-    // url
-    ::rtl::OUString sURL( getUnpackedValueOrDefault( PROP_URL(), ::rtl::OUString() ) );
-
-    css::uno::Reference< css::io::XInputStream > xResultStream;
-    try
-    {
-        // seek PostData stream to the beginning
-        css::uno::Reference< css::io::XSeekable > xSeek( _rxPostData, css::uno::UNO_QUERY );
-        if ( xSeek.is() )
-            xSeek->seek( 0 );
-
-        // a content for the URL
-        ::ucbhelper::Content aContent( sURL, xCommandEnv );
-
-        // use post command
-        css::ucb::PostCommandArgument2 aPostArgument;
-        aPostArgument.Source = _rxPostData;
-        css::uno::Reference< css::io::XActiveDataSink > xSink( new ucbhelper::ActiveDataSink );
-        aPostArgument.Sink = xSink;
-        aPostArgument.MediaType = sMediaType;
-        aPostArgument.Referer = getUnpackedValueOrDefault( PROP_REFERRER(), ::rtl::OUString() );
-
-        ::rtl::OUString sCommandName( RTL_CONSTASCII_USTRINGPARAM( "post" ) );
-        aContent.executeCommand( sCommandName, css::uno::makeAny( aPostArgument ) );
-
-        // get result
-        xResultStream = xSink->getInputStream();
-    }
-    catch( const css::uno::Exception& )
-    {
-    }
-
-    // success?
-    if ( !xResultStream.is() )
-    {
-        OSL_ENSURE( false, "no valid reply to the HTTP-Post" );
-        return sal_False;
-    }
-
-    (*this)[MediaDescriptor::PROP_INPUTSTREAM()] <<= xResultStream;
-    return sal_True;
-}
-
-/*-----------------------------------------------*/
-
-/*-----------------------------------------------
-    25.03.2004 12:29
------------------------------------------------*/
-sal_Bool MediaDescriptor::impl_openStreamWithURL( const ::rtl::OUString& sURL, sal_Bool bLockFile )
-    throw(::com::sun::star::uno::RuntimeException)
-{
-    // prepare the environment
-    css::uno::Reference< css::task::XInteractionHandler > xOrgInteraction = getUnpackedValueOrDefault(
-        MediaDescriptor::PROP_INTERACTIONHANDLER(),
-        css::uno::Reference< css::task::XInteractionHandler >());
-
-    StillReadWriteInteraction* pInteraction = new StillReadWriteInteraction(xOrgInteraction);
-    css::uno::Reference< css::task::XInteractionHandler > xInteraction(static_cast< css::task::XInteractionHandler* >(pInteraction), css::uno::UNO_QUERY);
-
-    css::uno::Reference< css::ucb::XProgressHandler > xProgress;
-    ::ucbhelper::CommandEnvironment* pCommandEnv = new ::ucbhelper::CommandEnvironment(xInteraction, xProgress);
-    css::uno::Reference< css::ucb::XCommandEnvironment > xCommandEnv(static_cast< css::ucb::XCommandEnvironment* >(pCommandEnv), css::uno::UNO_QUERY);
-
-    // try to create the content
-    // no content -> no stream => return immediatly with FALSE
-    ::ucbhelper::Content                      aContent;
-    css::uno::Reference< css::ucb::XContent > xContent;
-    try
-    {
-        aContent = ::ucbhelper::Content(sURL, xCommandEnv);
-        xContent = aContent.get();
-    }
-    catch(const css::uno::RuntimeException&)
-        { throw; }
-    catch(const css::ucb::ContentCreationException&)
-        { return sal_False; } // TODO error handling
-    catch(const css::uno::Exception&)
-        { return sal_False; } // TODO error handling
-
-    // try to open the file in read/write mode
-    // (if its allowed to do so).
-    // But handle errors in a "hidden mode". Because
-    // we try it readonly later - if read/write isnt an option.
-    css::uno::Reference< css::io::XStream >      xStream     ;
-    css::uno::Reference< css::io::XInputStream > xInputStream;
-
-    sal_Bool bReadOnly = sal_False;
-    sal_Bool bModeRequestedExplicitly = sal_False;
-    const_iterator pIt = find(MediaDescriptor::PROP_READONLY());
-    if (pIt != end())
-    {
-        pIt->second >>= bReadOnly;
-        bModeRequestedExplicitly = sal_True;
-    }
-
-    if ( !bReadOnly && bLockFile )
-    {
-        try
-        {
-            // TODO: use "special" still interaction to supress error messages
-            xStream = aContent.openWriteableStream();
-            if (xStream.is())
-                xInputStream = xStream->getInputStream();
-        }
-        catch(const css::uno::RuntimeException&)
-            { throw; }
-        catch(const css::uno::Exception&)
-            {
-                // ignore exception, if reason was problem reasoned on
-                // open it in WRITEABLE mode! Then we try it READONLY
-                // later a second time.
-                // All other errors must be handled as real error an
-                // break this method.
-                if (!pInteraction->wasWriteError() || bModeRequestedExplicitly)
-                    return sal_False;
-                xStream.clear();
-                xInputStream.clear();
-            }
-    }
-
-    // If opening of the stream in read/write mode wasnt allowed
-    // or failed by an error - we must try it in readonly mode.
-    if (!xInputStream.is())
-    {
-        rtl::OUString aScheme;
-
-        try
-        {
-            css::uno::Reference< css::ucb::XContentIdentifier > xContId(
-                aContent.get().is() ? aContent.get()->getIdentifier() : 0 );
-
-            if ( xContId.is() )
-                aScheme = xContId->getContentProviderScheme();
-
-            // Only file system content provider is able to provide XStream
-            // so for this content impossibility to create XStream triggers
-            // switch to readonly mode in case of opening with locking on
-            if( bLockFile && aScheme.equalsIgnoreAsciiCaseAscii( "file" ) )
-                bReadOnly = sal_True;
-            else
-            {
-                sal_Bool bRequestReadOnly = bReadOnly;
-                aContent.getPropertyValue( ::rtl::OUString( RTL_CONSTASCII_USTRINGPARAM( "IsReadOnly" ) ) ) >>= bReadOnly;
-                if ( bReadOnly && !bRequestReadOnly && bModeRequestedExplicitly )
-                        return sal_False; // the document is explicitly requested with WRITEABLE mode
-            }
-        }
-        catch(const css::uno::RuntimeException&)
-            { throw; }
-        catch(const css::uno::Exception&)
-            { /* no error handling if IsReadOnly property does not exist for UCP */ }
-
-        if ( bReadOnly )
-               (*this)[MediaDescriptor::PROP_READONLY()] <<= bReadOnly;
-
-        pInteraction->resetInterceptions();
-        pInteraction->resetErrorStates();
-        try
-        {
-            // all the contents except file-URLs should be opened as usual
-            if ( bLockFile || !aScheme.equalsIgnoreAsciiCaseAscii( "file" ) )
-                xInputStream = aContent.openStream();
-            else
-                xInputStream = aContent.openStreamNoLock();
-        }
-        catch(const css::uno::RuntimeException&)
-            { throw; }
-        catch(const css::uno::Exception&)
-            { return sal_False; }
-    }
-
-    // add streams to the descriptor
-    if (xContent.is())
-        (*this)[MediaDescriptor::PROP_UCBCONTENT()] <<= xContent;
-    if (xStream.is())
-        (*this)[MediaDescriptor::PROP_STREAM()] <<= xStream;
-    if (xInputStream.is())
-        (*this)[MediaDescriptor::PROP_INPUTSTREAM()] <<= xInputStream;
-
-    // At least we need an input stream. The r/w stream is optional ...
-    return xInputStream.is();
-}
-
-/*-----------------------------------------------
-    10.09.2004 10:51
------------------------------------------------*/
-::rtl::OUString MediaDescriptor::impl_normalizeURL(const ::rtl::OUString& sURL)
-{
-    /* Remove Jumpmarks (fragments) of an URL only here.
-       They are not part of any URL and as a result may be
-       no ucb content can be created then.
-       On the other side arguments must exists ... because
-       they are part of an URL.
-
-       Do not use the URLTransformer service here. Because
-       it parses the URL in another way. It's main part isnt enough
-       and it's complete part contains the jumpmark (fragment) parameter ...
-    */
-    static ::rtl::OUString SERVICENAME_URIREFERENCEFACTORY = ::rtl::OUString::createFromAscii("com.sun.star.uri.UriReferenceFactory");
-
-    try
-    {
-        css::uno::Reference< css::lang::XMultiServiceFactory > xSMGR      = ::comphelper::getProcessServiceFactory();
-        css::uno::Reference< css::uri::XUriReferenceFactory >  xUriFactory(xSMGR->createInstance(SERVICENAME_URIREFERENCEFACTORY), css::uno::UNO_QUERY_THROW);
-        css::uno::Reference< css::uri::XUriReference >         xUriRef    = xUriFactory->parse(sURL);
-        if (xUriRef.is())
-        {
-            xUriRef->clearFragment();
-            return xUriRef->getUriReference();
-        }
-    }
-    catch(const css::uno::RuntimeException& exRun)
-        { throw exRun; }
-    catch(const css::uno::Exception&)
-        {}
-
-    // If an error ocurred ... return the original URL.
-    // It's a try .-)
-    return sURL;
-}
-
-} // namespace comphelper
+/*************************************************************************
+ *
+ * DO NOT ALTER OR REMOVE COPYRIGHT NOTICES OR THIS FILE HEADER.
+ * 
+ * Copyright 2000, 2010 Oracle and/or its affiliates.
+ *
+ * OpenOffice.org - a multi-platform office productivity suite
+ *
+ * This file is part of OpenOffice.org.
+ *
+ * OpenOffice.org is free software: you can redistribute it and/or modify
+ * it under the terms of the GNU Lesser General Public License version 3
+ * only, as published by the Free Software Foundation.
+ *
+ * OpenOffice.org is distributed in the hope that it will be useful,
+ * but WITHOUT ANY WARRANTY; without even the implied warranty of
+ * MERCHANTABILITY or FITNESS FOR A PARTICULAR PURPOSE.  See the
+ * GNU Lesser General Public License version 3 for more details
+ * (a copy is included in the LICENSE file that accompanied this code).
+ *
+ * You should have received a copy of the GNU Lesser General Public License
+ * version 3 along with OpenOffice.org.  If not, see
+ * <http://www.openoffice.org/license.html>
+ * for a copy of the LGPLv3 License.
+ *
+ ************************************************************************/
+
+// MARKER(update_precomp.py): autogen include statement, do not remove
+#include "precompiled_comphelper.hxx"
+#include <comphelper/mediadescriptor.hxx>
+#include <comphelper/stillreadwriteinteraction.hxx>
+
+#include <com/sun/star/ucb/XContent.hpp>
+#include <com/sun/star/ucb/XCommandEnvironment.hpp>
+#include <com/sun/star/task/XInteractionHandler.hpp>
+#include <com/sun/star/io/XStream.hpp>
+#include <com/sun/star/io/XActiveDataSink.hpp>
+#include <com/sun/star/io/XSeekable.hpp>
+#include <com/sun/star/lang/XMultiServiceFactory.hpp>
+#include <com/sun/star/lang/IllegalArgumentException.hpp>
+#include <com/sun/star/util/XURLTransformer.hpp>
+#include <com/sun/star/ucb/InteractiveIOException.hpp>
+#include <com/sun/star/ucb/UnsupportedDataSinkException.hpp>
+#include <com/sun/star/ucb/CommandFailedException.hpp>
+#include <com/sun/star/task/XInteractionAbort.hpp>
+#include <com/sun/star/uri/XUriReferenceFactory.hpp>
+#include <com/sun/star/uri/XUriReference.hpp>
+#include <com/sun/star/ucb/PostCommandArgument2.hpp>
+#include <com/sun/star/container/XNameAccess.hpp>
+
+#include <ucbhelper/interceptedinteraction.hxx>
+#include <ucbhelper/content.hxx>
+#include <ucbhelper/commandenvironment.hxx>
+#include <ucbhelper/activedatasink.hxx>
+#include <comphelper/processfactory.hxx>
+#include <comphelper/configurationhelper.hxx>
+
+#include <rtl/ustrbuf.hxx>
+
+//_______________________________________________
+// namespace
+
+namespace comphelper{
+
+namespace css = ::com::sun::star;
+
+//_______________________________________________
+// definitions
+
+/*-----------------------------------------------
+    10.03.2004 07:35
+-----------------------------------------------*/
+const ::rtl::OUString& MediaDescriptor::PROP_ABORTED()
+{
+    static const ::rtl::OUString sProp(RTL_CONSTASCII_USTRINGPARAM("Aborted"));
+    return sProp;
+}
+
+const ::rtl::OUString& MediaDescriptor::PROP_ASTEMPLATE()
+{
+    static const ::rtl::OUString sProp(RTL_CONSTASCII_USTRINGPARAM("AsTemplate"));
+    return sProp;
+}
+
+const ::rtl::OUString& MediaDescriptor::PROP_CHARACTERSET()
+{
+    static const ::rtl::OUString sProp(RTL_CONSTASCII_USTRINGPARAM("CharacterSet"));
+    return sProp;
+}
+
+const ::rtl::OUString& MediaDescriptor::PROP_COMPONENTDATA()
+{
+    static const ::rtl::OUString sProp(RTL_CONSTASCII_USTRINGPARAM("ComponentData"));
+    return sProp;
+}
+
+const ::rtl::OUString& MediaDescriptor::PROP_DEEPDETECTION()
+{
+    static const ::rtl::OUString sProp(RTL_CONSTASCII_USTRINGPARAM("DeepDetection"));
+    return sProp;
+}
+
+const ::rtl::OUString& MediaDescriptor::PROP_DETECTSERVICE()
+{
+    static const ::rtl::OUString sProp(RTL_CONSTASCII_USTRINGPARAM("DetectService"));
+    return sProp;
+}
+
+const ::rtl::OUString& MediaDescriptor::PROP_DOCUMENTSERVICE()
+{
+    static const ::rtl::OUString sProp(RTL_CONSTASCII_USTRINGPARAM("DocumentService"));
+    return sProp;
+}
+
+const ::rtl::OUString& MediaDescriptor::PROP_EXTENSION()
+{
+    static const ::rtl::OUString sProp(RTL_CONSTASCII_USTRINGPARAM("Extension"));
+    return sProp;
+}
+
+const ::rtl::OUString& MediaDescriptor::PROP_FILENAME()
+{
+    static const ::rtl::OUString sProp(RTL_CONSTASCII_USTRINGPARAM("FileName"));
+    return sProp;
+}
+
+const ::rtl::OUString& MediaDescriptor::PROP_FILTERNAME()
+{
+    static const ::rtl::OUString sProp(RTL_CONSTASCII_USTRINGPARAM("FilterName"));
+    return sProp;
+}
+
+const ::rtl::OUString& MediaDescriptor::PROP_FILTEROPTIONS()
+{
+    static const ::rtl::OUString sProp(RTL_CONSTASCII_USTRINGPARAM("FilterOptions"));
+    return sProp;
+}
+
+const ::rtl::OUString& MediaDescriptor::PROP_FORMAT()
+{
+    static const ::rtl::OUString sProp(RTL_CONSTASCII_USTRINGPARAM("Format"));
+    return sProp;
+}
+
+const ::rtl::OUString& MediaDescriptor::PROP_FRAME()
+{
+    static const ::rtl::OUString sProp(RTL_CONSTASCII_USTRINGPARAM("Frame"));
+    return sProp;
+}
+
+const ::rtl::OUString& MediaDescriptor::PROP_FRAMENAME()
+{
+    static const ::rtl::OUString sProp(RTL_CONSTASCII_USTRINGPARAM("FrameName"));
+    return sProp;
+}
+
+const ::rtl::OUString& MediaDescriptor::PROP_HIDDEN()
+{
+    static const ::rtl::OUString sProp(RTL_CONSTASCII_USTRINGPARAM("Hidden"));
+    return sProp;
+}
+
+const ::rtl::OUString& MediaDescriptor::PROP_INPUTSTREAM()
+{
+    static const ::rtl::OUString sProp(RTL_CONSTASCII_USTRINGPARAM("InputStream"));
+    return sProp;
+}
+
+const ::rtl::OUString& MediaDescriptor::PROP_INTERACTIONHANDLER()
+{
+    static const ::rtl::OUString sProp(RTL_CONSTASCII_USTRINGPARAM("InteractionHandler"));
+    return sProp;
+}
+
+const ::rtl::OUString& MediaDescriptor::PROP_JUMPMARK()
+{
+    static const ::rtl::OUString sProp(RTL_CONSTASCII_USTRINGPARAM("JumpMark"));
+    return sProp;
+}
+
+const ::rtl::OUString& MediaDescriptor::PROP_MACROEXECUTIONMODE()
+{
+    static const ::rtl::OUString sProp(RTL_CONSTASCII_USTRINGPARAM("MacroExecutionMode"));
+    return sProp;
+}
+
+const ::rtl::OUString& MediaDescriptor::PROP_MEDIATYPE()
+{
+    static const ::rtl::OUString sProp(RTL_CONSTASCII_USTRINGPARAM("MediaType"));
+    return sProp;
+}
+
+const ::rtl::OUString& MediaDescriptor::PROP_MINIMIZED()
+{
+    static const ::rtl::OUString sProp(RTL_CONSTASCII_USTRINGPARAM("Minimized"));
+    return sProp;
+}
+
+const ::rtl::OUString& MediaDescriptor::PROP_NOAUTOSAVE()
+{
+    static const ::rtl::OUString sProp(RTL_CONSTASCII_USTRINGPARAM("NoAutoSave"));
+    return sProp;
+}
+
+const ::rtl::OUString& MediaDescriptor::PROP_OPENNEWVIEW()
+{
+    static const ::rtl::OUString sProp(RTL_CONSTASCII_USTRINGPARAM("OpenNewView"));
+    return sProp;
+}
+
+const ::rtl::OUString& MediaDescriptor::PROP_OUTPUTSTREAM()
+{
+    static const ::rtl::OUString sProp(RTL_CONSTASCII_USTRINGPARAM("OutputStream"));
+    return sProp;
+}
+
+const ::rtl::OUString& MediaDescriptor::PROP_PATTERN()
+{
+    static const ::rtl::OUString sProp(RTL_CONSTASCII_USTRINGPARAM("Pattern"));
+    return sProp;
+}
+
+const ::rtl::OUString& MediaDescriptor::PROP_POSSIZE()
+{
+    static const ::rtl::OUString sProp(RTL_CONSTASCII_USTRINGPARAM("PosSize"));
+    return sProp;
+}
+
+const ::rtl::OUString& MediaDescriptor::PROP_POSTDATA()
+{
+    static const ::rtl::OUString sProp(RTL_CONSTASCII_USTRINGPARAM("PostData"));
+    return sProp;
+}
+
+const ::rtl::OUString& MediaDescriptor::PROP_POSTSTRING()
+{
+    static const ::rtl::OUString sProp(RTL_CONSTASCII_USTRINGPARAM("PostString"));
+    return sProp;
+}
+
+const ::rtl::OUString& MediaDescriptor::PROP_PREVIEW()
+{
+    static const ::rtl::OUString sProp(RTL_CONSTASCII_USTRINGPARAM("Preview"));
+    return sProp;
+}
+
+const ::rtl::OUString& MediaDescriptor::PROP_READONLY()
+{
+    static const ::rtl::OUString sProp(RTL_CONSTASCII_USTRINGPARAM("ReadOnly"));
+    return sProp;
+}
+
+const ::rtl::OUString& MediaDescriptor::PROP_REFERRER()
+{
+    static const ::rtl::OUString sProp(RTL_CONSTASCII_USTRINGPARAM("Referer"));
+    return sProp;
+}
+
+const ::rtl::OUString& MediaDescriptor::PROP_SILENT()
+{
+    static const ::rtl::OUString sProp(RTL_CONSTASCII_USTRINGPARAM("Silent"));
+    return sProp;
+}
+
+const ::rtl::OUString& MediaDescriptor::PROP_STATUSINDICATOR()
+{
+    static const ::rtl::OUString sProp(RTL_CONSTASCII_USTRINGPARAM("StatusIndicator"));
+    return sProp;
+}
+
+const ::rtl::OUString& MediaDescriptor::PROP_STREAM()
+{
+    static const ::rtl::OUString sProp(RTL_CONSTASCII_USTRINGPARAM("Stream"));
+    return sProp;
+}
+
+const ::rtl::OUString& MediaDescriptor::PROP_STREAMFOROUTPUT()
+{
+    static const ::rtl::OUString sProp(RTL_CONSTASCII_USTRINGPARAM("StreamForOutput"));
+    return sProp;
+}
+
+const ::rtl::OUString& MediaDescriptor::PROP_TEMPLATENAME()
+{
+    static const ::rtl::OUString sProp(RTL_CONSTASCII_USTRINGPARAM("TemplateName"));
+    return sProp;
+}
+
+const ::rtl::OUString& MediaDescriptor::PROP_TEMPLATEREGIONNAME()
+{
+    static const ::rtl::OUString sProp(RTL_CONSTASCII_USTRINGPARAM("TemplateRegionName"));
+    return sProp;
+}
+
+const ::rtl::OUString& MediaDescriptor::PROP_TYPENAME()
+{
+    static const ::rtl::OUString sProp(RTL_CONSTASCII_USTRINGPARAM("TypeName"));
+    return sProp;
+}
+
+const ::rtl::OUString& MediaDescriptor::PROP_UCBCONTENT()
+{
+    static const ::rtl::OUString sProp(RTL_CONSTASCII_USTRINGPARAM("UCBContent"));
+    return sProp;
+}
+
+const ::rtl::OUString& MediaDescriptor::PROP_UPDATEDOCMODE()
+{
+    static const ::rtl::OUString sProp(RTL_CONSTASCII_USTRINGPARAM("UpdateDocMode"));
+    return sProp;
+}
+
+const ::rtl::OUString& MediaDescriptor::PROP_URL()
+{
+    static const ::rtl::OUString sProp(RTL_CONSTASCII_USTRINGPARAM("URL"));
+    return sProp;
+}
+
+const ::rtl::OUString& MediaDescriptor::PROP_VERSION()
+{
+    static const ::rtl::OUString sProp(RTL_CONSTASCII_USTRINGPARAM("Version"));
+    return sProp;
+}
+
+const ::rtl::OUString& MediaDescriptor::PROP_VIEWID()
+{
+    static const ::rtl::OUString sProp(RTL_CONSTASCII_USTRINGPARAM("ViewId"));
+    return sProp;
+}
+
+const ::rtl::OUString& MediaDescriptor::PROP_REPAIRPACKAGE()
+{
+    static const ::rtl::OUString sProp(RTL_CONSTASCII_USTRINGPARAM("RepairPackage"));
+    return sProp;
+}
+
+const ::rtl::OUString& MediaDescriptor::PROP_DOCUMENTTITLE()
+{
+    static const ::rtl::OUString sProp(RTL_CONSTASCII_USTRINGPARAM("DocumentTitle"));
+    return sProp;
+}
+
+const ::rtl::OUString& MediaDescriptor::PROP_MODEL()
+{
+    static const ::rtl::OUString sProp(RTL_CONSTASCII_USTRINGPARAM("Model"));
+    return sProp;
+}
+
+const ::rtl::OUString& MediaDescriptor::PROP_PASSWORD()
+{
+    static const ::rtl::OUString sProp(RTL_CONSTASCII_USTRINGPARAM("Password"));
+    return sProp;
+}
+
+const ::rtl::OUString& MediaDescriptor::PROP_TITLE()
+{
+    static const ::rtl::OUString sProp(RTL_CONSTASCII_USTRINGPARAM("Title"));
+    return sProp;
+}
+
+const ::rtl::OUString& MediaDescriptor::PROP_SALVAGEDFILE()
+{
+    static const ::rtl::OUString sProp(RTL_CONSTASCII_USTRINGPARAM("SalvagedFile"));
+    return sProp;
+}
+
+const ::rtl::OUString& MediaDescriptor::PROP_VIEWONLY()
+{
+    static const ::rtl::OUString sProp(RTL_CONSTASCII_USTRINGPARAM("ViewOnly"));
+    return sProp;
+}
+
+const ::rtl::OUString& MediaDescriptor::PROP_DOCUMENTBASEURL()
+{
+    static const ::rtl::OUString sProp(RTL_CONSTASCII_USTRINGPARAM("DocumentBaseURL"));
+    return sProp;
+}
+
+const ::rtl::OUString& MediaDescriptor::PROP_VIEWCONTROLLERNAME()
+{
+    static const ::rtl::OUString sProp(RTL_CONSTASCII_USTRINGPARAM("ViewControllerName"));
+    return sProp;
+}
+/*-----------------------------------------------
+    10.03.2004 08:09
+-----------------------------------------------*/
+MediaDescriptor::MediaDescriptor()
+    : SequenceAsHashMap()
+{
+}
+
+/*-----------------------------------------------
+    10.03.2004 08:09
+-----------------------------------------------*/
+MediaDescriptor::MediaDescriptor(const css::uno::Any& aSource)
+    : SequenceAsHashMap(aSource)
+{
+}
+
+/*-----------------------------------------------
+    10.03.2004 08:09
+-----------------------------------------------*/
+MediaDescriptor::MediaDescriptor(const css::uno::Sequence< css::beans::PropertyValue >& lSource)
+    : SequenceAsHashMap(lSource)
+{
+}
+
+/*-----------------------------------------------
+    10.03.2004 08:09
+-----------------------------------------------*/
+MediaDescriptor::MediaDescriptor(const css::uno::Sequence< css::beans::NamedValue >& lSource)
+    : SequenceAsHashMap(lSource)
+{
+}
+
+/*-----------------------------------------------
+    18.11.2004 13:37
+-----------------------------------------------*/
+sal_Bool MediaDescriptor::isStreamReadOnly() const
+{
+    static ::rtl::OUString CONTENTSCHEME_FILE     = ::rtl::OUString::createFromAscii("file");
+    static ::rtl::OUString CONTENTPROP_ISREADONLY = ::rtl::OUString::createFromAscii("IsReadOnly");
+    static sal_Bool        READONLY_FALLBACK      = sal_False;
+
+    sal_Bool bReadOnly = READONLY_FALLBACK;
+
+    // check for explicit readonly state
+    const_iterator pIt = find(MediaDescriptor::PROP_READONLY());
+    if (pIt != end())
+    {
+        pIt->second >>= bReadOnly;
+        return bReadOnly;
+    }
+
+    // streams based on post data are readonly by definition
+    pIt = find(MediaDescriptor::PROP_POSTDATA());
+    if (pIt != end())
+        return sal_True;
+
+    // A XStream capsulate XInputStream and XOutputStream ...
+    // If it exists - the file must be open in read/write mode!
+    pIt = find(MediaDescriptor::PROP_STREAM());
+    if (pIt != end())
+        return sal_False;
+
+    // Only file system content provider is able to provide XStream
+    // so for this content impossibility to create XStream triggers
+    // switch to readonly mode.
+    try
+    {
+        css::uno::Reference< css::ucb::XContent > xContent = getUnpackedValueOrDefault(MediaDescriptor::PROP_UCBCONTENT(), css::uno::Reference< css::ucb::XContent >());
+        if (xContent.is())
+        {
+            css::uno::Reference< css::ucb::XContentIdentifier > xId(xContent->getIdentifier(), css::uno::UNO_QUERY);
+            ::rtl::OUString aScheme;
+            if (xId.is())
+                aScheme = xId->getContentProviderScheme();
+
+            if (aScheme.equalsIgnoreAsciiCase(CONTENTSCHEME_FILE))
+                bReadOnly = sal_True;
+            else
+            {
+                ::ucbhelper::Content aContent(xContent, css::uno::Reference< css::ucb::XCommandEnvironment >());
+                aContent.getPropertyValue(CONTENTPROP_ISREADONLY) >>= bReadOnly;
+            }
+        }
+    }
+    catch(const css::uno::RuntimeException& exRun)
+        { throw exRun; }
+    catch(const css::uno::Exception&)
+        {}
+
+    return bReadOnly;
+}
+
+// ----------------------------------------------------------------------------
+
+css::uno::Any MediaDescriptor::getComponentDataEntry( const ::rtl::OUString& rName ) const
+{
+    SequenceAsHashMap aCompDataMap( getUnpackedValueOrDefault( PROP_COMPONENTDATA(), ComponentDataSequence() ) );
+    SequenceAsHashMap::iterator aIt = aCompDataMap.find( rName );
+    return (aIt == aCompDataMap.end()) ? css::uno::Any() : aIt->second;
+}
+
+void MediaDescriptor::setComponentDataEntry( const ::rtl::OUString& rName, const css::uno::Any& rValue )
+{
+    if( rValue.hasValue() )
+    {
+        // get or craete the 'ComponentData' property entry
+        css::uno::Any& rCompDataAny = operator[]( PROP_COMPONENTDATA() );
+        // check type, insert the value
+        OSL_ENSURE( !rCompDataAny.hasValue() || rCompDataAny.has< ComponentDataSequence >(),
+            "MediaDescriptor::setComponentDataEntry - incompatible 'ComponentData' property in media descriptor" );
+        if( !rCompDataAny.hasValue() || rCompDataAny.has< ComponentDataSequence >() )
+        {
+            // insert or overwrite the passed value
+            SequenceAsHashMap aCompDataMap( rCompDataAny );
+            aCompDataMap[ rName ] = rValue;
+            // write back the sequence (sal_False = use NamedValue instead of PropertyValue)
+            rCompDataAny = aCompDataMap.getAsConstAny( sal_False );
+        }
+    }
+    else
+    {
+        // if an empty Any is passed, clear the entry
+        clearComponentDataEntry( rName );
+    }
+}
+
+void MediaDescriptor::clearComponentDataEntry( const ::rtl::OUString& rName )
+{
+    SequenceAsHashMap::iterator aPropertyIter = find( PROP_COMPONENTDATA() );
+    if( aPropertyIter != end() )
+    {
+        OSL_ENSURE( aPropertyIter->second.has< ComponentDataSequence >(),
+            "MediaDescriptor::clearComponentDataEntry - incompatible 'ComponentData' property in media descriptor" );
+        if( aPropertyIter->second.has< ComponentDataSequence >() )
+        {
+            // remove the value with the passed name
+            SequenceAsHashMap aCompDataMap( aPropertyIter->second );
+            aCompDataMap.erase( rName );
+            // write back the sequence, or remove it completely if it is empty
+            if( aCompDataMap.empty() )
+                erase( aPropertyIter );
+            else
+                aPropertyIter->second = aCompDataMap.getAsConstAny( sal_False );
+        }
+    }
+}
+
+/*-----------------------------------------------
+    10.03.2004 09:02
+-----------------------------------------------*/
+sal_Bool MediaDescriptor::addInputStream()
+{
+    return impl_addInputStream( sal_True );
+}
+
+/*-----------------------------------------------*/
+sal_Bool MediaDescriptor::addInputStreamOwnLock()
+{
+    // Own lock file implementation
+
+    sal_Bool bUseLock = sal_True; // the system file locking is used per default
+    try
+    {
+
+        css::uno::Reference< css::uno::XInterface > xCommonConfig = ::comphelper::ConfigurationHelper::openConfig(
+                            ::comphelper::getProcessServiceFactory(),
+                            ::rtl::OUString( RTL_CONSTASCII_USTRINGPARAM( "/org.openoffice.Office.Common" ) ),
+                            ::comphelper::ConfigurationHelper::E_STANDARD );
+        if ( !xCommonConfig.is() )
+            throw css::uno::RuntimeException();
+
+        ::comphelper::ConfigurationHelper::readRelativeKey(
+                xCommonConfig,
+                ::rtl::OUString( RTL_CONSTASCII_USTRINGPARAM( "Misc/" ) ),
+                ::rtl::OUString( RTL_CONSTASCII_USTRINGPARAM( "UseDocumentSystemFileLocking" ) ) ) >>= bUseLock;
+    }
+    catch( const css::uno::Exception& )
+    {
+    }
+
+    return impl_addInputStream( bUseLock );
+}
+
+/*-----------------------------------------------*/
+sal_Bool MediaDescriptor::impl_addInputStream( sal_Bool bLockFile )
+{
+    // check for an already existing stream item first
+    const_iterator pIt = find(MediaDescriptor::PROP_INPUTSTREAM());
+    if (pIt != end())
+        return sal_True;
+
+    try
+    {
+        // No stream available - create a new one
+        // a) data comes as PostData ...
+        pIt = find(MediaDescriptor::PROP_POSTDATA());
+        if (pIt != end())
+        {
+            const css::uno::Any& rPostData = pIt->second;
+            css::uno::Reference< css::io::XInputStream > xPostData;
+            rPostData >>= xPostData;
+
+            return impl_openStreamWithPostData( xPostData );
+        }
+
+        // b) ... or we must get it from the given URL
+        ::rtl::OUString sURL = getUnpackedValueOrDefault(MediaDescriptor::PROP_URL(), ::rtl::OUString());
+        if (!sURL.getLength())
+            throw css::uno::Exception(
+                    ::rtl::OUString::createFromAscii("Found no URL."),
+                    css::uno::Reference< css::uno::XInterface >());
+
+        // Parse URL! Only the main part has to be used further. E.g. a jumpmark can make trouble
+        ::rtl::OUString sNormalizedURL = impl_normalizeURL( sURL );
+        return impl_openStreamWithURL( sNormalizedURL, bLockFile );
+    }
+#if OSL_DEBUG_LEVEL>0
+    catch(const css::uno::Exception& ex)
+    {
+        ::rtl::OUStringBuffer sMsg(256);
+        sMsg.appendAscii("Invalid MediaDescriptor detected:\n");
+        sMsg.append     (ex.Message                           );
+        OSL_ENSURE(sal_False, ::rtl::OUStringToOString(sMsg.makeStringAndClear(), RTL_TEXTENCODING_UTF8).getStr());
+    }
+#else
+    catch(const css::uno::Exception&)
+        {}
+#endif
+
+    return sal_False;
+}
+
+/*-----------------------------------------------
+    25.03.2004 12:38
+-----------------------------------------------*/
+sal_Bool MediaDescriptor::impl_openStreamWithPostData( const css::uno::Reference< css::io::XInputStream >& _rxPostData )
+    throw(::com::sun::star::uno::RuntimeException)
+{
+    if ( !_rxPostData.is() )
+        throw css::lang::IllegalArgumentException(
+                ::rtl::OUString::createFromAscii("Found invalid PostData."),
+                css::uno::Reference< css::uno::XInterface >(), 1);
+
+    // PostData can't be used in read/write mode!
+    (*this)[MediaDescriptor::PROP_READONLY()] <<= sal_True;
+
+    // prepare the environment
+    css::uno::Reference< css::task::XInteractionHandler > xInteraction = getUnpackedValueOrDefault(
+        MediaDescriptor::PROP_INTERACTIONHANDLER(),
+        css::uno::Reference< css::task::XInteractionHandler >());
+    css::uno::Reference< css::ucb::XProgressHandler > xProgress;
+    ::ucbhelper::CommandEnvironment* pCommandEnv = new ::ucbhelper::CommandEnvironment(xInteraction, xProgress);
+    css::uno::Reference< css::ucb::XCommandEnvironment > xCommandEnv(static_cast< css::ucb::XCommandEnvironment* >(pCommandEnv), css::uno::UNO_QUERY);
+
+    // media type
+    ::rtl::OUString sMediaType = getUnpackedValueOrDefault(MediaDescriptor::PROP_MEDIATYPE(), ::rtl::OUString());
+    if (!sMediaType.getLength())
+    {
+        sMediaType = ::rtl::OUString::createFromAscii("application/x-www-form-urlencoded");
+        (*this)[MediaDescriptor::PROP_MEDIATYPE()] <<= sMediaType;
+    }
+
+    // url
+    ::rtl::OUString sURL( getUnpackedValueOrDefault( PROP_URL(), ::rtl::OUString() ) );
+
+    css::uno::Reference< css::io::XInputStream > xResultStream;
+    try
+    {
+        // seek PostData stream to the beginning
+        css::uno::Reference< css::io::XSeekable > xSeek( _rxPostData, css::uno::UNO_QUERY );
+        if ( xSeek.is() )
+            xSeek->seek( 0 );
+
+        // a content for the URL
+        ::ucbhelper::Content aContent( sURL, xCommandEnv );
+
+        // use post command
+        css::ucb::PostCommandArgument2 aPostArgument;
+        aPostArgument.Source = _rxPostData;
+        css::uno::Reference< css::io::XActiveDataSink > xSink( new ucbhelper::ActiveDataSink );
+        aPostArgument.Sink = xSink;
+        aPostArgument.MediaType = sMediaType;
+        aPostArgument.Referer = getUnpackedValueOrDefault( PROP_REFERRER(), ::rtl::OUString() );
+
+        ::rtl::OUString sCommandName( RTL_CONSTASCII_USTRINGPARAM( "post" ) );
+        aContent.executeCommand( sCommandName, css::uno::makeAny( aPostArgument ) );
+
+        // get result
+        xResultStream = xSink->getInputStream();
+    }
+    catch( const css::uno::Exception& )
+    {
+    }
+
+    // success?
+    if ( !xResultStream.is() )
+    {
+        OSL_ENSURE( false, "no valid reply to the HTTP-Post" );
+        return sal_False;
+    }
+
+    (*this)[MediaDescriptor::PROP_INPUTSTREAM()] <<= xResultStream;
+    return sal_True;
+}
+
+/*-----------------------------------------------*/
+
+/*-----------------------------------------------
+    25.03.2004 12:29
+-----------------------------------------------*/
+sal_Bool MediaDescriptor::impl_openStreamWithURL( const ::rtl::OUString& sURL, sal_Bool bLockFile )
+    throw(::com::sun::star::uno::RuntimeException)
+{
+    // prepare the environment
+    css::uno::Reference< css::task::XInteractionHandler > xOrgInteraction = getUnpackedValueOrDefault(
+        MediaDescriptor::PROP_INTERACTIONHANDLER(),
+        css::uno::Reference< css::task::XInteractionHandler >());
+
+    StillReadWriteInteraction* pInteraction = new StillReadWriteInteraction(xOrgInteraction);
+    css::uno::Reference< css::task::XInteractionHandler > xInteraction(static_cast< css::task::XInteractionHandler* >(pInteraction), css::uno::UNO_QUERY);
+
+    css::uno::Reference< css::ucb::XProgressHandler > xProgress;
+    ::ucbhelper::CommandEnvironment* pCommandEnv = new ::ucbhelper::CommandEnvironment(xInteraction, xProgress);
+    css::uno::Reference< css::ucb::XCommandEnvironment > xCommandEnv(static_cast< css::ucb::XCommandEnvironment* >(pCommandEnv), css::uno::UNO_QUERY);
+
+    // try to create the content
+    // no content -> no stream => return immediatly with FALSE
+    ::ucbhelper::Content                      aContent;
+    css::uno::Reference< css::ucb::XContent > xContent;
+    try
+    {
+        aContent = ::ucbhelper::Content(sURL, xCommandEnv);
+        xContent = aContent.get();
+    }
+    catch(const css::uno::RuntimeException&)
+        { throw; }
+    catch(const css::ucb::ContentCreationException&)
+        { return sal_False; } // TODO error handling
+    catch(const css::uno::Exception&)
+        { return sal_False; } // TODO error handling
+
+    // try to open the file in read/write mode
+    // (if its allowed to do so).
+    // But handle errors in a "hidden mode". Because
+    // we try it readonly later - if read/write isnt an option.
+    css::uno::Reference< css::io::XStream >      xStream     ;
+    css::uno::Reference< css::io::XInputStream > xInputStream;
+
+    sal_Bool bReadOnly = sal_False;
+    sal_Bool bModeRequestedExplicitly = sal_False;
+    const_iterator pIt = find(MediaDescriptor::PROP_READONLY());
+    if (pIt != end())
+    {
+        pIt->second >>= bReadOnly;
+        bModeRequestedExplicitly = sal_True;
+    }
+
+    if ( !bReadOnly && bLockFile )
+    {
+        try
+        {
+            // TODO: use "special" still interaction to supress error messages
+            xStream = aContent.openWriteableStream();
+            if (xStream.is())
+                xInputStream = xStream->getInputStream();
+        }
+        catch(const css::uno::RuntimeException&)
+            { throw; }
+        catch(const css::uno::Exception&)
+            {
+                // ignore exception, if reason was problem reasoned on
+                // open it in WRITEABLE mode! Then we try it READONLY
+                // later a second time.
+                // All other errors must be handled as real error an
+                // break this method.
+                if (!pInteraction->wasWriteError() || bModeRequestedExplicitly)
+                    return sal_False;
+                xStream.clear();
+                xInputStream.clear();
+            }
+    }
+
+    // If opening of the stream in read/write mode wasnt allowed
+    // or failed by an error - we must try it in readonly mode.
+    if (!xInputStream.is())
+    {
+        rtl::OUString aScheme;
+
+        try
+        {
+            css::uno::Reference< css::ucb::XContentIdentifier > xContId(
+                aContent.get().is() ? aContent.get()->getIdentifier() : 0 );
+
+            if ( xContId.is() )
+                aScheme = xContId->getContentProviderScheme();
+
+            // Only file system content provider is able to provide XStream
+            // so for this content impossibility to create XStream triggers
+            // switch to readonly mode in case of opening with locking on
+            if( bLockFile && aScheme.equalsIgnoreAsciiCaseAscii( "file" ) )
+                bReadOnly = sal_True;
+            else
+            {
+                sal_Bool bRequestReadOnly = bReadOnly;
+                aContent.getPropertyValue( ::rtl::OUString( RTL_CONSTASCII_USTRINGPARAM( "IsReadOnly" ) ) ) >>= bReadOnly;
+                if ( bReadOnly && !bRequestReadOnly && bModeRequestedExplicitly )
+                        return sal_False; // the document is explicitly requested with WRITEABLE mode
+            }
+        }
+        catch(const css::uno::RuntimeException&)
+            { throw; }
+        catch(const css::uno::Exception&)
+            { /* no error handling if IsReadOnly property does not exist for UCP */ }
+
+        if ( bReadOnly )
+               (*this)[MediaDescriptor::PROP_READONLY()] <<= bReadOnly;
+
+        pInteraction->resetInterceptions();
+        pInteraction->resetErrorStates();
+        try
+        {
+            // all the contents except file-URLs should be opened as usual
+            if ( bLockFile || !aScheme.equalsIgnoreAsciiCaseAscii( "file" ) )
+                xInputStream = aContent.openStream();
+            else
+                xInputStream = aContent.openStreamNoLock();
+        }
+        catch(const css::uno::RuntimeException&)
+            { throw; }
+        catch(const css::uno::Exception&)
+            { return sal_False; }
+    }
+
+    // add streams to the descriptor
+    if (xContent.is())
+        (*this)[MediaDescriptor::PROP_UCBCONTENT()] <<= xContent;
+    if (xStream.is())
+        (*this)[MediaDescriptor::PROP_STREAM()] <<= xStream;
+    if (xInputStream.is())
+        (*this)[MediaDescriptor::PROP_INPUTSTREAM()] <<= xInputStream;
+
+    // At least we need an input stream. The r/w stream is optional ...
+    return xInputStream.is();
+}
+
+/*-----------------------------------------------
+    10.09.2004 10:51
+-----------------------------------------------*/
+::rtl::OUString MediaDescriptor::impl_normalizeURL(const ::rtl::OUString& sURL)
+{
+    /* Remove Jumpmarks (fragments) of an URL only here.
+       They are not part of any URL and as a result may be
+       no ucb content can be created then.
+       On the other side arguments must exists ... because
+       they are part of an URL.
+
+       Do not use the URLTransformer service here. Because
+       it parses the URL in another way. It's main part isnt enough
+       and it's complete part contains the jumpmark (fragment) parameter ...
+    */
+    static ::rtl::OUString SERVICENAME_URIREFERENCEFACTORY = ::rtl::OUString::createFromAscii("com.sun.star.uri.UriReferenceFactory");
+
+    try
+    {
+        css::uno::Reference< css::lang::XMultiServiceFactory > xSMGR      = ::comphelper::getProcessServiceFactory();
+        css::uno::Reference< css::uri::XUriReferenceFactory >  xUriFactory(xSMGR->createInstance(SERVICENAME_URIREFERENCEFACTORY), css::uno::UNO_QUERY_THROW);
+        css::uno::Reference< css::uri::XUriReference >         xUriRef    = xUriFactory->parse(sURL);
+        if (xUriRef.is())
+        {
+            xUriRef->clearFragment();
+            return xUriRef->getUriReference();
+        }
+    }
+    catch(const css::uno::RuntimeException& exRun)
+        { throw exRun; }
+    catch(const css::uno::Exception&)
+        {}
+
+    // If an error ocurred ... return the original URL.
+    // It's a try .-)
+    return sURL;
+}
+
+} // namespace comphelper
+