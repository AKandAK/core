/*************************************************************************
 *
 * DO NOT ALTER OR REMOVE COPYRIGHT NOTICES OR THIS FILE HEADER.
 *
 * Copyright 2000, 2010 Oracle and/or its affiliates.
 *
 * OpenOffice.org - a multi-platform office productivity suite
 *
 * This file is part of OpenOffice.org.
 *
 * OpenOffice.org is free software: you can redistribute it and/or modify
 * it under the terms of the GNU Lesser General Public License version 3
 * only, as published by the Free Software Foundation.
 *
 * OpenOffice.org is distributed in the hope that it will be useful,
 * but WITHOUT ANY WARRANTY; without even the implied warranty of
 * MERCHANTABILITY or FITNESS FOR A PARTICULAR PURPOSE.  See the
 * GNU Lesser General Public License version 3 for more details
 * (a copy is included in the LICENSE file that accompanied this code).
 *
 * You should have received a copy of the GNU Lesser General Public License
 * version 3 along with OpenOffice.org.  If not, see
 * <http://www.openoffice.org/license.html>
 * for a copy of the LGPLv3 License.
 *
 ************************************************************************/

// MARKER(update_precomp.py): autogen include statement, do not remove
#include "precompiled_chart2.hxx"
#include "ChartModel.hxx"
#include "servicenames.hxx"
#include "MediaDescriptorHelper.hxx"
#include "macros.hxx"
#include "servicenames.hxx"
#include "NoWarningThisInCTOR.hxx"
#include "DataSourceHelper.hxx"
#include "ChartModelHelper.hxx"
#include "DiagramHelper.hxx"
#include "DisposeHelper.hxx"
#include "ControllerLockGuard.hxx"
#include "ObjectIdentifier.hxx"
#include "PageBackground.hxx"
#include "CloneHelper.hxx"
#include "NameContainer.hxx"

#include <com/sun/star/chart/ChartDataRowSource.hpp>

#include <comphelper/InlineContainer.hxx>
#include <comphelper/processfactory.hxx>

// header for class SvNumberFormatsSupplierObj
#include <svl/numuno.hxx>
#include <com/sun/star/lang/DisposedException.hpp>
#include <com/sun/star/lang/XInitialization.hpp>
#include <com/sun/star/view/XSelectionSupplier.hpp>
#include <com/sun/star/embed/XEmbedObjectCreator.hpp>
#include <com/sun/star/embed/XEmbedPersist.hpp>
#include <com/sun/star/embed/EmbedStates.hpp>
#include <com/sun/star/embed/XComponentSupplier.hpp>
#include <com/sun/star/embed/XStorage.hpp>
#include <com/sun/star/embed/EmbedMapUnits.hpp>
#include <com/sun/star/embed/Aspects.hpp>
#include <com/sun/star/awt/Gradient.hpp>
#include <com/sun/star/awt/XWindow.hpp>
#include <com/sun/star/awt/PosSize.hpp>
#include <com/sun/star/datatransfer/XTransferable.hpp>
<<<<<<< HEAD
#include <com/sun/star/drawing/Hatch.hpp>
#include <com/sun/star/drawing/LineDash.hpp>
=======
#include <com/sun/star/drawing/XShapes.hpp>
>>>>>>> bd26f484

// header for class SvNumberFormatter
#include <svl/zforlist.hxx>

using ::com::sun::star::uno::Sequence;
using ::com::sun::star::uno::Reference;
using ::com::sun::star::uno::Any;
using ::rtl::OUString;
using ::osl::MutexGuard;

using namespace ::com::sun::star;
using namespace ::apphelper;
using namespace ::chart::CloneHelper;

namespace
{
const OUString lcl_aGDIMetaFileMIMEType(
    RTL_CONSTASCII_USTRINGPARAM("application/x-openoffice-gdimetafile;windows_formatname=\"GDIMetaFile\""));
const OUString lcl_aGDIMetaFileMIMETypeHighContrast(
    RTL_CONSTASCII_USTRINGPARAM("application/x-openoffice-highcontrast-gdimetafile;windows_formatname=\"GDIMetaFile\""));

} // anonymous namespace

//-----------------------------------------------------------------
// ChartModel Constructor and Destructor
//-----------------------------------------------------------------

namespace chart
{

ChartModel::ChartModel(uno::Reference<uno::XComponentContext > const & xContext)
    : m_aLifeTimeManager( this, this )
    , m_bReadOnly( sal_False )
    , m_bModified( sal_False )
    , m_nInLoad(0)
    , m_bUpdateNotificationsPending(false)
    , m_aControllers( m_aModelMutex )
    , m_nControllerLockCount(0)
    , m_xContext( xContext )
    // default visual area is 8 x 7 cm
    , m_aVisualAreaSize( 8000, 7000 )
    , m_xDataProvider( 0 )
    , m_xInternalDataProvider( 0 )
    , m_xPageBackground( new PageBackground( m_xContext ) )
    , m_xUndoManager( ChartModelHelper::createUndoManager() )
    , m_xDashTable( createNameContainer( ::getCppuType( reinterpret_cast< const drawing::LineDash * >(0)),
                C2U( "com.sun.star.drawing.DashTable" ), C2U( "com.sun.star.comp.chart.DashTable" ) ))
    , m_xGradientTable( createNameContainer( ::getCppuType( reinterpret_cast< const awt::Gradient * >(0)),
                C2U( "com.sun.star.drawing.GradientTable" ), C2U( "com.sun.star.comp.chart.GradientTable" ) ))
    , m_xHatchTable( createNameContainer( ::getCppuType( reinterpret_cast< const drawing::Hatch * >(0)),
                C2U( "com.sun.star.drawing.HatchTable" ), C2U( "com.sun.star.comp.chart.HatchTable" ) ))
    , m_xBitmapTable( createNameContainer( ::getCppuType( reinterpret_cast< const OUString * >(0)), // URL
                C2U( "com.sun.star.drawing.BitmapTable" ), C2U( "com.sun.star.comp.chart.BitmapTable" ) ))
    , m_xTransparencyGradientTable( createNameContainer( ::getCppuType( reinterpret_cast< const awt::Gradient * >(0)),
                C2U( "com.sun.star.drawing.TransparencyGradientTable" ), C2U( "com.sun.star.comp.chart.TransparencyGradientTable" ) ))
    , m_xXMLNamespaceMap( createNameContainer( ::getCppuType( (const OUString*) 0 ),
                C2U( "com.sun.star.xml.NamespaceMap" ), C2U( "com.sun.star.comp.chart.XMLNameSpaceMap" ) ), uno::UNO_QUERY)
{
    OSL_TRACE( "ChartModel: CTOR called" );
    osl_incrementInterlockedCount(&m_refCount);

<<<<<<< HEAD
    ModifyListenerHelper::addListener( m_xPageBackground, this );
    m_xChartTypeManager.set( xContext->getServiceManager()->createInstanceWithContext(
            C2U( "com.sun.star.chart2.ChartTypeManager" ), m_xContext ), uno::UNO_QUERY );
    osl_decrementInterlockedCount(&m_refCount);
=======
    // attention: passing this as reference to ImplChartModel
    m_pImplChartModel.reset( new impl::ImplChartModel( xContext, this ));

    m_xUndoManager = Reference< chart2::XUndoManager >(
        this->createInstance( CHART_UNDOMANAGER_SERVICE_NAME ), uno::UNO_QUERY );
>>>>>>> bd26f484
}

ChartModel::ChartModel( const ChartModel & rOther )
    : impl::ChartModel_Base()
    , m_aLifeTimeManager( this, this )
    , m_bReadOnly( rOther.m_bReadOnly )
    , m_bModified( rOther.m_bModified )
    , m_nInLoad(0)
    , m_bUpdateNotificationsPending(false)
    , m_aResource( rOther.m_aResource )
    , m_aMediaDescriptor( rOther.m_aMediaDescriptor )
    , m_aControllers( m_aModelMutex )
    , m_nControllerLockCount(0)
    , m_xContext( rOther.m_xContext )
    // @note: the old model aggregate must not be shared with other models if it
    // is, you get mutex deadlocks
    , m_xOldModelAgg( 0 ) //rOther.m_xOldModelAgg )
    , m_xStorage( 0 ) //rOther.m_xStorage )
    , m_aVisualAreaSize( rOther.m_aVisualAreaSize )
    , m_aGraphicObjectVector( rOther.m_aGraphicObjectVector )
<<<<<<< HEAD
    , m_xDataProvider( rOther.m_xDataProvider )
    , m_xInternalDataProvider( rOther.m_xInternalDataProvider )
=======
    , m_xUndoManager( rOther.m_xUndoManager )
>>>>>>> bd26f484
{
    OSL_TRACE( "ChartModel: Copy-CTOR called" );
    osl_incrementInterlockedCount(&m_refCount);

    m_xChartTypeManager.set( CreateRefClone< Reference< chart2::XChartTypeManager > >()( rOther.m_xChartTypeManager ));
    m_xTitle.set( CreateRefClone< Reference< chart2::XTitle > >()( rOther.m_xTitle ));
    ModifyListenerHelper::addListener( m_xTitle, this );
    m_xPageBackground.set( CreateRefClone< Reference< beans::XPropertySet > >()( rOther.m_xPageBackground ));
    ModifyListenerHelper::addListener( m_xPageBackground, this );

    m_xDashTable.set( CreateRefClone< Reference< container::XNameContainer > >()( rOther.m_xDashTable ));
    m_xGradientTable.set( CreateRefClone< Reference< container::XNameContainer > >()( rOther.m_xGradientTable ));
    m_xHatchTable.set( CreateRefClone< Reference< container::XNameContainer > >()( rOther.m_xHatchTable ));
    m_xBitmapTable.set( CreateRefClone< Reference< container::XNameContainer > >()( rOther.m_xBitmapTable ));
    m_xTransparencyGradientTable.set( CreateRefClone< Reference< container::XNameContainer > >()( rOther.m_xTransparencyGradientTable ));

    m_xXMLNamespaceMap.set( CreateRefClone< Reference< container::XNameAccess > >()( rOther.m_xXMLNamespaceMap ));

    CloneRefVector< Reference< chart2::XDiagram > >( rOther.m_aDiagrams, m_aDiagrams );
    osl_decrementInterlockedCount(&m_refCount);
}

ChartModel::~ChartModel()
{
    OSL_TRACE( "ChartModel: DTOR called" );
    if( m_xOldModelAgg.is())
        m_xOldModelAgg->setDelegator( 0 );
}


//-----------------------------------------------------------------
// private methods
//-----------------------------------------------------------------

::rtl::OUString ChartModel::impl_g_getLocation()
{

    LifeTimeGuard aGuard(m_aLifeTimeManager);
    if(!aGuard.startApiCall())
        return ::rtl::OUString(); //behave passive if already disposed or closed or throw exception @todo?
    //mutex is acquired
    return m_aResource;
}

sal_Bool ChartModel::impl_isControllerConnected( const uno::Reference< frame::XController >& xController )
{
    try
    {
        uno::Sequence< uno::Reference<uno::XInterface> > aSeq = m_aControllers.getElements();
        for( sal_Int32 nN = aSeq.getLength(); nN--; )
        {
            if( aSeq[nN] == xController )
                return sal_True;
        }
    }
    catch( uno::Exception )
    {
    }
    return sal_False;
}

uno::Reference< frame::XController > ChartModel::impl_getCurrentController() throw(uno::RuntimeException)
{
        //@todo? hold only weak references to controllers

    // get the last active controller of this model
    if( m_xCurrentController.is() )
        return m_xCurrentController;

    // get the first controller of this model
    if( m_aControllers.getLength() )
    {
        uno::Reference<uno::XInterface> xI = m_aControllers.getElements()[0];
        return uno::Reference<frame::XController>( xI, uno::UNO_QUERY );
    }

    //return nothing if no controllers are connected at all
    return uno::Reference< frame::XController > ();
}

void SAL_CALL ChartModel::impl_notifyCloseListeners()
        throw( uno::RuntimeException)
{
    ::cppu::OInterfaceContainerHelper* pIC = m_aLifeTimeManager.m_aListenerContainer
        .getContainer( ::getCppuType((const uno::Reference< util::XCloseListener >*)0) );
    if( pIC )
    {
        lang::EventObject aEvent( static_cast< lang::XComponent*>(this) );
        ::cppu::OInterfaceIteratorHelper aIt( *pIC );
        while( aIt.hasMoreElements() )
            (static_cast< util::XCloseListener*>(aIt.next()))->notifyClosing( aEvent );
    }
}

void ChartModel::impl_adjustAdditionalShapesPositionAndSize( const awt::Size& aVisualAreaSize )
{
    uno::Reference< beans::XPropertySet > xProperties( static_cast< ::cppu::OWeakObject* >( this ), uno::UNO_QUERY );
    if ( xProperties.is() )
    {
        uno::Reference< drawing::XShapes > xShapes;
        xProperties->getPropertyValue( C2U( "AdditionalShapes" ) ) >>= xShapes;
        if ( xShapes.is() )
        {
            sal_Int32 nCount = xShapes->getCount();
            for ( sal_Int32 i = 0; i < nCount; ++i )
            {
                Reference< drawing::XShape > xShape;
                if ( xShapes->getByIndex( i ) >>= xShape )
                {
                    if ( xShape.is() )
                    {
                        awt::Point aPos( xShape->getPosition() );
                        awt::Size aSize( xShape->getSize() );

                        double fWidth = static_cast< double >( aVisualAreaSize.Width ) / m_aVisualAreaSize.Width;
                        double fHeight = static_cast< double >( aVisualAreaSize.Height ) / m_aVisualAreaSize.Height;

                        aPos.X = static_cast< long >( aPos.X * fWidth );
                        aPos.Y = static_cast< long >( aPos.Y * fHeight );
                        aSize.Width = static_cast< long >( aSize.Width * fWidth );
                        aSize.Height = static_cast< long >( aSize.Height * fHeight );

                        xShape->setPosition( aPos );
                        xShape->setSize( aSize );
                    }
                }
            }
        }
    }
}

//-----------------------------------------------------------------
// lang::XServiceInfo
//-----------------------------------------------------------------

APPHELPER_XSERVICEINFO_IMPL(ChartModel,CHART_MODEL_SERVICE_IMPLEMENTATION_NAME)

uno::Sequence< rtl::OUString > ChartModel::getSupportedServiceNames_Static()
{
    uno::Sequence< rtl::OUString > aSNS( 3 );
    aSNS[0] = CHART_MODEL_SERVICE_NAME;
    aSNS[1] = C2U( "com.sun.star.document.OfficeDocument" );
    aSNS[2] = C2U( "com.sun.star.chart.ChartDocument" );
    //// @todo : add additional services if you support any further
    return aSNS;
}

//-----------------------------------------------------------------
// frame::XModel (required interface)
//-----------------------------------------------------------------

sal_Bool SAL_CALL ChartModel::attachResource( const ::rtl::OUString& rURL
        , const uno::Sequence< beans::PropertyValue >& rMediaDescriptor )
        throw(uno::RuntimeException)
{
    /*
    The method attachResource() is used by the frame loader implementations
    to inform the model about its URL and MediaDescriptor.
    */

    LifeTimeGuard aGuard(m_aLifeTimeManager);
    if(!aGuard.startApiCall())
        return sal_False; //behave passive if already disposed or closed or throw exception @todo?
    //mutex is acquired

    if(m_aResource.getLength()!=0)//we have a resource already //@todo? or is setting a new resource allowed?
        return sal_False;
    m_aResource = rURL;
    m_aMediaDescriptor = rMediaDescriptor;

    //@todo ? check rURL ??
    //@todo ? evaluate m_aMediaDescriptor;
    //@todo ? ... ??? --> nothing, this method is only for setting informations

    return sal_True;
}

::rtl::OUString SAL_CALL ChartModel::getURL() throw(uno::RuntimeException)
{
    return impl_g_getLocation();
}

uno::Sequence< beans::PropertyValue > SAL_CALL ChartModel::getArgs() throw(uno::RuntimeException)
{
    /*
    The method getArgs() returns a sequence of property values
    that report the resource description according to com.sun.star.document.MediaDescriptor,
    specified on loading or saving with storeAsURL.
    */

    LifeTimeGuard aGuard(m_aLifeTimeManager);
    if(!aGuard.startApiCall())
        return uno::Sequence< beans::PropertyValue >(); //behave passive if already disposed or closed or throw exception @todo?
    //mutex is acquired

    return m_aMediaDescriptor;
}

void SAL_CALL ChartModel::connectController( const uno::Reference< frame::XController >& xController )
        throw(uno::RuntimeException)
{
    //@todo? this method is declared as oneway -> ...?

    LifeTimeGuard aGuard(m_aLifeTimeManager);
    if(!aGuard.startApiCall())
        return ; //behave passive if already disposed or closed
    //mutex is acquired

    //--add controller
    m_aControllers.addInterface(xController);
}

void SAL_CALL ChartModel::disconnectController( const uno::Reference< frame::XController >& xController )
        throw(uno::RuntimeException)
{
    //@todo? this method is declared as oneway -> ...?

    LifeTimeGuard aGuard(m_aLifeTimeManager);
    if(!aGuard.startApiCall())
        return; //behave passive if already disposed or closed

    //--remove controller
    m_aControllers.removeInterface(xController);

    //case: current controller is disconnected:
    if( m_xCurrentController == xController )
        m_xCurrentController.clear();

    DisposeHelper::DisposeAndClear( m_xRangeHighlighter );
}

void SAL_CALL ChartModel::lockControllers() throw(uno::RuntimeException)
{
    /*
    suspends some notifications to the controllers which are used for display updates.

    The calls to lockControllers() and unlockControllers() may be nested
    and even overlapping, but they must be in pairs. While there is at least one lock
    remaining, some notifications for display updates are not broadcasted.
    */

    //@todo? this method is declared as oneway -> ...?

    LifeTimeGuard aGuard(m_aLifeTimeManager);
    if(!aGuard.startApiCall())
        return; //behave passive if already disposed or closed or throw exception @todo?
    ++m_nControllerLockCount;
}

void SAL_CALL ChartModel::unlockControllers() throw(uno::RuntimeException)
{
    /*
    resumes the notifications which were suspended by lockControllers() .

    The calls to lockControllers() and unlockControllers() may be nested
    and even overlapping, but they must be in pairs. While there is at least one lock
    remaining, some notifications for display updates are not broadcasted.
    */

    //@todo? this method is declared as oneway -> ...?

    LifeTimeGuard aGuard(m_aLifeTimeManager);
    if(!aGuard.startApiCall())
        return; //behave passive if already disposed or closed or throw exception @todo?
    if( m_nControllerLockCount == 0 )
    {
        OSL_TRACE( "ChartModel: unlockControllers called with m_nControllerLockCount == 0" );
        return;
    }
    --m_nControllerLockCount;
    if( m_nControllerLockCount == 0 && m_bUpdateNotificationsPending  )
    {
        aGuard.clear();
        impl_notifyModifiedListeners();
    }
}

sal_Bool SAL_CALL ChartModel::hasControllersLocked() throw(uno::RuntimeException)
{
    LifeTimeGuard aGuard(m_aLifeTimeManager);
    if(!aGuard.startApiCall())
        return sal_False; //behave passive if already disposed or closed or throw exception @todo?
    return ( m_nControllerLockCount != 0 ) ;
}

uno::Reference< frame::XController > SAL_CALL ChartModel::getCurrentController() throw(uno::RuntimeException)
{
    LifeTimeGuard aGuard(m_aLifeTimeManager);
    if(!aGuard.startApiCall())
        throw lang::DisposedException(::rtl::OUString( RTL_CONSTASCII_USTRINGPARAM(
                "getCurrentController was called on an already disposed or closed model" ) )
                , static_cast< ::cppu::OWeakObject* >(this));

    return impl_getCurrentController();
}

void SAL_CALL ChartModel::setCurrentController( const uno::Reference< frame::XController >& xController )
        throw(container::NoSuchElementException, uno::RuntimeException)
{
    LifeTimeGuard aGuard(m_aLifeTimeManager);
    if(!aGuard.startApiCall())
        throw lang::DisposedException(::rtl::OUString( RTL_CONSTASCII_USTRINGPARAM(
                "setCurrentController was called on an already disposed or closed model" ) )
                , static_cast< ::cppu::OWeakObject* >(this));

    //OSL_ENSURE( impl_isControllerConnected(xController), "setCurrentController is called with a Controller which is not connected" );
    if(!impl_isControllerConnected(xController))
        throw container::NoSuchElementException(::rtl::OUString( RTL_CONSTASCII_USTRINGPARAM(
                "setCurrentController is called with a Controller which is not connected" ) )
                , static_cast< ::cppu::OWeakObject* >(this));

    m_xCurrentController = xController;

    DisposeHelper::DisposeAndClear( m_xRangeHighlighter );
}

uno::Reference< uno::XInterface > SAL_CALL ChartModel::getCurrentSelection() throw(uno::RuntimeException)
{
    LifeTimeGuard aGuard(m_aLifeTimeManager);
    if(!aGuard.startApiCall())
        throw lang::DisposedException(::rtl::OUString( RTL_CONSTASCII_USTRINGPARAM(
                "getCurrentSelection was called on an already disposed or closed model" ) )
                , static_cast< ::cppu::OWeakObject* >(this));


    uno::Reference< uno::XInterface > xReturn;
    uno::Reference< frame::XController > xController = impl_getCurrentController();

    aGuard.clear();
    if( xController.is() )
    {
        uno::Reference< view::XSelectionSupplier >  xSelectionSupl( xController, uno::UNO_QUERY );
        if ( xSelectionSupl.is() )
        {
            uno::Any aSel = xSelectionSupl->getSelection();
            rtl::OUString aObjectCID;
            if( aSel >>= aObjectCID )
            {
                xReturn.set( ObjectIdentifier::getObjectPropertySet( aObjectCID, Reference< XChartDocument >(this)));
            }
        }
    }
    return xReturn;
}


//-----------------------------------------------------------------
// lang::XComponent (base of XModel)
//-----------------------------------------------------------------
void SAL_CALL ChartModel::dispose() throw(uno::RuntimeException)
{
    //This object should release all resources and references in the
    //easiest possible manner
    //This object must notify all registered listeners using the method
    //<member>XEventListener::disposing</member>

    //hold no mutex
    if( !m_aLifeTimeManager.dispose() )
        return;

    //--release all resources and references
    //// @todo

    m_xDataProvider.clear();
    m_xInternalDataProvider.clear();
    m_xNumberFormatsSupplier.clear();
    DisposeHelper::DisposeAndClear( m_xOwnNumberFormatsSupplier );
    DisposeHelper::DisposeAndClear( m_xChartTypeManager );
    DisposeHelper::DisposeAllElements( m_aDiagrams );
    m_aDiagrams.clear();
    DisposeHelper::DisposeAndClear( m_xTitle );
    DisposeHelper::DisposeAndClear( m_xPageBackground );
    DisposeHelper::DisposeAndClear( m_xDashTable );
    DisposeHelper::DisposeAndClear( m_xGradientTable );
    DisposeHelper::DisposeAndClear( m_xHatchTable );
    DisposeHelper::DisposeAndClear( m_xBitmapTable );
    DisposeHelper::DisposeAndClear( m_xTransparencyGradientTable );
    DisposeHelper::DisposeAndClear( m_xXMLNamespaceMap );

    // not owner of storage
//     if( m_xStorage.is())
//     {
//         Reference< lang::XComponent > xComp( m_xStorage, uno::UNO_QUERY );
//         if( xComp.is())
//             xComp->dispose();
//     }
    m_xStorage.clear();

    if( m_xOldModelAgg.is())
    {
        m_xOldModelAgg->setDelegator( 0 );
        m_xOldModelAgg.clear();
    }

    m_aControllers.disposeAndClear( lang::EventObject( static_cast< cppu::OWeakObject * >( this )));
    m_xCurrentController.clear();

    m_xStorage.clear();
    m_xParent.clear();
    DisposeHelper::DisposeAndClear( m_xRangeHighlighter );
    OSL_TRACE( "ChartModel: dispose() called" );
}

void SAL_CALL ChartModel::addEventListener( const uno::Reference< lang::XEventListener > & xListener )
        throw(uno::RuntimeException)
{
    if( m_aLifeTimeManager.impl_isDisposedOrClosed() )
        return; //behave passive if already disposed or closed

    m_aLifeTimeManager.m_aListenerContainer.addInterface( ::getCppuType((const uno::Reference< lang::XEventListener >*)0), xListener );
}

void SAL_CALL ChartModel::removeEventListener( const uno::Reference< lang::XEventListener > & xListener )
        throw(uno::RuntimeException)
{
    if( m_aLifeTimeManager.impl_isDisposedOrClosed() )
        return; //behave passive if already disposed or closed

    m_aLifeTimeManager.m_aListenerContainer.removeInterface( ::getCppuType((const uno::Reference< lang::XEventListener >*)0), xListener );
    return;
}

//-----------------------------------------------------------------
// util::XCloseBroadcaster (base of XCloseable)
//-----------------------------------------------------------------
void SAL_CALL ChartModel::addCloseListener( const uno::Reference<   util::XCloseListener > & xListener )
        throw(uno::RuntimeException)
{
    m_aLifeTimeManager.g_addCloseListener( xListener );
}

void SAL_CALL ChartModel::removeCloseListener( const uno::Reference< util::XCloseListener > & xListener )
        throw(uno::RuntimeException)
{
    if( m_aLifeTimeManager.impl_isDisposedOrClosed() )
        return; //behave passive if already disposed or closed

    m_aLifeTimeManager.m_aListenerContainer.removeInterface( ::getCppuType((const uno::Reference< util::XCloseListener >*)0), xListener );
    return;
}

//-----------------------------------------------------------------
// util::XCloseable
//-----------------------------------------------------------------
void SAL_CALL ChartModel::close( sal_Bool bDeliverOwnership )
            throw( util::CloseVetoException,
                   uno::RuntimeException )
{
    //hold no mutex

    if( !m_aLifeTimeManager.g_close_startTryClose( bDeliverOwnership ) )
        return;
    //no mutex is acquired

    // At the end of this method may we must dispose ourself ...
    // and may nobody from outside hold a reference to us ...
    // then it's a good idea to do that by ourself.
    uno::Reference< uno::XInterface > xSelfHold( static_cast< ::cppu::OWeakObject* >(this) );

    //the listeners have had no veto
    //check wether we self can close
    {
        util::CloseVetoException aVetoException = util::CloseVetoException(
                        ::rtl::OUString( RTL_CONSTASCII_USTRINGPARAM(
                        "the model itself could not be closed" ) )
                        , static_cast< ::cppu::OWeakObject* >(this));

        if( m_aLifeTimeManager.g_close_isNeedToCancelLongLastingCalls( bDeliverOwnership, aVetoException ) )
        {
            ////you can empty this block, if you never start longlasting calls or
            ////if your longlasting calls are per default not cancelable (check how you have constructed your LifeTimeManager)

            sal_Bool bLongLastingCallsAreCanceled = sal_False;
            try
            {
                //try to cancel running longlasting calls
                //// @todo
            }
            catch( uno::Exception )
            {
                //// @todo
                //do not throw anything here!! (without endTryClose)
            }
            //if not successful canceled
            if(!bLongLastingCallsAreCanceled)
            {
                m_aLifeTimeManager.g_close_endTryClose( bDeliverOwnership, sal_True );
                throw aVetoException;
            }
        }

    }
    m_aLifeTimeManager.g_close_endTryClose_doClose();

    // BM @todo: is it ok to call the listeners here?
    impl_notifyCloseListeners();
}

//-----------------------------------------------------------------
// lang::XTypeProvider
//-----------------------------------------------------------------
uno::Sequence< uno::Type > SAL_CALL ChartModel::getTypes()
        throw (uno::RuntimeException)
{
    uno::Reference< lang::XTypeProvider > xAggTypeProvider;
    if( (m_xOldModelAgg->queryAggregation( ::getCppuType( & xAggTypeProvider )) >>= xAggTypeProvider)
        && xAggTypeProvider.is())
    {
        uno::Sequence< uno::Type > aOwnTypes( impl::ChartModel_Base::getTypes());
        uno::Sequence< uno::Type > aAggTypes( xAggTypeProvider->getTypes());
        uno::Sequence< uno::Type > aResult( aOwnTypes.getLength() + aAggTypes.getLength());
        sal_Int32 i=0;
        for( ;i<aOwnTypes.getLength(); ++i )
            aResult[i] = aOwnTypes[i];
        for( sal_Int32 j=0; i<aResult.getLength(); ++j, ++i)
            aResult[i] = aAggTypes[j];
        return aResult;
    }

    return impl::ChartModel_Base::getTypes();
}

//-----------------------------------------------------------------
// document::XDocumentPropertiesSupplier
//-----------------------------------------------------------------
uno::Reference< document::XDocumentProperties > SAL_CALL
        ChartModel::getDocumentProperties() throw (uno::RuntimeException)
{
    if ( !m_xDocumentProperties.is() )
    {
        uno::Reference< document::XDocumentProperties > xDocProps(
            ::comphelper::getProcessServiceFactory()->createInstance(
                C2U("com.sun.star.document.DocumentProperties") ), uno::UNO_QUERY );
        m_xDocumentProperties.set(xDocProps);
    }
    return m_xDocumentProperties;
}

//-----------------------------------------------------------------
// chart2::XChartDocument
//-----------------------------------------------------------------

uno::Reference< chart2::XDiagram > SAL_CALL ChartModel::getFirstDiagram()
            throw (uno::RuntimeException)
{
    // /--
    MutexGuard aGuard( m_aModelMutex );
    if( m_aDiagrams.size() )
        return m_aDiagrams[ 0 ];
    return uno::Reference< chart2::XDiagram >();
    // \--
}

void ChartModel::impl_removeAllDiagrams()
{
    ModifyListenerHelper::removeListenerFromAllElements( m_aDiagrams, this );
    m_aDiagrams.clear();
}

void ChartModel::impl_appendDiagram( const Reference< chart2::XDiagram > & xDiagram )
{
    Reference< util::XModifyBroadcaster > xBroadcaster( xDiagram, uno::UNO_QUERY );
    ModifyListenerHelper::addListener( xDiagram, this );
    m_aDiagrams.push_back( xDiagram );
}


void SAL_CALL ChartModel::setFirstDiagram( const uno::Reference< chart2::XDiagram >& xDiagram )
            throw (uno::RuntimeException)
{
    {
        // /--
        MutexGuard aGuard( m_aModelMutex );
        impl_removeAllDiagrams();
        impl_appendDiagram( xDiagram );
        // \--
    }
    setModified( sal_True );
}

Reference< chart2::data::XDataSource > ChartModel::impl_createDefaultData()
{
    Reference< chart2::data::XDataSource > xDataSource;
    if( hasInternalDataProvider() )
    {
        uno::Reference< lang::XInitialization > xIni(m_xInternalDataProvider,uno::UNO_QUERY);
        if( xIni.is() )
        {
            //init internal dataprovider
            {
                uno::Sequence< uno::Any > aArgs(1);
                beans::NamedValue aParam(::rtl::OUString(RTL_CONSTASCII_USTRINGPARAM("CreateDefaultData")),uno::makeAny(sal_True));
                aArgs[0] <<= aParam;
                xIni->initialize(aArgs);
            }
            //create data
            uno::Sequence< beans::PropertyValue > aArgs( 4 );
            aArgs[0] = beans::PropertyValue(
                ::rtl::OUString::createFromAscii("CellRangeRepresentation"), -1,
                uno::makeAny( C2U("all") ), beans::PropertyState_DIRECT_VALUE );
            aArgs[1] = beans::PropertyValue(
                ::rtl::OUString::createFromAscii("HasCategories"), -1,
                uno::makeAny( true ), beans::PropertyState_DIRECT_VALUE );
            aArgs[2] = beans::PropertyValue(
                ::rtl::OUString::createFromAscii("FirstCellAsLabel"), -1,
                uno::makeAny( true ), beans::PropertyState_DIRECT_VALUE );
            aArgs[3] = beans::PropertyValue(
                ::rtl::OUString::createFromAscii("DataRowSource"), -1,
                uno::makeAny( ::com::sun::star::chart::ChartDataRowSource_COLUMNS ), beans::PropertyState_DIRECT_VALUE );
            xDataSource = m_xInternalDataProvider->createDataSource( aArgs );
        }
    }
    return xDataSource;
}

void SAL_CALL ChartModel::createInternalDataProvider( sal_Bool bCloneExistingData )
            throw (util::CloseVetoException, uno::RuntimeException)
{
    // don't lock the mutex, because this call calls out to code that tries to
    // lock the solar mutex. On the other hand, a paint locks the solar mutex
    // and calls to the model lock the model's mutex => deadlock
    // @todo: lock a separate mutex in the InternalData class
    if( !hasInternalDataProvider() )
    {
        if( bCloneExistingData )
            m_xInternalDataProvider = ChartModelHelper::createInternalDataProvider( this, true );
        else
            m_xInternalDataProvider = ChartModelHelper::createInternalDataProvider( Reference<XChartDocument>(), true );
        m_xDataProvider.set( m_xInternalDataProvider );
    }
    setModified( sal_True );
}

sal_Bool SAL_CALL ChartModel::hasInternalDataProvider()
    throw (uno::RuntimeException)
{
    return m_xDataProvider.is() && m_xInternalDataProvider.is();
}

uno::Reference< chart2::data::XDataProvider > SAL_CALL ChartModel::getDataProvider()
            throw (uno::RuntimeException)
{
    // /--
    MutexGuard aGuard( m_aModelMutex );
    return m_xDataProvider;
    // \--
}

// ____ XDataReceiver ____

void SAL_CALL ChartModel::attachDataProvider( const uno::Reference< chart2::data::XDataProvider >& xDataProvider )
            throw (uno::RuntimeException)
{
    {
        // /--
        MutexGuard aGuard( m_aModelMutex );
        uno::Reference< beans::XPropertySet > xProp( xDataProvider, uno::UNO_QUERY );
        if( xProp.is() )
        {
            try
            {
                sal_Bool bIncludeHiddenCells = ChartModelHelper::isIncludeHiddenCells( Reference< frame::XModel >(this) );
                xProp->setPropertyValue(C2U("IncludeHiddenCells"), uno::makeAny(bIncludeHiddenCells));
            }
            catch( const beans::UnknownPropertyException& )
            {
            }
        }

        m_xDataProvider.set( xDataProvider );
        m_xInternalDataProvider.clear();

        //the numberformatter is kept independent of the data provider!
        // \--
    }
    setModified( sal_True );
}

void SAL_CALL ChartModel::attachNumberFormatsSupplier( const uno::Reference< util::XNumberFormatsSupplier >& xNewSupplier )
            throw (uno::RuntimeException)
{
    {
        // /--
        MutexGuard aGuard( m_aModelMutex );
        if( xNewSupplier==m_xNumberFormatsSupplier )
            return;
        if( xNewSupplier==m_xOwnNumberFormatsSupplier )
            return;
        if( m_xOwnNumberFormatsSupplier.is() && xNewSupplier.is() )
        {
            //@todo
            //merge missing numberformats from own to new formatter
        }
        else if( !xNewSupplier.is() )
        {
            if( m_xNumberFormatsSupplier.is() )
            {
                //@todo
                //merge missing numberformats from old numberformatter to own numberformatter
                //create own numberformatter if necessary
            }
        }

        m_xNumberFormatsSupplier.set( xNewSupplier );
        m_xOwnNumberFormatsSupplier.clear();
        // \--
    }
    setModified( sal_True );
}

void SAL_CALL ChartModel::setArguments( const Sequence< beans::PropertyValue >& aArguments )
            throw (lang::IllegalArgumentException,
                   uno::RuntimeException)
{
    {
        // /--
        MutexGuard aGuard( m_aModelMutex );
        if( !m_xDataProvider.is() )
            return;
        lockControllers();

        try
        {
            Reference< chart2::data::XDataSource > xDataSource( m_xDataProvider->createDataSource( aArguments ) );
            if( xDataSource.is() )
            {
                // set new data
                Reference< chart2::XChartTypeTemplate > xTemplate;
                Reference< chart2::XDiagram > xDia( getFirstDiagram() );
                if( xDia.is())
                {
                    // apply new data
                    DiagramHelper::tTemplateWithServiceName aTemplateAndService =
                        DiagramHelper::getTemplateForDiagram(
                            xDia, Reference< lang::XMultiServiceFactory >( m_xChartTypeManager, uno::UNO_QUERY ));
                    xTemplate.set( aTemplateAndService.first );
                }

                if( !xTemplate.is())
                    xTemplate.set( impl_createDefaultChartTypeTemplate() );

                if( xTemplate.is())
                {
                    if( xDia.is())
                        xTemplate->changeDiagramData( xDia, xDataSource, aArguments );
                    else
                    {
                        impl_removeAllDiagrams();
                        impl_appendDiagram( xTemplate->createDiagramByDataSource( xDataSource, aArguments ));
                    }
                }
            }
        }
        catch( lang::IllegalArgumentException & )
        {
            throw;
        }
        catch( uno::Exception & ex )
        {
            ASSERT_EXCEPTION( ex );
        }
        unlockControllers();
        // \--
    }
    setModified( sal_True );
}

Sequence< OUString > SAL_CALL ChartModel::getUsedRangeRepresentations()
            throw (uno::RuntimeException)
{
    return DataSourceHelper::getUsedDataRanges( Reference< frame::XModel >(this));
}

Reference< chart2::data::XDataSource > SAL_CALL ChartModel::getUsedData()
            throw (uno::RuntimeException)
{
    return DataSourceHelper::getUsedData( Reference< chart2::XChartDocument >(this));
}

Reference< chart2::data::XRangeHighlighter > SAL_CALL ChartModel::getRangeHighlighter()
            throw (uno::RuntimeException)
{
    if( ! m_xRangeHighlighter.is())
    {
        uno::Reference< view::XSelectionSupplier > xSelSupp( this->getCurrentController(), uno::UNO_QUERY );
        if( xSelSupp.is() )
            m_xRangeHighlighter.set( ChartModelHelper::createRangeHighlighter( xSelSupp ));
    }
    return m_xRangeHighlighter;
}

Reference< chart2::XChartTypeTemplate > ChartModel::impl_createDefaultChartTypeTemplate()
{
    Reference< chart2::XChartTypeTemplate > xTemplate;
    Reference< lang::XMultiServiceFactory > xFact( m_xChartTypeManager, uno::UNO_QUERY );
    if( xFact.is() )
        xTemplate.set( xFact->createInstance( C2U( "com.sun.star.chart2.template.Column" ) ), uno::UNO_QUERY );
    return xTemplate;
}

void SAL_CALL ChartModel::setChartTypeManager( const uno::Reference< chart2::XChartTypeManager >& xNewManager )
            throw (uno::RuntimeException)
{
    {
        // /--
        MutexGuard aGuard( m_aModelMutex );
        m_xChartTypeManager = xNewManager;
        // \--
    }
    setModified( sal_True );
}

uno::Reference< chart2::XChartTypeManager > SAL_CALL ChartModel::getChartTypeManager()
            throw (uno::RuntimeException)
{
    // /--
    MutexGuard aGuard( m_aModelMutex );
    return m_xChartTypeManager;
    // \--
}

uno::Reference< beans::XPropertySet > SAL_CALL ChartModel::getPageBackground()
    throw (uno::RuntimeException)
{
    // /--
    MutexGuard aGuard( m_aModelMutex );
    return m_xPageBackground;
    // \--
}

// ____ XTitled ____
uno::Reference< chart2::XTitle > SAL_CALL ChartModel::getTitleObject()
    throw (uno::RuntimeException)
{
    // /--
    MutexGuard aGuard( m_aModelMutex );
    return m_xTitle;
    // \--
}

void SAL_CALL ChartModel::setTitleObject( const uno::Reference< chart2::XTitle >& xTitle )
    throw (uno::RuntimeException)
{
    {
        // /--
        MutexGuard aGuard( m_aModelMutex );
        if( m_xTitle.is() )
            ModifyListenerHelper::removeListener( m_xTitle, this );
        m_xTitle = xTitle;
        ModifyListenerHelper::addListener( m_xTitle, this );
        // \--
    }
    setModified( sal_True );
}

void ChartModel::impl_createOldModelAgg()
{
    if( ! m_xOldModelAgg.is())
    {
        m_xOldModelAgg.set(
            m_xContext->getServiceManager()->createInstanceWithContext(
            CHART_CHARTAPIWRAPPER_SERVICE_NAME,
            m_xContext ), uno::UNO_QUERY_THROW );
        m_xOldModelAgg->setDelegator( static_cast< ::cppu::OWeakObject* >( this ));
    }
}

// ____ XInterface (for old API wrapper) ____
uno::Any SAL_CALL ChartModel::queryInterface( const uno::Type& aType )
    throw (uno::RuntimeException)
{
    uno::Any aResult( impl::ChartModel_Base::queryInterface( aType ));

    if( ! aResult.hasValue())
    {
        // try old API wrapper
        try
        {
            impl_createOldModelAgg();
            if( m_xOldModelAgg.is())
                aResult = m_xOldModelAgg->queryAggregation( aType );
        }
        catch( uno::Exception & ex )
        {
            ASSERT_EXCEPTION( ex );
        }
    }

    return aResult;
}

// ____ XCloneable ____
Reference< util::XCloneable > SAL_CALL ChartModel::createClone()
    throw (uno::RuntimeException)
{
    return Reference< util::XCloneable >( new ChartModel( *this ));
}

// ____ XVisualObject ____
void SAL_CALL ChartModel::setVisualAreaSize( ::sal_Int64 nAspect, const awt::Size& aSize )
    throw (lang::IllegalArgumentException,
           embed::WrongStateException,
           uno::Exception,
           uno::RuntimeException)
{
    if( nAspect == embed::Aspects::MSOLE_CONTENT )
    {
        bool bChanged =
            (m_aVisualAreaSize.Width != aSize.Width ||
             m_aVisualAreaSize.Height != aSize.Height);

        // #i12587# support for shapes in chart
        if ( bChanged )
        {
            impl_adjustAdditionalShapesPositionAndSize( aSize );
        }

        m_aVisualAreaSize = aSize;
        if( bChanged )
            setModified( sal_True );
    }
    else
    {
        OSL_ENSURE( false, "setVisualAreaSize: Aspect not implemented yet.");
    }
}

awt::Size SAL_CALL ChartModel::getVisualAreaSize( ::sal_Int64 nAspect )
    throw (lang::IllegalArgumentException,
           embed::WrongStateException,
           uno::Exception,
           uno::RuntimeException)
{
    OSL_ENSURE( nAspect == embed::Aspects::MSOLE_CONTENT,
                "No aspects other than content are supported" );
    (void)(nAspect); // avoid warning in non-debug builds
    // other possible aspects are MSOLE_THUMBNAIL, MSOLE_ICON and MSOLE_DOCPRINT

    return m_aVisualAreaSize;
}

embed::VisualRepresentation SAL_CALL ChartModel::getPreferredVisualRepresentation( ::sal_Int64 nAspect )
    throw (lang::IllegalArgumentException,
           embed::WrongStateException,
           uno::Exception,
           uno::RuntimeException)
{
    OSL_ENSURE( nAspect == embed::Aspects::MSOLE_CONTENT,
                "No aspects other than content are supported" );
    (void)(nAspect); // avoid warning in non-debug builds

    embed::VisualRepresentation aResult;

    try
    {
        Sequence< sal_Int8 > aMetafile;

        //get view from old api wrapper
        Reference< datatransfer::XTransferable > xTransferable(
            this->createInstance( CHART_VIEW_SERVICE_NAME ), uno::UNO_QUERY );
        if( xTransferable.is() )
        {
            datatransfer::DataFlavor aDataFlavor( lcl_aGDIMetaFileMIMEType,
                    C2U( "GDIMetaFile" ),
                    ::getCppuType( (const uno::Sequence< sal_Int8 >*) 0 ) );

            uno::Any aData( xTransferable->getTransferData( aDataFlavor ) );
            aData >>= aMetafile;
        }

        aResult.Flavor.MimeType = lcl_aGDIMetaFileMIMEType;
        aResult.Flavor.DataType = getCppuType( &aMetafile );

        aResult.Data <<= aMetafile;
    }
    catch( uno::Exception & ex )
    {
        ASSERT_EXCEPTION( ex );
    }

    return aResult;
}

::sal_Int32 SAL_CALL ChartModel::getMapUnit( ::sal_Int64 nAspect )
    throw (uno::Exception,
           uno::RuntimeException)
{
    OSL_ENSURE( nAspect == embed::Aspects::MSOLE_CONTENT,
                "No aspects other than content are supported" );
    (void)(nAspect); // avoid warning in non-debug builds
    return embed::EmbedMapUnits::ONE_100TH_MM;
}

// ____ datatransfer::XTransferable ____
uno::Any SAL_CALL ChartModel::getTransferData( const datatransfer::DataFlavor& aFlavor )
    throw (datatransfer::UnsupportedFlavorException,
           io::IOException,
           uno::RuntimeException)
{
    uno::Any aResult;
    if( this->isDataFlavorSupported( aFlavor ))
    {
        try
        {
            //get view from old api wrapper
            Reference< datatransfer::XTransferable > xTransferable(
                this->createInstance( CHART_VIEW_SERVICE_NAME ), uno::UNO_QUERY );
            if( xTransferable.is() &&
                xTransferable->isDataFlavorSupported( aFlavor ))
            {
                aResult = xTransferable->getTransferData( aFlavor );
            }
        }
        catch( uno::Exception & ex )
        {
            ASSERT_EXCEPTION( ex );
        }
    }
    else
    {
        throw datatransfer::UnsupportedFlavorException(
            aFlavor.MimeType, static_cast< ::cppu::OWeakObject* >( this ));
    }

    return aResult;
}

Sequence< datatransfer::DataFlavor > SAL_CALL ChartModel::getTransferDataFlavors()
    throw (uno::RuntimeException)
{
    uno::Sequence< datatransfer::DataFlavor > aRet(1);

//     aRet[0] = datatransfer::DataFlavor( lcl_aGDIMetaFileMIMEType,
//         C2U( "GDIMetaFile" ),
//      ::getCppuType( (const uno::Sequence< sal_Int8 >*) NULL ) );
    aRet[0] = datatransfer::DataFlavor( lcl_aGDIMetaFileMIMETypeHighContrast,
        C2U( "GDIMetaFile" ),
        ::getCppuType( (const uno::Sequence< sal_Int8 >*) NULL ) );

    return aRet;
}

::sal_Bool SAL_CALL ChartModel::isDataFlavorSupported( const datatransfer::DataFlavor& aFlavor )
    throw (uno::RuntimeException)
{
//     return ( aFlavor.MimeType.equals(lcl_aGDIMetaFileMIMEType) ||
//              aFlavor.MimeType.equals(lcl_aGDIMetaFileMIMETypeHighContrast) );
    return aFlavor.MimeType.equals(lcl_aGDIMetaFileMIMETypeHighContrast);
}



namespace
{
enum eServiceType
{
    SERVICE_DASH_TABLE,
    SERVICE_GARDIENT_TABLE,
    SERVICE_HATCH_TABLE,
    SERVICE_BITMAP_TABLE,
    SERVICE_TRANSP_GRADIENT_TABLE,
    SERVICE_MARKER_TABLE,
    SERVICE_NAMESPACE_MAP
};

typedef ::std::map< ::rtl::OUString, enum eServiceType > tServiceNameMap;
typedef ::comphelper::MakeMap< ::rtl::OUString, enum eServiceType > tMakeServiceNameMap;

tServiceNameMap & lcl_getStaticServiceNameMap()
{
    static tServiceNameMap aServiceNameMap(
        tMakeServiceNameMap
        ( C2U( "com.sun.star.drawing.DashTable" ),                    SERVICE_DASH_TABLE )
        ( C2U( "com.sun.star.drawing.GradientTable" ),                SERVICE_GARDIENT_TABLE )
        ( C2U( "com.sun.star.drawing.HatchTable" ),                   SERVICE_HATCH_TABLE )
        ( C2U( "com.sun.star.drawing.BitmapTable" ),                  SERVICE_BITMAP_TABLE )
        ( C2U( "com.sun.star.drawing.TransparencyGradientTable" ),    SERVICE_TRANSP_GRADIENT_TABLE )
        ( C2U( "com.sun.star.drawing.MarkerTable" ),                  SERVICE_MARKER_TABLE )
        ( C2U( "com.sun.star.xml.NamespaceMap" ),                     SERVICE_NAMESPACE_MAP )
        );
    return aServiceNameMap;
}
}
// ____ XMultiServiceFactory ____
Reference< uno::XInterface > SAL_CALL ChartModel::createInstance( const OUString& rServiceSpecifier )
            throw( uno::Exception, uno::RuntimeException )
{
    uno::Reference< uno::XInterface > xResult;
    tServiceNameMap & rMap = lcl_getStaticServiceNameMap();

    tServiceNameMap::const_iterator aIt( rMap.find( rServiceSpecifier ));
    if( aIt != rMap.end())
    {
        switch( (*aIt).second )
        {
            case SERVICE_DASH_TABLE:
<<<<<<< HEAD
                return Reference< uno::XInterface >( m_xDashTable );
            case SERVICE_GARDIENT_TABLE:
                return Reference< uno::XInterface >( m_xGradientTable );
            case SERVICE_HATCH_TABLE:
                return Reference< uno::XInterface >( m_xHatchTable );
            case SERVICE_BITMAP_TABLE:
                return Reference< uno::XInterface >( m_xBitmapTable );
            case SERVICE_TRANSP_GRADIENT_TABLE:
                return Reference< uno::XInterface >( m_xTransparencyGradientTable );
=======
            case SERVICE_GARDIENT_TABLE:
            case SERVICE_HATCH_TABLE:
            case SERVICE_BITMAP_TABLE:
            case SERVICE_TRANSP_GRADIENT_TABLE:
>>>>>>> bd26f484
            case SERVICE_MARKER_TABLE:
                {
                    uno::Reference< lang::XMultiServiceFactory > xFact(
                        this->createInstance( CHART_VIEW_SERVICE_NAME ), uno::UNO_QUERY );
                    if ( xFact.is() )
                    {
                        return xFact->createInstance( rServiceSpecifier );
                    }
                }
                break;
            case SERVICE_NAMESPACE_MAP:
                return Reference< uno::XInterface >( m_xXMLNamespaceMap );
        }
    }
    else
    {
        impl_createOldModelAgg();
        if( m_xOldModelAgg.is() )
        {
            Any aAny = m_xOldModelAgg->queryAggregation( ::getCppuType((const uno::Reference< lang::XMultiServiceFactory >*)0) );
            uno::Reference< lang::XMultiServiceFactory > xOldModelFactory;
            if( (aAny >>= xOldModelFactory) && xOldModelFactory.is() )
            {
                return xOldModelFactory->createInstance( rServiceSpecifier );
            }
        }
    }
    return 0;
}

Reference< uno::XInterface > SAL_CALL ChartModel::createInstanceWithArguments(
            const OUString& rServiceSpecifier , const Sequence< Any >& Arguments )
            throw( uno::Exception, uno::RuntimeException )
{
    OSL_ENSURE( Arguments.getLength(), "createInstanceWithArguments: Warning: Arguments are ignored" );
    (void)(Arguments); // avoid warning in non-debug builds
    return createInstance( rServiceSpecifier );
}

Sequence< OUString > SAL_CALL ChartModel::getAvailableServiceNames()
            throw( uno::RuntimeException )
{
    uno::Sequence< ::rtl::OUString > aResult;

    impl_createOldModelAgg();
    if( m_xOldModelAgg.is())
    {
        Any aAny = m_xOldModelAgg->queryAggregation( ::getCppuType((const uno::Reference< lang::XMultiServiceFactory >*)0) );
        uno::Reference< lang::XMultiServiceFactory > xOldModelFactory;
        if( (aAny >>= xOldModelFactory) && xOldModelFactory.is() )
        {
            return xOldModelFactory->getAvailableServiceNames();
        }
    }
    return aResult;
}

Reference< util::XNumberFormatsSupplier > ChartModel::impl_getNumberFormatsSupplier()
{
    if( !m_xNumberFormatsSupplier.is() )
    {
        if( !m_xOwnNumberFormatsSupplier.is() )
        {
            Reference< lang::XMultiServiceFactory > xFactory( m_xContext->getServiceManager(), uno::UNO_QUERY );
            m_xOwnNumberFormatsSupplier = new SvNumberFormatsSupplierObj( new SvNumberFormatter( xFactory, LANGUAGE_SYSTEM ) );
            //pOwnNumberFormatter->ChangeStandardPrec( 15 ); todo?
        }
        m_xNumberFormatsSupplier = m_xOwnNumberFormatsSupplier;
    }
    return m_xNumberFormatsSupplier;
}

// ____ XUnoTunnel ___
::sal_Int64 SAL_CALL ChartModel::getSomething( const Sequence< ::sal_Int8 >& aIdentifier )
        throw( uno::RuntimeException)
{
    if( aIdentifier.getLength() == 16 && 0 == rtl_compareMemory( SvNumberFormatsSupplierObj::getUnoTunnelId().getConstArray(),
                                                         aIdentifier.getConstArray(), 16 ) )
    {
        Reference< lang::XUnoTunnel > xTunnel( impl_getNumberFormatsSupplier(), uno::UNO_QUERY );
        if( xTunnel.is() )
            return xTunnel->getSomething( aIdentifier );
    }
    return 0;
}

// ____ XNumberFormatsSupplier ____
uno::Reference< beans::XPropertySet > SAL_CALL ChartModel::getNumberFormatSettings()
    throw (uno::RuntimeException)
{
    Reference< util::XNumberFormatsSupplier > xSupplier( impl_getNumberFormatsSupplier() );
    if( xSupplier.is() )
        return xSupplier->getNumberFormatSettings();
    return uno::Reference< beans::XPropertySet >();
}

uno::Reference< util::XNumberFormats > SAL_CALL ChartModel::getNumberFormats()
    throw (uno::RuntimeException)
{
    Reference< util::XNumberFormatsSupplier > xSupplier( impl_getNumberFormatsSupplier() );
    if( xSupplier.is() )
        return xSupplier->getNumberFormats();
    return uno::Reference< util::XNumberFormats >();
}

// ____ XChild ____
Reference< uno::XInterface > SAL_CALL ChartModel::getParent()
    throw (uno::RuntimeException)
{
    return Reference< uno::XInterface >(m_xParent,uno::UNO_QUERY);
}

void SAL_CALL ChartModel::setParent( const Reference< uno::XInterface >& Parent )
    throw (lang::NoSupportException,
           uno::RuntimeException)
{
    if( Parent != m_xParent )
        m_xParent.set( Parent, uno::UNO_QUERY );
}

// ____ XUndoManager ____
Reference< chart2::XUndoManager > SAL_CALL ChartModel::getUndoManager()
    throw (uno::RuntimeException)
{
    return m_xUndoManager;
}

// ____ XDataSource ____
uno::Sequence< Reference< chart2::data::XLabeledDataSequence > > SAL_CALL ChartModel::getDataSequences()
    throw (uno::RuntimeException)
{
    Reference< chart2::data::XDataSource > xSource(
        DataSourceHelper::getUsedData( uno::Reference< frame::XModel >(this) ) );
    if( xSource.is())
        return xSource->getDataSequences();

    return uno::Sequence< Reference< chart2::data::XLabeledDataSequence > >();
}

}  // namespace chart<|MERGE_RESOLUTION|>--- conflicted
+++ resolved
@@ -64,12 +64,9 @@
 #include <com/sun/star/awt/XWindow.hpp>
 #include <com/sun/star/awt/PosSize.hpp>
 #include <com/sun/star/datatransfer/XTransferable.hpp>
-<<<<<<< HEAD
 #include <com/sun/star/drawing/Hatch.hpp>
 #include <com/sun/star/drawing/LineDash.hpp>
-=======
 #include <com/sun/star/drawing/XShapes.hpp>
->>>>>>> bd26f484
 
 // header for class SvNumberFormatter
 #include <svl/zforlist.hxx>
@@ -111,38 +108,23 @@
     , m_xContext( xContext )
     // default visual area is 8 x 7 cm
     , m_aVisualAreaSize( 8000, 7000 )
+    , m_xUndoManager( ChartModelHelper::createUndoManager() )
     , m_xDataProvider( 0 )
     , m_xInternalDataProvider( 0 )
     , m_xPageBackground( new PageBackground( m_xContext ) )
-    , m_xUndoManager( ChartModelHelper::createUndoManager() )
-    , m_xDashTable( createNameContainer( ::getCppuType( reinterpret_cast< const drawing::LineDash * >(0)),
-                C2U( "com.sun.star.drawing.DashTable" ), C2U( "com.sun.star.comp.chart.DashTable" ) ))
-    , m_xGradientTable( createNameContainer( ::getCppuType( reinterpret_cast< const awt::Gradient * >(0)),
-                C2U( "com.sun.star.drawing.GradientTable" ), C2U( "com.sun.star.comp.chart.GradientTable" ) ))
-    , m_xHatchTable( createNameContainer( ::getCppuType( reinterpret_cast< const drawing::Hatch * >(0)),
-                C2U( "com.sun.star.drawing.HatchTable" ), C2U( "com.sun.star.comp.chart.HatchTable" ) ))
-    , m_xBitmapTable( createNameContainer( ::getCppuType( reinterpret_cast< const OUString * >(0)), // URL
-                C2U( "com.sun.star.drawing.BitmapTable" ), C2U( "com.sun.star.comp.chart.BitmapTable" ) ))
-    , m_xTransparencyGradientTable( createNameContainer( ::getCppuType( reinterpret_cast< const awt::Gradient * >(0)),
-                C2U( "com.sun.star.drawing.TransparencyGradientTable" ), C2U( "com.sun.star.comp.chart.TransparencyGradientTable" ) ))
     , m_xXMLNamespaceMap( createNameContainer( ::getCppuType( (const OUString*) 0 ),
                 C2U( "com.sun.star.xml.NamespaceMap" ), C2U( "com.sun.star.comp.chart.XMLNameSpaceMap" ) ), uno::UNO_QUERY)
 {
     OSL_TRACE( "ChartModel: CTOR called" );
     osl_incrementInterlockedCount(&m_refCount);
 
-<<<<<<< HEAD
     ModifyListenerHelper::addListener( m_xPageBackground, this );
     m_xChartTypeManager.set( xContext->getServiceManager()->createInstanceWithContext(
             C2U( "com.sun.star.chart2.ChartTypeManager" ), m_xContext ), uno::UNO_QUERY );
-    osl_decrementInterlockedCount(&m_refCount);
-=======
-    // attention: passing this as reference to ImplChartModel
-    m_pImplChartModel.reset( new impl::ImplChartModel( xContext, this ));
-
     m_xUndoManager = Reference< chart2::XUndoManager >(
         this->createInstance( CHART_UNDOMANAGER_SERVICE_NAME ), uno::UNO_QUERY );
->>>>>>> bd26f484
+
+    osl_decrementInterlockedCount(&m_refCount);
 }
 
 ChartModel::ChartModel( const ChartModel & rOther )
@@ -163,12 +145,9 @@
     , m_xStorage( 0 ) //rOther.m_xStorage )
     , m_aVisualAreaSize( rOther.m_aVisualAreaSize )
     , m_aGraphicObjectVector( rOther.m_aGraphicObjectVector )
-<<<<<<< HEAD
+    , m_xUndoManager( rOther.m_xUndoManager )
     , m_xDataProvider( rOther.m_xDataProvider )
     , m_xInternalDataProvider( rOther.m_xInternalDataProvider )
-=======
-    , m_xUndoManager( rOther.m_xUndoManager )
->>>>>>> bd26f484
 {
     OSL_TRACE( "ChartModel: Copy-CTOR called" );
     osl_incrementInterlockedCount(&m_refCount);
@@ -178,12 +157,6 @@
     ModifyListenerHelper::addListener( m_xTitle, this );
     m_xPageBackground.set( CreateRefClone< Reference< beans::XPropertySet > >()( rOther.m_xPageBackground ));
     ModifyListenerHelper::addListener( m_xPageBackground, this );
-
-    m_xDashTable.set( CreateRefClone< Reference< container::XNameContainer > >()( rOther.m_xDashTable ));
-    m_xGradientTable.set( CreateRefClone< Reference< container::XNameContainer > >()( rOther.m_xGradientTable ));
-    m_xHatchTable.set( CreateRefClone< Reference< container::XNameContainer > >()( rOther.m_xHatchTable ));
-    m_xBitmapTable.set( CreateRefClone< Reference< container::XNameContainer > >()( rOther.m_xBitmapTable ));
-    m_xTransparencyGradientTable.set( CreateRefClone< Reference< container::XNameContainer > >()( rOther.m_xTransparencyGradientTable ));
 
     m_xXMLNamespaceMap.set( CreateRefClone< Reference< container::XNameAccess > >()( rOther.m_xXMLNamespaceMap ));
 
@@ -541,11 +514,6 @@
     m_aDiagrams.clear();
     DisposeHelper::DisposeAndClear( m_xTitle );
     DisposeHelper::DisposeAndClear( m_xPageBackground );
-    DisposeHelper::DisposeAndClear( m_xDashTable );
-    DisposeHelper::DisposeAndClear( m_xGradientTable );
-    DisposeHelper::DisposeAndClear( m_xHatchTable );
-    DisposeHelper::DisposeAndClear( m_xBitmapTable );
-    DisposeHelper::DisposeAndClear( m_xTransparencyGradientTable );
     DisposeHelper::DisposeAndClear( m_xXMLNamespaceMap );
 
     // not owner of storage
@@ -1265,22 +1233,10 @@
         switch( (*aIt).second )
         {
             case SERVICE_DASH_TABLE:
-<<<<<<< HEAD
-                return Reference< uno::XInterface >( m_xDashTable );
-            case SERVICE_GARDIENT_TABLE:
-                return Reference< uno::XInterface >( m_xGradientTable );
-            case SERVICE_HATCH_TABLE:
-                return Reference< uno::XInterface >( m_xHatchTable );
-            case SERVICE_BITMAP_TABLE:
-                return Reference< uno::XInterface >( m_xBitmapTable );
-            case SERVICE_TRANSP_GRADIENT_TABLE:
-                return Reference< uno::XInterface >( m_xTransparencyGradientTable );
-=======
             case SERVICE_GARDIENT_TABLE:
             case SERVICE_HATCH_TABLE:
             case SERVICE_BITMAP_TABLE:
             case SERVICE_TRANSP_GRADIENT_TABLE:
->>>>>>> bd26f484
             case SERVICE_MARKER_TABLE:
                 {
                     uno::Reference< lang::XMultiServiceFactory > xFact(
