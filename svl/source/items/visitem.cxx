/* -*- Mode: C++; tab-width: 4; indent-tabs-mode: nil; c-basic-offset: 4 -*- */
/*************************************************************************
 *
 * DO NOT ALTER OR REMOVE COPYRIGHT NOTICES OR THIS FILE HEADER.
 *
 * Copyright 2000, 2010 Oracle and/or its affiliates.
 *
 * OpenOffice.org - a multi-platform office productivity suite
 *
 * This file is part of OpenOffice.org.
 *
 * OpenOffice.org is free software: you can redistribute it and/or modify
 * it under the terms of the GNU Lesser General Public License version 3
 * only, as published by the Free Software Foundation.
 *
 * OpenOffice.org is distributed in the hope that it will be useful,
 * but WITHOUT ANY WARRANTY; without even the implied warranty of
 * MERCHANTABILITY or FITNESS FOR A PARTICULAR PURPOSE.  See the
 * GNU Lesser General Public License version 3 for more details
 * (a copy is included in the LICENSE file that accompanied this code).
 *
 * You should have received a copy of the GNU Lesser General Public License
 * version 3 along with OpenOffice.org.  If not, see
 * <http://www.openoffice.org/license.html>
 * for a copy of the LGPLv3 License.
 *
 ************************************************************************/

// MARKER(update_precomp.py): autogen include statement, do not remove
#include "precompiled_svl.hxx"
#include <svl/visitem.hxx>
#include <com/sun/star/uno/Any.hxx>
#include <tools/stream.hxx>

//============================================================================
//
//  class SfxVisibilityItem
//
//============================================================================

DBG_NAME(SfxVisibilityItem)

//============================================================================
TYPEINIT1_AUTOFACTORY(SfxVisibilityItem, SfxPoolItem);

//============================================================================
SfxVisibilityItem::SfxVisibilityItem(sal_uInt16 which, SvStream & rStream):
    SfxPoolItem(which)
{
    DBG_CTOR(SfxVisibilityItem, 0);
    sal_Bool bValue = 0;
    rStream >> bValue;
    m_nValue.bVisible = bValue;
}

//============================================================================
// virtual
int SfxVisibilityItem::operator ==(const SfxPoolItem & rItem) const
{
    DBG_CHKTHIS(SfxVisibilityItem, 0);
    DBG_ASSERT(SfxPoolItem::operator ==(rItem), "unequal type");
    return m_nValue.bVisible == SAL_STATIC_CAST(const SfxVisibilityItem *, &rItem)->
                        m_nValue.bVisible;
}

//============================================================================
// virtual
int SfxVisibilityItem::Compare(const SfxPoolItem & rWith) const
{
    DBG_ASSERT(rWith.ISA(SfxVisibilityItem), "SfxVisibilityItem::Compare(): Bad type");
    return m_nValue.bVisible == static_cast< SfxVisibilityItem const * >(&rWith)->m_nValue.bVisible ?
               0 : m_nValue.bVisible ? -1 : 1;
}

//============================================================================
// virtual
SfxItemPresentation SfxVisibilityItem::GetPresentation(SfxItemPresentation,
                                                  SfxMapUnit, SfxMapUnit,
                                                  XubString & rText,
                                                  const IntlWrapper *) const
{
    rText = GetValueTextByVal(m_nValue.bVisible);
    return SFX_ITEM_PRESENTATION_NAMELESS;
}


//============================================================================
// virtual
<<<<<<< HEAD
bool SfxVisibilityItem::QueryValue(com::sun::star::uno::Any& rVal,BYTE) const
{
    rVal <<= m_nValue;
    return true;
=======
sal_Bool SfxVisibilityItem::QueryValue(com::sun::star::uno::Any& rVal,sal_uInt8) const
{
    rVal <<= m_nValue;
    return sal_True;
>>>>>>> e2a3d487
}

//============================================================================
// virtual
<<<<<<< HEAD
bool SfxVisibilityItem::PutValue(const com::sun::star::uno::Any& rVal,BYTE)
{
    if (rVal >>= m_nValue)
        return true;

    OSL_FAIL( "SfxInt16Item::PutValue - Wrong type!" );
    return false;
=======
sal_Bool SfxVisibilityItem::PutValue(const com::sun::star::uno::Any& rVal,sal_uInt8)
{
    if (rVal >>= m_nValue)
        return sal_True;

    DBG_ERROR( "SfxInt16Item::PutValue - Wrong type!" );
    return sal_False;
>>>>>>> e2a3d487
}

//============================================================================
// virtual
SfxPoolItem * SfxVisibilityItem::Create(SvStream & rStream, sal_uInt16) const
{
    DBG_CHKTHIS(SfxVisibilityItem, 0);
    return new SfxVisibilityItem(Which(), rStream);
}

//============================================================================
// virtual
SvStream & SfxVisibilityItem::Store(SvStream & rStream, sal_uInt16) const
{
    DBG_CHKTHIS(SfxVisibilityItem, 0);
    rStream << m_nValue.bVisible;
    return rStream;
}

//============================================================================
// virtual
SfxPoolItem * SfxVisibilityItem::Clone(SfxItemPool *) const
{
    DBG_CHKTHIS(SfxVisibilityItem, 0);
    return new SfxVisibilityItem(*this);
}

//============================================================================
// virtual
sal_uInt16 SfxVisibilityItem::GetValueCount() const
{
    return 2;
}

//============================================================================
// virtual
UniString SfxVisibilityItem::GetValueTextByVal(sal_Bool bTheValue) const
{
    return
        bTheValue ?
<<<<<<< HEAD
            UniString::CreateFromAscii(RTL_CONSTASCII_STRINGPARAM("TRUE")) :
            UniString::CreateFromAscii(RTL_CONSTASCII_STRINGPARAM("FALSE"));
}

/* vim:set shiftwidth=4 softtabstop=4 expandtab: */
=======
            UniString::CreateFromAscii(RTL_CONSTASCII_STRINGPARAM("sal_True")) :
            UniString::CreateFromAscii(RTL_CONSTASCII_STRINGPARAM("sal_False"));
}
>>>>>>> e2a3d487
<|MERGE_RESOLUTION|>--- conflicted
+++ resolved
@@ -86,38 +86,21 @@
 
 //============================================================================
 // virtual
-<<<<<<< HEAD
-bool SfxVisibilityItem::QueryValue(com::sun::star::uno::Any& rVal,BYTE) const
+bool SfxVisibilityItem::QueryValue(com::sun::star::uno::Any& rVal, sal_uInt8) const
 {
     rVal <<= m_nValue;
     return true;
-=======
-sal_Bool SfxVisibilityItem::QueryValue(com::sun::star::uno::Any& rVal,sal_uInt8) const
-{
-    rVal <<= m_nValue;
-    return sal_True;
->>>>>>> e2a3d487
 }
 
 //============================================================================
 // virtual
-<<<<<<< HEAD
-bool SfxVisibilityItem::PutValue(const com::sun::star::uno::Any& rVal,BYTE)
+bool SfxVisibilityItem::PutValue(const com::sun::star::uno::Any& rVal, sal_uInt8)
 {
     if (rVal >>= m_nValue)
         return true;
 
     OSL_FAIL( "SfxInt16Item::PutValue - Wrong type!" );
     return false;
-=======
-sal_Bool SfxVisibilityItem::PutValue(const com::sun::star::uno::Any& rVal,sal_uInt8)
-{
-    if (rVal >>= m_nValue)
-        return sal_True;
-
-    DBG_ERROR( "SfxInt16Item::PutValue - Wrong type!" );
-    return sal_False;
->>>>>>> e2a3d487
 }
 
 //============================================================================
@@ -158,14 +141,8 @@
 {
     return
         bTheValue ?
-<<<<<<< HEAD
-            UniString::CreateFromAscii(RTL_CONSTASCII_STRINGPARAM("TRUE")) :
-            UniString::CreateFromAscii(RTL_CONSTASCII_STRINGPARAM("FALSE"));
-}
-
-/* vim:set shiftwidth=4 softtabstop=4 expandtab: */
-=======
             UniString::CreateFromAscii(RTL_CONSTASCII_STRINGPARAM("sal_True")) :
             UniString::CreateFromAscii(RTL_CONSTASCII_STRINGPARAM("sal_False"));
 }
->>>>>>> e2a3d487
+
+/* vim:set shiftwidth=4 softtabstop=4 expandtab: */