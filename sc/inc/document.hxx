/*************************************************************************
 *
 * DO NOT ALTER OR REMOVE COPYRIGHT NOTICES OR THIS FILE HEADER.
 *
 * Copyright 2000, 2010 Oracle and/or its affiliates.
 *
 * OpenOffice.org - a multi-platform office productivity suite
 *
 * This file is part of OpenOffice.org.
 *
 * OpenOffice.org is free software: you can redistribute it and/or modify
 * it under the terms of the GNU Lesser General Public License version 3
 * only, as published by the Free Software Foundation.
 *
 * OpenOffice.org is distributed in the hope that it will be useful,
 * but WITHOUT ANY WARRANTY; without even the implied warranty of
 * MERCHANTABILITY or FITNESS FOR A PARTICULAR PURPOSE.  See the
 * GNU Lesser General Public License version 3 for more details
 * (a copy is included in the LICENSE file that accompanied this code).
 *
 * You should have received a copy of the GNU Lesser General Public License
 * version 3 along with OpenOffice.org.  If not, see
 * <http://www.openoffice.org/license.html>
 * for a copy of the LGPLv3 License.
 *
 ************************************************************************/

#ifndef SC_DOCUMENT_HXX
#define SC_DOCUMENT_HXX


#include <vcl/prntypes.hxx>
#include <vcl/timer.hxx>
#include <com/sun/star/uno/Reference.hxx>
#include <vos/ref.hxx>
#include "scdllapi.h"
#include "table.hxx"        // FastGetRowHeight (inline)
#include "rangelst.hxx"
#include "brdcst.hxx"
#include "tabopparams.hxx"
#include "formula/grammar.hxx"
#include <com/sun/star/chart2/XChartDocument.hpp>
#include "scdllapi.h"

#include <memory>
#include <map>
#include <set>

// Wang Xu Ming -- 2009-8-17
// DataPilot Migration - Cache&&Performance
#include <list>
#include "dpobject.hxx"
#include "dptabdat.hxx"
// End Comments

class KeyEvent;
class OutputDevice;
class SdrObject;
class SfxBroadcaster;
class SfxListener;
class SfxHint;
class SfxItemSet;
class SfxObjectShell;
class SfxBindings;
class SfxPoolItem;
class SfxItemPool;
class SfxPrinter;
class SfxStatusBarManager;
class SfxStyleSheetBase;
class SvMemoryStream;
class SvNumberFormatter;
class SvxBorderLine;
class SvxBoxInfoItem;
class SvxBoxItem;
class SvxBrushItem;
class SvxForbiddenCharactersTable;
namespace sfx2 {
    class LinkManager;
    }
class SvxSearchItem;
class SvxShadowItem;
class Window;
class XColorTable;
class List;

class ScAutoFormatData;
class ScBaseCell;
class ScStringCell;
class ScBroadcastAreaSlotMachine;
class ScChangeViewSettings;
class ScChartCollection;
class ScChartListenerCollection;
class ScConditionalFormat;
class ScConditionalFormatList;
class ScDBCollection;
class ScDBData;
class ScDetOpData;
class ScDetOpList;
class ScDocOptions;
class ScDocProtection;
class ScDocumentPool;
class ScDrawLayer;
class ScExtDocOptions;
class ScExternalRefManager;
class ScFormulaCell;
class ScMarkData;
class ScOutlineTable;
class ScPatternAttr;
class ScPrintRangeSaver;
class ScRangeData;
class ScRangeName;
class ScStyleSheet;
class ScStyleSheetPool;
class ScTable;
class ScTableProtection;
class ScTokenArray;
class ScValidationData;
class ScValidationDataList;
class ScViewOptions;
class ScStrCollection;
class TypedScStrCollection;
class ScChangeTrack;
class ScFieldEditEngine;
class ScNoteEditEngine;
struct ScConsolidateParam;
class ScDPObject;
class ScDPCollection;
class ScMatrix;
class ScScriptTypeData;
class ScPoolHelper;
struct ScSortParam;
class ScRefreshTimerControl;
class ScUnoListenerCalls;
class ScUnoRefList;
class ScRecursionHelper;
struct RowInfo;
struct ScTableInfo;
struct ScTabOpParam;
class VirtualDevice;
class ScAutoNameCache;
class ScTemporaryChartLock;
class ScLookupCache;
struct ScLookupCacheMapImpl;
class SfxUndoManager;
class ScFormulaParserPool;
struct ScClipParam;
struct ScClipRangeNameData;
class ScRowBreakIterator;

namespace com { namespace sun { namespace star {
    namespace lang {
        class XMultiServiceFactory;
        struct EventObject;
    }
    namespace i18n {
        class XBreakIterator;
    }
    namespace util {
        class XModifyListener;
    }
    namespace embed {
        class XEmbeddedObject;
    }
    namespace script { namespace vba {
        class XVBAEventProcessor;
    } }
    namespace sheet {
        struct TablePageBreakData;
    }
} } }

#include <svl/zforlist.hxx>
/*
#ifdef _ZFORLIST_DECLARE_TABLE
class SvNumberFormatterIndexTable;
#else
class Table;
typedef Table SvNumberFormatterIndexTable;
#endif
*/

#define SC_DOC_NEW          0xFFFF

#define SC_MACROCALL_ALLOWED        0
#define SC_MACROCALL_NOTALLOWED     1
#define SC_MACROCALL_ASK            2

#define SC_ASIANCOMPRESSION_INVALID     0xff
#define SC_ASIANKERNING_INVALID         0xff


enum ScDocumentMode
    {
        SCDOCMODE_DOCUMENT,
        SCDOCMODE_CLIP,
        SCDOCMODE_UNDO
    };


struct ScDocStat
{
    String  aDocName;
    SCTAB   nTableCount;
    sal_uLong   nCellCount;
    sal_uInt16  nPageCount;
};

// The constant parameters to CopyBlockFromClip
struct ScCopyBlockFromClipParams
{
    ScDocument* pRefUndoDoc;
    ScDocument* pClipDoc;
    sal_uInt16      nInsFlag;
    SCTAB       nTabStart;
    SCTAB       nTabEnd;
    sal_Bool        bAsLink;
    sal_Bool        bSkipAttrForEmpty;
};


// for loading of binary file format symbol string cells which need font conversion
struct ScSymbolStringCellEntry
{
    ScStringCell*   pCell;
    SCROW           nRow;
};


// -----------------------------------------------------------------------

// DDE link modes
const sal_uInt8 SC_DDE_DEFAULT       = 0;
const sal_uInt8 SC_DDE_ENGLISH       = 1;
const sal_uInt8 SC_DDE_TEXT          = 2;
const sal_uInt8 SC_DDE_IGNOREMODE    = 255;       /// For usage in FindDdeLink() only!


// -----------------------------------------------------------------------

class ScDocument
{
friend class ScDocumentIterator;
friend class ScValueIterator;
friend class ScDBQueryDataIterator;
friend class ScCellIterator;
friend class ScQueryCellIterator;
friend class ScHorizontalCellIterator;
friend class ScHorizontalAttrIterator;
friend class ScDocAttrIterator;
friend class ScAttrRectIterator;
friend class ScDocShell;

private:
    ::com::sun::star::uno::Reference< ::com::sun::star::lang::XMultiServiceFactory > xServiceManager;

    vos::ORef<ScPoolHelper> xPoolHelper;

    SfxUndoManager*     mpUndoManager;
    ScFieldEditEngine*  pEditEngine;                    // uses pEditPool from xPoolHelper
    ScNoteEditEngine*   pNoteEngine;                    // uses pEditPool from xPoolHelper
    SfxItemPool*    pNoteItemPool; // SfxItemPool to be used if pDrawLayer not created.
    SfxObjectShell*     pShell;
    SfxPrinter*         pPrinter;
    VirtualDevice*      pVirtualDevice_100th_mm;
    ScDrawLayer*        pDrawLayer;                     // SdrModel
    XColorTable*        pColorTable;
    ScConditionalFormatList* pCondFormList;             // bedingte Formate
    ScValidationDataList* pValidationList;              // Gueltigkeit
    SvNumberFormatterIndexTable*    pFormatExchangeList;            // zum Umsetzen von Zahlenformaten
    ScTable*            pTab[MAXTABCOUNT];
    ScRangeName*        pRangeName;
    ScDBCollection*     pDBCollection;
    ScDPCollection*     pDPCollection;
    // Wang Xu Ming -- 2009-8-17
    // DataPilot Migration - Cache&&Performance
    std::list<ScDPObject>        m_listDPObjectsInClip;
    std::list<ScDPTableDataCache*>   m_listDPObjectsCaches;
    // End Comments
    ScChartCollection*  pChartCollection;
    std::auto_ptr< ScTemporaryChartLock > apTemporaryChartLock;
    ScPatternAttr*      pSelectionAttr;                 // Attribute eines Blocks
    mutable sfx2::LinkManager*      pLinkManager;
    ScFormulaCell*      pFormulaTree;                   // Berechnungsbaum Start
    ScFormulaCell*      pEOFormulaTree;                 // Berechnungsbaum Ende, letzte Zelle
    ScFormulaCell*      pFormulaTrack;                  // BroadcastTrack Start
    ScFormulaCell*      pEOFormulaTrack;                // BrodcastTrack Ende, letzte Zelle
    ScBroadcastAreaSlotMachine* pBASM;                  // BroadcastAreas
    ScChartListenerCollection* pChartListenerCollection;
    ScStrCollection*        pOtherObjects;                  // non-chart OLE objects
    SvMemoryStream*     pClipData;
    ScDetOpList*        pDetOpList;
    ScChangeTrack*      pChangeTrack;
    SfxBroadcaster*     pUnoBroadcaster;
    ScUnoListenerCalls* pUnoListenerCalls;
    ScUnoRefList*       pUnoRefUndoList;
    ScChangeViewSettings* pChangeViewSettings;
    ScScriptTypeData*   pScriptTypeData;
    ScRefreshTimerControl* pRefreshTimerControl;
    vos::ORef<SvxForbiddenCharactersTable> xForbiddenCharacters;

    ScFieldEditEngine*  pCacheFieldEditEngine;

    ::std::auto_ptr<ScDocProtection> pDocProtection;
    ::std::auto_ptr<ScClipParam>     mpClipParam;

    ::std::auto_ptr<ScExternalRefManager> pExternalRefMgr;

    // mutable for lazy construction
    mutable ::std::auto_ptr< ScFormulaParserPool >
                        mxFormulaParserPool;            /// Pool for all external formula parsers used by this document.

    String              aDocName;                       // opt: Dokumentname
    String              aDocCodeName;                       // opt: Dokumentname
    ScRangePairListRef  xColNameRanges;
    ScRangePairListRef  xRowNameRanges;

    ScViewOptions*      pViewOptions;                   // View-Optionen
    ScDocOptions*       pDocOptions;                    // Dokument-Optionen
    ScExtDocOptions*    pExtDocOptions;                 // fuer Import etc.
    ScConsolidateParam* pConsolidateDlgData;

    ScRecursionHelper*  pRecursionHelper;               // information for recursive and iterative cell formulas

    ScAutoNameCache*    pAutoNameCache;                 // for automatic name lookup during CompileXML

    ScLookupCacheMapImpl* pLookupCacheMapImpl;          // cache for lookups like VLOOKUP and MATCH

    sal_Int64           nUnoObjectId;                   // counted up for UNO objects

    sal_uInt32          nRangeOverflowType;             // used in (xml) loading for overflow warnings

    ScRange             aEmbedRange;
    ScAddress           aCurTextWidthCalcPos;
    ScAddress           aOnlineSpellPos;                // within whole document
    ScRange             aVisSpellRange;
    ScAddress           aVisSpellPos;                   // within aVisSpellRange (see nVisSpellState)

    Timer               aTrackTimer;

    com::sun::star::uno::Reference< com::sun::star::script::vba::XVBAEventProcessor >
                        mxVbaEvents;

public:
    ScTabOpList         aTableOpList;                   // list of ScInterpreterTableOpParams currently in use
    ScInterpreterTableOpParams  aLastTableOpParams;     // remember last params
private:

    LanguageType        eLanguage;                      // default language
    LanguageType        eCjkLanguage;                   // default language for asian text
    LanguageType        eCtlLanguage;                   // default language for complex text
    CharSet             eSrcSet;                        // Einlesen: Quell-Zeichensatz

    /** The compiler grammar used in document storage. GRAM_PODF for ODF 1.1
        documents, GRAM_ODFF for ODF 1.2 documents. */
    formula::FormulaGrammar::Grammar  eStorageGrammar;

    /** The compiler grammar used in ODF import after brackets had been
        stripped (which they shouldn't, but until that's fixed) by the XML
        importer. */
    formula::FormulaGrammar::Grammar  eXmlImportGrammar;

    sal_uLong               nFormulaCodeInTree;             // FormelRPN im Formelbaum
    sal_uLong               nXMLImportedFormulaCount;        // progress count during XML import
    sal_uInt16              nInterpretLevel;                // >0 wenn im Interpreter
    sal_uInt16              nMacroInterpretLevel;           // >0 wenn Macro im Interpreter
    sal_uInt16              nInterpreterTableOpLevel;       // >0 if in Interpreter TableOp
    SCTAB               nMaxTableNumber;
    sal_uInt16              nSrcVer;                        // Dateiversion (Laden/Speichern)
    SCROW               nSrcMaxRow;                     // Zeilenzahl zum Laden/Speichern
    sal_uInt16              nFormulaTrackCount;
    sal_uInt16              nHardRecalcState;               // 0: soft, 1: hard-warn, 2: hard
    SCTAB               nVisibleTab;                    // fuer OLE etc.

    ScLkUpdMode         eLinkMode;

    sal_Bool                bAutoCalc;                      // Automatisch Berechnen
    sal_Bool                bAutoCalcShellDisabled;         // in/von/fuer ScDocShell disabled
    // ob noch ForcedFormulas berechnet werden muessen,
    // im Zusammenspiel mit ScDocShell SetDocumentModified,
    // AutoCalcShellDisabled und TrackFormulas
    sal_Bool                bForcedFormulaPending;
    sal_Bool                bCalculatingFormulaTree;
    sal_Bool                bIsClip;
    sal_Bool                bIsUndo;
    sal_Bool                bIsVisible;                     // set from view ctor

    sal_Bool                bIsEmbedded;                    // Embedded-Bereich anzeigen/anpassen ?

    // kein SetDirty bei ScFormulaCell::CompileTokenArray sondern am Ende
    // von ScDocument::CompileAll[WithFormats], CopyScenario, CopyBlockFromClip
    sal_Bool                bNoSetDirty;
    // kein Broadcast, keine Listener aufbauen waehrend aus einem anderen
    // Doc (per Filter o.ae.) inserted wird, erst bei CompileAll / CalcAfterLoad
    sal_Bool                bInsertingFromOtherDoc;
    bool                bLoadingMedium;
    bool                bImportingXML;      // special handling of formula text
    sal_Bool                bXMLFromWrapper;    // distinguish ScXMLImportWrapper from external component
    sal_Bool                bCalcingAfterLoad;              // in CalcAfterLoad TRUE
    // wenn temporaer keine Listener auf/abgebaut werden sollen
    sal_Bool                bNoListening;
    sal_Bool                bIdleDisabled;
    sal_Bool                bInLinkUpdate;                  // TableLink or AreaLink
    sal_Bool                bChartListenerCollectionNeedsUpdate;
    // ob RC_FORCED Formelzellen im Dokument sind/waren (einmal an immer an)
    sal_Bool                bHasForcedFormulas;
    // ob das Doc gerade zerstoert wird (kein Notify-Tracking etc. mehr)
    sal_Bool                bInDtorClear;
    // ob bei Spalte/Zeile einfuegen am Rand einer Referenz die Referenz
    // erweitert wird, wird in jedem UpdateReference aus InputOptions geholt,
    // gesetzt und am Ende von UpdateReference zurueckgesetzt
    sal_Bool                bExpandRefs;
    // fuer Detektiv-Update, wird bei jeder Aenderung an Formeln gesetzt
    sal_Bool                bDetectiveDirty;

    sal_uInt8               nMacroCallMode;     // Makros per Warnung-Dialog disabled?
    sal_Bool                bHasMacroFunc;      // valid only after loading

    sal_uInt8               nVisSpellState;

    sal_uInt8               nAsianCompression;
    sal_uInt8               nAsianKerning;
    sal_Bool                bSetDrawDefaults;

    sal_Bool                bPastingDrawFromOtherDoc;

    sal_uInt8                nInDdeLinkUpdate;   // originating DDE links (stacked bool)

    sal_Bool                bInUnoBroadcast;
    sal_Bool                bInUnoListenerCall;
    formula::FormulaGrammar::Grammar  eGrammar;

    mutable sal_Bool        bStyleSheetUsageInvalid;

    bool                mbUndoEnabled;
    bool                mbAdjustHeightEnabled;
    bool                mbExecuteLinkEnabled;
    bool                mbChangeReadOnlyEnabled;    // allow changes in read-only document (for API import filters)
    bool                mbStreamValidLocked;

    sal_Int16           mnNamedRangesLockCount;

public:
    SC_DLLPUBLIC sal_uLong          GetCellCount() const;       // alle Zellen
    SCSIZE          GetCellCount(SCTAB nTab, SCCOL nCol) const;
    sal_uLong           GetWeightedCount() const;   // Formeln und Edit staerker gewichtet
    sal_uLong           GetCodeCount() const;       // RPN-Code in Formeln
    DECL_LINK( GetUserDefinedColor, sal_uInt16 * );
                                                                // Numberformatter

public:
    SC_DLLPUBLIC                ScDocument( ScDocumentMode eMode = SCDOCMODE_DOCUMENT,
                                SfxObjectShell* pDocShell = NULL );
    SC_DLLPUBLIC                ~ScDocument();

    inline ::com::sun::star::uno::Reference< ::com::sun::star::lang::XMultiServiceFactory >
                    GetServiceManager() const { return xServiceManager; }

    SC_DLLPUBLIC const String&  GetName() const { return aDocName; }
    void            SetName( const String& r ) { aDocName = r; }
    const String&   GetCodeName() const { return aDocCodeName; }
    void            SetCodeName( const String& r ) { aDocCodeName = r; }

    void            GetDocStat( ScDocStat& rDocStat );

    SC_DLLPUBLIC void           InitDrawLayer( SfxObjectShell* pDocShell = NULL );
    XColorTable*    GetColorTable();

    SC_DLLPUBLIC sfx2::LinkManager*     GetLinkManager() const;

    SC_DLLPUBLIC const ScDocOptions&        GetDocOptions() const;
    SC_DLLPUBLIC void                   SetDocOptions( const ScDocOptions& rOpt );
    SC_DLLPUBLIC const ScViewOptions&   GetViewOptions() const;
    SC_DLLPUBLIC void                   SetViewOptions( const ScViewOptions& rOpt );
    void                    SetPrintOptions();

    ScExtDocOptions*        GetExtDocOptions()  { return pExtDocOptions; }
    SC_DLLPUBLIC void                   SetExtDocOptions( ScExtDocOptions* pNewOptions );

    void                    GetLanguage( LanguageType& rLatin, LanguageType& rCjk, LanguageType& rCtl ) const;
    void                    SetLanguage( LanguageType eLatin, LanguageType eCjk, LanguageType eCtl );

    void                    SetDrawDefaults();

    void                        SetConsolidateDlgData( const ScConsolidateParam* pData );
    const ScConsolidateParam*   GetConsolidateDlgData() const { return pConsolidateDlgData; }

    void            Clear( sal_Bool bFromDestructor = sal_False );

    ScFieldEditEngine*  CreateFieldEditEngine();
    void                DisposeFieldEditEngine(ScFieldEditEngine*& rpEditEngine);

    SC_DLLPUBLIC ScRangeName*   GetRangeName();
    void            SetRangeName( ScRangeName* pNewRangeName );
    SCTAB           GetMaxTableNumber() { return nMaxTableNumber; }
    void            SetMaxTableNumber(SCTAB nNumber) { nMaxTableNumber = nNumber; }

    ScRangePairList*    GetColNameRanges() { return &xColNameRanges; }
    ScRangePairList*    GetRowNameRanges() { return &xRowNameRanges; }
    ScRangePairListRef& GetColNameRangesRef() { return xColNameRanges; }
    ScRangePairListRef& GetRowNameRangesRef() { return xRowNameRanges; }

    SC_DLLPUBLIC ScDBCollection*    GetDBCollection() const;
    void            SetDBCollection( ScDBCollection* pNewDBCollection,
                                        sal_Bool bRemoveAutoFilter = sal_False );
    ScDBData*       GetDBAtCursor(SCCOL nCol, SCROW nRow, SCTAB nTab,
                                        sal_Bool bStartOnly = sal_False) const;
    ScDBData*       GetDBAtArea(SCTAB nTab, SCCOL nCol1, SCROW nRow1, SCCOL nCol2, SCROW nRow2) const;

//UNUSED2008-05  ScRangeData*   GetRangeAtCursor(SCCOL nCol, SCROW nRow, SCTAB nTab,
//UNUSED2008-05                                      sal_Bool bStartOnly = sal_False) const;
    SC_DLLPUBLIC ScRangeData*   GetRangeAtBlock( const ScRange& rBlock, String* pName=NULL ) const;

    SC_DLLPUBLIC ScDPCollection*        GetDPCollection();
    ScDPObject*         GetDPAtCursor(SCCOL nCol, SCROW nRow, SCTAB nTab) const;
    ScDPObject*         GetDPAtBlock( const ScRange& rBlock ) const;
    // Wang Xu Ming -- 2009-8-17
    // DataPilot Migration - Cache&&Performance
    SC_DLLPUBLIC ScDPTableDataCache*    GetDPObjectCache( long nID );
    SC_DLLPUBLIC ScDPTableDataCache*    GetUsedDPObjectCache ( ScRange rRange );
    SC_DLLPUBLIC long                                 AddDPObjectCache( ScDPTableDataCache* pData );
    SC_DLLPUBLIC void                                 RemoveDPObjectCache( long nID );
    SC_DLLPUBLIC void                                 RemoveUnusedDPObjectCaches();
    SC_DLLPUBLIC void                                 GetUsedDPObjectCache( std::list<ScDPTableDataCache*>& usedlist );
    SC_DLLPUBLIC long                                 GetNewDPObjectCacheId ();
    // End Comments

    SC_DLLPUBLIC ScChartCollection* GetChartCollection() const;

    void                StopTemporaryChartLock();

    void            EnsureGraphicNames();

    SdrObject*      GetObjectAtPoint( SCTAB nTab, const Point& rPos );
    sal_Bool            HasChartAtPoint( SCTAB nTab, const Point& rPos, String* pName = NULL );

    ::com::sun::star::uno::Reference< ::com::sun::star::chart2::XChartDocument > GetChartByName( const String& rChartName );
    SC_DLLPUBLIC void            GetChartRanges( const String& rChartName, ::std::vector< ScRangeList >& rRanges, ScDocument* pSheetNameDoc );
    void            SetChartRanges( const String& rChartName, const ::std::vector< ScRangeList >& rRanges );

    void            UpdateChartArea( const String& rChartName, const ScRange& rNewArea,
                                        sal_Bool bColHeaders, sal_Bool bRowHeaders, sal_Bool bAdd );
    void            UpdateChartArea( const String& rChartName,
                                    const ScRangeListRef& rNewList,
                                    sal_Bool bColHeaders, sal_Bool bRowHeaders, sal_Bool bAdd );
    void            GetOldChartParameters( const String& rName,
                                    ScRangeList& rRanges, sal_Bool& rColHeaders, sal_Bool& rRowHeaders );
    ::com::sun::star::uno::Reference<
            ::com::sun::star::embed::XEmbeddedObject >
                    FindOleObjectByName( const String& rName );

    SC_DLLPUBLIC void           MakeTable( SCTAB nTab,bool _bNeedsNameCheck = true );

    SCTAB           GetVisibleTab() const       { return nVisibleTab; }
    SC_DLLPUBLIC void           SetVisibleTab(SCTAB nTab)   { nVisibleTab = nTab; }

    SC_DLLPUBLIC sal_Bool           HasTable( SCTAB nTab ) const;
    SC_DLLPUBLIC sal_Bool           GetName( SCTAB nTab, String& rName ) const;
    SC_DLLPUBLIC sal_Bool           GetCodeName( SCTAB nTab, String& rName ) const;
    SC_DLLPUBLIC sal_Bool           SetCodeName( SCTAB nTab, const String& rName );
    SC_DLLPUBLIC sal_Bool           GetTable( const String& rName, SCTAB& rTab ) const;
    SC_DLLPUBLIC inline SCTAB   GetTableCount() const { return nMaxTableNumber; }
    SvNumberFormatterIndexTable* GetFormatExchangeList() const { return pFormatExchangeList; }

    SC_DLLPUBLIC ScDocProtection* GetDocProtection() const;
    SC_DLLPUBLIC void            SetDocProtection(const ScDocProtection* pProtect);
    SC_DLLPUBLIC sal_Bool           IsDocProtected() const;
    sal_Bool            IsDocEditable() const;
    SC_DLLPUBLIC sal_Bool           IsTabProtected( SCTAB nTab ) const;
    SC_DLLPUBLIC    ScTableProtection* GetTabProtection( SCTAB nTab ) const;
    SC_DLLPUBLIC void SetTabProtection(SCTAB nTab, const ScTableProtection* pProtect);
    void            CopyTabProtection(SCTAB nTabSrc, SCTAB nTabDest);

    void            LockTable(SCTAB nTab);
    void            UnlockTable(SCTAB nTab);

    sal_Bool            IsBlockEditable( SCTAB nTab, SCCOL nStartCol, SCROW nStartRow,
                                        SCCOL nEndCol, SCROW nEndRow,
                                        sal_Bool* pOnlyNotBecauseOfMatrix = NULL ) const;
    sal_Bool            IsSelectionEditable( const ScMarkData& rMark,
                                        sal_Bool* pOnlyNotBecauseOfMatrix = NULL ) const;
    sal_Bool            HasSelectedBlockMatrixFragment( SCCOL nStartCol, SCROW nStartRow,
                                            SCCOL nEndCol, SCROW nEndRow,
                                            const ScMarkData& rMark ) const;

    sal_Bool            GetMatrixFormulaRange( const ScAddress& rCellPos, ScRange& rMatrix );

    sal_Bool            IsEmbedded() const;
    void            GetEmbedded( ScRange& rRange ) const;
    void            SetEmbedded( const ScRange& rRange );
    void            ResetEmbedded();
    Rectangle       GetEmbeddedRect() const;                        // 1/100 mm
    void            SetEmbedded( const Rectangle& rRect );          // aus VisArea (1/100 mm)
    void            SnapVisArea( Rectangle& rRect ) const;          // 1/100 mm

    SC_DLLPUBLIC sal_Bool           ValidTabName( const String& rName ) const;
    SC_DLLPUBLIC sal_Bool           ValidNewTabName( const String& rName ) const;
    SC_DLLPUBLIC void           CreateValidTabName(String& rName) const;
    SC_DLLPUBLIC sal_Bool           InsertTab( SCTAB nPos, const String& rName,
                                sal_Bool bExternalDocument = sal_False );
    SC_DLLPUBLIC sal_Bool            DeleteTab( SCTAB nTab, ScDocument* pRefUndoDoc = NULL );
    SC_DLLPUBLIC sal_Bool           RenameTab( SCTAB nTab, const String& rName,
                                sal_Bool bUpdateRef = sal_True,
                                sal_Bool bExternalDocument = sal_False );
    sal_Bool            MoveTab( SCTAB nOldPos, SCTAB nNewPos );
    sal_Bool            CopyTab( SCTAB nOldPos, SCTAB nNewPos,
                                const ScMarkData* pOnlyMarked = NULL );
    SC_DLLPUBLIC sal_uLong          TransferTab(ScDocument* pSrcDoc, SCTAB nSrcPos, SCTAB nDestPos,
                                    sal_Bool bInsertNew = sal_True,
                                    sal_Bool bResultsOnly = sal_False );
    SC_DLLPUBLIC void           TransferDrawPage(ScDocument* pSrcDoc, SCTAB nSrcPos, SCTAB nDestPos);
    SC_DLLPUBLIC void           SetVisible( SCTAB nTab, sal_Bool bVisible );
    SC_DLLPUBLIC sal_Bool           IsVisible( SCTAB nTab ) const;
    sal_Bool            IsStreamValid( SCTAB nTab ) const;
    void            SetStreamValid( SCTAB nTab, sal_Bool bSet, sal_Bool bIgnoreLock = sal_False );
    void            LockStreamValid( bool bLock );
    bool            IsStreamValidLocked() const                         { return mbStreamValidLocked; }
    sal_Bool            IsPendingRowHeights( SCTAB nTab ) const;
    void            SetPendingRowHeights( SCTAB nTab, sal_Bool bSet );
    SC_DLLPUBLIC void           SetLayoutRTL( SCTAB nTab, sal_Bool bRTL );
    SC_DLLPUBLIC sal_Bool           IsLayoutRTL( SCTAB nTab ) const;
    sal_Bool            IsNegativePage( SCTAB nTab ) const;
    SC_DLLPUBLIC void           SetScenario( SCTAB nTab, sal_Bool bFlag );
    SC_DLLPUBLIC sal_Bool           IsScenario( SCTAB nTab ) const;
    SC_DLLPUBLIC void           GetScenarioData( SCTAB nTab, String& rComment,
                                        Color& rColor, sal_uInt16& rFlags ) const;
    SC_DLLPUBLIC void           SetScenarioData( SCTAB nTab, const String& rComment,
                                        const Color& rColor, sal_uInt16 nFlags );
    SC_DLLPUBLIC Color GetTabBgColor( SCTAB nTab ) const;
    SC_DLLPUBLIC void SetTabBgColor( SCTAB nTab, const Color& rColor );
    SC_DLLPUBLIC bool IsDefaultTabBgColor( SCTAB nTab ) const;
    void            GetScenarioFlags( SCTAB nTab, sal_uInt16& rFlags ) const;
    SC_DLLPUBLIC sal_Bool           IsActiveScenario( SCTAB nTab ) const;
    SC_DLLPUBLIC void           SetActiveScenario( SCTAB nTab, sal_Bool bActive );      // nur fuer Undo etc.
    SC_DLLPUBLIC formula::FormulaGrammar::AddressConvention GetAddressConvention() const;
    SC_DLLPUBLIC formula::FormulaGrammar::Grammar GetGrammar() const;
    void            SetGrammar( formula::FormulaGrammar::Grammar eGram );
    SC_DLLPUBLIC sal_uInt8          GetLinkMode( SCTAB nTab ) const;
    sal_Bool            IsLinked( SCTAB nTab ) const;
    SC_DLLPUBLIC const String&  GetLinkDoc( SCTAB nTab ) const;
    const String&   GetLinkFlt( SCTAB nTab ) const;
    const String&   GetLinkOpt( SCTAB nTab ) const;
    SC_DLLPUBLIC const String&  GetLinkTab( SCTAB nTab ) const;
    sal_uLong           GetLinkRefreshDelay( SCTAB nTab ) const;
    void            SetLink( SCTAB nTab, sal_uInt8 nMode, const String& rDoc,
                            const String& rFilter, const String& rOptions,
                            const String& rTabName, sal_uLong nRefreshDelay );
    sal_Bool            HasLink( const String& rDoc,
                            const String& rFilter, const String& rOptions ) const;
    SC_DLLPUBLIC sal_Bool           LinkExternalTab( SCTAB& nTab, const String& aDocTab,
                                    const String& aFileName,
                                    const String& aTabName );

    bool            HasExternalRefManager() const { return pExternalRefMgr.get(); }
    SC_DLLPUBLIC ScExternalRefManager* GetExternalRefManager() const;
    bool            IsInExternalReferenceMarking() const;
    void            MarkUsedExternalReferences();
    bool            MarkUsedExternalReferences( ScTokenArray & rArr );

    /** Returns the pool containing external formula parsers. Creates the pool
        on first call. */
    ScFormulaParserPool& GetFormulaParserPool() const;

    sal_Bool            HasDdeLinks() const;
    sal_Bool            HasAreaLinks() const;
    void            UpdateExternalRefLinks();
    void            UpdateDdeLinks();
    void            UpdateAreaLinks();

                    // originating DDE links
    void            IncInDdeLinkUpdate() { if ( nInDdeLinkUpdate < 255 ) ++nInDdeLinkUpdate; }
    void            DecInDdeLinkUpdate() { if ( nInDdeLinkUpdate ) --nInDdeLinkUpdate; }
    sal_Bool            IsInDdeLinkUpdate() const   { return nInDdeLinkUpdate != 0; }

    SC_DLLPUBLIC void           CopyDdeLinks( ScDocument* pDestDoc ) const;
    void            DisconnectDdeLinks();

                    // Fuer StarOne Api:
    sal_uInt16          GetDdeLinkCount() const;
    sal_Bool            UpdateDdeLink( const String& rAppl, const String& rTopic, const String& rItem );

    /** Tries to find a DDE link with the specified connection data.
        @param rnDdePos  (out-param) Returns the index of the DDE link (does not include other links from link manager).
        @return  true = DDE link found, rnDdePos valid. */
    SC_DLLPUBLIC bool            FindDdeLink( const String& rAppl, const String& rTopic, const String& rItem, sal_uInt8 nMode, sal_uInt16& rnDdePos );

    /** Returns the connection data of the specified DDE link.
        @param nDdePos  Index of the DDE link (does not include other links from link manager).
        @param rAppl  (out-param) The application name.
        @param rTopic  (out-param) The DDE topic.
        @param rItem  (out-param) The DDE item.
        @return  true = DDE link found, out-parameters valid. */
    bool            GetDdeLinkData( sal_uInt16 nDdePos, String& rAppl, String& rTopic, String& rItem ) const;
    /** Returns the link mode of the specified DDE link.
        @param nDdePos  Index of the DDE link (does not include other links from link manager).
        @param rnMode  (out-param) The link mode of the specified DDE link.
        @return  true = DDE link found, rnMode valid. */
    bool            GetDdeLinkMode( sal_uInt16 nDdePos, sal_uInt8& rnMode ) const;
    /** Returns the result matrix of the specified DDE link.
        @param nDdePos  Index of the DDE link (does not include other links from link manager).
        @return  The result matrix, if the DDE link has been found, 0 otherwise. */
    SC_DLLPUBLIC const ScMatrix* GetDdeLinkResultMatrix( sal_uInt16 nDdePos ) const;

    /** Tries to find a DDE link or creates a new, if not extant.
        @param pResults  If not 0, sets the matrix as as DDE link result matrix (also for existing links).
        @return  true = DDE link found; false = Unpredictable error occured, no DDE link created. */
    SC_DLLPUBLIC bool            CreateDdeLink( const String& rAppl, const String& rTopic, const String& rItem, sal_uInt8 nMode, ScMatrix* pResults = NULL );
    /** Sets a result matrix for the specified DDE link.
        @param nDdePos  Index of the DDE link (does not include other links from link manager).
        @param pResults  The array containing all results of the DDE link (intrusive-ref-counted, do not delete).
        @return  true = DDE link found and matrix set. */
    bool            SetDdeLinkResultMatrix( sal_uInt16 nDdePos, ScMatrix* pResults );


    SfxBindings*    GetViewBindings();
    SfxObjectShell* GetDocumentShell() const    { return pShell; }
    ScDrawLayer*    GetDrawLayer()              { return pDrawLayer; }
    SfxBroadcaster* GetDrawBroadcaster();       // zwecks Header-Vermeidung
    void            BeginDrawUndo();

    void            BeginUnoRefUndo();
    bool            HasUnoRefUndo() const       { return ( pUnoRefUndoList != NULL ); }
    ScUnoRefList*   EndUnoRefUndo();            // must be deleted by caller!
    sal_Int64       GetNewUnoId();
    void            AddUnoRefChange( sal_Int64 nId, const ScRangeList& rOldRanges );

    // #109985#
    sal_Bool IsChart( const SdrObject* pObject );

    SC_DLLPUBLIC void           UpdateAllCharts();
    void            UpdateChartRef( UpdateRefMode eUpdateRefMode,
                                    SCCOL nCol1, SCROW nRow1, SCTAB nTab1,
                                    SCCOL nCol2, SCROW nRow2, SCTAB nTab2,
                                    SCsCOL nDx, SCsROW nDy, SCsTAB nDz );
                    //! setzt nur die neue RangeList, keine ChartListener o.ae.
    void            SetChartRangeList( const String& rChartName,
                        const ScRangeListRef& rNewRangeListRef );

    sal_Bool            HasControl( SCTAB nTab, const Rectangle& rMMRect );
    void            InvalidateControls( Window* pWin, SCTAB nTab, const Rectangle& rMMRect );

    void            StartAnimations( SCTAB nTab, Window* pWin );

    sal_Bool            HasBackgroundDraw( SCTAB nTab, const Rectangle& rMMRect );
    sal_Bool            HasAnyDraw( SCTAB nTab, const Rectangle& rMMRect );

    const ScSheetEvents* GetSheetEvents( SCTAB nTab ) const;
    void            SetSheetEvents( SCTAB nTab, const ScSheetEvents* pNew );
    bool            HasSheetEventScript( SCTAB nTab, sal_Int32 nEvent, bool bWithVbaEvents = false ) const;
    bool            HasAnySheetEventScript( sal_Int32 nEvent, bool bWithVbaEvents = false ) const;  // on any sheet

    bool            HasAnyCalcNotification() const;
    sal_Bool            HasCalcNotification( SCTAB nTab ) const;
    void            SetCalcNotification( SCTAB nTab );
    void            ResetCalcNotifications();

    SC_DLLPUBLIC ScOutlineTable*    GetOutlineTable( SCTAB nTab, sal_Bool bCreate = sal_False );
    sal_Bool            SetOutlineTable( SCTAB nTab, const ScOutlineTable* pNewOutline );

    void            DoAutoOutline( SCCOL nStartCol, SCROW nStartRow,
                                    SCCOL nEndCol, SCROW nEndRow, SCTAB nTab );

    sal_Bool            DoSubTotals( SCTAB nTab, ScSubTotalParam& rParam );
    void            RemoveSubTotals( SCTAB nTab, ScSubTotalParam& rParam );
    sal_Bool            TestRemoveSubTotals( SCTAB nTab, const ScSubTotalParam& rParam );
    sal_Bool            HasSubTotalCells( const ScRange& rRange );

    SC_DLLPUBLIC void           PutCell( const ScAddress&, ScBaseCell* pCell, sal_Bool bForceTab = sal_False );
//UNUSED2009-05 SC_DLLPUBLIC void           PutCell( const ScAddress&, ScBaseCell* pCell,
//UNUSED2009-05                         sal_uLong nFormatIndex, sal_Bool bForceTab = sal_False);
    SC_DLLPUBLIC void           PutCell( SCCOL nCol, SCROW nRow, SCTAB nTab, ScBaseCell* pCell,
                            sal_Bool bForceTab = sal_False );
    SC_DLLPUBLIC void           PutCell(SCCOL nCol, SCROW nRow, SCTAB nTab, ScBaseCell* pCell,
                            sal_uLong nFormatIndex, sal_Bool bForceTab = sal_False);
                    //  return sal_True = Zahlformat gesetzt
    SC_DLLPUBLIC sal_Bool           SetString(
        SCCOL nCol, SCROW nRow, SCTAB nTab, const String& rString,
        SvNumberFormatter* pFormatter = NULL, bool bDetectNumberFormat = true );
    SC_DLLPUBLIC void           SetValue( SCCOL nCol, SCROW nRow, SCTAB nTab, const double& rVal );
    void            SetError( SCCOL nCol, SCROW nRow, SCTAB nTab, const sal_uInt16 nError);

    SC_DLLPUBLIC void           InsertMatrixFormula(SCCOL nCol1, SCROW nRow1,
                                        SCCOL nCol2, SCROW nRow2,
                                        const ScMarkData& rMark,
                                        const String& rFormula,
                                        const ScTokenArray* p = NULL,
                                        const formula::FormulaGrammar::Grammar = formula::FormulaGrammar::GRAM_DEFAULT );
    SC_DLLPUBLIC void           InsertTableOp(const ScTabOpParam& rParam,   // Mehrfachoperation
                                  SCCOL nCol1, SCROW nRow1,
                                  SCCOL nCol2, SCROW nRow2, const ScMarkData& rMark);

    SC_DLLPUBLIC void           GetString( SCCOL nCol, SCROW nRow, SCTAB nTab, String& rString );
    SC_DLLPUBLIC void           GetInputString( SCCOL nCol, SCROW nRow, SCTAB nTab, String& rString );
    SC_DLLPUBLIC double         GetValue( const ScAddress& );
    SC_DLLPUBLIC void           GetValue( SCCOL nCol, SCROW nRow, SCTAB nTab, double& rValue );
    SC_DLLPUBLIC double         RoundValueAsShown( double fVal, sal_uLong nFormat );
    SC_DLLPUBLIC void           GetNumberFormat( SCCOL nCol, SCROW nRow, SCTAB nTab,
                                     sal_uInt32& rFormat );
    SC_DLLPUBLIC sal_uInt32     GetNumberFormat( const ScAddress& ) const;
                    /** If no number format attribute is set and the cell
                        pointer passed is of type formula cell, the calculated
                        number format of the formula cell is returned. pCell
                        may be NULL. */
    SC_DLLPUBLIC void           GetNumberFormatInfo( short& nType, sal_uLong& nIndex,
                        const ScAddress& rPos, const ScBaseCell* pCell ) const;
    void            GetFormula( SCCOL nCol, SCROW nRow, SCTAB nTab, String& rFormula,
                                sal_Bool bAsciiExport = sal_False ) const;
    SC_DLLPUBLIC void           GetCellType( SCCOL nCol, SCROW nRow, SCTAB nTab, CellType& rCellType ) const;
    SC_DLLPUBLIC CellType       GetCellType( const ScAddress& rPos ) const;
    SC_DLLPUBLIC void           GetCell( SCCOL nCol, SCROW nRow, SCTAB nTab, ScBaseCell*& rpCell ) const;
    SC_DLLPUBLIC ScBaseCell*        GetCell( const ScAddress& rPos ) const;

//UNUSED2008-05  void           RefreshNoteFlags();

    SC_DLLPUBLIC sal_Bool           HasData( SCCOL nCol, SCROW nRow, SCTAB nTab );
    SC_DLLPUBLIC sal_Bool           HasStringData( SCCOL nCol, SCROW nRow, SCTAB nTab ) const;
    SC_DLLPUBLIC sal_Bool           HasValueData( SCCOL nCol, SCROW nRow, SCTAB nTab ) const;
    sal_Bool            HasStringCells( const ScRange& rRange ) const;

    /** Returns true, if there is any data to create a selection list for rPos. */
    sal_Bool            HasSelectionData( SCCOL nCol, SCROW nRow, SCTAB nTab ) const;

    /** Returns the pointer to a cell note object at the passed cell address. */
    ScPostIt*       GetNote( const ScAddress& rPos );
    /** Sets the passed note at the cell with the passed cell address. */
    void            TakeNote( const ScAddress& rPos, ScPostIt*& rpNote );
    /** Returns and forgets the cell note object at the passed cell address. */
    ScPostIt*       ReleaseNote( const ScAddress& rPos );
    /** Returns the pointer to an existing or created cell note object at the passed cell address. */
    SC_DLLPUBLIC ScPostIt* GetOrCreateNote( const ScAddress& rPos );
    /** Deletes the note at the passed cell address. */
    void            DeleteNote( const ScAddress& rPos );
    /** Creates the captions of all uninitialized cell notes in the specified sheet.
        @param bForced  True = always create all captions, false = skip when Undo is disabled. */
    void            InitializeNoteCaptions( SCTAB nTab, bool bForced = false );
    /** Creates the captions of all uninitialized cell notes in all sheets.
        @param bForced  True = always create all captions, false = skip when Undo is disabled. */
    void            InitializeAllNoteCaptions( bool bForced = false );

    sal_Bool            ExtendMergeSel( SCCOL nStartCol, SCROW nStartRow,
                                SCCOL& rEndCol, SCROW& rEndRow, const ScMarkData& rMark,
                                sal_Bool bRefresh = sal_False, sal_Bool bAttrs = sal_False );
    sal_Bool            ExtendMerge( SCCOL nStartCol, SCROW nStartRow,
                                SCCOL& rEndCol, SCROW& rEndRow, SCTAB nTab,
                                sal_Bool bRefresh = sal_False, sal_Bool bAttrs = sal_False );
    sal_Bool            ExtendMerge( ScRange& rRange, sal_Bool bRefresh = sal_False, sal_Bool bAttrs = sal_False );
    sal_Bool            ExtendTotalMerge( ScRange& rRange );
    SC_DLLPUBLIC sal_Bool           ExtendOverlapped( SCCOL& rStartCol, SCROW& rStartRow,
                                SCCOL nEndCol, SCROW nEndRow, SCTAB nTab );
    SC_DLLPUBLIC sal_Bool           ExtendOverlapped( ScRange& rRange );

    sal_Bool            RefreshAutoFilter( SCCOL nStartCol, SCROW nStartRow,
                                SCCOL nEndCol, SCROW nEndRow, SCTAB nTab );

    SC_DLLPUBLIC void           DoMergeContents( SCTAB nTab, SCCOL nStartCol, SCROW nStartRow,
                                    SCCOL nEndCol, SCROW nEndRow );
                    //  ohne Ueberpruefung:
    SC_DLLPUBLIC void           DoMerge( SCTAB nTab, SCCOL nStartCol, SCROW nStartRow,
                                    SCCOL nEndCol, SCROW nEndRow, bool bDeleteCaptions = true );
    void            RemoveMerge( SCCOL nCol, SCROW nRow, SCTAB nTab );

    sal_Bool            IsBlockEmpty( SCTAB nTab, SCCOL nStartCol, SCROW nStartRow,
                                                SCCOL nEndCol, SCROW nEndRow, bool bIgnoreNotes = false ) const;
    sal_Bool            IsPrintEmpty( SCTAB nTab, SCCOL nStartCol, SCROW nStartRow,
                                                SCCOL nEndCol, SCROW nEndRow,
                                                sal_Bool bLeftIsEmpty = sal_False,
                                                ScRange* pLastRange = NULL,
                                                Rectangle* pLastMM = NULL ) const;

    sal_Bool            IsHorOverlapped( SCCOL nCol, SCROW nRow, SCTAB nTab ) const;
    sal_Bool            IsVerOverlapped( SCCOL nCol, SCROW nRow, SCTAB nTab ) const;

    SC_DLLPUBLIC bool           HasAttrib( SCCOL nCol1, SCROW nRow1, SCTAB nTab1,
                                           SCCOL nCol2, SCROW nRow2, SCTAB nTab2, sal_uInt16 nMask );
    SC_DLLPUBLIC bool           HasAttrib( const ScRange& rRange, sal_uInt16 nMask );

    void            GetBorderLines( SCCOL nCol, SCROW nRow, SCTAB nTab,
                                    const SvxBorderLine** ppLeft,
                                    const SvxBorderLine** ppTop,
                                    const SvxBorderLine** ppRight,
                                    const SvxBorderLine** ppBottom ) const;

    void            ResetChanged( const ScRange& rRange );

    void            SetDirty();
    void            SetDirty( const ScRange& );
    void            SetTableOpDirty( const ScRange& );  // for Interpreter TableOp
    void            InterpretDirtyCells( const ScRangeList& rRanges );
    void            CalcAll();
    SC_DLLPUBLIC void           CalcAfterLoad();
    void            CompileAll();
    void            CompileXML();

    ScAutoNameCache* GetAutoNameCache()     { return pAutoNameCache; }

                    /** Creates a ScLookupCache cache for the range if it
                        doesn't already exist. */
    ScLookupCache & GetLookupCache( const ScRange & rRange );
                    /** Only ScLookupCache ctor uses AddLookupCache(), do not
                        use elsewhere! */
    void            AddLookupCache( ScLookupCache & rCache );
                    /** Only ScLookupCache dtor uses RemoveLookupCache(), do
                        not use elsewhere! */
    void            RemoveLookupCache( ScLookupCache & rCache );
                    /** Zap all caches. */
    void            ClearLookupCaches();

                    // Automatisch Berechnen
    void            SetAutoCalc( sal_Bool bNewAutoCalc );
    sal_Bool            GetAutoCalc() const { return bAutoCalc; }
                    // Automatisch Berechnen in/von/fuer ScDocShell disabled
    void            SetAutoCalcShellDisabled( sal_Bool bNew ) { bAutoCalcShellDisabled = bNew; }
    sal_Bool            IsAutoCalcShellDisabled() const { return bAutoCalcShellDisabled; }
                    // ForcedFormulas zu berechnen
    void            SetForcedFormulaPending( sal_Bool bNew ) { bForcedFormulaPending = bNew; }
    sal_Bool            IsForcedFormulaPending() const { return bForcedFormulaPending; }
                    // if CalcFormulaTree() is currently running
    sal_Bool            IsCalculatingFormulaTree() { return bCalculatingFormulaTree; }

    sal_uInt16          GetErrCode( const ScAddress& ) const;

                    /** Shrink a range to only include data area.
                        This is not the actually used area within the
                        selection, but the bounds of the sheet's data area
                        instead. */
    bool            ShrinkToDataArea( SCTAB nTab, SCCOL& rStartCol, SCROW& rStartRow, SCCOL& rEndCol, SCROW& rEndRow ) const;

                    /** Shrink a range to only include used data area. */
    bool            ShrinkToUsedDataArea( SCTAB nTab, SCCOL& rStartCol, SCROW& rStartRow, SCCOL& rEndCol, SCROW& rEndRow, bool bColumnsOnly ) const;

    SC_DLLPUBLIC void           GetDataArea( SCTAB nTab, SCCOL& rStartCol, SCROW& rStartRow,
                                    SCCOL& rEndCol, SCROW& rEndRow, sal_Bool bIncludeOld, bool bOnlyDown ) const;
    SC_DLLPUBLIC sal_Bool           GetCellArea( SCTAB nTab, SCCOL& rEndCol, SCROW& rEndRow ) const;
    SC_DLLPUBLIC sal_Bool           GetTableArea( SCTAB nTab, SCCOL& rEndCol, SCROW& rEndRow ) const;
    SC_DLLPUBLIC sal_Bool           GetPrintArea( SCTAB nTab, SCCOL& rEndCol, SCROW& rEndRow,
                                    sal_Bool bNotes = sal_True ) const;
    SC_DLLPUBLIC sal_Bool           GetPrintAreaHor( SCTAB nTab, SCROW nStartRow, SCROW nEndRow,
                                        SCCOL& rEndCol, sal_Bool bNotes = sal_True ) const;
    SC_DLLPUBLIC sal_Bool           GetPrintAreaVer( SCTAB nTab, SCCOL nStartCol, SCCOL nEndCol,
                                        SCROW& rEndRow, sal_Bool bNotes = sal_True ) const;
    void            InvalidateTableArea();


    SC_DLLPUBLIC sal_Bool           GetDataStart( SCTAB nTab, SCCOL& rStartCol, SCROW& rStartRow ) const;

    /**
     * Find the maximum column position that contains printable data for the
     * specified row range.  The final column position must be equal or less
     * than the initial value of rEndCol.
     */
    void            ExtendPrintArea( OutputDevice* pDev, SCTAB nTab,
                                    SCCOL nStartCol, SCROW nStartRow,
                                    SCCOL& rEndCol, SCROW nEndRow );
    SC_DLLPUBLIC SCSIZE         GetEmptyLinesInBlock( SCCOL nStartCol, SCROW nStartRow, SCTAB nStartTab,
                                            SCCOL nEndCol, SCROW nEndRow, SCTAB nEndTab,
                                            ScDirection eDir );

    void            FindAreaPos( SCCOL& rCol, SCROW& rRow, SCTAB nTab, SCsCOL nMovX, SCsROW nMovY );
    SC_DLLPUBLIC void           GetNextPos( SCCOL& rCol, SCROW& rRow, SCTAB nTab, SCsCOL nMovX, SCsROW nMovY,
                                sal_Bool bMarked, sal_Bool bUnprotected, const ScMarkData& rMark );

    sal_Bool            GetNextMarkedCell( SCCOL& rCol, SCROW& rRow, SCTAB nTab,
                                        const ScMarkData& rMark );

    void            LimitChartArea( SCTAB nTab, SCCOL& rStartCol, SCROW& rStartRow,
                                                    SCCOL& rEndCol, SCROW& rEndRow );
    void            LimitChartIfAll( ScRangeListRef& rRangeList );

    sal_Bool            InsertRow( SCCOL nStartCol, SCTAB nStartTab,
                               SCCOL nEndCol,   SCTAB nEndTab,
                               SCROW nStartRow, SCSIZE nSize, ScDocument* pRefUndoDoc = NULL,
                               const ScMarkData* pTabMark = NULL );
    SC_DLLPUBLIC sal_Bool           InsertRow( const ScRange& rRange, ScDocument* pRefUndoDoc = NULL );
    void            DeleteRow( SCCOL nStartCol, SCTAB nStartTab,
                               SCCOL nEndCol,   SCTAB nEndTab,
                               SCROW nStartRow, SCSIZE nSize,
                               ScDocument* pRefUndoDoc = NULL, sal_Bool* pUndoOutline = NULL,
                               const ScMarkData* pTabMark = NULL );
    void            DeleteRow( const ScRange& rRange,
                               ScDocument* pRefUndoDoc = NULL, sal_Bool* pUndoOutline = NULL );
    sal_Bool            InsertCol( SCROW nStartRow, SCTAB nStartTab,
                               SCROW nEndRow,   SCTAB nEndTab,
                               SCCOL nStartCol, SCSIZE nSize, ScDocument* pRefUndoDoc = NULL,
                               const ScMarkData* pTabMark = NULL );
    SC_DLLPUBLIC sal_Bool           InsertCol( const ScRange& rRange, ScDocument* pRefUndoDoc = NULL );
    void            DeleteCol( SCROW nStartRow, SCTAB nStartTab,
                               SCROW nEndRow, SCTAB nEndTab,
                               SCCOL nStartCol, SCSIZE nSize,
                               ScDocument* pRefUndoDoc = NULL, sal_Bool* pUndoOutline = NULL,
                               const ScMarkData* pTabMark = NULL );
    void            DeleteCol( const ScRange& rRange,
                               ScDocument* pRefUndoDoc = NULL, sal_Bool* pUndoOutline = NULL );

    sal_Bool            CanInsertRow( const ScRange& rRange ) const;
    sal_Bool            CanInsertCol( const ScRange& rRange ) const;

    void            FitBlock( const ScRange& rOld, const ScRange& rNew, sal_Bool bClear = sal_True );
    sal_Bool            CanFitBlock( const ScRange& rOld, const ScRange& rNew );

    sal_Bool            IsClipOrUndo() const                        { return bIsClip || bIsUndo; }
    sal_Bool            IsUndo() const                              { return bIsUndo; }
    sal_Bool            IsClipboard() const                         { return bIsClip; }
    bool            IsUndoEnabled() const                       { return mbUndoEnabled; }
    void            EnableUndo( bool bVal );

    bool            IsAdjustHeightEnabled() const               { return mbAdjustHeightEnabled; }
    void            EnableAdjustHeight( bool bVal )             { mbAdjustHeightEnabled = bVal; }
    bool            IsExecuteLinkEnabled() const                { return mbExecuteLinkEnabled; }
    void            EnableExecuteLink( bool bVal )              { mbExecuteLinkEnabled = bVal; }
    bool            IsChangeReadOnlyEnabled() const             { return mbChangeReadOnlyEnabled; }
    void            EnableChangeReadOnly( bool bVal )           { mbChangeReadOnlyEnabled = bVal; }
    SC_DLLPUBLIC sal_Int16       GetNamedRangesLockCount() const             { return mnNamedRangesLockCount; }
    void            SetNamedRangesLockCount( sal_Int16 nCount ) { mnNamedRangesLockCount = nCount; }
    SC_DLLPUBLIC void           ResetClip( ScDocument* pSourceDoc, const ScMarkData* pMarks );
    SC_DLLPUBLIC void           ResetClip( ScDocument* pSourceDoc, SCTAB nTab );
    void            SetCutMode( sal_Bool bCut );
    sal_Bool            IsCutMode();
    void            SetClipArea( const ScRange& rArea, sal_Bool bCut = sal_False );

    SC_DLLPUBLIC sal_Bool           IsDocVisible() const                        { return bIsVisible; }
    void            SetDocVisible( sal_Bool bSet );

    sal_Bool            HasOLEObjectsInArea( const ScRange& rRange, const ScMarkData* pTabMark = NULL );

    void            DeleteObjectsInArea( SCCOL nCol1, SCROW nRow1, SCCOL nCol2, SCROW nRow2,
                                        const ScMarkData& rMark );
    void            DeleteObjectsInSelection( const ScMarkData& rMark );

    void            DeleteArea(SCCOL nCol1, SCROW nRow1, SCCOL nCol2, SCROW nRow2,
                            const ScMarkData& rMark, sal_uInt16 nDelFlag);
    void            DeleteAreaTab(SCCOL nCol1, SCROW nRow1, SCCOL nCol2, SCROW nRow2,
                                SCTAB nTab, sal_uInt16 nDelFlag);
    void            DeleteAreaTab(const ScRange& rRange, sal_uInt16 nDelFlag);

    void            CopyToClip(const ScClipParam& rClipParam, ScDocument* pClipDoc,
                               const ScMarkData* pMarks = NULL, bool bAllTabs = false, bool bKeepScenarioFlags = false,
                               bool bIncludeObjects = false, bool bCloneNoteCaptions = true);

    void            CopyTabToClip(SCCOL nCol1, SCROW nRow1, SCCOL nCol2, SCROW nRow2,
                                SCTAB nTab, ScDocument* pClipDoc = NULL);
    void            CopyBlockFromClip( SCCOL nCol1, SCROW nRow1, SCCOL nCol2, SCROW nRow2,
                                    const ScMarkData& rMark, SCsCOL nDx, SCsROW nDy,
                                    const ScCopyBlockFromClipParams* pCBFCP );
    void            CopyNonFilteredFromClip( SCCOL nCol1, SCROW nRow1, SCCOL nCol2, SCROW nRow2,
                                    const ScMarkData& rMark, SCsCOL nDx, SCsROW nDy,
                                    const ScCopyBlockFromClipParams* pCBFCP,
                                    SCROW & rClipStartRow );
    void            StartListeningFromClip( SCCOL nCol1, SCROW nRow1,
                                        SCCOL nCol2, SCROW nRow2,
                                        const ScMarkData& rMark, sal_uInt16 nInsFlag );
    void            BroadcastFromClip( SCCOL nCol1, SCROW nRow1,
                                    SCCOL nCol2, SCROW nRow2,
                                    const ScMarkData& rMark, sal_uInt16 nInsFlag );
    /** If pDestRanges is given it overrides rDestRange, rDestRange in this
        case is the overall encompassing range. */
    void            CopyFromClip( const ScRange& rDestRange, const ScMarkData& rMark,
                                    sal_uInt16 nInsFlag,
                                    ScDocument* pRefUndoDoc = NULL,
                                    ScDocument* pClipDoc = NULL,
                                    sal_Bool bResetCut = sal_True,
                                    sal_Bool bAsLink = sal_False,
                                    sal_Bool bIncludeFiltered = sal_True,
                                    sal_Bool bSkipAttrForEmpty = sal_False,
                                    const ScRangeList * pDestRanges = NULL );

    void            CopyMultiRangeFromClip(const ScAddress& rDestPos, const ScMarkData& rMark,
                                           sal_uInt16 nInsFlag, ScDocument* pClipDoc,
                                           bool bResetCut = true, bool bAsLink = false,
                                           bool bIncludeFiltered = true,
                                           bool bSkipAttrForEmpty = false);

    void            GetClipArea(SCCOL& nClipX, SCROW& nClipY, sal_Bool bIncludeFiltered);
    void            GetClipStart(SCCOL& nClipX, SCROW& nClipY);

    sal_Bool            HasClipFilteredRows();

    sal_Bool            IsClipboardSource() const;

    SC_DLLPUBLIC void           TransposeClip( ScDocument* pTransClip, sal_uInt16 nFlags, sal_Bool bAsLink );

    ScClipParam&    GetClipParam();
    void            SetClipParam(const ScClipParam& rParam);

    void            MixDocument( const ScRange& rRange, sal_uInt16 nFunction, sal_Bool bSkipEmpty,
                                    ScDocument* pSrcDoc );

    void            FillTab( const ScRange& rSrcArea, const ScMarkData& rMark,
                                sal_uInt16 nFlags, sal_uInt16 nFunction,
                                sal_Bool bSkipEmpty, sal_Bool bAsLink );
    void            FillTabMarked( SCTAB nSrcTab, const ScMarkData& rMark,
                                sal_uInt16 nFlags, sal_uInt16 nFunction,
                                sal_Bool bSkipEmpty, sal_Bool bAsLink );

    void            TransliterateText( const ScMarkData& rMultiMark, sal_Int32 nType );

    SC_DLLPUBLIC void           InitUndo( ScDocument* pSrcDoc, SCTAB nTab1, SCTAB nTab2,
                                sal_Bool bColInfo = sal_False, sal_Bool bRowInfo = sal_False );
    void            AddUndoTab( SCTAB nTab1, SCTAB nTab2,
                                sal_Bool bColInfo = sal_False, sal_Bool bRowInfo = sal_False );
    SC_DLLPUBLIC void           InitUndoSelected( ScDocument* pSrcDoc, const ScMarkData& rTabSelection,
                                sal_Bool bColInfo = sal_False, sal_Bool bRowInfo = sal_False );

                    //  nicht mehr benutzen:
    void            CopyToDocument(SCCOL nCol1, SCROW nRow1, SCTAB nTab1,
                                SCCOL nCol2, SCROW nRow2, SCTAB nTab2,
                                sal_uInt16 nFlags, sal_Bool bMarked, ScDocument* pDestDoc,
                                const ScMarkData* pMarks = NULL, sal_Bool bColRowFlags = sal_True);
    void            UndoToDocument(SCCOL nCol1, SCROW nRow1, SCTAB nTab1,
                                SCCOL nCol2, SCROW nRow2, SCTAB nTab2,
                                sal_uInt16 nFlags, sal_Bool bMarked, ScDocument* pDestDoc,
                                const ScMarkData* pMarks = NULL);

    void            CopyToDocument(const ScRange& rRange,
                                sal_uInt16 nFlags, sal_Bool bMarked, ScDocument* pDestDoc,
                                const ScMarkData* pMarks = NULL, sal_Bool bColRowFlags = sal_True);
    void            UndoToDocument(const ScRange& rRange,
                                sal_uInt16 nFlags, sal_Bool bMarked, ScDocument* pDestDoc,
                                const ScMarkData* pMarks = NULL);

    void            CopyScenario( SCTAB nSrcTab, SCTAB nDestTab, sal_Bool bNewScenario = sal_False );
    sal_Bool            TestCopyScenario( SCTAB nSrcTab, SCTAB nDestTab ) const;
    void            MarkScenario( SCTAB nSrcTab, SCTAB nDestTab,
                                    ScMarkData& rDestMark, sal_Bool bResetMark = sal_True,
                                    sal_uInt16 nNeededBits = 0 ) const;
    sal_Bool            HasScenarioRange( SCTAB nTab, const ScRange& rRange ) const;
    SC_DLLPUBLIC const ScRangeList* GetScenarioRanges( SCTAB nTab ) const;

    SC_DLLPUBLIC void           CopyUpdated( ScDocument* pPosDoc, ScDocument* pDestDoc );

    void            UpdateReference( UpdateRefMode eUpdateRefMode, SCCOL nCol1, SCROW nRow1, SCTAB nTab1,
                                     SCCOL nCol2, SCROW nRow2, SCTAB nTab2,
                                     SCsCOL nDx, SCsROW nDy, SCsTAB nDz,
                                     ScDocument* pUndoDoc = NULL, sal_Bool bIncludeDraw = sal_True,
                                     bool bUpdateNoteCaptionPos = true );

    SC_DLLPUBLIC void           UpdateTranspose( const ScAddress& rDestPos, ScDocument* pClipDoc,
                                        const ScMarkData& rMark, ScDocument* pUndoDoc = NULL );

    void            UpdateGrow( const ScRange& rArea, SCCOL nGrowX, SCROW nGrowY );

    void            Fill(   SCCOL nCol1, SCROW nRow1, SCCOL nCol2, SCROW nRow2,
                            const ScMarkData& rMark,
                            sal_uLong nFillCount, FillDir eFillDir = FILL_TO_BOTTOM,
                            FillCmd eFillCmd = FILL_LINEAR, FillDateCmd eFillDateCmd = FILL_DAY,
                            double nStepValue = 1.0, double nMaxValue = 1E307);
    String          GetAutoFillPreview( const ScRange& rSource, SCCOL nEndX, SCROW nEndY );

    sal_Bool            GetSelectionFunction( ScSubTotalFunc eFunc,
                                            const ScAddress& rCursor, const ScMarkData& rMark,
                                            double& rResult );

    SC_DLLPUBLIC const SfxPoolItem*         GetAttr( SCCOL nCol, SCROW nRow, SCTAB nTab, sal_uInt16 nWhich ) const;
    SC_DLLPUBLIC const ScPatternAttr*   GetPattern( SCCOL nCol, SCROW nRow, SCTAB nTab ) const;
    SC_DLLPUBLIC const ScPatternAttr*    GetMostUsedPattern( SCCOL nCol, SCROW nStartRow, SCROW nEndRow, SCTAB nTab ) const;
    const ScPatternAttr*    GetSelectionPattern( const ScMarkData& rMark, sal_Bool bDeep = sal_True );
    ScPatternAttr*          CreateSelectionPattern( const ScMarkData& rMark, sal_Bool bDeep = sal_True );

    const ScConditionalFormat* GetCondFormat( SCCOL nCol, SCROW nRow, SCTAB nTab ) const;
    SC_DLLPUBLIC const SfxItemSet*  GetCondResult( SCCOL nCol, SCROW nRow, SCTAB nTab ) const;
    const SfxPoolItem*  GetEffItem( SCCOL nCol, SCROW nRow, SCTAB nTab, sal_uInt16 nWhich ) const;

    SC_DLLPUBLIC const ::com::sun::star::uno::Reference< ::com::sun::star::i18n::XBreakIterator >& GetBreakIterator();
    sal_Bool            HasStringWeakCharacters( const String& rString );
    SC_DLLPUBLIC sal_uInt8          GetStringScriptType( const String& rString );
    SC_DLLPUBLIC sal_uInt8          GetCellScriptType( ScBaseCell* pCell, sal_uLong nNumberFormat );
    SC_DLLPUBLIC sal_uInt8          GetScriptType( SCCOL nCol, SCROW nRow, SCTAB nTab, ScBaseCell* pCell = NULL );

    sal_Bool            HasDetectiveOperations() const;
    void            AddDetectiveOperation( const ScDetOpData& rData );
    void            ClearDetectiveOperations();
    ScDetOpList*    GetDetOpList() const                { return pDetOpList; }
    void            SetDetOpList(ScDetOpList* pNew);

    sal_Bool            HasDetectiveObjects(SCTAB nTab) const;

    void            GetSelectionFrame( const ScMarkData& rMark,
                                       SvxBoxItem&      rLineOuter,
                                       SvxBoxInfoItem&  rLineInner );
    void            ApplySelectionFrame( const ScMarkData& rMark,
                                         const SvxBoxItem* pLineOuter,
                                         const SvxBoxInfoItem* pLineInner );
    void            ApplyFrameAreaTab( const ScRange& rRange,
                                         const SvxBoxItem* pLineOuter,
                                         const SvxBoxInfoItem* pLineInner );

    void            ClearSelectionItems( const sal_uInt16* pWhich, const ScMarkData& rMark );
    void            ChangeSelectionIndent( sal_Bool bIncrement, const ScMarkData& rMark );

    SC_DLLPUBLIC sal_uLong          AddCondFormat( const ScConditionalFormat& rNew );
    SC_DLLPUBLIC void           FindConditionalFormat( sal_uLong nKey, ScRangeList& rRanges );
    SC_DLLPUBLIC void           FindConditionalFormat( sal_uLong nKey, ScRangeList& rRanges, SCTAB nTab );
    void            ConditionalChanged( sal_uLong nKey );

    SC_DLLPUBLIC sal_uLong          AddValidationEntry( const ScValidationData& rNew );

    SC_DLLPUBLIC const ScValidationData*    GetValidationEntry( sal_uLong nIndex ) const;

    ScConditionalFormatList* GetCondFormList() const        // Ref-Undo
                    { return pCondFormList; }
    void            SetCondFormList(ScConditionalFormatList* pNew);

    ScValidationDataList* GetValidationList() const
                    { return pValidationList; }

    SC_DLLPUBLIC void           ApplyAttr( SCCOL nCol, SCROW nRow, SCTAB nTab,
                                const SfxPoolItem& rAttr );
    SC_DLLPUBLIC void           ApplyPattern( SCCOL nCol, SCROW nRow, SCTAB nTab,
                                    const ScPatternAttr& rAttr );
    SC_DLLPUBLIC void           ApplyPatternArea( SCCOL nStartCol, SCROW nStartRow,
                                        SCCOL nEndCol, SCROW nEndRow,
                                        const ScMarkData& rMark, const ScPatternAttr& rAttr );
    SC_DLLPUBLIC void           ApplyPatternAreaTab( SCCOL nStartCol, SCROW nStartRow,
                                            SCCOL nEndCol, SCROW nEndRow, SCTAB nTab,
                                            const ScPatternAttr& rAttr );
    SC_DLLPUBLIC void           ApplyPatternIfNumberformatIncompatible(
                            const ScRange& rRange, const ScMarkData& rMark,
                            const ScPatternAttr& rPattern, short nNewType );

    void            ApplyStyle( SCCOL nCol, SCROW nRow, SCTAB nTab,
                                const ScStyleSheet& rStyle);
    void            ApplyStyleArea( SCCOL nStartCol, SCROW nStartRow,
                                    SCCOL nEndCol, SCROW nEndRow,
                                    const ScMarkData& rMark, const ScStyleSheet& rStyle);
    SC_DLLPUBLIC void           ApplyStyleAreaTab( SCCOL nStartCol, SCROW nStartRow,
                                        SCCOL nEndCol, SCROW nEndRow, SCTAB nTab,
                                        const ScStyleSheet& rStyle);

    void            ApplySelectionStyle( const ScStyleSheet& rStyle, const ScMarkData& rMark );
    void            ApplySelectionLineStyle( const ScMarkData& rMark,
                                            const SvxBorderLine* pLine, sal_Bool bColorOnly );

    const ScStyleSheet* GetStyle( SCCOL nCol, SCROW nRow, SCTAB nTab ) const;
    const ScStyleSheet* GetSelectionStyle( const ScMarkData& rMark ) const;

    void            StyleSheetChanged( const SfxStyleSheetBase* pStyleSheet, sal_Bool bRemoved,
                                        OutputDevice* pDev,
                                        double nPPTX, double nPPTY,
                                        const Fraction& rZoomX, const Fraction& rZoomY );

    sal_Bool            IsStyleSheetUsed( const ScStyleSheet& rStyle, sal_Bool bGatherAllStyles ) const;

    SC_DLLPUBLIC sal_Bool           ApplyFlagsTab( SCCOL nStartCol, SCROW nStartRow,
                                            SCCOL nEndCol, SCROW nEndRow,
                                            SCTAB nTab, sal_Int16 nFlags );
    sal_Bool            RemoveFlagsTab( SCCOL nStartCol, SCROW nStartRow,
                                            SCCOL nEndCol, SCROW nEndRow,
                                            SCTAB nTab, sal_Int16 nFlags );

    SC_DLLPUBLIC void           SetPattern( const ScAddress&, const ScPatternAttr& rAttr,
                                    sal_Bool bPutToPool = sal_False );
    SC_DLLPUBLIC void           SetPattern( SCCOL nCol, SCROW nRow, SCTAB nTab, const ScPatternAttr& rAttr,
                                    sal_Bool bPutToPool = sal_False );
    void            DeleteNumberFormat( const sal_uInt32* pDelKeys, sal_uInt32 nCount );

    void            AutoFormat( SCCOL nStartCol, SCROW nStartRow, SCCOL nEndCol, SCROW nEndRow,
                                    sal_uInt16 nFormatNo, const ScMarkData& rMark );
    void            GetAutoFormatData( SCTAB nTab, SCCOL nStartCol, SCROW nStartRow, SCCOL nEndCol, SCROW nEndRow,
                                        ScAutoFormatData& rData );
    sal_Bool            SearchAndReplace( const SvxSearchItem& rSearchItem,
                                        SCCOL& rCol, SCROW& rRow, SCTAB& rTab,
                                        ScMarkData& rMark,
                                        String& rUndoStr, ScDocument* pUndoDoc = NULL );

                    // Col/Row von Folgeaufrufen bestimmen
                    // (z.B. nicht gefunden von Anfang, oder folgende Tabellen)
    static void     GetSearchAndReplaceStart( const SvxSearchItem& rSearchItem,
                        SCCOL& rCol, SCROW& rRow );

    sal_Bool            Solver(SCCOL nFCol, SCROW nFRow, SCTAB nFTab,
                            SCCOL nVCol, SCROW nVRow, SCTAB nVTab,
                            const String& sValStr, double& nX);

    void            ApplySelectionPattern( const ScPatternAttr& rAttr, const ScMarkData& rMark );
    void            DeleteSelection( sal_uInt16 nDelFlag, const ScMarkData& rMark );
    void            DeleteSelectionTab( SCTAB nTab, sal_uInt16 nDelFlag, const ScMarkData& rMark );

    SC_DLLPUBLIC void           SetColWidth( SCCOL nCol, SCTAB nTab, sal_uInt16 nNewWidth );
    SC_DLLPUBLIC void           SetRowHeight( SCROW nRow, SCTAB nTab, sal_uInt16 nNewHeight );
    SC_DLLPUBLIC void           SetRowHeightRange( SCROW nStartRow, SCROW nEndRow, SCTAB nTab,
                                            sal_uInt16 nNewHeight );

    SC_DLLPUBLIC void           SetRowHeightOnly( SCROW nStartRow, SCROW nEndRow, SCTAB nTab,
                                                  sal_uInt16 nNewHeight );
    void                        SetManualHeight( SCROW nStartRow, SCROW nEndRow, SCTAB nTab, sal_Bool bManual );

    SC_DLLPUBLIC sal_uInt16         GetColWidth( SCCOL nCol, SCTAB nTab ) const;
    SC_DLLPUBLIC sal_uInt16         GetRowHeight( SCROW nRow, SCTAB nTab, bool bHiddenAsZero = true ) const;
    SC_DLLPUBLIC sal_uInt16         GetRowHeight( SCROW nRow, SCTAB nTab, SCROW* pStartRow, SCROW* pEndRow, bool bHiddenAsZero = true ) const;
    SC_DLLPUBLIC sal_uLong          GetRowHeight( SCROW nStartRow, SCROW nEndRow, SCTAB nTab ) const;
    SCROW                       GetRowForHeight( SCTAB nTab, sal_uLong nHeight ) const;
    sal_uLong                       GetScaledRowHeight( SCROW nStartRow, SCROW nEndRow, SCTAB nTab, double fScale ) const;
    SC_DLLPUBLIC sal_uLong          GetColOffset( SCCOL nCol, SCTAB nTab ) const;
    SC_DLLPUBLIC sal_uLong          GetRowOffset( SCROW nRow, SCTAB nTab ) const;

    SC_DLLPUBLIC sal_uInt16         GetOriginalWidth( SCCOL nCol, SCTAB nTab ) const;
    SC_DLLPUBLIC sal_uInt16         GetOriginalHeight( SCROW nRow, SCTAB nTab ) const;

    sal_uInt16          GetCommonWidth( SCCOL nEndCol, SCTAB nTab ) const;

    SCROW           GetHiddenRowCount( SCROW nRow, SCTAB nTab ) const;

    sal_uInt16          GetOptimalColWidth( SCCOL nCol, SCTAB nTab, OutputDevice* pDev,
                                        double nPPTX, double nPPTY,
                                        const Fraction& rZoomX, const Fraction& rZoomY,
                                        sal_Bool bFormula,
                                        const ScMarkData* pMarkData = NULL,
                                        sal_Bool bSimpleTextImport = sal_False );
    SC_DLLPUBLIC sal_Bool           SetOptimalHeight( SCROW nStartRow, SCROW nEndRow, SCTAB nTab, sal_uInt16 nExtra,
                                        OutputDevice* pDev,
                                        double nPPTX, double nPPTY,
                                        const Fraction& rZoomX, const Fraction& rZoomY,
                                        sal_Bool bShrink );
    void            UpdateAllRowHeights( OutputDevice* pDev,
                                        double nPPTX, double nPPTY,
                                        const Fraction& rZoomX, const Fraction& rZoomY,
                                        const ScMarkData* pTabMark = NULL );
    long            GetNeededSize( SCCOL nCol, SCROW nRow, SCTAB nTab,
                                    OutputDevice* pDev,
                                    double nPPTX, double nPPTY,
                                    const Fraction& rZoomX, const Fraction& rZoomY,
                                    sal_Bool bWidth, sal_Bool bTotalSize = sal_False );

    SC_DLLPUBLIC void           ShowCol(SCCOL nCol, SCTAB nTab, sal_Bool bShow);
    SC_DLLPUBLIC void           ShowRow(SCROW nRow, SCTAB nTab, sal_Bool bShow);
    SC_DLLPUBLIC void           ShowRows(SCROW nRow1, SCROW nRow2, SCTAB nTab, sal_Bool bShow);
    SC_DLLPUBLIC void           SetColFlags( SCCOL nCol, SCTAB nTab, sal_uInt8 nNewFlags );
    SC_DLLPUBLIC void           SetRowFlags( SCROW nRow, SCTAB nTab, sal_uInt8 nNewFlags );
    SC_DLLPUBLIC void           SetRowFlags( SCROW nStartRow, SCROW nEndRow, SCTAB nTab, sal_uInt8 nNewFlags );

    SC_DLLPUBLIC sal_uInt8          GetColFlags( SCCOL nCol, SCTAB nTab ) const;
    SC_DLLPUBLIC sal_uInt8          GetRowFlags( SCROW nRow, SCTAB nTab ) const;

    SC_DLLPUBLIC const ScBitMaskCompressedArray< SCROW, sal_uInt8> & GetRowFlagsArray( SCTAB nTab ) const;
    SC_DLLPUBLIC       ScBitMaskCompressedArray< SCROW, sal_uInt8> & GetRowFlagsArrayModifiable( SCTAB nTab );

    SC_DLLPUBLIC void           GetAllRowBreaks(::std::set<SCROW>& rBreaks, SCTAB nTab, bool bPage, bool bManual) const;
    SC_DLLPUBLIC void           GetAllColBreaks(::std::set<SCCOL>& rBreaks, SCTAB nTab, bool bPage, bool bManual) const;
    SC_DLLPUBLIC ScBreakType    HasRowBreak(SCROW nRow, SCTAB nTab) const;
    SC_DLLPUBLIC ScBreakType    HasColBreak(SCCOL nCol, SCTAB nTab) const;
    SC_DLLPUBLIC void           SetRowBreak(SCROW nRow, SCTAB nTab, bool bPage, bool bManual);
    SC_DLLPUBLIC void           SetColBreak(SCCOL nCol, SCTAB nTab, bool bPage, bool bManual);
    void                        RemoveRowBreak(SCROW nRow, SCTAB nTab, bool bPage, bool bManual);
    void                        RemoveColBreak(SCCOL nCol, SCTAB nTab, bool bPage, bool bManual);
    ::com::sun::star::uno::Sequence<
        ::com::sun::star::sheet::TablePageBreakData> GetRowBreakData(SCTAB nTab) const;

    SC_DLLPUBLIC bool           RowHidden(SCROW nRow, SCTAB nTab, SCROW* pFirstRow = NULL, SCROW* pLastRow = NULL);
    SC_DLLPUBLIC bool           RowHidden(SCROW nRow, SCTAB nTab, SCROW& rLastRow);
    SC_DLLPUBLIC bool           HasHiddenRows(SCROW nStartRow, SCROW nEndRow, SCTAB nTab);
    SC_DLLPUBLIC bool           ColHidden(SCCOL nCol, SCTAB nTab, SCCOL& rLastCol);
    SC_DLLPUBLIC bool           ColHidden(SCCOL nCol, SCTAB nTab, SCCOL* pFirstCol = NULL, SCCOL* pLastCol = NULL);
    SC_DLLPUBLIC void           SetRowHidden(SCROW nStartRow, SCROW nEndRow, SCTAB nTab, bool bHidden);
    SC_DLLPUBLIC void           SetColHidden(SCCOL nStartCol, SCCOL nEndCol, SCTAB nTab, bool bHidden);
    SC_DLLPUBLIC SCROW          FirstVisibleRow(SCROW nStartRow, SCROW nEndRow, SCTAB nTab);
    SC_DLLPUBLIC SCROW          LastVisibleRow(SCROW nStartRow, SCROW nEndRow, SCTAB nTab);
    SCROW                       CountVisibleRows(SCROW nStartRow, SCROW nEndRow, SCTAB nTab);

    bool                        RowFiltered(SCROW nRow, SCTAB nTab, SCROW* pFirstRow = NULL, SCROW* pLastRow = NULL);
    bool                        HasFilteredRows(SCROW nStartRow, SCROW nEndRow, SCTAB nTab);
    bool                        ColFiltered(SCCOL nCol, SCTAB nTab, SCCOL* pFirstCol = NULL, SCCOL* pLastCol = NULL);
    SC_DLLPUBLIC void           SetRowFiltered(SCROW nStartRow, SCROW nEndRow, SCTAB nTab, bool bFiltered);
    SC_DLLPUBLIC void           SetColFiltered(SCCOL nStartCol, SCCOL nEndCol, SCTAB nTab, bool bFiltered);
    SCROW                       FirstNonFilteredRow(SCROW nStartRow, SCROW nEndRow, SCTAB nTab);
    SCROW                       LastNonFilteredRow(SCROW nStartRow, SCROW nEndRow, SCTAB nTab);
    SCROW                       CountNonFilteredRows(SCROW nStartRow, SCROW nEndRow, SCTAB nTab);

    /**
     * Write all column row flags to table's flag data, because not all column
     * row attributes are stored in the flag data members.  This is necessary
     * for ods export.
     */
    void                        SyncColRowFlags();

                    /// @return  the index of the last row with any set flags (auto-pagebreak is ignored).
    SC_DLLPUBLIC SCROW          GetLastFlaggedRow( SCTAB nTab ) const;

                    /// @return  the index of the last changed column (flags and column width, auto pagebreak is ignored).
    SCCOL           GetLastChangedCol( SCTAB nTab ) const;
                    /// @return  the index of the last changed row (flags and row height, auto pagebreak is ignored).
    SCROW           GetLastChangedRow( SCTAB nTab ) const;

    SCCOL           GetNextDifferentChangedCol( SCTAB nTab, SCCOL nStart) const;

                    // #108550#; if bCareManualSize is set then the row
                    // heights are compared only if the manual size flag for
                    // the row is set. If the bCareManualSize is not set then
                    // the row heights are always compared.
    SCROW           GetNextDifferentChangedRow( SCTAB nTab, SCROW nStart, bool bCareManualSize = true) const;

    // returns whether to export a Default style for this col/row or not
    // nDefault is setted to one possition in the current row/col where the Default style is
    sal_Bool            GetColDefault( SCTAB nTab, SCCOL nCol, SCROW nLastRow, SCROW& nDefault);
    sal_Bool            GetRowDefault( SCTAB nTab, SCROW nRow, SCCOL nLastCol, SCCOL& nDefault);

    sal_Bool            UpdateOutlineCol( SCCOL nStartCol, SCCOL nEndCol, SCTAB nTab, sal_Bool bShow );
    sal_Bool            UpdateOutlineRow( SCROW nStartRow, SCROW nEndRow, SCTAB nTab, sal_Bool bShow );

    void            StripHidden( SCCOL& rX1, SCROW& rY1, SCCOL& rX2, SCROW& rY2, SCTAB nTab );
    void            ExtendHidden( SCCOL& rX1, SCROW& rY1, SCCOL& rX2, SCROW& rY2, SCTAB nTab );

    SC_DLLPUBLIC ScPatternAttr*     GetDefPattern() const;
    SC_DLLPUBLIC ScDocumentPool*        GetPool();
    SC_DLLPUBLIC ScStyleSheetPool*  GetStyleSheetPool() const;

    // PageStyle:
    SC_DLLPUBLIC const String&  GetPageStyle( SCTAB nTab ) const;
    SC_DLLPUBLIC void           SetPageStyle( SCTAB nTab, const String& rName );
    Size            GetPageSize( SCTAB nTab ) const;
    void            SetPageSize( SCTAB nTab, const Size& rSize );
    void            SetRepeatArea( SCTAB nTab, SCCOL nStartCol, SCCOL nEndCol, SCROW nStartRow, SCROW nEndRow );
    void            InvalidatePageBreaks(SCTAB nTab);
    void            UpdatePageBreaks( SCTAB nTab, const ScRange* pUserArea = NULL );
    void            RemoveManualBreaks( SCTAB nTab );
    sal_Bool            HasManualBreaks( SCTAB nTab ) const;

    sal_Bool            IsPageStyleInUse( const String& rStrPageStyle, SCTAB* pInTab = NULL );
    sal_Bool            RemovePageStyleInUse( const String& rStrPageStyle );
    sal_Bool            RenamePageStyleInUse( const String& rOld, const String& rNew );
    void            ModifyStyleSheet( SfxStyleSheetBase& rPageStyle,
                                      const SfxItemSet&  rChanges );

    void            PageStyleModified( SCTAB nTab, const String& rNewName );

    SC_DLLPUBLIC sal_Bool           NeedPageResetAfterTab( SCTAB nTab ) const;

    // war vorher im PageStyle untergracht. Jetzt an jeder Tabelle:
    SC_DLLPUBLIC sal_Bool           HasPrintRange();
    SC_DLLPUBLIC sal_uInt16         GetPrintRangeCount( SCTAB nTab );
    SC_DLLPUBLIC const ScRange* GetPrintRange( SCTAB nTab, sal_uInt16 nPos );
    SC_DLLPUBLIC const ScRange* GetRepeatColRange( SCTAB nTab );
    SC_DLLPUBLIC const ScRange* GetRepeatRowRange( SCTAB nTab );
    /** Returns true, if the specified sheet is always printed. */
    sal_Bool            IsPrintEntireSheet( SCTAB nTab ) const;

    /** Removes all print ranges. */
    SC_DLLPUBLIC void            ClearPrintRanges( SCTAB nTab );
    /** Adds a new print ranges. */
    SC_DLLPUBLIC void            AddPrintRange( SCTAB nTab, const ScRange& rNew );
//UNUSED2009-05 /** Removes all old print ranges and sets the passed print ranges. */
//UNUSED2009-05 void            SetPrintRange( SCTAB nTab, const ScRange& rNew );
    /** Marks the specified sheet to be printed completely. Deletes old print ranges on the sheet! */
    SC_DLLPUBLIC void            SetPrintEntireSheet( SCTAB nTab );
    SC_DLLPUBLIC void           SetRepeatColRange( SCTAB nTab, const ScRange* pNew );
    SC_DLLPUBLIC void           SetRepeatRowRange( SCTAB nTab, const ScRange* pNew );
    ScPrintRangeSaver* CreatePrintRangeSaver() const;
    void            RestorePrintRanges( const ScPrintRangeSaver& rSaver );

    SC_DLLPUBLIC Rectangle      GetMMRect( SCCOL nStartCol, SCROW nStartRow,
                                SCCOL nEndCol, SCROW nEndRow, SCTAB nTab );
    SC_DLLPUBLIC ScRange            GetRange( SCTAB nTab, const Rectangle& rMMRect );

    void            UpdStlShtPtrsFrmNms();
    void            StylesToNames();

    SC_DLLPUBLIC void           CopyStdStylesFrom( ScDocument* pSrcDoc );

    CharSet         GetSrcCharSet() const   { return eSrcSet; }
    sal_uLong           GetSrcVersion() const   { return nSrcVer; }
    SCROW           GetSrcMaxRow() const    { return nSrcMaxRow; }

    void            SetSrcCharSet( CharSet eNew )   { eSrcSet = eNew; }
    void            UpdateFontCharSet();

    void            FillInfo( ScTableInfo& rTabInfo, SCCOL nX1, SCROW nY1, SCCOL nX2, SCROW nY2,
                        SCTAB nTab, double nScaleX, double nScaleY,
                        sal_Bool bPageMode, sal_Bool bFormulaMode,
                        const ScMarkData* pMarkData = NULL );

    SC_DLLPUBLIC SvNumberFormatter* GetFormatTable() const;

    void            Sort( SCTAB nTab, const ScSortParam& rSortParam, sal_Bool bKeepQuery );
    SCSIZE          Query( SCTAB nTab, const ScQueryParam& rQueryParam, sal_Bool bKeepSub );
    sal_Bool            ValidQuery( SCROW nRow, SCTAB nTab, const ScQueryParam& rQueryParam, sal_Bool* pSpecial = NULL );
    SC_DLLPUBLIC sal_Bool           CreateQueryParam( SCCOL nCol1, SCROW nRow1, SCCOL nCol2, SCROW nRow2,
                                        SCTAB nTab, ScQueryParam& rQueryParam );
    void            GetUpperCellString(SCCOL nCol, SCROW nRow, SCTAB nTab, String& rStr);

    sal_Bool            GetFilterEntries( SCCOL nCol, SCROW nRow, SCTAB nTab,
                                bool bFilter, TypedScStrCollection& rStrings, bool& rHasDates);
    SC_DLLPUBLIC sal_Bool           GetFilterEntriesArea( SCCOL nCol, SCROW nStartRow, SCROW nEndRow,
                                SCTAB nTab, TypedScStrCollection& rStrings, bool& rHasDates );
    sal_Bool            GetDataEntries( SCCOL nCol, SCROW nRow, SCTAB nTab,
                                TypedScStrCollection& rStrings, sal_Bool bLimit = sal_False );
    sal_Bool            GetFormulaEntries( TypedScStrCollection& rStrings );

    sal_Bool            HasAutoFilter( SCCOL nCol, SCROW nRow, SCTAB nTab );

    SC_DLLPUBLIC sal_Bool           HasColHeader( SCCOL nStartCol, SCROW nStartRow, SCCOL nEndCol, SCROW nEndRow,
                                    SCTAB nTab );
    SC_DLLPUBLIC sal_Bool           HasRowHeader( SCCOL nStartCol, SCROW nStartRow, SCCOL nEndCol, SCROW nEndRow,
                                    SCTAB nTab );

    SfxPrinter*     GetPrinter( sal_Bool bCreateIfNotExist = sal_True );
    void            SetPrinter( SfxPrinter* pNewPrinter );
    VirtualDevice*  GetVirtualDevice_100th_mm();
    SC_DLLPUBLIC OutputDevice*  GetRefDevice(); // WYSIWYG: Printer, otherwise VirtualDevice...

    void            EraseNonUsedSharedNames(sal_uInt16 nLevel);
    sal_Bool            GetNextSpellingCell(SCCOL& nCol, SCROW& nRow, SCTAB nTab,
                                        sal_Bool bInSel, const ScMarkData& rMark) const;

    sal_Bool            ReplaceStyle(const SvxSearchItem& rSearchItem,
                                 SCCOL nCol, SCROW nRow, SCTAB nTab,
                                 ScMarkData& rMark, sal_Bool bIsUndo);

    void            DoColResize( SCTAB nTab, SCCOL nCol1, SCCOL nCol2, SCSIZE nAdd );

    void            InvalidateTextWidth( const String& rStyleName );
    void            InvalidateTextWidth( SCTAB nTab );
    void            InvalidateTextWidth( const ScAddress* pAdrFrom, const ScAddress* pAdrTo, sal_Bool bNumFormatChanged );

    sal_Bool            IdleCalcTextWidth();
    sal_Bool            IdleCheckLinks();

    sal_Bool            ContinueOnlineSpelling();   // sal_True = etwas gefunden

<<<<<<< HEAD
    sal_Bool            IsIdleDisabled() const      { return bIdleDisabled; }
    void            DisableIdle(sal_Bool bDo)       { bIdleDisabled = bDo; }
=======
    void            RepaintRange( const ScRange& rRange );

    BOOL            IsIdleDisabled() const      { return bIdleDisabled; }
    void            DisableIdle(BOOL bDo)       { bIdleDisabled = bDo; }
>>>>>>> 6f68642b

    sal_Bool            IsDetectiveDirty() const     { return bDetectiveDirty; }
    void            SetDetectiveDirty(sal_Bool bSet) { bDetectiveDirty = bSet; }

    void            RemoveAutoSpellObj();
    void            SetOnlineSpellPos( const ScAddress& rPos );
    SC_DLLPUBLIC sal_Bool           SetVisibleSpellRange( const ScRange& rRange );  // sal_True = changed

    sal_uInt8           GetMacroCallMode() const     { return nMacroCallMode; }
    void            SetMacroCallMode(sal_uInt8 nNew)     { nMacroCallMode = nNew; }

    sal_Bool            GetHasMacroFunc() const      { return bHasMacroFunc; }
    void            SetHasMacroFunc(sal_Bool bSet)   { bHasMacroFunc = bSet; }

    sal_Bool            CheckMacroWarn();

    void            SetRangeOverflowType(sal_uInt32 nType)  { nRangeOverflowType = nType; }
    sal_Bool        HasRangeOverflow() const                { return nRangeOverflowType != 0; }
    SC_DLLPUBLIC sal_uInt32      GetRangeOverflowType() const            { return nRangeOverflowType; }

    // fuer Broadcasting/Listening
    void            SetNoSetDirty( sal_Bool bVal ) { bNoSetDirty = bVal; }
    sal_Bool            GetNoSetDirty() const { return bNoSetDirty; }
    void            SetInsertingFromOtherDoc( sal_Bool bVal ) { bInsertingFromOtherDoc = bVal; }
    sal_Bool            IsInsertingFromOtherDoc() const { return bInsertingFromOtherDoc; }
    void            SetLoadingMedium( bool bVal );
    void            SetImportingXML( bool bVal );
    bool            IsImportingXML() const { return bImportingXML; }
    void            SetXMLFromWrapper( sal_Bool bVal );
    sal_Bool            IsXMLFromWrapper() const { return bXMLFromWrapper; }
    void            SetCalcingAfterLoad( sal_Bool bVal ) { bCalcingAfterLoad = bVal; }
    sal_Bool            IsCalcingAfterLoad() const { return bCalcingAfterLoad; }
    void            SetNoListening( sal_Bool bVal ) { bNoListening = bVal; }
    sal_Bool            GetNoListening() const { return bNoListening; }
    ScBroadcastAreaSlotMachine* GetBASM() const { return pBASM; }

    ScChartListenerCollection* GetChartListenerCollection() const
                        { return pChartListenerCollection; }
    void            SetChartListenerCollection( ScChartListenerCollection*,
                        sal_Bool bSetChartRangeLists = sal_False );
    void            UpdateChart( const String& rName );
    void            RestoreChartListener( const String& rName );
    SC_DLLPUBLIC void           UpdateChartListenerCollection();
    sal_Bool            IsChartListenerCollectionNeedsUpdate() const
                        { return bChartListenerCollectionNeedsUpdate; }
    void            SetChartListenerCollectionNeedsUpdate( sal_Bool bFlg )
                        { bChartListenerCollectionNeedsUpdate = bFlg; }
    void            AddOLEObjectToCollection(const String& rName);

    ScChangeViewSettings* GetChangeViewSettings() const     { return pChangeViewSettings; }
    SC_DLLPUBLIC void               SetChangeViewSettings(const ScChangeViewSettings& rNew);

    vos::ORef<SvxForbiddenCharactersTable> GetForbiddenCharacters();
    void            SetForbiddenCharacters( const vos::ORef<SvxForbiddenCharactersTable> xNew );

    sal_uInt8           GetAsianCompression() const;        // CharacterCompressionType values
    sal_Bool            IsValidAsianCompression() const;
    void            SetAsianCompression(sal_uInt8 nNew);

    sal_Bool            GetAsianKerning() const;
    sal_Bool            IsValidAsianKerning() const;
    void            SetAsianKerning(sal_Bool bNew);

    sal_uInt8           GetEditTextDirection(SCTAB nTab) const; // EEHorizontalTextDirection values

    SC_DLLPUBLIC ScLkUpdMode        GetLinkMode() const             { return eLinkMode ;}
    void            SetLinkMode( ScLkUpdMode nSet ) {   eLinkMode  = nSet;}


private:
    ScDocument(const ScDocument& r); // disabled with no definition

    void                FindMaxRotCol( SCTAB nTab, RowInfo* pRowInfo, SCSIZE nArrCount,
                                        SCCOL nX1, SCCOL nX2 ) const;

    sal_uInt16              RowDifferences( SCROW nThisRow, SCTAB nThisTab,
                                        ScDocument& rOtherDoc,
                                        SCROW nOtherRow, SCTAB nOtherTab,
                                        SCCOL nMaxCol, SCCOLROW* pOtherCols );
    sal_uInt16              ColDifferences( SCCOL nThisCol, SCTAB nThisTab,
                                        ScDocument& rOtherDoc,
                                        SCCOL nOtherCol, SCTAB nOtherTab,
                                        SCROW nMaxRow, SCCOLROW* pOtherRows );
    void                FindOrder( SCCOLROW* pOtherRows, SCCOLROW nThisEndRow, SCCOLROW nOtherEndRow,
                                        sal_Bool bColumns,
                                        ScDocument& rOtherDoc, SCTAB nThisTab, SCTAB nOtherTab,
                                        SCCOLROW nEndCol, SCCOLROW* pTranslate,
                                        ScProgress* pProgress, sal_uLong nProAdd );
    sal_Bool                OnlineSpellInRange( const ScRange& rSpellRange, ScAddress& rSpellPos,
                                        sal_uInt16 nMaxTest );

    DECL_LINK( TrackTimeHdl, Timer* );

    static ScRecursionHelper*   CreateRecursionHelperInstance();

public:
    void                StartListeningArea( const ScRange& rRange,
                                            SvtListener* pListener );
    void                EndListeningArea( const ScRange& rRange,
                                            SvtListener* pListener );
                        /** Broadcast wrapper, calls
    SC_DLLPUBLIC                         rHint.GetCell()->Broadcast() and AreaBroadcast()
                            and TrackFormulas() and conditional format list
                            SourceChanged().
                            Preferred.
                         */
    void                Broadcast( const ScHint& rHint );
                        /// deprecated
    void                Broadcast( sal_uLong nHint, const ScAddress& rAddr,
                                    ScBaseCell* pCell );
                        /// only area, no cell broadcast
    void                AreaBroadcast( const ScHint& rHint );
                        /// only areas in range, no cell broadcasts
    void                AreaBroadcastInRange( const ScRange& rRange,
                                              const ScHint& rHint );
    void                DelBroadcastAreasInRange( const ScRange& rRange );
    void                UpdateBroadcastAreas( UpdateRefMode eUpdateRefMode,
                                            const ScRange& rRange,
                                            SCsCOL nDx, SCsROW nDy, SCsTAB nDz );


    void                StartListeningCell( const ScAddress& rAddress,
                                            SvtListener* pListener );
    void                EndListeningCell( const ScAddress& rAddress,
                                            SvtListener* pListener );
    void                PutInFormulaTree( ScFormulaCell* pCell );
    void                RemoveFromFormulaTree( ScFormulaCell* pCell );
    void                CalcFormulaTree( sal_Bool bOnlyForced = sal_False,
                                        sal_Bool bNoProgressBar = sal_False );
    void                ClearFormulaTree();
    void                AppendToFormulaTrack( ScFormulaCell* pCell );
    void                RemoveFromFormulaTrack( ScFormulaCell* pCell );
    void                TrackFormulas( sal_uLong nHintId = SC_HINT_DATACHANGED );
    sal_uInt16              GetFormulaTrackCount() const { return nFormulaTrackCount; }
    sal_Bool                IsInFormulaTree( ScFormulaCell* pCell ) const;
    sal_Bool                IsInFormulaTrack( ScFormulaCell* pCell ) const;
    sal_uInt16              GetHardRecalcState() { return nHardRecalcState; }
    void                SetHardRecalcState( sal_uInt16 nVal ) { nHardRecalcState = nVal; }
    void                StartAllListeners();
    const ScFormulaCell*    GetFormulaTree() const { return pFormulaTree; }
    sal_Bool                HasForcedFormulas() const { return bHasForcedFormulas; }
    void                SetForcedFormulas( sal_Bool bVal ) { bHasForcedFormulas = bVal; }
    sal_uLong               GetFormulaCodeInTree() const { return nFormulaCodeInTree; }
    sal_Bool                IsInInterpreter() const { return nInterpretLevel != 0; }
    sal_uInt16              GetInterpretLevel() { return nInterpretLevel; }
    void                IncInterpretLevel()
                            {
                                if ( nInterpretLevel < USHRT_MAX )
                                    nInterpretLevel++;
                            }
    void                DecInterpretLevel()
                            {
                                if ( nInterpretLevel )
                                    nInterpretLevel--;
                            }
    sal_Bool                IsInMacroInterpreter() const { return nMacroInterpretLevel != 0; }
    sal_uInt16              GetMacroInterpretLevel() { return nMacroInterpretLevel; }
    void                IncMacroInterpretLevel()
                            {
                                if ( nMacroInterpretLevel < USHRT_MAX )
                                    nMacroInterpretLevel++;
                            }
    void                DecMacroInterpretLevel()
                            {
                                if ( nMacroInterpretLevel )
                                    nMacroInterpretLevel--;
                            }
    sal_Bool                IsInInterpreterTableOp() const { return nInterpreterTableOpLevel != 0; }
    sal_uInt16              GetInterpreterTableOpLevel() { return nInterpreterTableOpLevel; }
    void                IncInterpreterTableOpLevel()
                            {
                                if ( nInterpreterTableOpLevel < USHRT_MAX )
                                    nInterpreterTableOpLevel++;
                            }
    void                DecInterpreterTableOpLevel()
                            {
                                if ( nInterpreterTableOpLevel )
                                    nInterpreterTableOpLevel--;
                            }
                        // add a formula to be remembered for TableOp broadcasts
    void                AddTableOpFormulaCell( ScFormulaCell* );
    void                InvalidateLastTableOpParams() { aLastTableOpParams.bValid = sal_False; }
    ScRecursionHelper&  GetRecursionHelper()
                            {
                                if (!pRecursionHelper)
                                    pRecursionHelper = CreateRecursionHelperInstance();
                                return *pRecursionHelper;
                            }
    sal_Bool                IsInDtorClear() const { return bInDtorClear; }
    void                SetExpandRefs( sal_Bool bVal ) { bExpandRefs = bVal; }
    sal_Bool                IsExpandRefs() { return bExpandRefs; }

    SC_DLLPUBLIC void               IncSizeRecalcLevel( SCTAB nTab );
    SC_DLLPUBLIC void               DecSizeRecalcLevel( SCTAB nTab, bool bUpdateNoteCaptionPos = true );

    sal_uLong               GetXMLImportedFormulaCount() const { return nXMLImportedFormulaCount; }
    void                IncXMLImportedFormulaCount( sal_uLong nVal )
                            {
                                if ( nXMLImportedFormulaCount + nVal > nXMLImportedFormulaCount )
                                    nXMLImportedFormulaCount += nVal;
                            }
    void                DecXMLImportedFormulaCount( sal_uLong nVal )
                            {
                                if ( nVal <= nXMLImportedFormulaCount )
                                    nXMLImportedFormulaCount -= nVal;
                                else
                                    nXMLImportedFormulaCount = 0;
                            }

    void                StartTrackTimer();

    void            CompileDBFormula();
    void            CompileDBFormula( sal_Bool bCreateFormulaString );
    void            CompileNameFormula( sal_Bool bCreateFormulaString );
    void            CompileColRowNameFormula();

    /** Maximum string length of a column, e.g. for dBase export.
        @return String length in octets (!) of the destination encoding. In
                case of non-octet encodings (e.g. UCS2) the length in code
                points times sizeof(sal_Unicode) is returned. */
    sal_Int32       GetMaxStringLen( SCTAB nTab, SCCOL nCol,
                                     SCROW nRowStart, SCROW nRowEnd,
                                     CharSet eCharSet ) const;
    /** Maximum string length of numerical cells of a column, e.g. for dBase export.
        @return String length in characters (!) including the decimal
                separator, and the decimal precision needed. */
    xub_StrLen      GetMaxNumberStringLen( sal_uInt16& nPrecision,
                                           SCTAB nTab, SCCOL nCol,
                                           SCROW nRowStart, SCROW nRowEnd ) const;

    void    KeyInput( const KeyEvent& rKEvt );      // TimerDelays etc.

    ScChangeTrack*      GetChangeTrack() const { return pChangeTrack; }

    //! only for import filter, deletes any existing ChangeTrack via
    //! EndChangeTracking() and takes ownership of new ChangeTrack pTrack
    SC_DLLPUBLIC void           SetChangeTrack( ScChangeTrack* pTrack );

    void            StartChangeTracking();
    void            EndChangeTracking();

    SC_DLLPUBLIC void           CompareDocument( ScDocument& rOtherDoc );

    void            AddUnoObject( SfxListener& rObject );
    void            RemoveUnoObject( SfxListener& rObject );
    void            BroadcastUno( const SfxHint &rHint );
    void            AddUnoListenerCall( const ::com::sun::star::uno::Reference<
                                            ::com::sun::star::util::XModifyListener >& rListener,
                                        const ::com::sun::star::lang::EventObject& rEvent );

    void            SetInLinkUpdate(sal_Bool bSet);             // TableLink or AreaLink
    sal_Bool            IsInLinkUpdate() const;                 // including DdeLink

    SC_DLLPUBLIC SfxItemPool*       GetEditPool() const;
    SC_DLLPUBLIC SfxItemPool*       GetEnginePool() const;
    SC_DLLPUBLIC ScFieldEditEngine& GetEditEngine();
    SC_DLLPUBLIC ScNoteEditEngine&  GetNoteEngine();
//UNUSED2009-05 SfxItemPool&            GetNoteItemPool();

    ScRefreshTimerControl*  GetRefreshTimerControl() const
        { return pRefreshTimerControl; }
    ScRefreshTimerControl * const * GetRefreshTimerControlAddress() const
        { return &pRefreshTimerControl; }

    void            SetPastingDrawFromOtherDoc( sal_Bool bVal )
                        { bPastingDrawFromOtherDoc = bVal; }
    sal_Bool            PastingDrawFromOtherDoc() const
                        { return bPastingDrawFromOtherDoc; }

                    /// an ID unique to each document instance
    sal_uInt32      GetDocumentID() const;

    void            InvalidateStyleSheetUsage()
                        { bStyleSheetUsageInvalid = sal_True; }
    void GetSortParam( ScSortParam& rParam, SCTAB nTab );
    void SetSortParam( ScSortParam& rParam, SCTAB nTab );

    inline void     SetVbaEventProcessor( const com::sun::star::uno::Reference< com::sun::star::script::vba::XVBAEventProcessor >& rxVbaEvents )
                        { mxVbaEvents = rxVbaEvents; }
    inline com::sun::star::uno::Reference< com::sun::star::script::vba::XVBAEventProcessor >
                    GetVbaEventProcessor() const { return mxVbaEvents; }

    /** Should only be GRAM_PODF or GRAM_ODFF. */
    void                SetStorageGrammar( formula::FormulaGrammar::Grammar eGrammar );
    formula::FormulaGrammar::Grammar  GetStorageGrammar() const
                            { return eStorageGrammar; }

    SfxUndoManager*     GetUndoManager();
    bool IsInVBAMode() const;
    ScRowBreakIterator* GetRowBreakIterator(SCTAB nTab) const;

private: // CLOOK-Impl-Methoden

    /**
     * Use this class as a locale variable to merge number formatter from
     * another document, and set NULL pointer to pFormatExchangeList when
     * done.
     */
    class NumFmtMergeHandler
    {
    public:
        explicit NumFmtMergeHandler(ScDocument* pDoc, ScDocument* pSrcDoc);
        ~NumFmtMergeHandler();

    private:
        ScDocument* mpDoc;
    };

    void    MergeNumberFormatter(ScDocument* pSrcDoc);

    void    ImplCreateOptions(); // bei Gelegenheit auf on-demand umstellen?
    void    ImplDeleteOptions();

    void    DeleteDrawLayer();
    void    DeleteColorTable();
    SC_DLLPUBLIC sal_Bool   DrawGetPrintArea( ScRange& rRange, sal_Bool bSetHor, sal_Bool bSetVer ) const;
    void    DrawMovePage( sal_uInt16 nOldPos, sal_uInt16 nNewPos );
    void    DrawCopyPage( sal_uInt16 nOldPos, sal_uInt16 nNewPos );

    void    UpdateDrawPrinter();
    void    UpdateDrawLanguages();
    void    UpdateDrawDefaults();
    SC_DLLPUBLIC void   InitClipPtrs( ScDocument* pSourceDoc );

    void    LoadDdeLinks(SvStream& rStream);
    void    SaveDdeLinks(SvStream& rStream) const;

    void    DeleteAreaLinksOnTab( SCTAB nTab );
    void    UpdateRefAreaLinks( UpdateRefMode eUpdateRefMode,
                             const ScRange& r, SCsCOL nDx, SCsROW nDy, SCsTAB nDz );

    void    CopyRangeNamesToClip(ScDocument* pClipDoc, const ScRange& rClipRange, const ScMarkData* pMarks, bool bAllTabs);
    void    CopyRangeNamesFromClip(ScDocument* pClipDoc, ScClipRangeNameData& rRangeNames);
    void    UpdateRangeNamesInFormulas(
        ScClipRangeNameData& rRangeNames, const ScRangeList& rDestRanges, const ScMarkData& rMark,
        SCCOL nXw, SCROW nYw);

    sal_Bool    HasPartOfMerged( const ScRange& rRange );

    std::map< SCTAB, ScSortParam > mSheetSortParams;

};
inline void ScDocument::GetSortParam( ScSortParam& rParam, SCTAB nTab )
{
    rParam = mSheetSortParams[ nTab ];
}

inline void ScDocument::SetSortParam( ScSortParam& rParam, SCTAB nTab )
{
    mSheetSortParams[ nTab ] = rParam;
}

#endif

<|MERGE_RESOLUTION|>--- conflicted
+++ resolved
@@ -1513,15 +1513,10 @@
 
     sal_Bool            ContinueOnlineSpelling();   // sal_True = etwas gefunden
 
-<<<<<<< HEAD
-    sal_Bool            IsIdleDisabled() const      { return bIdleDisabled; }
-    void            DisableIdle(sal_Bool bDo)       { bIdleDisabled = bDo; }
-=======
     void            RepaintRange( const ScRange& rRange );
 
-    BOOL            IsIdleDisabled() const      { return bIdleDisabled; }
-    void            DisableIdle(BOOL bDo)       { bIdleDisabled = bDo; }
->>>>>>> 6f68642b
+    sal_Bool        IsIdleDisabled() const      { return bIdleDisabled; }
+    void            DisableIdle(sal_Bool bDo)   { bIdleDisabled = bDo; }
 
     sal_Bool            IsDetectiveDirty() const     { return bDetectiveDirty; }
     void            SetDetectiveDirty(sal_Bool bSet) { bDetectiveDirty = bSet; }
