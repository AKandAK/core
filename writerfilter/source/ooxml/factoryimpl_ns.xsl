--- conflicted
+++ resolved
@@ -202,18 +202,7 @@
       <xsl:value-of select="$defname"/>
     </xsl:if>
     <xsl:variable name="resource">
-<<<<<<< HEAD
-      <xsl:for-each select="rng:ref">
-        <xsl:for-each select="key('context-resource', @name)[generate-id(ancestor::namespace) = $mynsid]">
-          <xsl:value-of select="@resource"/>
-        </xsl:for-each>
-      </xsl:for-each>
-      <xsl:for-each select=".//rng:text">
-        <xsl:text>String</xsl:text>
-      </xsl:for-each>
-      <xsl:for-each select=".//rng:data[@type='base64Binary']">
-        <xsl:text>String</xsl:text>
-      </xsl:for-each>
+      <xsl:call-template name="resourceforattribute"/>
       <xsl:for-each select=".//rng:data[@type='boolean']">
         <xsl:text>Boolean</xsl:text>
       </xsl:for-each>
@@ -223,28 +212,6 @@
       <xsl:for-each select=".//rng:data[@type='integer']">
         <xsl:text>Integer</xsl:text>
       </xsl:for-each>
-    </xsl:variable>
-
-    <xsl:variable name="refdefine1">
-      <xsl:for-each select="rng:ref">
-        <xsl:variable name="refname" select="@name"/>
-        <xsl:for-each select="ancestor::rng:grammar/rng:define[@name=$refname]">
-          <xsl:call-template name="idfordefine"/>
-        </xsl:for-each>
-      </xsl:for-each>
-    </xsl:variable>
-    <xsl:variable name="refdefine">
-      <xsl:choose>
-        <xsl:when test="string-length($refdefine1) > 0">
-          <xsl:value-of select="$refdefine1"/>
-        </xsl:when>
-        <xsl:otherwise>
-          <xsl:text>0</xsl:text>
-        </xsl:otherwise>
-      </xsl:choose>
-=======
-      <xsl:call-template name="resourceforattribute"/>
->>>>>>> 818573bf
     </xsl:variable>
 
     <xsl:choose>
