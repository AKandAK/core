--- conflicted
+++ resolved
@@ -355,14 +355,6 @@
         case SID_ATTR_PARA_LEFT_TO_RIGHT :
         case SID_ATTR_PARA_RIGHT_TO_LEFT :
         {
-<<<<<<< HEAD
-=======
-            sal_Bool bSet = sal_True;
-            int eState = pArgs ? pArgs->GetItemState(nSlot) : SFX_ITEM_DISABLED;
-            if (pArgs && SFX_ITEM_SET == eState)
-                bSet = ((const SfxBoolItem&)pArgs->Get(nSlot)).GetValue();
-
->>>>>>> 99ebfb73
             SfxItemSet aAdjustSet( GetPool(),
                     RES_PARATR_ADJUST, RES_PARATR_ADJUST );
             GetShell().GetCurAttr(aAdjustSet);
