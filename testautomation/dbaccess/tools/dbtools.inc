--- conflicted
+++ resolved
@@ -93,17 +93,10 @@
         DatabaseSelection.TypeKeys "<DOWN>"
         DatabaseSelection.TypeKeys "<ADD>"                
         Kontext "LoginDialog"
-<<<<<<< HEAD
         if LoginDialog.Exists(3) then
             LoginPassword.SetText sPWD
             LoginDialog.OK
         end if
-=======
-            if LoginDialog.Exists(3) then
-                LoginPassword.SetText sPWD
-                LoginDialog.OK                
-            end if
->>>>>>> cc3cc958
         bConnect = true    
     else
         warnlog "Could not found the datasource " + sDSName
