--- conflicted
+++ resolved
@@ -1044,27 +1044,6 @@
     String sExtension = lcl_GetExtensionForDocType(nDocType);
     switch( nDocType )
     {
-<<<<<<< HEAD
-        case MM_DOCTYPE_OOO : break;
-        case MM_DOCTYPE_PDF :
-        {
-            //the method SwIOSystemGetFilterOfFormat( ) returns the template filter
-            //because it uses the same user data :-(
-            SfxFilterMatcher aMatcher( pFilterContainer->GetName() );
-            SfxFilterMatcherIter aIter( &aMatcher );
-            const SfxFilter* pFilter = aIter.First();
-            String sFilterMime( String::CreateFromAscii( "application/pdf" ));
-            while ( pFilter )
-            {
-                if( pFilter->GetMimeType() == sFilterMime  && pFilter->CanExport() )
-                {
-                    pSfxFlt = pFilter;
-                    break;
-                }
-                pFilter = aIter.Next();
-            }
-
-=======
         case MM_DOCTYPE_OOO:
         {
             //Make sure we don't pick e.g. the flat xml filter
@@ -1079,7 +1058,6 @@
             pSfxFlt = pFilterContainer->GetFilter4FilterName(
                 ::rtl::OUString(RTL_CONSTASCII_USTRINGPARAM("writer_pdf_Export")),
                 SFX_FILTER_EXPORT);
->>>>>>> 2d5b4b02
         }
         break;
         case MM_DOCTYPE_WORD:
