/*************************************************************************
 *
 * DO NOT ALTER OR REMOVE COPYRIGHT NOTICES OR THIS FILE HEADER.
 *
 * Copyright 2008 by Sun Microsystems, Inc.
 *
 * OpenOffice.org - a multi-platform office productivity suite
 *
 * $RCSfile: ImportFilter.cxx,v $
 * $Revision: 1.10 $
 *
 * This file is part of OpenOffice.org.
 *
 * OpenOffice.org is free software: you can redistribute it and/or modify
 * it under the terms of the GNU Lesser General Public License version 3
 * only, as published by the Free Software Foundation.
 *
 * OpenOffice.org is distributed in the hope that it will be useful,
 * but WITHOUT ANY WARRANTY; without even the implied warranty of
 * MERCHANTABILITY or FITNESS FOR A PARTICULAR PURPOSE.  See the
 * GNU Lesser General Public License version 3 for more details
 * (a copy is included in the LICENSE file that accompanied this code).
 *
 * You should have received a copy of the GNU Lesser General Public License
 * version 3 along with OpenOffice.org.  If not, see
 * <http://www.openoffice.org/license.html>
 * for a copy of the LGPLv3 License.
 *
 ************************************************************************/

#include <osl/diagnose.h>
#include <com/sun/star/uno/XComponentContext.hpp>
#include <com/sun/star/drawing/XDrawPageSupplier.hpp>
#include <com/sun/star/io/XInputStream.hpp>
#include <comphelper/mediadescriptor.hxx>
#include <oox/core/filterdetect.hxx>
#include <dmapper/DomainMapper.hxx>
#include <WriterFilter.hxx>
#include <doctok/WW8Document.hxx>
#include <ooxml/OOXMLDocument.hxx>
#ifdef DEBUG_IMPORT
#include <iostream>
#include <osl/process.h>
#endif

#include <resourcemodel/TagLogger.hxx>
using namespace ::rtl;
using namespace ::com::sun::star;
using ::comphelper::MediaDescriptor;

/*-- 09.06.2006 10:15:20---------------------------------------------------

  -----------------------------------------------------------------------*/
sal_Bool WriterFilter::filter( const uno::Sequence< beans::PropertyValue >& aDescriptor )
   throw (uno::RuntimeException)
{
    if( m_xSrcDoc.is() )
<<<<<<< HEAD
    {
        uno::Reference< lang::XMultiServiceFactory > xMSF(m_xContext->getServiceManager(), uno::UNO_QUERY_THROW);
        uno::Reference< uno::XInterface > xIfc( xMSF->createInstance( rtl::OUString( RTL_CONSTASCII_USTRINGPARAM ( "com.sun.star.comp.Writer.DocxExport" ))), uno::UNO_QUERY_THROW);
        if (!xIfc.is())
            return sal_False;
        uno::Reference< document::XExporter > xExprtr(xIfc, uno::UNO_QUERY_THROW);
        uno::Reference< document::XFilter > xFltr(xIfc, uno::UNO_QUERY_THROW);
        if (!xExprtr.is() || !xFltr.is())
            return sal_False;
        xExprtr->setSourceDocument(m_xSrcDoc);
        if (xFltr->filter(aDescriptor))
            return sal_True;
        return sal_False;
    }
    else if (m_xDstDoc.is())
    {

    sal_Int32 nLength = aDescriptor.getLength();
    const beans::PropertyValue * pValue = aDescriptor.getConstArray();
    uno::Reference < io::XInputStream > xInputStream;
    ::rtl::OUString sFilterName;
    for ( sal_Int32 i = 0 ; i < nLength; i++)
=======
>>>>>>> 92de950d
    {
        uno::Reference< lang::XMultiServiceFactory > xMSF(m_xContext->getServiceManager(), uno::UNO_QUERY_THROW);
        uno::Reference< uno::XInterface > xIfc( xMSF->createInstance( rtl::OUString( RTL_CONSTASCII_USTRINGPARAM ( "com.sun.star.comp.Writer.DocxExport" ))), uno::UNO_QUERY_THROW);
        if (!xIfc.is())
            return sal_False;
        uno::Reference< document::XExporter > xExprtr(xIfc, uno::UNO_QUERY_THROW);
        uno::Reference< document::XFilter > xFltr(xIfc, uno::UNO_QUERY_THROW);
        if (!xExprtr.is() || !xFltr.is())
            return sal_False;
        xExprtr->setSourceDocument(m_xSrcDoc);
        return xFltr->filter(aDescriptor);
    }
    else if (m_xDstDoc.is())
    {
        MediaDescriptor aMediaDesc( aDescriptor );
        OUString sFilterName = aMediaDesc.getUnpackedValueOrDefault( MediaDescriptor::PROP_FILTERNAME(), OUString() );

        uno::Reference< io::XInputStream > xInputStream;
        try
        {
            // use the oox.core.FilterDetect implementation to extract the decrypted ZIP package
            uno::Reference< lang::XMultiServiceFactory > xFactory( m_xContext->getServiceManager(), uno::UNO_QUERY_THROW );
            ::oox::core::FilterDetect aDetector( xFactory );
            xInputStream = aDetector.extractUnencryptedPackage( aMediaDesc );
        }
        catch( uno::Exception& )
        {
        }

        if ( !xInputStream.is() )
        {
            return sal_False;
        }

#ifdef DEBUG_ELEMENT
    writerfilter::TagLogger::Pointer_t debugLogger
    (writerfilter::TagLogger::getInstance("DEBUG"));
    debugLogger->startDocument();

    writerfilter::TagLogger::Pointer_t dmapperLogger
    (writerfilter::TagLogger::getInstance("DOMAINMAPPER"));
    dmapperLogger->startDocument();
#endif

    writerfilter::dmapper::SourceDocumentType eType =
        (m_sFilterName.equalsAsciiL ( RTL_CONSTASCII_STRINGPARAM ( "writer_MS_Word_2007" ) ) ||
         m_sFilterName.equalsAsciiL ( RTL_CONSTASCII_STRINGPARAM ( "writer_MS_Word_2007_Template" ) )) ?
                writerfilter::dmapper::DOCUMENT_OOXML : writerfilter::dmapper::DOCUMENT_DOC;
    writerfilter::Stream::Pointer_t pStream(new writerfilter::dmapper::DomainMapper(m_xContext, xInputStream, m_xDstDoc, eType));
    //create the tokenizer and domain mapper
    if( eType == writerfilter::dmapper::DOCUMENT_OOXML )
    {
        writerfilter::ooxml::OOXMLStream::Pointer_t pDocStream = writerfilter::ooxml::OOXMLDocumentFactory::createStream(m_xContext, xInputStream);
        writerfilter::ooxml::OOXMLDocument::Pointer_t pDocument(writerfilter::ooxml::OOXMLDocumentFactory::createDocument(pDocStream));

        uno::Reference<frame::XModel> xModel(m_xDstDoc, uno::UNO_QUERY_THROW);
        pDocument->setModel(xModel);

        uno::Reference<drawing::XDrawPageSupplier> xDrawings
            (m_xDstDoc, uno::UNO_QUERY_THROW);
        uno::Reference<drawing::XDrawPage> xDrawPage
            (xDrawings->getDrawPage(), uno::UNO_SET_THROW);
        pDocument->setDrawPage(xDrawPage);

        pDocument->resolve(*pStream);
    }
    else
    {
        writerfilter::doctok::WW8Stream::Pointer_t pDocStream = writerfilter::doctok::WW8DocumentFactory::createStream(m_xContext, xInputStream);
        writerfilter::doctok::WW8Document::Pointer_t pDocument(writerfilter::doctok::WW8DocumentFactory::createDocument(pDocStream));

        pDocument->resolve(*pStream);
    }

#ifdef DEBUG_ELEMENT
    writerfilter::TagLogger::dump("DEBUG");
    debugLogger->endDocument();
    writerfilter::TagLogger::dump("DOMAINMAPPER");
    dmapperLogger->endDocument();
#endif

    return sal_True;
    }
    return sal_False;
}
/*-- 09.06.2006 10:15:20---------------------------------------------------

  -----------------------------------------------------------------------*/
void WriterFilter::cancel(  ) throw (uno::RuntimeException)
{
}

/*-- 09.06.2006 10:15:20---------------------------------------------------

  -----------------------------------------------------------------------*/
void WriterFilter::setTargetDocument( const uno::Reference< lang::XComponent >& xDoc )
   throw (lang::IllegalArgumentException, uno::RuntimeException)
{
   m_xDstDoc = xDoc;
}

void WriterFilter::setSourceDocument( const uno::Reference< lang::XComponent >& xDoc )
   throw (lang::IllegalArgumentException, uno::RuntimeException)
{
   m_xSrcDoc = xDoc;
}

/*-- 09.06.2006 10:15:20---------------------------------------------------

  -----------------------------------------------------------------------*/
void WriterFilter::initialize( const uno::Sequence< uno::Any >& aArguments ) throw (uno::Exception, uno::RuntimeException)
{
   uno::Sequence < beans::PropertyValue > aAnySeq;
   sal_Int32 nLength = aArguments.getLength();
   if ( nLength && ( aArguments[0] >>= aAnySeq ) )
   {
       const beans::PropertyValue * pValue = aAnySeq.getConstArray();
       nLength = aAnySeq.getLength();
       for ( sal_Int32 i = 0 ; i < nLength; i++)
       {
           if ( pValue[i].Name.equalsAsciiL ( RTL_CONSTASCII_STRINGPARAM ( "Type" ) ) )
           {
               pValue[i].Value >>= m_sFilterName;
               break;
           }
       }
   }
}
/*-- 09.06.2006 10:15:20---------------------------------------------------

  -----------------------------------------------------------------------*/
OUString WriterFilter_getImplementationName () throw (uno::RuntimeException)
{
   return OUString ( RTL_CONSTASCII_USTRINGPARAM ( "com.sun.star.comp.Writer.WriterFilter" ) );
}

#define SERVICE_NAME1 "com.sun.star.document.ImportFilter"
#define SERVICE_NAME2 "com.sun.star.document.ExportFilter"
/*-- 09.06.2006 10:15:20---------------------------------------------------

  -----------------------------------------------------------------------*/
sal_Bool WriterFilter_supportsService( const OUString& ServiceName ) throw (uno::RuntimeException)
{
   return (ServiceName.equalsAsciiL( RTL_CONSTASCII_STRINGPARAM ( SERVICE_NAME1 ) ) ||
           ServiceName.equalsAsciiL( RTL_CONSTASCII_STRINGPARAM ( SERVICE_NAME1 ) ));
}
/*-- 09.06.2006 10:15:20---------------------------------------------------

  -----------------------------------------------------------------------*/
uno::Sequence< OUString > WriterFilter_getSupportedServiceNames(  ) throw (uno::RuntimeException)
{
   uno::Sequence < OUString > aRet(2);
   OUString* pArray = aRet.getArray();
   pArray[0] =  OUString ( RTL_CONSTASCII_USTRINGPARAM ( SERVICE_NAME1 ) );
   pArray[1] =  OUString ( RTL_CONSTASCII_USTRINGPARAM ( SERVICE_NAME2 ) );
   return aRet;
}
#undef SERVICE_NAME1
#undef SERVICE_NAME2

/*-- 09.06.2006 10:15:20---------------------------------------------------

  -----------------------------------------------------------------------*/
uno::Reference< uno::XInterface > WriterFilter_createInstance( const uno::Reference< uno::XComponentContext >& xContext)
                throw( uno::Exception )
{
   return (cppu::OWeakObject*) new WriterFilter( xContext );
}

/*-- 09.06.2006 10:15:20---------------------------------------------------

  -----------------------------------------------------------------------*/
OUString WriterFilter::getImplementationName(  ) throw (uno::RuntimeException)
{
   return WriterFilter_getImplementationName();
}
/*-- 09.06.2006 10:15:20---------------------------------------------------

  -----------------------------------------------------------------------*/
sal_Bool WriterFilter::supportsService( const OUString& rServiceName ) throw (uno::RuntimeException)
{
    return WriterFilter_supportsService( rServiceName );
}
/*-- 09.06.2006 10:15:20---------------------------------------------------

  -----------------------------------------------------------------------*/
uno::Sequence< OUString > WriterFilter::getSupportedServiceNames(  ) throw (uno::RuntimeException)
{
    return WriterFilter_getSupportedServiceNames();
}
<|MERGE_RESOLUTION|>--- conflicted
+++ resolved
@@ -55,31 +55,6 @@
    throw (uno::RuntimeException)
 {
     if( m_xSrcDoc.is() )
-<<<<<<< HEAD
-    {
-        uno::Reference< lang::XMultiServiceFactory > xMSF(m_xContext->getServiceManager(), uno::UNO_QUERY_THROW);
-        uno::Reference< uno::XInterface > xIfc( xMSF->createInstance( rtl::OUString( RTL_CONSTASCII_USTRINGPARAM ( "com.sun.star.comp.Writer.DocxExport" ))), uno::UNO_QUERY_THROW);
-        if (!xIfc.is())
-            return sal_False;
-        uno::Reference< document::XExporter > xExprtr(xIfc, uno::UNO_QUERY_THROW);
-        uno::Reference< document::XFilter > xFltr(xIfc, uno::UNO_QUERY_THROW);
-        if (!xExprtr.is() || !xFltr.is())
-            return sal_False;
-        xExprtr->setSourceDocument(m_xSrcDoc);
-        if (xFltr->filter(aDescriptor))
-            return sal_True;
-        return sal_False;
-    }
-    else if (m_xDstDoc.is())
-    {
-
-    sal_Int32 nLength = aDescriptor.getLength();
-    const beans::PropertyValue * pValue = aDescriptor.getConstArray();
-    uno::Reference < io::XInputStream > xInputStream;
-    ::rtl::OUString sFilterName;
-    for ( sal_Int32 i = 0 ; i < nLength; i++)
-=======
->>>>>>> 92de950d
     {
         uno::Reference< lang::XMultiServiceFactory > xMSF(m_xContext->getServiceManager(), uno::UNO_QUERY_THROW);
         uno::Reference< uno::XInterface > xIfc( xMSF->createInstance( rtl::OUString( RTL_CONSTASCII_USTRINGPARAM ( "com.sun.star.comp.Writer.DocxExport" ))), uno::UNO_QUERY_THROW);
