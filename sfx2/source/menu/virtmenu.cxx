/* -*- Mode: C++; tab-width: 4; indent-tabs-mode: nil; c-basic-offset: 4 -*- */
/*************************************************************************
 *
 * DO NOT ALTER OR REMOVE COPYRIGHT NOTICES OR THIS FILE HEADER.
 *
 * Copyright 2000, 2010 Oracle and/or its affiliates.
 *
 * OpenOffice.org - a multi-platform office productivity suite
 *
 * This file is part of OpenOffice.org.
 *
 * OpenOffice.org is free software: you can redistribute it and/or modify
 * it under the terms of the GNU Lesser General Public License version 3
 * only, as published by the Free Software Foundation.
 *
 * OpenOffice.org is distributed in the hope that it will be useful,
 * but WITHOUT ANY WARRANTY; without even the implied warranty of
 * MERCHANTABILITY or FITNESS FOR A PARTICULAR PURPOSE.  See the
 * GNU Lesser General Public License version 3 for more details
 * (a copy is included in the LICENSE file that accompanied this code).
 *
 * You should have received a copy of the GNU Lesser General Public License
 * version 3 along with OpenOffice.org.  If not, see
 * <http://www.openoffice.org/license.html>
 * for a copy of the LGPLv3 License.
 *
 ************************************************************************/

// MARKER(update_precomp.py): autogen include statement, do not remove
#include "precompiled_sfx2.hxx"

#include <sot/factory.hxx>
#include <svtools/menuoptions.hxx>
#include <svtools/imagemgr.hxx>
#include <svl/imageitm.hxx>
#include <com/sun/star/container/XEnumeration.hpp>
#include <com/sun/star/frame/XDesktop.hpp>
#include <com/sun/star/frame/XFramesSupplier.hpp>
#include <comphelper/processfactory.hxx>
#include <toolkit/unohlp.hxx>
#include <tools/urlobj.hxx>

#include "virtmenu.hxx"
#include <sfx2/msgpool.hxx>
#include "statcach.hxx"
#include <sfx2/msg.hxx>
#include "idpool.hxx"
#include <sfx2/mnuitem.hxx>
#include <sfx2/mnumgr.hxx>
#include <sfx2/bindings.hxx>
#include <sfx2/dispatch.hxx>
#include <sfx2/app.hxx>
#include "sfxtypes.hxx"
#include "arrdecl.hxx"
#include <sfx2/sfx.hrc>
#include <sfx2/viewsh.hxx>
#include "sfxpicklist.hxx"
#include "sfx2/sfxresid.hxx"
#include "menu.hrc"
#include "sfx2/imagemgr.hxx"
#include <sfx2/viewfrm.hxx>
#include <sfx2/objsh.hxx>
#include <framework/addonsoptions.hxx>

#include <framework/addonmenu.hxx>
#include <framework/menuconfiguration.hxx>

using namespace ::com::sun::star::container;
using namespace ::com::sun::star::frame;
using namespace ::com::sun::star::uno;

//=========================================================================

DBG_NAME(SfxVirtualMenu)

//=========================================================================

typedef SfxMenuControl* SfxMenuControlPtr;
SV_IMPL_PTRARR(SfxMenuCtrlArr_Impl, SfxMenuControlPtr);

class SfxMenuImageControl_Impl : public SfxControllerItem
{
    SfxVirtualMenu*     pMenu;
    long                lRotation;
    sal_Bool                bIsMirrored;

protected:
    virtual void        StateChanged( sal_uInt16 nSID, SfxItemState eState, const SfxPoolItem* pState );
public:
                        SfxMenuImageControl_Impl( sal_uInt16 nSlotId, SfxBindings& rBindings, SfxVirtualMenu* pVMenu )
                            : SfxControllerItem( nSlotId, rBindings )
                            , pMenu( pVMenu )
                            , lRotation( 0 )
                            , bIsMirrored( sal_False )
                        {}
    void                Update();
};

void SfxMenuImageControl_Impl::StateChanged( sal_uInt16 /*nSID*/, SfxItemState /*eState*/, const SfxPoolItem* pState )
{
    const SfxImageItem* pItem = PTR_CAST( SfxImageItem, pState );
    if ( pItem )
    {
        lRotation = pItem->GetRotation();
        bIsMirrored = pItem->IsMirrored();
        Update();
    }
}

void SfxMenuImageControl_Impl::Update()
{
    SfxViewFrame* pViewFrame = GetBindings().GetDispatcher_Impl()->GetFrame();
    SfxModule* pModule = pViewFrame->GetObjectShell()->GetModule();
    SfxSlotPool* pPool = pModule->GetSlotPool();
    Menu* pSVMenu = pMenu->GetSVMenu();
    for (sal_uInt16 nPos = 0; nPos<pSVMenu->GetItemCount(); nPos++)
    {
        sal_uInt16 nslotId = pSVMenu->GetItemId( nPos );
        const SfxSlot* pSlot = pPool->GetSlot( nslotId );
        if ( pSlot && pSlot->IsMode( SFX_SLOT_IMAGEROTATION ) )
        {
            pSVMenu->SetItemImageMirrorMode( nslotId, sal_False );
            pSVMenu->SetItemImageAngle( nslotId, lRotation );
        }

        if ( pSlot && pSlot->IsMode( SFX_SLOT_IMAGEREFLECTION ) )
            pSVMenu->SetItemImageMirrorMode( nslotId, bIsMirrored );
    }
}

//=========================================================================

static Image RetrieveAddOnImage( Reference< com::sun::star::frame::XFrame >& rFrame,
                                 const rtl::OUString& aImageId,
                                 const rtl::OUString& aURL,
                                 bool bBigImage
)
{
    Image aImage;

    if ( aImageId.getLength() > 0 )
    {
        aImage = GetImage( rFrame, aImageId, bBigImage );
        if ( !!aImage )
            return aImage;
    }

    aImage = GetImage( rFrame, aURL, bBigImage );
    if ( !aImage )
        aImage = framework::AddonsOptions().GetImageFromURL( aURL, bBigImage );

    return aImage;
}

//=========================================================================

/*  This helper function checks whether a Slot-id in the current application
    status is visible or not. This relates to the application status to see
    if the OLE server application exist or not.
*/

sal_Bool IsItemHidden_Impl( sal_uInt16 nItemId, int bOleServer, int bMac )
{
    return ( bMac &&
             ( nItemId == SID_MINIMIZED ) ) ||
           (  bOleServer &&
             ( nItemId == SID_QUITAPP || nItemId == SID_SAVEDOC ||
               nItemId == SID_OPENDOC || nItemId == SID_SAVEASDOC ||
               nItemId == SID_NEWDOC ) ) ||
           ( !bOleServer &&
             ( nItemId == SID_EXITANDRETURN || nItemId == SID_UPDATEDOC ) );
}

//====================================================================

void SfxVirtualMenu::Construct_Impl()
{
    pSVMenu->SetHighlightHdl( LINK(this, SfxVirtualMenu, Highlight) );
    pSVMenu->SetActivateHdl( LINK(this, SfxVirtualMenu, Activate) );
    pSVMenu->SetDeactivateHdl( LINK(this, SfxVirtualMenu, Deactivate) );
    pSVMenu->SetSelectHdl( LINK(this, SfxVirtualMenu, Select) );

    if ( !pResMgr && pParent )
        pResMgr = pParent->pResMgr;
}

//--------------------------------------------------------------------

SfxVirtualMenu::SfxVirtualMenu( sal_uInt16 nOwnId,
                SfxVirtualMenu* pOwnParent, Menu& rMenu, sal_Bool bWithHelp,
                SfxBindings &rBindings, sal_Bool bOLEServer, sal_Bool bRes, sal_Bool bIsAddonMenu ):
    pItems(0),
       pImageControl(0),
    pBindings(&rBindings),
    pResMgr(0),
    pAutoDeactivate(0),
    nLocks(0),
    bHelpInitialized( bWithHelp ),
    bIsAddonPopupMenu( bIsAddonMenu )
{
    DBG_MEMTEST();
    DBG_CTOR(SfxVirtualMenu, 0);
    pSVMenu = &rMenu;

    bResCtor = bRes;
    bOLE = bOLEServer;
    nId = nOwnId;
    pParent = pOwnParent;
    nVisibleItems = 0;
    pAppCtrl = 0;
    pWindowMenu = NULL;
    pPickMenu = NULL;
    pAddonsMenu = NULL;
    bIsActive = sal_False;
    bControllersUnBound = sal_False;
    CreateFromSVMenu();
    Construct_Impl();
    bHelpInitialized = sal_False;
}

//--------------------------------------------------------------------

// creates a virtual menu from a StarView MenuBar or PopupMenu

SfxVirtualMenu::SfxVirtualMenu( Menu *pStarViewMenu, sal_Bool bWithHelp,
                    SfxBindings &rBindings, sal_Bool bOLEServer, sal_Bool bRes, sal_Bool bIsAddonMenu ):
    pItems(0),
       pImageControl(0),
    pBindings(&rBindings),
    pResMgr(0),
    pAutoDeactivate(0),
    nLocks(0),
    bHelpInitialized( bWithHelp ),
    bIsAddonPopupMenu( bIsAddonMenu )
{
    DBG_MEMTEST();
    DBG_CTOR(SfxVirtualMenu, 0);

    pSVMenu = pStarViewMenu;

    bResCtor = bRes;
    bOLE = bOLEServer;
    nId = 0;
    pParent = 0;
    pAppCtrl = 0;
    nVisibleItems = 0;
    pWindowMenu = NULL;
    pPickMenu = NULL;
    pAddonsMenu = NULL;
    bIsActive = sal_False;
    bControllersUnBound = sal_False;
    CreateFromSVMenu();
    Construct_Impl();
    bHelpInitialized = sal_False;
}

//--------------------------------------------------------------------

/*  The destructor of the class SfxVirtualMenu releases bounded items and
    the associated StarView-PopupMenu is released from its parent.
    If it is related to the Pickmenu or the MDI-menu, it is unregistered here.
*/

SfxVirtualMenu::~SfxVirtualMenu()
{
    DBG_MEMTEST();
    DBG_DTOR(SfxVirtualMenu, 0);

    DELETEZ( pImageControl );
    SvtMenuOptions().RemoveListenerLink( LINK( this, SfxVirtualMenu, SettingsChanged ) );

    if ( bIsActive )
    {
        pBindings->LEAVEREGISTRATIONS(); --nLocks; bIsActive = sal_False;
    }

    // QAP-Hack
    if ( pAutoDeactivate )
    {
        if ( pAutoDeactivate->IsActive() )
            Deactivate(0);
        DELETEX(pAutoDeactivate);
    }

    if (pItems)
    {
        delete [] pItems;
    }

    delete pAppCtrl;
    pBindings = 0;

    // All the menus, which were created by SV, will also be there deleted
    // again (i.e. created by loading them from the resource)
    // The top-level menu is never deleted by SV, since the allocation
    // in done in the SFX
    if ( !bResCtor || !pParent)
    {
        if ( pParent )
        {
            if( pParent->pSVMenu->GetItemPos( nId ) != MENU_ITEM_NOTFOUND )
                pParent->pSVMenu->SetPopupMenu( nId, 0 );
            if ( pParent->pPickMenu == pSVMenu )
                pParent->pPickMenu = 0;
            if ( pParent->pWindowMenu == pSVMenu)
                pParent->pWindowMenu = 0;
            if ( pParent->pAddonsMenu == pSVMenu )
                pParent->pAddonsMenu = 0;
        }

        delete pSVMenu;
    }

    DBG_OUTF( ("SfxVirtualMenu %lx destroyed", this) );
    DBG_ASSERT( !nLocks, "destroying active menu" );
}
//--------------------------------------------------------------------
// internal: creates the virtual menu from the pSVMenu

void SfxVirtualMenu::CreateFromSVMenu()
{
    DBG_MEMTEST();
    DBG_CHKTHIS(SfxVirtualMenu, 0);

    // Merge Addon popup menus into the SV Menu
    SfxViewFrame* pViewFrame = pBindings->GetDispatcher()->GetFrame();
    SfxSlotPool* pSlotPool = pViewFrame->GetObjectShell()->GetModule()->GetSlotPool();
    Reference< com::sun::star::frame::XFrame > xFrame( pViewFrame->GetFrame().GetFrameInterface() );

    if ( pSVMenu->IsMenuBar() )
    {
        sal_uInt16 nPos = pSVMenu->GetItemPos( SID_MDIWINDOWLIST );
        if ( nPos != MENU_ITEM_NOTFOUND && xFrame.is() )
        {
            // Retrieve addon popup menus and add them to our menu bar
            Reference< com::sun::star::frame::XModel >      xModel;
            Reference< com::sun::star::frame::XController > xController( xFrame->getController(), UNO_QUERY );
            if ( xController.is() )
                xModel = Reference< com::sun::star::frame::XModel >( xController->getModel(), UNO_QUERY );
            framework::AddonMenuManager::MergeAddonPopupMenus( xFrame, xModel, nPos, (MenuBar *)pSVMenu );
        }

        // Merge the Add-Ons help menu items into the Office help menu
        if ( xFrame.is() )
            framework::AddonMenuManager::MergeAddonHelpMenu( xFrame, (MenuBar *)pSVMenu );

        // Set addon menu pointer here to avoid problems. When accessibility is enabled, the whole menu
        // is created immediately!
        pAddonsMenu = pSVMenu->GetPopupMenu( SID_ADDONLIST );
    }
    else if ( pParent )
    {
        if ( pSVMenu == pParent->pAddonsMenu &&
             framework::AddonsOptions().HasAddonsMenu() &&
             !pSVMenu->GetPopupMenu( SID_ADDONS ) )
        {
            // Create menu item at the end of the tools popup menu for the addons popup menu
            InsertAddOnsMenuItem( pSVMenu );
        }
    }

    // get and store the number of items
    nCount = pSVMenu->GetItemCount();

    // Note: only this time it is guaranteed that nCount and the ItemCount
    // the SV-menus match; later on the SvMenu can have more entries
    // (Pick list!)
    if (nCount)
        pItems = new SfxMenuControl[nCount];

    // remember some values
    SFX_APP();
    const int bOleServer = sal_False;
    const int bMac = sal_False;
    SvtMenuOptions aOptions;
    aOptions.AddListenerLink( LINK( this, SfxVirtualMenu, SettingsChanged ) );

    // iterate through the items
    pBindings->ENTERREGISTRATIONS(); ++nLocks;
    pImageControl = new SfxMenuImageControl_Impl( SID_IMAGE_ORIENTATION, *pBindings, this );

    sal_uInt16 nSVPos = 0;
    for ( sal_uInt16 nPos=0; nPos<nCount; ++nPos, ++nSVPos )
    {
        sal_uInt16 nSlotId = pSVMenu->GetItemId(nSVPos);
        PopupMenu* pPopup = pSVMenu->GetPopupMenu(nSlotId);
        if( pPopup && nSlotId >= SID_OBJECTMENU0 && nSlotId <= SID_OBJECTMENU_LAST )
        {
            // artefact in XML menuconfig: every entry in root menu must have a popup!
            pSVMenu->SetPopupMenu( nSlotId, NULL );
            DELETEZ( pPopup );
        }

        const String sItemText = pSVMenu->GetItemText(nSlotId);

        if ( pPopup )
        {

            SfxMenuControl *pMnuCtrl =
                SfxMenuControl::CreateControl(nSlotId, *pPopup, *pBindings);

            if ( pMnuCtrl )
            {
                // The pop was obviously not "real" and such are never loaded
                // from the resource and need thus to be explicitly deleted.
                if ( pSVMenu->GetPopupMenu( nSlotId ) == pPopup )
                    pSVMenu->SetPopupMenu( nSlotId, NULL );
                delete pPopup;
                pPopup = 0;

                SfxMenuCtrlArr_Impl &rCtrlArr = GetAppCtrl_Impl();
                rCtrlArr.C40_INSERT( SfxMenuControl, pMnuCtrl, rCtrlArr.Count() );
                (pItems+nPos)->Bind( 0, nSlotId, sItemText, *pBindings);
                pMnuCtrl->Bind( this, nSlotId, sItemText, *pBindings);

                if (  Application::GetSettings().GetStyleSettings().GetUseImagesInMenus() )
                {
                    rtl::OUString aSlotURL( RTL_CONSTASCII_USTRINGPARAM( "slot:" ));
                    aSlotURL += rtl::OUString::valueOf( sal_Int32( nSlotId ));
                    Image aImage = GetImage( xFrame, aSlotURL, false );
                    pSVMenu->SetItemImage( nSlotId, aImage );
                }
            }
            else
            {
                pMnuCtrl = pItems+nPos;

                // Normally only now in Activate-Handler
                if ( bOLE )
                {
                    pMnuCtrl->Bind( this, nSlotId,
                        *new SfxVirtualMenu(nSlotId, this, *pPopup, bHelpInitialized, *pBindings, bOLE, bResCtor),
                        sItemText, *pBindings );
                }
            }

            ++nVisibleItems;
        }
        else
        {
            switch ( pSVMenu->GetItemType(nSVPos) )
            {
                case MENUITEM_STRING:
                case MENUITEM_STRINGIMAGE:
                {
                    SfxMenuControl *pMnuCtrl=0;
                    String aCmd( pSVMenu->GetItemCommand( nSlotId ) );
                    if ( aCmd.Len() && (( nSlotId < SID_SFX_START ) || ( nSlotId > SHRT_MAX )) )
                    {
                        // try to create control via comand name
                        pMnuCtrl = SfxMenuControl::CreateControl( aCmd, nSlotId, *pSVMenu, sItemText, *pBindings, this );
                        if ( pMnuCtrl )
                        {
                            SfxMenuCtrlArr_Impl &rCtrlArr = GetAppCtrl_Impl();
                            rCtrlArr.C40_INSERT( SfxMenuControl, pMnuCtrl, rCtrlArr.Count());
                            (pItems+nPos)->Bind( 0, nSlotId, sItemText, *pBindings);
                        }
                    }

                    if ( !pMnuCtrl )
                    {
                        // try to create control via Id
                        pMnuCtrl = SfxMenuControl::CreateControl(nSlotId, *pSVMenu, *pBindings);
                        if ( pMnuCtrl )
                        {
                            SfxMenuCtrlArr_Impl &rCtrlArr = GetAppCtrl_Impl();
                            rCtrlArr.C40_INSERT( SfxMenuControl, pMnuCtrl, rCtrlArr.Count());
                            (pItems+nPos)->Bind( 0, nSlotId, sItemText, *pBindings);
                        }
                        else
                            // take default control
                            pMnuCtrl = (pItems+nPos);

                        pMnuCtrl->Bind( this, nSlotId, sItemText, *pBindings);
                    }

                    if ( Application::GetSettings().GetStyleSettings().GetUseImagesInMenus() )
                    {
                        Image aImage;
                        if ( bIsAddonPopupMenu || framework::AddonMenuManager::IsAddonMenuId( nSlotId ))
                        {
                            rtl::OUString aImageId;

                            ::framework::MenuConfiguration::Attributes* pMenuAttributes =
                                (::framework::MenuConfiguration::Attributes*)pSVMenu->GetUserValue( nSlotId );

                            if ( pMenuAttributes )
                                aImageId = pMenuAttributes->aImageId; // Retrieve image id from menu attributes

                            aImage = RetrieveAddOnImage( xFrame, aImageId, aCmd, false );
                        }
                        else
                        {
                            rtl::OUString aSlotURL( RTL_CONSTASCII_USTRINGPARAM( "slot:" ));
                            aSlotURL += rtl::OUString::valueOf( sal_Int32( nSlotId ));
                            aImage = GetImage( xFrame, aSlotURL, false );
                        }

                        if ( !!aImage )
                            pSVMenu->SetItemImage( nSlotId, aImage );
                    }

                    if ( !IsItemHidden_Impl(nSlotId, bOleServer, bMac) )
                        ++nVisibleItems;
                    else
                        pSVMenu->RemoveItem( nSVPos-- );
                    break;
                }

                case MENUITEM_IMAGE:
                    //! not implemented
                    break;

                case MENUITEM_SEPARATOR:
                    //! not implemented
                    break;
                default:
                    break; // DONTKNOW and STRINGIMAGE not handled.
            }
        }
    }
    pBindings->LEAVEREGISTRATIONS(); --nLocks;
}

//--------------------------------------------------------------------

// called on activation of the SV-Menu

IMPL_LINK( SfxVirtualMenu, Highlight, Menu *, pMenu )
{
    DBG_MEMTEST();
    DBG_CHKTHIS(SfxVirtualMenu, 0);

    // own StarView-Menu
    if ( pMenu == pSVMenu )
    {
        // AutoDeactivate is not necessary anymore
        if ( pAutoDeactivate )
            pAutoDeactivate->Stop();
    }

    return sal_True;
}

IMPL_LINK( SfxVirtualMenu, SettingsChanged, void*, EMPTYARG )
{
    sal_uInt16 nItemCount = pSVMenu->GetItemCount();
    SfxViewFrame *pViewFrame = pBindings->GetDispatcher()->GetFrame();
    sal_Bool bIcons = Application::GetSettings().GetStyleSettings().GetUseImagesInMenus();
    Reference<com::sun::star::frame::XFrame> xFrame( pViewFrame->GetFrame().GetFrameInterface() );

    if ( !bIsAddonPopupMenu )
    {
        for ( sal_uInt16 nSVPos=0; nSVPos<nItemCount; ++nSVPos )
        {
            sal_uInt16          nSlotId = pSVMenu->GetItemId( nSVPos );
            MenuItemType    nType   = pSVMenu->GetItemType( nSVPos );
            if ( nType == MENUITEM_STRING && bIcons )
            {
                if ( framework::AddonMenuManager::IsAddonMenuId( nSlotId ))
                {
                    // Special code for Add-On menu items. They can appear inside the help menu.
                    rtl::OUString aCmd( pSVMenu->GetItemCommand( nSlotId ) );
                    rtl::OUString aImageId;

                    ::framework::MenuConfiguration::Attributes* pMenuAttributes =
                        (::framework::MenuConfiguration::Attributes*)pSVMenu->GetUserValue( nSlotId );

                    if ( pMenuAttributes )
                        aImageId = pMenuAttributes->aImageId; // Retrieve image id from menu attributes

                    pSVMenu->SetItemImage( nSlotId, RetrieveAddOnImage( xFrame, aImageId, aCmd, false ));
                }
                else
                {
                    rtl::OUString aSlotURL( RTL_CONSTASCII_USTRINGPARAM( "slot:" ));
                    aSlotURL += rtl::OUString::valueOf( sal_Int32( nSlotId ));
                    pSVMenu->SetItemImage( nSlotId, GetImage( xFrame, aSlotURL, false ));
                }
            }
            else if( nType == MENUITEM_STRINGIMAGE && !bIcons )
            {
                pSVMenu->SetItemImage( nSlotId, Image() );
            }
        }
    }
    else
    {
        // Remove/update images from Add-Ons top-level popup menus when settings have changed
        if ( !bIcons )
            RemoveMenuImages( pSVMenu );
        else
            UpdateImages( pSVMenu );
    }

    // Special code to remove menu images from runtime popup menus when settings have changed
    if ( pParent && pSVMenu == pParent->pAddonsMenu )
    {
        if ( !bIcons )
            RemoveMenuImages( pParent->pAddonsMenu->GetPopupMenu( SID_ADDONS ));
        else
            UpdateImages( pParent->pAddonsMenu->GetPopupMenu( SID_ADDONS ));
    }

    if ( pImageControl )
        pImageControl->Update();

    return 0;
}

//--------------------------------------------------------------------

void SfxVirtualMenu::UpdateImages()
{
    sal_Bool bIcons = Application::GetSettings().GetStyleSettings().GetUseImagesInMenus();

    if ( bIcons )
    {
        sal_uInt16          nItemCount          = pSVMenu->GetItemCount();
        SfxViewFrame *  pViewFrame          = pBindings->GetDispatcher()->GetFrame();
        Reference<com::sun::star::frame::XFrame> xFrame( pViewFrame->GetFrame().GetFrameInterface() );

        for ( sal_uInt16 nSVPos=0; nSVPos < nItemCount; ++nSVPos )
        {
            sal_uInt16 nSlotId = pSVMenu->GetItemId( nSVPos );
            if ( pSVMenu->GetItemType( nSVPos ) == MENUITEM_STRINGIMAGE )
            {
                if ( framework::AddonMenuManager::IsAddonMenuId( nSlotId ))
                {
                    // Special code for Add-On menu items. They can appear inside the help menu.
                    rtl::OUString aCmd( pSVMenu->GetItemCommand( nSlotId ) );
                    rtl::OUString aImageId;

                    ::framework::MenuConfiguration::Attributes* pMenuAttributes =
                        (::framework::MenuConfiguration::Attributes*)pSVMenu->GetUserValue( nSlotId );

                    if ( pMenuAttributes )
                        aImageId = pMenuAttributes->aImageId; // Retrieve image id from menu attributes

                    pSVMenu->SetItemImage( nSlotId, RetrieveAddOnImage( xFrame, aImageId, aCmd, false ));
                }
                else
                {
                    rtl::OUString aSlotURL( RTL_CONSTASCII_USTRINGPARAM( "slot:" ));
                    aSlotURL += rtl::OUString::valueOf( sal_Int32( nSlotId ));
                    pSVMenu->SetItemImage( nSlotId, GetImage( xFrame, aSlotURL, false ));
                }
            }
        }

        if ( pImageControl )
            pImageControl->Update();
    }
}

//--------------------------------------------------------------------

void SfxVirtualMenu::UpdateImages( Menu* pMenu )
{
    if ( !pMenu )
        return;

    framework::AddonsOptions    aAddonOptions;

    sal_Bool bIcons = Application::GetSettings().GetStyleSettings().GetUseImagesInMenus();
    if ( bIcons )
    {
        sal_uInt16          nItemCount          = pMenu->GetItemCount();
        Reference<com::sun::star::frame::XFrame> aXFrame( pBindings->GetDispatcher_Impl()->GetFrame()->GetFrame().GetFrameInterface() );

        for ( sal_uInt16 nPos=0; nPos < nItemCount; ++nPos )
        {
            sal_uInt16 nSlotId = pMenu->GetItemId( nPos );
            PopupMenu* pPopup = pMenu->GetPopupMenu( nSlotId );
            if ( pMenu->GetItemType( nPos ) != MENUITEM_SEPARATOR )
            {
                rtl::OUString aImageId;

                ::framework::MenuConfiguration::Attributes* pMenuAttributes =
                    (::framework::MenuConfiguration::Attributes*)pMenu->GetUserValue( nSlotId );

                if ( pMenuAttributes )
                    aImageId = pMenuAttributes->aImageId; // Retrieve image id from menu attributes

                pMenu->SetItemImage( nSlotId, RetrieveAddOnImage( aXFrame, aImageId, pMenu->GetItemCommand( nSlotId ), false ));
            }

            if ( pPopup )
                UpdateImages( pPopup );
        }

        if ( pImageControl )
            pImageControl->Update();
    }
}

//--------------------------------------------------------------------

void SfxVirtualMenu::RemoveMenuImages( Menu* pMenu )
{
    if ( !pMenu )
        return;

    sal_uInt16 nItemCount = pMenu->GetItemCount();
    for ( sal_uInt16 nPos=0; nPos < nItemCount; ++nPos )
    {
        sal_uInt16 nSlotId = pMenu->GetItemId( nPos );
        PopupMenu* pPopup = pMenu->GetPopupMenu( nSlotId );
        if ( pMenu->GetItemType( nPos ) == MENUITEM_STRINGIMAGE )
            pMenu->SetItemImage( nSlotId, Image() );
        if ( pPopup )
            RemoveMenuImages( pPopup );
    }
}

//--------------------------------------------------------------------

bool SfxVirtualMenu::Bind_Impl( Menu *pMenu )
{
<<<<<<< HEAD
    // Search , as SV with 'USHORT nSID = pSVMenu->GetCurItemId();' always
    // returns 0. It is like this, since the Event-Forwarding has nothing to do
    // with the Parent-Menus CurItem.
=======
    // Selber suchen, da SV mit 'sal_uInt16 nSID = pSVMenu->GetCurItemId();' immer
    // 0 liefert. Das ist so, weil die Event-Weiterleitung lt. TH nichts mit
    // CurItem des Parent-Menus zu tun hat.
>>>>>>> 224bd63b
    sal_uInt32 nAddonsPopupPrefixLen = ADDONSPOPUPMENU_URL_PREFIX.getLength();

    for ( sal_uInt16 nPos = 0; nPos < nCount; ++nPos )
    {
        // found the Sub-Menu in question?
        bool bFound = false;
        sal_uInt16 nSID = pSVMenu->GetItemId(nPos);
        SfxMenuControl &rCtrl = pItems[nPos];
        bFound = pSVMenu->GetPopupMenu(nSID) == pMenu;
        SfxVirtualMenu *pSubMenu = rCtrl.GetPopupMenu();

        if ( bFound )
        {
            // Only a binded Menu-Controller as already an Id!
            if ( !rCtrl.GetId() )
            {
<<<<<<< HEAD
                bIsAddonPopupMenu = FALSE;
                DBG_ASSERT( !pSubMenu, "Popup already exists!");
=======
                bIsAddonPopupMenu = sal_False;
                DBG_ASSERT( !pSubMenu, "Popup schon vorhanden!");
>>>>>>> 224bd63b

                // Check if the popup is an Add-On popup menu
                // Either the popup menu has a special ID  or a special command URL prefix!
                rtl::OUString aCommand = pSVMenu->GetItemCommand( nSID );
                if ( ( nSID == SID_ADDONS ) ||
                     ( nSID == SID_ADDONHELP ) ||
                     (( (sal_uInt32)aCommand.getLength() > nAddonsPopupPrefixLen ) &&
                      ( aCommand.indexOf( ADDONSPOPUPMENU_URL_PREFIX ) == 0 )) )
                    bIsAddonPopupMenu = sal_True;

<<<<<<< HEAD
                // Create VirtualMenu for Sub-Menu
                BOOL bRes = bResCtor;
=======
                // VirtualMenu f"ur Sub-Menu erzeugen
                sal_Bool bRes = bResCtor;
>>>>>>> 224bd63b
                pSubMenu = new SfxVirtualMenu( nSID, this,
                        *pMenu, sal_False, *pBindings, bOLE, bRes, bIsAddonPopupMenu );

                DBG_OUTF( ("New VirtualMenu %lx created", pSubMenu) );

                rCtrl.Bind( this, nSID, *pSubMenu, pSVMenu->GetItemText(nSID), *pBindings );

                // Forward Activate
                pSubMenu->Bind_Impl( pMenu );
                pSubMenu->Activate( pMenu );
            }
        }

        // continue searching recursively (SV Activate only the menu itself
        // and Top-Menu)
        if ( !bFound && pSubMenu )
            bFound = pSubMenu->Bind_Impl( pMenu );

        // If found, break
        if ( bFound )
            return true;
    }

<<<<<<< HEAD
    // Not found in this submenu
    return FALSE;
=======
    // nicht in diesem Untermenu gefunden
    return false;
>>>>>>> 224bd63b
}

void SfxVirtualMenu::BindControllers()
{
    pBindings->ENTERREGISTRATIONS();

    sal_uInt16 nPos;
    for ( nPos = 0; nPos < nCount; ++nPos )
    {
        SfxMenuControl& rCtrl = pItems[nPos];
        if ( rCtrl.IsBindable_Impl() && !rCtrl.GetPopupMenu() )
            rCtrl.ReBind();
    }

    SfxMenuCtrlArr_Impl& rCtrlArr = GetAppCtrl_Impl();
    for ( nPos=0; nPos<rCtrlArr.Count(); nPos++ )
    {
        SfxMenuControl* pCtrl = rCtrlArr[nPos];
        sal_uInt16 nSlotId = pCtrl->GetId();
        if ( !pSVMenu->GetItemCommand(nSlotId).Len() )
            pCtrl->ReBind();
    }

    pBindings->LEAVEREGISTRATIONS();
    bControllersUnBound = sal_False;
}

void SfxVirtualMenu::UnbindControllers()
{
    pBindings->ENTERREGISTRATIONS();

    sal_uInt16 nPos;
    for ( nPos = 0; nPos < nCount; ++nPos )
    {
        SfxMenuControl &rCtrl = pItems[nPos];
        if ( rCtrl.IsBound() )
            rCtrl.UnBind();
    }

    SfxMenuCtrlArr_Impl& rCtrlArr = GetAppCtrl_Impl();
    for ( nPos=0; nPos<rCtrlArr.Count(); nPos++ )
    {
        SfxMenuControl* pCtrl = rCtrlArr[nPos];
        if ( pCtrl->IsBound() )
            // UnoController is not binded!
            pCtrl->UnBind();
    }

    pBindings->LEAVEREGISTRATIONS();
    bControllersUnBound = sal_True;
}


//--------------------------------------------------------------------
void SfxVirtualMenu::InsertAddOnsMenuItem( Menu* pMenu )
{
    // Create special popup menu that is filled with the 3rd party components popup menu items
    Reference<com::sun::star::lang::XMultiServiceFactory> aXMultiServiceFactory(::comphelper::getProcessServiceFactory());
    ::framework::MenuConfiguration aConf( aXMultiServiceFactory );
    Reference<com::sun::star::frame::XFrame> xFrame( pBindings->GetDispatcher_Impl()->GetFrame()->GetFrame().GetFrameInterface() );

    PopupMenu* pAddonMenu = NULL;
    try
    {
        pAddonMenu = framework::AddonMenuManager::CreateAddonMenu( xFrame );
    }
    catch ( ::com::sun::star::lang::WrappedTargetException )
    {
    }

    // Create menu item at the end of the tools popup menu for the addons popup menu
    if ( pAddonMenu && pAddonMenu->GetItemCount() > 0 )
    {
        sal_uInt16 nItemCount = pMenu->GetItemCount();
        String aAddonsTitle( SfxResId( STR_MENU_ADDONS ));
        if ( nItemCount > 0 && pMenu->GetItemType( nItemCount-1 ) != MENUITEM_SEPARATOR )
            pMenu->InsertSeparator();
        pMenu->InsertItem( SID_ADDONS, aAddonsTitle );
        pMenu->SetPopupMenu( SID_ADDONS, pAddonMenu );

        if ( Application::GetSettings().GetStyleSettings().GetUseImagesInMenus() )
        {
               rtl::OUString aSlotURL( RTL_CONSTASCII_USTRINGPARAM( "slot:" ));
               aSlotURL += rtl::OUString::valueOf( sal_Int32( SID_ADDONS ));
         pMenu->SetItemImage( SID_ADDONS, GetImage( xFrame, aSlotURL, false ));
        }
    }
    else
        delete pAddonMenu;
}

//--------------------------------------------------------------------

// called on activation of the SV-Menu

IMPL_LINK( SfxVirtualMenu, Activate, Menu *, pMenu )
{
    DBG_MEMTEST();
    DBG_CHKTHIS(SfxVirtualMenu, 0);
    DBG_OUTF( ("SfxVirtualMenu %lx activated %lx, own %lx", this, pMenu, pSVMenu));

    // MI: for what was it still good for?
    // MBA: seemes to be an old QAP-Hack( checked-in in rev.1.41  ! )

    if ( pMenu )
    {
        sal_Bool bDontHide = SvtMenuOptions().IsEntryHidingEnabled();
        sal_uInt16 nFlag = pMenu->GetMenuFlags();
        if ( bDontHide )
            nFlag &= ~MENU_FLAG_HIDEDISABLEDENTRIES;
        else
            nFlag |= MENU_FLAG_HIDEDISABLEDENTRIES;
        pMenu->SetMenuFlags( nFlag );
    }

    // Own StarView-Menu
    if ( pMenu == pSVMenu )
    {
        // Prevent Double Activate
        if ( bIsActive )
            return sal_True;

        // ggf. Pick-Menu erzeugen
        if ( pParent && pSVMenu == pParent->pPickMenu )
        {
            SfxPickList::Get()->CreateMenuEntries( pParent->pPickMenu );
        }
        else
            pPickMenu = pSVMenu->GetPopupMenu(SID_PICKLIST);

        if ( pParent && pSVMenu == pParent->pWindowMenu )
        {
            // update window list
            ::std::vector< ::rtl::OUString > aNewWindowListVector;
            Reference< XDesktop > xDesktop( ::comphelper::getProcessServiceFactory()->createInstance(
                                            DEFINE_CONST_OUSTRING( "com.sun.star.frame.Desktop" ) ), UNO_QUERY );

            sal_uInt16  nActiveItemId = 0;
            sal_uInt16  nItemId = START_ITEMID_WINDOWLIST;

            if ( xDesktop.is() )
            {
                Reference< XFramesSupplier > xTasksSupplier( xDesktop, UNO_QUERY );
                Reference< XFrame > xCurrentFrame = xDesktop->getCurrentFrame();
                Reference< XIndexAccess > xList ( xTasksSupplier->getFrames(), UNO_QUERY );
                sal_Int32 nFrameCount = xList->getCount();
                for( sal_Int32 i=0; i<nFrameCount; ++i )
                {
                    Reference< XFrame > xFrame;
                    Any aVal = xList->getByIndex(i);
                    if (!(aVal>>=xFrame) || !xFrame.is() )
                        continue;

                    if ( xFrame == xCurrentFrame )
                        nActiveItemId = nItemId;

                    Window* pWin = VCLUnoHelper::GetWindow( xFrame->getContainerWindow() );
                    if ( pWin && pWin->IsVisible() )
                    {
                        aNewWindowListVector.push_back( pWin->GetText() );
                        ++nItemId;
                    }
                }
            }

            int nItemCount       = pMenu->GetItemCount();

            if ( nItemCount > 0 )
            {
                // remove all old window list entries from menu
                sal_uInt16 nPos = pMenu->GetItemPos( START_ITEMID_WINDOWLIST );
                for ( sal_uInt16 n = nPos; n < pMenu->GetItemCount(); )
                    pMenu->RemoveItem( n );

                if ( pMenu->GetItemType( pMenu->GetItemCount()-1 ) == MENUITEM_SEPARATOR )
                    pMenu->RemoveItem( pMenu->GetItemCount()-1 );
            }

            if ( aNewWindowListVector.size() > 0 )
            {
                // append new window list entries to menu
                pMenu->InsertSeparator();
                nItemId = START_ITEMID_WINDOWLIST;
                for ( sal_uInt32 i = 0; i < aNewWindowListVector.size(); i++ )
                {
                    pMenu->InsertItem( nItemId, aNewWindowListVector.at( i ), MIB_RADIOCHECK );
                    if ( nItemId == nActiveItemId )
                        pMenu->CheckItem( nItemId );
                    ++nItemId;
                }
            }
        }
        else
            pWindowMenu = pSVMenu->GetPopupMenu(SID_MDIWINDOWLIST);

        if ( !pParent && pSVMenu->IsMenuBar() && !pAddonsMenu )
        {
            // Store Add-Ons parents of our runtime menu items
            pAddonsMenu = pSVMenu->GetPopupMenu( SID_ADDONLIST );
        }

        // Provides consistency to the Status
        if ( bControllersUnBound )
            BindControllers();

        //InvalidateKeyCodes();
        pBindings->GetDispatcher_Impl()->Flush();
        for ( sal_uInt16 nPos = 0; nPos < nCount; ++nPos )
        {
            sal_uInt16 nSlotId = (pItems+nPos)->GetId();
            if ( nSlotId && nSlotId > END_ITEMID_WINDOWLIST )
                pBindings->Update(nSlotId);
        }

        pBindings->Update( SID_IMAGE_ORIENTATION );

<<<<<<< HEAD
        // Supress the Status updates until Deactivate
        pBindings->ENTERREGISTRATIONS(); ++nLocks; bIsActive = TRUE;
=======
        // bis zum Deactivate die Statusupdates unterdr"ucken
        pBindings->ENTERREGISTRATIONS(); ++nLocks; bIsActive = sal_True;
>>>>>>> 224bd63b

        if ( pAutoDeactivate ) // QAP-Hack
            pAutoDeactivate->Start();

<<<<<<< HEAD
        return TRUE;
=======
        // erledigt
        return sal_True;
>>>>>>> 224bd63b
    }
    else
    {
        // Find the VirtualMenu for the SubMenu and if possible, bind a
        // VirtualMenu
        bool bRet = Bind_Impl( pMenu );
#ifdef DBG_UTIL
        if ( !bRet)
            DBG_WARNING( "W1: Virtual menu could not be created!" );
#endif
        return bRet;
    }
}

//--------------------------------------------------------------------

IMPL_LINK( SfxVirtualMenu, Deactivate, Menu *, pMenu )
{
    DBG_MEMTEST();
    DBG_OUTF( ("SfxVirtualMenu %lx deactivated %lx, own %lx", this, pMenu, pSVMenu) );
    if ( bIsActive && ( 0 == pMenu || pMenu == pSVMenu ) )
    {
        if ( pAutoDeactivate )
            pAutoDeactivate->Stop();

        // All controllers can be unbinded all the way up to the Menubar,
        // when the menu is disabled (= closed)
        if ( pParent )
            UnbindControllers();
        pBindings->LEAVEREGISTRATIONS(); --nLocks; bIsActive = sal_False;
    }
    return sal_True;
}
//--------------------------------------------------------------------

// called on activation of the SV-Menu

IMPL_LINK( SfxVirtualMenu, Select, Menu *, pMenu )
{
    sal_uInt16 nSlotId = (sal_uInt16) pMenu->GetCurItemId();
    DBG_OUTF( ("SfxVirtualMenu %lx selected %u from %lx", this, nSlotId, pMenu) );

    if ( nSlotId >= START_ITEMID_WINDOWLIST && nSlotId <= END_ITEMID_WINDOWLIST )
    {
        // window list menu item selected
        Reference< XFramesSupplier > xDesktop( ::comphelper::getProcessServiceFactory()->createInstance(
                                        DEFINE_CONST_OUSTRING( "com.sun.star.frame.Desktop" ) ), UNO_QUERY );
        if ( xDesktop.is() )
        {
            sal_uInt16 nTaskId = START_ITEMID_WINDOWLIST;
            Reference< XIndexAccess > xList( xDesktop->getFrames(), UNO_QUERY );
            sal_Int32 nFrameCount = xList->getCount();
            for ( sal_Int32 i=0; i<nFrameCount; ++i )
            {
                Any aItem = xList->getByIndex(i);
                Reference< XFrame > xFrame;
                if (( aItem >>= xFrame ) && xFrame.is() && nTaskId == nSlotId )
                {
                    Window* pWin = VCLUnoHelper::GetWindow( xFrame->getContainerWindow() );
                    pWin->GrabFocus();
                    pWin->ToTop( TOTOP_RESTOREWHENMIN );
                    break;
                }

                nTaskId++;
            }
        }

        return sal_True;
    }
    else if ( nSlotId >= START_ITEMID_PICKLIST && nSlotId <= END_ITEMID_PICKLIST )
    {
        SfxPickList::Get()->ExecuteMenuEntry( nSlotId );
        return sal_True;
    }

    if ( pMenu->GetItemCommand( nSlotId ).Len() )
        pBindings->ExecuteCommand_Impl( pMenu->GetItemCommand( nSlotId ) );
    else
        pBindings->Execute( nSlotId );

    return sal_True;
}

//--------------------------------------------------------------------

// returns the associated StarView-menu

Menu* SfxVirtualMenu::GetSVMenu() const
{
    DBG_MEMTEST();
    DBG_CHKTHIS(SfxVirtualMenu, 0);

    return pSVMenu;
}

//--------------------------------------------------------------------

// return the position of the specified item

sal_uInt16 SfxVirtualMenu::GetItemPos( sal_uInt16 nItemId ) const
{
    DBG_MEMTEST();
    DBG_CHKTHIS(SfxVirtualMenu, 0);

    for ( sal_uInt16 nPos = 0; nPos < nCount; ++nPos )
        if ( (pItems+nPos)->GetId() == nItemId )
            return nPos;
    return MENU_ITEM_NOTFOUND;
}

//--------------------------------------------------------------------

// returns the popup-menu assigned to the item or 0 if none

SfxVirtualMenu* SfxVirtualMenu::GetPopupMenu( sal_uInt16 nItemId ) const
{
    DBG_MEMTEST();
    DBG_CHKTHIS(SfxVirtualMenu, 0);

    sal_uInt16 nPos = GetItemPos(nItemId);
    if ( nPos != MENU_ITEM_NOTFOUND )
        return (pItems+nPos)->GetPopupMenu();
    return 0;
}
//--------------------------------------------------------------------

// returns the text of the item as currently shown in the menu

String SfxVirtualMenu::GetItemText( sal_uInt16 nSlotId ) const
{
    DBG_MEMTEST();
    DBG_CHKTHIS(SfxVirtualMenu, 0);

    sal_uInt16 nPos = GetItemPos(nSlotId);
    if ( nPos != MENU_ITEM_NOTFOUND )
        return (pItems+nPos)->GetTitle();
    return String();
}
//--------------------------------------------------------------------

// set the checkmark of the specified item

void SfxVirtualMenu::CheckItem( sal_uInt16 nItemId, sal_Bool bCheck )
{
    DBG_MEMTEST();
    DBG_CHKTHIS(SfxVirtualMenu, 0);
    DBG_ASSERT( this != 0, "");
    DBG_ASSERT( pSVMenu != 0, "" );
    if (pSVMenu->GetItemPos( nItemId ) != MENU_ITEM_NOTFOUND )
        pSVMenu->CheckItem( nItemId, bCheck );
}
//--------------------------------------------------------------------

// set the enabled-state of the specified item

void SfxVirtualMenu::EnableItem( sal_uInt16 nItemId, sal_Bool bEnable )
{
    DBG_MEMTEST();
    DBG_CHKTHIS(SfxVirtualMenu, 0);
    DBG_ASSERT( this != 0, "");
    DBG_ASSERT( pSVMenu != 0, "" );

    if (pSVMenu->GetItemPos( nItemId ) != MENU_ITEM_NOTFOUND )
        pSVMenu->EnableItem( nItemId, bEnable );
}
//--------------------------------------------------------------------

// set the text of the specified item

void SfxVirtualMenu::SetItemText( sal_uInt16 nItemId, const String& rText )
{
    DBG_MEMTEST();
    DBG_CHKTHIS(SfxVirtualMenu, 0);
    DBG_ASSERT( this != 0, "");
    DBG_ASSERT( pSVMenu != 0, "" );
    if (pSVMenu->GetItemPos( nItemId ) != MENU_ITEM_NOTFOUND )
        pSVMenu->SetItemText( nItemId, rText );
}

//--------------------------------------------------------------------

//

void SfxVirtualMenu::SetPopupMenu( sal_uInt16 nItemId, PopupMenu *pMenu )
{
    DBG_MEMTEST();
    DBG_CHKTHIS(SfxVirtualMenu, 0);

    if (pSVMenu->GetItemPos( nItemId ) != MENU_ITEM_NOTFOUND )
        GetSVMenu()->SetPopupMenu( nItemId, pMenu );
    for ( sal_uInt16 n = 0; n < nCount; ++n )
    {
        SfxVirtualMenu *pSubMenu = (pItems+n)->GetPopupMenu();
        if ( pSubMenu )
            pSubMenu->SetPopupMenu( nItemId, pMenu );
    }
}

//--------------------------------------------------------------------

// Forces the initialization, which is otherwise only happens in Activate

void SfxVirtualMenu::InitPopup( sal_uInt16 nPos, sal_Bool /*bOLE*/ )
{
    DBG_MEMTEST();
    DBG_CHKTHIS(SfxVirtualMenu, 0);

    sal_uInt16 nSID = pSVMenu->GetItemId(nPos);
    PopupMenu *pMenu = pSVMenu->GetPopupMenu( nSID );

    DBG_ASSERT( pMenu, "No popup exist here!");

    SfxMenuControl &rCtrl = pItems[nPos];
    if ( !rCtrl.GetId() )
    {
<<<<<<< HEAD
        // Generate VirtualMenu for Sub-Menu
        BOOL bRes = bResCtor;
=======
        // VirtualMenu f"ur Sub-Menu erzeugen
        sal_Bool bRes = bResCtor;
>>>>>>> 224bd63b
        SfxVirtualMenu *pSubMenu =
            new SfxVirtualMenu(nSID, this, *pMenu, sal_False, *pBindings, bOLE, bRes);

        DBG_OUTF( ("New VirtualMenu %lx created", pSubMenu) );

        rCtrl.Bind( this, nSID, *pSubMenu, pSVMenu->GetItemText(nSID), *pBindings );
    }
}

void SfxVirtualMenu::InitializeHelp()
{
    for ( sal_uInt16 nPos = 0; nPos<pSVMenu->GetItemCount(); ++nPos )
    {
        sal_uInt16 nSlotId = pSVMenu->GetItemId(nPos);
        SfxMenuControl &rCtrl = pItems[nPos];
        if ( nSlotId && !rCtrl.GetId() )
        {
            InitPopup( nPos, sal_True );
        }

        SfxVirtualMenu *pSubMenu = rCtrl.GetPopupMenu();
        if ( pSubMenu )
            pSubMenu->InitializeHelp();
    }

    bHelpInitialized = sal_True;
}

typedef sal_uIntPtr (__LOADONCALLAPI *HelpIdFunc) ( const String& );

void SfxVirtualMenu::SetHelpIds( ResMgr *pRes )
{
    pResMgr = pRes;
}

/* vim:set shiftwidth=4 softtabstop=4 expandtab: */<|MERGE_RESOLUTION|>--- conflicted
+++ resolved
@@ -717,15 +717,9 @@
 
 bool SfxVirtualMenu::Bind_Impl( Menu *pMenu )
 {
-<<<<<<< HEAD
-    // Search , as SV with 'USHORT nSID = pSVMenu->GetCurItemId();' always
+    // Search , as SV with 'sal_uInt16 nSID = pSVMenu->GetCurItemId();' always
     // returns 0. It is like this, since the Event-Forwarding has nothing to do
     // with the Parent-Menus CurItem.
-=======
-    // Selber suchen, da SV mit 'sal_uInt16 nSID = pSVMenu->GetCurItemId();' immer
-    // 0 liefert. Das ist so, weil die Event-Weiterleitung lt. TH nichts mit
-    // CurItem des Parent-Menus zu tun hat.
->>>>>>> 224bd63b
     sal_uInt32 nAddonsPopupPrefixLen = ADDONSPOPUPMENU_URL_PREFIX.getLength();
 
     for ( sal_uInt16 nPos = 0; nPos < nCount; ++nPos )
@@ -742,13 +736,8 @@
             // Only a binded Menu-Controller as already an Id!
             if ( !rCtrl.GetId() )
             {
-<<<<<<< HEAD
-                bIsAddonPopupMenu = FALSE;
+                bIsAddonPopupMenu = sal_False;
                 DBG_ASSERT( !pSubMenu, "Popup already exists!");
-=======
-                bIsAddonPopupMenu = sal_False;
-                DBG_ASSERT( !pSubMenu, "Popup schon vorhanden!");
->>>>>>> 224bd63b
 
                 // Check if the popup is an Add-On popup menu
                 // Either the popup menu has a special ID  or a special command URL prefix!
@@ -759,13 +748,8 @@
                       ( aCommand.indexOf( ADDONSPOPUPMENU_URL_PREFIX ) == 0 )) )
                     bIsAddonPopupMenu = sal_True;
 
-<<<<<<< HEAD
                 // Create VirtualMenu for Sub-Menu
-                BOOL bRes = bResCtor;
-=======
-                // VirtualMenu f"ur Sub-Menu erzeugen
                 sal_Bool bRes = bResCtor;
->>>>>>> 224bd63b
                 pSubMenu = new SfxVirtualMenu( nSID, this,
                         *pMenu, sal_False, *pBindings, bOLE, bRes, bIsAddonPopupMenu );
 
@@ -789,13 +773,8 @@
             return true;
     }
 
-<<<<<<< HEAD
     // Not found in this submenu
-    return FALSE;
-=======
-    // nicht in diesem Untermenu gefunden
     return false;
->>>>>>> 224bd63b
 }
 
 void SfxVirtualMenu::BindControllers()
@@ -1012,23 +991,13 @@
 
         pBindings->Update( SID_IMAGE_ORIENTATION );
 
-<<<<<<< HEAD
         // Supress the Status updates until Deactivate
-        pBindings->ENTERREGISTRATIONS(); ++nLocks; bIsActive = TRUE;
-=======
-        // bis zum Deactivate die Statusupdates unterdr"ucken
         pBindings->ENTERREGISTRATIONS(); ++nLocks; bIsActive = sal_True;
->>>>>>> 224bd63b
 
         if ( pAutoDeactivate ) // QAP-Hack
             pAutoDeactivate->Start();
 
-<<<<<<< HEAD
-        return TRUE;
-=======
-        // erledigt
         return sal_True;
->>>>>>> 224bd63b
     }
     else
     {
@@ -1245,13 +1214,8 @@
     SfxMenuControl &rCtrl = pItems[nPos];
     if ( !rCtrl.GetId() )
     {
-<<<<<<< HEAD
         // Generate VirtualMenu for Sub-Menu
-        BOOL bRes = bResCtor;
-=======
-        // VirtualMenu f"ur Sub-Menu erzeugen
         sal_Bool bRes = bResCtor;
->>>>>>> 224bd63b
         SfxVirtualMenu *pSubMenu =
             new SfxVirtualMenu(nSID, this, *pMenu, sal_False, *pBindings, bOLE, bRes);
 
