/* -*- Mode: C++; tab-width: 4; indent-tabs-mode: nil; c-basic-offset: 4 -*- */
/*************************************************************************
 *
 * DO NOT ALTER OR REMOVE COPYRIGHT NOTICES OR THIS FILE HEADER.
 *
 * Copyright 2000, 2010 Oracle and/or its affiliates.
 *
 * OpenOffice.org - a multi-platform office productivity suite
 *
 * This file is part of OpenOffice.org.
 *
 * OpenOffice.org is free software: you can redistribute it and/or modify
 * it under the terms of the GNU Lesser General Public License version 3
 * only, as published by the Free Software Foundation.
 *
 * OpenOffice.org is distributed in the hope that it will be useful,
 * but WITHOUT ANY WARRANTY; without even the implied warranty of
 * MERCHANTABILITY or FITNESS FOR A PARTICULAR PURPOSE.  See the
 * GNU Lesser General Public License version 3 for more details
 * (a copy is included in the LICENSE file that accompanied this code).
 *
 * You should have received a copy of the GNU Lesser General Public License
 * version 3 along with OpenOffice.org.  If not, see
 * <http://www.openoffice.org/license.html>
 * for a copy of the LGPLv3 License.
 *
 ************************************************************************/

// MARKER(update_precomp.py): autogen include statement, do not remove
#include "precompiled_sc.hxx"

#include "postit.hxx"

#include <rtl/ustrbuf.hxx>
#include <unotools/useroptions.hxx>
#include <svx/svdpage.hxx>
#include <svx/svdocapt.hxx>
#include <editeng/outlobj.hxx>
#include <editeng/editobj.hxx>
#include <basegfx/polygon/b2dpolygon.hxx>

#include "scitems.hxx"
#include <svx/xlnstit.hxx>
#include <svx/xlnstwit.hxx>
#include <svx/xlnstcit.hxx>
#include <svx/sxcecitm.hxx>
#include <svx/xflclit.hxx>
#include <svx/sdshitm.hxx>
#include <svx/sdsxyitm.hxx>

#include "document.hxx"
#include "docpool.hxx"
#include "patattr.hxx"
#include "cell.hxx"
#include "drwlayer.hxx"
#include "userdat.hxx"
#include "detfunc.hxx"

using ::rtl::OUString;
using ::rtl::OUStringBuffer;

// ============================================================================

namespace {

const long SC_NOTECAPTION_WIDTH             =  2900;    /// Default width of note caption textbox.
const long SC_NOTECAPTION_MAXWIDTH_TEMP     = 12000;    /// Maximum width of temporary note caption textbox.
const long SC_NOTECAPTION_HEIGHT            =  1800;    /// Default height of note caption textbox.
const long SC_NOTECAPTION_CELLDIST          =   600;    /// Default distance of note captions to border of anchor cell.
const long SC_NOTECAPTION_OFFSET_Y          = -1500;    /// Default Y offset of note captions to top border of anchor cell.
const long SC_NOTECAPTION_OFFSET_X          =  1500;    /// Default X offset of note captions to left border of anchor cell.
const long SC_NOTECAPTION_BORDERDIST_TEMP   =   100;    /// Distance of temporary note captions to visible sheet area.

// ============================================================================

/** Static helper functions for caption objects. */
class ScCaptionUtil
{
public:
    /** Moves the caption object to the correct layer according to passed visibility. */
    static void         SetCaptionLayer( SdrCaptionObj& rCaption, bool bShown );
    /** Sets basic caption settings required for note caption objects. */
    static void         SetBasicCaptionSettings( SdrCaptionObj& rCaption, bool bShown );
    /** Stores the cell position of the note in the user data area of the caption. */
    static void         SetCaptionUserData( SdrCaptionObj& rCaption, const ScAddress& rPos );
    /** Sets all default formatting attributes to the caption object. */
    static void         SetDefaultItems( SdrCaptionObj& rCaption, ScDocument& rDoc );
    /** Updates caption item set according to the passed item set while removing shadow items. */
    static void         SetCaptionItems( SdrCaptionObj& rCaption, const SfxItemSet& rItemSet );
};

// ----------------------------------------------------------------------------

void ScCaptionUtil::SetCaptionLayer( SdrCaptionObj& rCaption, bool bShown )
{
    SdrLayerID nLayer = bShown ? SC_LAYER_INTERN : SC_LAYER_HIDDEN;
    if( nLayer != rCaption.GetLayer() )
        rCaption.SetLayer( nLayer );
}

void ScCaptionUtil::SetBasicCaptionSettings( SdrCaptionObj& rCaption, bool bShown )
{
    SetCaptionLayer( rCaption, bShown );
    rCaption.SetFixedTail();
    rCaption.SetSpecialTextBoxShadow();
}

void ScCaptionUtil::SetCaptionUserData( SdrCaptionObj& rCaption, const ScAddress& rPos )
{
    // pass true to ScDrawLayer::GetObjData() to create the object data entry
    ScDrawObjData* pObjData = ScDrawLayer::GetObjData( &rCaption, true );
    OSL_ENSURE( pObjData, "ScCaptionUtil::SetCaptionUserData - missing drawing object user data" );
    pObjData->maStart = rPos;
    pObjData->mbNote = true;
}

void ScCaptionUtil::SetDefaultItems( SdrCaptionObj& rCaption, ScDocument& rDoc )
{
    SfxItemSet aItemSet = rCaption.GetMergedItemSet();

    // caption tail arrow
    ::basegfx::B2DPolygon aTriangle;
    aTriangle.append( ::basegfx::B2DPoint( 10.0,  0.0 ) );
    aTriangle.append( ::basegfx::B2DPoint(  0.0, 30.0 ) );
    aTriangle.append( ::basegfx::B2DPoint( 20.0, 30.0 ) );
    aTriangle.setClosed( true );
    /*  Line ends are now created with an empty name. The
        checkForUniqueItem() method then finds a unique name for the item's
        value. */
    aItemSet.Put( XLineStartItem( String::EmptyString(), ::basegfx::B2DPolyPolygon( aTriangle ) ) );
    aItemSet.Put( XLineStartWidthItem( 200 ) );
    aItemSet.Put( XLineStartCenterItem( sal_False ) );
    aItemSet.Put( XFillStyleItem( XFILL_SOLID ) );
    aItemSet.Put( XFillColorItem( String::EmptyString(), ScDetectiveFunc::GetCommentColor() ) );
    aItemSet.Put( SdrCaptionEscDirItem( SDRCAPT_ESCBESTFIT ) );

    // shadow
    /*  SdrShadowItem has sal_False, instead the shadow is set for the
        rectangle only with SetSpecialTextBoxShadow() when the object is
        created (item must be set to adjust objects from older files). */
    aItemSet.Put( SdrShadowItem( sal_False ) );
    aItemSet.Put( SdrShadowXDistItem( 100 ) );
    aItemSet.Put( SdrShadowYDistItem( 100 ) );

    // text attributes
    aItemSet.Put( SdrTextLeftDistItem( 100 ) );
    aItemSet.Put( SdrTextRightDistItem( 100 ) );
    aItemSet.Put( SdrTextUpperDistItem( 100 ) );
    aItemSet.Put( SdrTextLowerDistItem( 100 ) );
<<<<<<< HEAD
    aItemSet.Put( SdrTextAutoGrowWidthItem( FALSE ) );
    aItemSet.Put( SdrTextAutoGrowHeightItem( TRUE ) );
    // use the default cell style to be able to modify the caption font
=======
    aItemSet.Put( SdrTextAutoGrowWidthItem( sal_False ) );
    aItemSet.Put( SdrTextAutoGrowHeightItem( sal_True ) );
    // #78943# use the default cell style to be able to modify the caption font
>>>>>>> ce6308e4
    const ScPatternAttr& rDefPattern = static_cast< const ScPatternAttr& >( rDoc.GetPool()->GetDefaultItem( ATTR_PATTERN ) );
    rDefPattern.FillEditItemSet( &aItemSet );

    rCaption.SetMergedItemSet( aItemSet );
}

void ScCaptionUtil::SetCaptionItems( SdrCaptionObj& rCaption, const SfxItemSet& rItemSet )
{
    // copy all items
    rCaption.SetMergedItemSet( rItemSet );
    // reset shadow items
    rCaption.SetMergedItem( SdrShadowItem( sal_False ) );
    rCaption.SetMergedItem( SdrShadowXDistItem( 100 ) );
    rCaption.SetMergedItem( SdrShadowYDistItem( 100 ) );
    rCaption.SetSpecialTextBoxShadow();
}

// ============================================================================

/** Helper for creation and manipulation of caption drawing objects independent
    from cell annotations. */
class ScCaptionCreator
{
public:
    /** Create a new caption. The caption will not be inserted into the document. */
    explicit            ScCaptionCreator( ScDocument& rDoc, const ScAddress& rPos, bool bShown, bool bTailFront );
    /** Manipulate an existing caption. */
    explicit            ScCaptionCreator( ScDocument& rDoc, const ScAddress& rPos, SdrCaptionObj& rCaption );

    /** Returns the drawing layer page of the sheet contained in maPos. */
    SdrPage*            GetDrawPage();
    /** Returns the caption drawing obejct. */
    inline SdrCaptionObj* GetCaption() { return mpCaption; }

    /** Moves the caption inside the passed rectangle. Uses page area if 0 is passed. */
    void                FitCaptionToRect( const Rectangle* pVisRect = 0 );
    /** Places the caption inside the passed rectangle, tries to keep the cell rectangle uncovered. Uses page area if 0 is passed. */
    void                AutoPlaceCaption( const Rectangle* pVisRect = 0 );
    /** Updates caption tail and textbox according to current cell position. Uses page area if 0 is passed. */
    void                UpdateCaptionPos( const Rectangle* pVisRect = 0 );

protected:
    /** Helper constructor for derived classes. */
    explicit            ScCaptionCreator( ScDocument& rDoc, const ScAddress& rPos );

    /** Calculates the caption tail position according to current cell position. */
    Point               CalcTailPos( bool bTailFront );
    /** Implements creation of the caption object. The caption will not be inserted into the document. */
    void                CreateCaption( bool bShown, bool bTailFront );

private:
    /** Initializes all members. */
    void                Initialize();
    /** Returns the passed rectangle if existing, page rectangle otherwise. */
    inline const Rectangle& GetVisRect( const Rectangle* pVisRect ) const { return pVisRect ? *pVisRect : maPageRect; }

private:
    ScDocument&         mrDoc;
    ScAddress           maPos;
    SdrCaptionObj*      mpCaption;
    Rectangle           maPageRect;
    Rectangle           maCellRect;
    bool                mbNegPage;
};

// ----------------------------------------------------------------------------

ScCaptionCreator::ScCaptionCreator( ScDocument& rDoc, const ScAddress& rPos, bool bShown, bool bTailFront ) :
    mrDoc( rDoc ),
    maPos( rPos ),
    mpCaption( 0 )
{
    Initialize();
    CreateCaption( bShown, bTailFront );
}

ScCaptionCreator::ScCaptionCreator( ScDocument& rDoc, const ScAddress& rPos, SdrCaptionObj& rCaption ) :
    mrDoc( rDoc ),
    maPos( rPos ),
    mpCaption( &rCaption )
{
    Initialize();
}

ScCaptionCreator::ScCaptionCreator( ScDocument& rDoc, const ScAddress& rPos ) :
    mrDoc( rDoc ),
    maPos( rPos ),
    mpCaption( 0 )
{
    Initialize();
}

SdrPage* ScCaptionCreator::GetDrawPage()
{
    ScDrawLayer* pDrawLayer = mrDoc.GetDrawLayer();
    return pDrawLayer ? pDrawLayer->GetPage( static_cast< sal_uInt16 >( maPos.Tab() ) ) : 0;
}

void ScCaptionCreator::FitCaptionToRect( const Rectangle* pVisRect )
{
    const Rectangle& rVisRect = GetVisRect( pVisRect );

    // tail position
    Point aTailPos = mpCaption->GetTailPos();
    aTailPos.X() = ::std::max( ::std::min( aTailPos.X(), rVisRect.Right() ), rVisRect.Left() );
    aTailPos.Y() = ::std::max( ::std::min( aTailPos.Y(), rVisRect.Bottom() ), rVisRect.Top() );
    mpCaption->SetTailPos( aTailPos );

    // caption rectangle
    Rectangle aCaptRect = mpCaption->GetLogicRect();
    Point aCaptPos = aCaptRect.TopLeft();
    // move textbox inside right border of visible area
    aCaptPos.X() = ::std::min< long >( aCaptPos.X(), rVisRect.Right() - aCaptRect.GetWidth() );
    // move textbox inside left border of visible area (this may move it outside on right side again)
    aCaptPos.X() = ::std::max< long >( aCaptPos.X(), rVisRect.Left() );
    // move textbox inside bottom border of visible area
    aCaptPos.Y() = ::std::min< long >( aCaptPos.Y(), rVisRect.Bottom() - aCaptRect.GetHeight() );
    // move textbox inside top border of visible area (this may move it outside on bottom side again)
    aCaptPos.Y() = ::std::max< long >( aCaptPos.Y(), rVisRect.Top() );
    // update caption
    aCaptRect.SetPos( aCaptPos );
    mpCaption->SetLogicRect( aCaptRect );
}

void ScCaptionCreator::AutoPlaceCaption( const Rectangle* pVisRect )
{
    const Rectangle& rVisRect = GetVisRect( pVisRect );

    // caption rectangle
    Rectangle aCaptRect = mpCaption->GetLogicRect();
    long nWidth = aCaptRect.GetWidth();
    long nHeight = aCaptRect.GetHeight();

    // n***Space contains available space between border of visible area and cell
    long nLeftSpace = maCellRect.Left() - rVisRect.Left() + 1;
    long nRightSpace = rVisRect.Right() - maCellRect.Right() + 1;
    long nTopSpace = maCellRect.Top() - rVisRect.Top() + 1;
    long nBottomSpace = rVisRect.Bottom() - maCellRect.Bottom() + 1;

    // nNeeded*** contains textbox dimensions plus needed distances to cell or border of visible area
    long nNeededSpaceX = nWidth + SC_NOTECAPTION_CELLDIST;
    long nNeededSpaceY = nHeight + SC_NOTECAPTION_CELLDIST;

    // bFitsWidth*** == true means width of textbox fits into horizontal free space of visible area
    bool bFitsWidthLeft = nNeededSpaceX <= nLeftSpace;      // text box width fits into the width left of cell
    bool bFitsWidthRight = nNeededSpaceX <= nRightSpace;    // text box width fits into the width right of cell
    bool bFitsWidth = nWidth <= rVisRect.GetWidth();        // text box width fits into width of visible area

    // bFitsHeight*** == true means height of textbox fits into vertical free space of visible area
    bool bFitsHeightTop = nNeededSpaceY <= nTopSpace;       // text box height fits into the height above cell
    bool bFitsHeightBottom = nNeededSpaceY <= nBottomSpace; // text box height fits into the height below cell
    bool bFitsHeight = nHeight <= rVisRect.GetHeight();     // text box height fits into height of visible area

    // bFits*** == true means the textbox fits completely into free space of visible area
    bool bFitsLeft = bFitsWidthLeft && bFitsHeight;
    bool bFitsRight = bFitsWidthRight && bFitsHeight;
    bool bFitsTop = bFitsWidth && bFitsHeightTop;
    bool bFitsBottom = bFitsWidth && bFitsHeightBottom;

    Point aCaptPos;
    // use left/right placement if possible, or if top/bottom placement not possible
    if( bFitsLeft || bFitsRight || (!bFitsTop && !bFitsBottom) )
    {
        // prefer left in RTL sheet and right in LTR sheets
        bool bPreferLeft = bFitsLeft && (mbNegPage || !bFitsRight);
        bool bPreferRight = bFitsRight && (!mbNegPage || !bFitsLeft);
        // move to left, if left is preferred, or if neither left nor right fit and there is more space to the left
        if( bPreferLeft || (!bPreferRight && (nLeftSpace > nRightSpace)) )
            aCaptPos.X() = maCellRect.Left() - SC_NOTECAPTION_CELLDIST - nWidth;
        else // to right
            aCaptPos.X() = maCellRect.Right() + SC_NOTECAPTION_CELLDIST;
        // Y position according to top cell border
        aCaptPos.Y() = maCellRect.Top() + SC_NOTECAPTION_OFFSET_Y;
    }
    else    // top or bottom placement
    {
        // X position
        aCaptPos.X() = maCellRect.Left() + SC_NOTECAPTION_OFFSET_X;
        // top placement, if possible
        if( bFitsTop )
            aCaptPos.Y() = maCellRect.Top() - SC_NOTECAPTION_CELLDIST - nHeight;
        else    // bottom placement
            aCaptPos.Y() = maCellRect.Bottom() + SC_NOTECAPTION_CELLDIST;
    }

    // update textbox position in note caption object
    aCaptRect.SetPos( aCaptPos );
    mpCaption->SetLogicRect( aCaptRect );
    FitCaptionToRect( pVisRect );
}

void ScCaptionCreator::UpdateCaptionPos( const Rectangle* pVisRect )
{
    ScDrawLayer* pDrawLayer = mrDoc.GetDrawLayer();

    // update caption position
    const Point& rOldTailPos = mpCaption->GetTailPos();
    Point aTailPos = CalcTailPos( false );
    if( rOldTailPos != aTailPos )
    {
        // create drawing undo action
        if( pDrawLayer && pDrawLayer->IsRecording() )
            pDrawLayer->AddCalcUndo( pDrawLayer->GetSdrUndoFactory().CreateUndoGeoObject( *mpCaption ) );
        // calculate new caption rectangle (#i98141# handle LTR<->RTL switch correctly)
        Rectangle aCaptRect = mpCaption->GetLogicRect();
        long nDiffX = (rOldTailPos.X() >= 0) ? (aCaptRect.Left() - rOldTailPos.X()) : (rOldTailPos.X() - aCaptRect.Right());
        if( mbNegPage ) nDiffX = -nDiffX - aCaptRect.GetWidth();
        long nDiffY = aCaptRect.Top() - rOldTailPos.Y();
        aCaptRect.SetPos( aTailPos + Point( nDiffX, nDiffY ) );
        // set new tail position and caption rectangle
        mpCaption->SetTailPos( aTailPos );
        mpCaption->SetLogicRect( aCaptRect );
        // fit caption into draw page
        FitCaptionToRect( pVisRect );
    }

    // update cell position in caption user data
    ScDrawObjData* pCaptData = ScDrawLayer::GetNoteCaptionData( mpCaption, maPos.Tab() );
    if( pCaptData && (maPos != pCaptData->maStart) )
    {
        // create drawing undo action
        if( pDrawLayer && pDrawLayer->IsRecording() )
            pDrawLayer->AddCalcUndo( new ScUndoObjData( mpCaption, pCaptData->maStart, pCaptData->maEnd, maPos, pCaptData->maEnd ) );
        // set new position
        pCaptData->maStart = maPos;
    }
}

Point ScCaptionCreator::CalcTailPos( bool bTailFront )
{
    // tail position
    bool bTailLeft = bTailFront != mbNegPage;
    Point aTailPos = bTailLeft ? maCellRect.TopLeft() : maCellRect.TopRight();
    // move caption point 1/10 mm inside cell
    if( bTailLeft ) aTailPos.X() += 10; else aTailPos.X() -= 10;
    aTailPos.Y() += 10;
    return aTailPos;
}

void ScCaptionCreator::CreateCaption( bool bShown, bool bTailFront )
{
    // create the caption drawing object
    Rectangle aTextRect( Point( 0 , 0 ), Size( SC_NOTECAPTION_WIDTH, SC_NOTECAPTION_HEIGHT ) );
    Point aTailPos = CalcTailPos( bTailFront );
    mpCaption = new SdrCaptionObj( aTextRect, aTailPos );
    // basic caption settings
    ScCaptionUtil::SetBasicCaptionSettings( *mpCaption, bShown );
}

void ScCaptionCreator::Initialize()
{
    maCellRect = ScDrawLayer::GetCellRect( mrDoc, maPos, true );
    mbNegPage = mrDoc.IsNegativePage( maPos.Tab() );
    if( SdrPage* pDrawPage = GetDrawPage() )
    {
        maPageRect = Rectangle( Point( 0, 0 ), pDrawPage->GetSize() );
        /*  #i98141# SdrPage::GetSize() returns negative width in RTL mode.
            The call to Rectangle::Adjust() orders left/right coordinate
            accordingly. */
        maPageRect.Justify();
    }
}

// ============================================================================

/** Helper for creation of permanent caption drawing objects for cell notes. */
class ScNoteCaptionCreator : public ScCaptionCreator
{
public:
    /** Create a new caption object and inserts it into the document. */
    explicit            ScNoteCaptionCreator( ScDocument& rDoc, const ScAddress& rPos, ScNoteData& rNoteData );
    /** Manipulate an existing caption. */
    explicit            ScNoteCaptionCreator( ScDocument& rDoc, const ScAddress& rPos, SdrCaptionObj& rCaption, bool bShown );
};

// ----------------------------------------------------------------------------

ScNoteCaptionCreator::ScNoteCaptionCreator( ScDocument& rDoc, const ScAddress& rPos, ScNoteData& rNoteData ) :
    ScCaptionCreator( rDoc, rPos )  // use helper c'tor that does not create the caption yet
{
    SdrPage* pDrawPage = GetDrawPage();
    OSL_ENSURE( pDrawPage, "ScNoteCaptionCreator::ScNoteCaptionCreator - no drawing page" );
    if( pDrawPage )
    {
        // create the caption drawing object
        CreateCaption( rNoteData.mbShown, false );
        rNoteData.mpCaption = GetCaption();
        OSL_ENSURE( rNoteData.mpCaption, "ScNoteCaptionCreator::ScNoteCaptionCreator - missing caption object" );
        if( rNoteData.mpCaption )
        {
            // store note position in user data of caption object
            ScCaptionUtil::SetCaptionUserData( *rNoteData.mpCaption, rPos );
            // insert object into draw page
            pDrawPage->InsertObject( rNoteData.mpCaption );
        }
    }
}

ScNoteCaptionCreator::ScNoteCaptionCreator( ScDocument& rDoc, const ScAddress& rPos, SdrCaptionObj& rCaption, bool bShown ) :
    ScCaptionCreator( rDoc, rPos, rCaption )
{
    SdrPage* pDrawPage = GetDrawPage();
    OSL_ENSURE( pDrawPage, "ScNoteCaptionCreator::ScNoteCaptionCreator - no drawing page" );
    OSL_ENSURE( rCaption.GetPage() == pDrawPage, "ScNoteCaptionCreator::ScNoteCaptionCreator - wrong drawing page in caption" );
    if( pDrawPage && (rCaption.GetPage() == pDrawPage) )
    {
        // store note position in user data of caption object
        ScCaptionUtil::SetCaptionUserData( rCaption, rPos );
        // basic caption settings
        ScCaptionUtil::SetBasicCaptionSettings( rCaption, bShown );
        // set correct tail position
        rCaption.SetTailPos( CalcTailPos( false ) );
    }
}

} // namespace

// ============================================================================

struct ScCaptionInitData
{
    typedef ::std::auto_ptr< SfxItemSet >           SfxItemSetPtr;
    typedef ::std::auto_ptr< OutlinerParaObject >   OutlinerParaObjPtr;

    SfxItemSetPtr       mxItemSet;          /// Caption object formatting.
    OutlinerParaObjPtr  mxOutlinerObj;      /// Text object with all text portion formatting.
    ::rtl::OUString     maSimpleText;       /// Simple text without formatting.
    Point               maCaptionOffset;    /// Caption position relative to cell corner.
    Size                maCaptionSize;      /// Size of the caption object.
    bool                mbDefaultPosSize;   /// True = use default position and size for caption.

    explicit            ScCaptionInitData();
};

// ----------------------------------------------------------------------------

ScCaptionInitData::ScCaptionInitData() :
    mbDefaultPosSize( true )
{
}

// ============================================================================

ScNoteData::ScNoteData( bool bShown ) :
    mpCaption( 0 ),
    mbShown( bShown )
{
}

ScNoteData::~ScNoteData()
{
}

// ============================================================================

ScPostIt::ScPostIt( ScDocument& rDoc, const ScAddress& rPos, bool bShown ) :
    mrDoc( rDoc ),
    maNoteData( bShown )
{
    AutoStamp();
    CreateCaption( rPos );
}

ScPostIt::ScPostIt( ScDocument& rDoc, const ScAddress& rPos, const ScPostIt& rNote ) :
    mrDoc( rDoc ),
    maNoteData( rNote.maNoteData )
{
    maNoteData.mpCaption = 0;
    CreateCaption( rPos, rNote.maNoteData.mpCaption );
}

ScPostIt::ScPostIt( ScDocument& rDoc, const ScAddress& rPos, const ScNoteData& rNoteData, bool bAlwaysCreateCaption ) :
    mrDoc( rDoc ),
    maNoteData( rNoteData )
{
    if( bAlwaysCreateCaption || maNoteData.mbShown )
        CreateCaptionFromInitData( rPos );
}

ScPostIt::~ScPostIt()
{
    RemoveCaption();
}

ScPostIt* ScPostIt::Clone( const ScAddress& rOwnPos, ScDocument& rDestDoc, const ScAddress& rDestPos, bool bCloneCaption ) const
{
    CreateCaptionFromInitData( rOwnPos );
    return bCloneCaption ? new ScPostIt( rDestDoc, rDestPos, *this ) : new ScPostIt( rDestDoc, rDestPos, maNoteData, false );
}

void ScPostIt::AutoStamp()
{
    maNoteData.maDate = ScGlobal::pLocaleData->getDate( Date() );
    maNoteData.maAuthor = SvtUserOptions().GetID();
}

const OutlinerParaObject* ScPostIt::GetOutlinerObject() const
{
    if( maNoteData.mpCaption )
        return maNoteData.mpCaption->GetOutlinerParaObject();
    if( maNoteData.mxInitData.get() )
        return maNoteData.mxInitData->mxOutlinerObj.get();
    return 0;
}

const EditTextObject* ScPostIt::GetEditTextObject() const
{
    const OutlinerParaObject* pOPO = GetOutlinerObject();
    return pOPO ? &pOPO->GetTextObject() : 0;
}

OUString ScPostIt::GetText() const
{
    if( const EditTextObject* pEditObj = GetEditTextObject() )
    {
        OUStringBuffer aBuffer;
        for( sal_uInt16 nPara = 0, nParaCount = pEditObj->GetParagraphCount(); nPara < nParaCount; ++nPara )
        {
            if( nPara > 0 )
                aBuffer.append( sal_Unicode( '\n' ) );
            aBuffer.append( pEditObj->GetText( nPara ) );
        }
        return aBuffer.makeStringAndClear();
    }
    if( maNoteData.mxInitData.get() )
        return maNoteData.mxInitData->maSimpleText;
    return OUString();
}

bool ScPostIt::HasMultiLineText() const
{
    if( const EditTextObject* pEditObj = GetEditTextObject() )
        return pEditObj->GetParagraphCount() > 1;
    if( maNoteData.mxInitData.get() )
        return maNoteData.mxInitData->maSimpleText.indexOf( '\n' ) >= 0;
    return false;
}

void ScPostIt::SetText( const ScAddress& rPos, const OUString& rText )
{
    CreateCaptionFromInitData( rPos );
    if( maNoteData.mpCaption )
        maNoteData.mpCaption->SetText( rText );
}

SdrCaptionObj* ScPostIt::GetOrCreateCaption( const ScAddress& rPos ) const
{
    CreateCaptionFromInitData( rPos );
    return maNoteData.mpCaption;
}

void ScPostIt::ForgetCaption()
{
    /*  This function is used in undo actions to give up the responsibility for
        the caption object which is handled by separate drawing undo actions. */
    maNoteData.mpCaption = 0;
    maNoteData.mxInitData.reset();
}

void ScPostIt::ShowCaption( const ScAddress& rPos, bool bShow )
{
    CreateCaptionFromInitData( rPos );
    // no separate drawing undo needed, handled completely inside ScUndoShowHideNote
    maNoteData.mbShown = bShow;
    if( maNoteData.mpCaption )
        ScCaptionUtil::SetCaptionLayer( *maNoteData.mpCaption, bShow );
}

void ScPostIt::ShowCaptionTemp( const ScAddress& rPos, bool bShow )
{
    CreateCaptionFromInitData( rPos );
    if( maNoteData.mpCaption )
        ScCaptionUtil::SetCaptionLayer( *maNoteData.mpCaption, maNoteData.mbShown || bShow );
}

void ScPostIt::UpdateCaptionPos( const ScAddress& rPos )
{
    CreateCaptionFromInitData( rPos );
    if( maNoteData.mpCaption )
    {
        ScCaptionCreator aCreator( mrDoc, rPos, *maNoteData.mpCaption );
        aCreator.UpdateCaptionPos();
    }
}

// private --------------------------------------------------------------------

void ScPostIt::CreateCaptionFromInitData( const ScAddress& rPos ) const
{
    OSL_ENSURE( maNoteData.mpCaption || maNoteData.mxInitData.get(), "ScPostIt::CreateCaptionFromInitData - need caption object or initial caption data" );
    if( maNoteData.mxInitData.get() )
    {
        /*  This function is called from ScPostIt::Clone() when copying cells
            to the clipboard/undo document, and when copying cells from the
            clipboard/undo document. The former should always be called first,
            so if called in an clipboard/undo document, the caption should have
            been created already. */
        OSL_ENSURE( !mrDoc.IsUndo() && !mrDoc.IsClipboard(), "ScPostIt::CreateCaptionFromInitData - note caption should not be created in undo/clip documents" );

        /*  #i104915# Never try to create notes in Undo document, leads to
            crash due to missing document members (e.g. row height array). */
        if( !maNoteData.mpCaption && !mrDoc.IsUndo() )
        {
            // ScNoteCaptionCreator c'tor creates the caption and inserts it into the document and maNoteData
            ScNoteCaptionCreator aCreator( mrDoc, rPos, maNoteData );
            if( maNoteData.mpCaption )
            {
                ScCaptionInitData& rInitData = *maNoteData.mxInitData;

                // transfer ownership of outliner object to caption, or set simple text
                OSL_ENSURE( rInitData.mxOutlinerObj.get() || (rInitData.maSimpleText.getLength() > 0),
                    "ScPostIt::CreateCaptionFromInitData - need either outliner para object or simple text" );
                if( rInitData.mxOutlinerObj.get() )
                    maNoteData.mpCaption->SetOutlinerParaObject( rInitData.mxOutlinerObj.release() );
                else
                    maNoteData.mpCaption->SetText( rInitData.maSimpleText );

                // copy all items or set default items; reset shadow items
                ScCaptionUtil::SetDefaultItems( *maNoteData.mpCaption, mrDoc );
                if( rInitData.mxItemSet.get() )
                    ScCaptionUtil::SetCaptionItems( *maNoteData.mpCaption, *rInitData.mxItemSet );

                // set position and size of the caption object
                if( rInitData.mbDefaultPosSize )
                {
                    // set other items and fit caption size to text
                    maNoteData.mpCaption->SetMergedItem( SdrTextMinFrameWidthItem( SC_NOTECAPTION_WIDTH ) );
                    maNoteData.mpCaption->SetMergedItem( SdrTextMaxFrameWidthItem( SC_NOTECAPTION_MAXWIDTH_TEMP ) );
                    maNoteData.mpCaption->AdjustTextFrameWidthAndHeight();
                    aCreator.AutoPlaceCaption();
                }
                else
                {
                    Rectangle aCellRect = ScDrawLayer::GetCellRect( mrDoc, rPos, true );
                    bool bNegPage = mrDoc.IsNegativePage( rPos.Tab() );
                    long nPosX = bNegPage ? (aCellRect.Left() - rInitData.maCaptionOffset.X()) : (aCellRect.Right() + rInitData.maCaptionOffset.X());
                    long nPosY = aCellRect.Top() + rInitData.maCaptionOffset.Y();
                    Rectangle aCaptRect( Point( nPosX, nPosY ), rInitData.maCaptionSize );
                    maNoteData.mpCaption->SetLogicRect( aCaptRect );
                    aCreator.FitCaptionToRect();
                }
            }
        }
        // forget the initial caption data struct
        maNoteData.mxInitData.reset();
    }
}

void ScPostIt::CreateCaption( const ScAddress& rPos, const SdrCaptionObj* pCaption )
{
    OSL_ENSURE( !maNoteData.mpCaption, "ScPostIt::CreateCaption - unexpected caption object found" );
    maNoteData.mpCaption = 0;

    /*  #i104915# Never try to create notes in Undo document, leads to
        crash due to missing document members (e.g. row height array). */
    OSL_ENSURE( !mrDoc.IsUndo(), "ScPostIt::CreateCaption - note caption should not be created in undo documents" );
    if( mrDoc.IsUndo() )
        return;

    // drawing layer may be missing, if a note is copied into a clipboard document
    if( mrDoc.IsClipboard() )
        mrDoc.InitDrawLayer();

    // ScNoteCaptionCreator c'tor creates the caption and inserts it into the document and maNoteData
    ScNoteCaptionCreator aCreator( mrDoc, rPos, maNoteData );
    if( maNoteData.mpCaption )
    {
        // clone settings of passed caption
        if( pCaption )
        {
            // copy edit text object (object must be inserted into page already)
            if( OutlinerParaObject* pOPO = pCaption->GetOutlinerParaObject() )
                maNoteData.mpCaption->SetOutlinerParaObject( new OutlinerParaObject( *pOPO ) );
            // copy formatting items (after text has been copied to apply font formatting)
            maNoteData.mpCaption->SetMergedItemSetAndBroadcast( pCaption->GetMergedItemSet() );
            // move textbox position relative to new cell, copy textbox size
            Rectangle aCaptRect = pCaption->GetLogicRect();
            Point aDist = maNoteData.mpCaption->GetTailPos() - pCaption->GetTailPos();
            aCaptRect.Move( aDist.X(), aDist.Y() );
            maNoteData.mpCaption->SetLogicRect( aCaptRect );
            aCreator.FitCaptionToRect();
        }
        else
        {
            // set default formatting and default position
            ScCaptionUtil::SetDefaultItems( *maNoteData.mpCaption, mrDoc );
            aCreator.AutoPlaceCaption();
        }

        // create undo action
        if( ScDrawLayer* pDrawLayer = mrDoc.GetDrawLayer() )
            if( pDrawLayer->IsRecording() )
                pDrawLayer->AddCalcUndo( pDrawLayer->GetSdrUndoFactory().CreateUndoNewObject( *maNoteData.mpCaption ) );
    }
}

void ScPostIt::RemoveCaption()
{

    /*  Remove caption object only, if this note is its owner (e.g. notes in
        undo documents refer to captions in original document, do not remove
        them from drawing layer here). */
    ScDrawLayer* pDrawLayer = mrDoc.GetDrawLayer();
    if( maNoteData.mpCaption && (pDrawLayer == maNoteData.mpCaption->GetModel()) )
    {
        OSL_ENSURE( pDrawLayer, "ScPostIt::RemoveCaption - object without drawing layer" );
        SdrPage* pDrawPage = maNoteData.mpCaption->GetPage();
        OSL_ENSURE( pDrawPage, "ScPostIt::RemoveCaption - object without drawing page" );
        if( pDrawPage )
        {
            pDrawPage->RecalcObjOrdNums();
            // create drawing undo action (before removing the object to have valid draw page in undo action)
            bool bRecording = ( pDrawLayer && pDrawLayer->IsRecording() );
            if( bRecording )
                pDrawLayer->AddCalcUndo( pDrawLayer->GetSdrUndoFactory().CreateUndoDeleteObject( *maNoteData.mpCaption ) );
            // remove the object from the drawing page, delete if undo is disabled
            SdrObject* pObj = pDrawPage->RemoveObject( maNoteData.mpCaption->GetOrdNum() );
            if( !bRecording )
                SdrObject::Free( pObj );
        }
    }
    maNoteData.mpCaption = 0;
}

// ============================================================================

void ScNoteUtil::UpdateCaptionPositions( ScDocument& rDoc, const ScRange& rRange )
{
    // do not use ScCellIterator, it skips filtered and subtotal cells
    for( ScAddress aPos( rRange.aStart ); aPos.Tab() <= rRange.aEnd.Tab(); aPos.IncTab() )
        for( aPos.SetCol( rRange.aStart.Col() ); aPos.Col() <= rRange.aEnd.Col(); aPos.IncCol() )
            for( aPos.SetRow( rRange.aStart.Row() ); aPos.Row() <= rRange.aEnd.Row(); aPos.IncRow() )
                if( ScPostIt* pNote = rDoc.GetNote( aPos ) )
                    pNote->UpdateCaptionPos( aPos );
}

SdrCaptionObj* ScNoteUtil::CreateTempCaption(
        ScDocument& rDoc, const ScAddress& rPos, SdrPage& rDrawPage,
        const OUString& rUserText, const Rectangle& rVisRect, bool bTailFront )
{
    OUStringBuffer aBuffer( rUserText );
    // add plain text of invisible (!) cell note (no formatting etc.)
    SdrCaptionObj* pNoteCaption = 0;
    const ScPostIt* pNote = rDoc.GetNote( rPos );
    if( pNote && !pNote->IsCaptionShown() )
    {
        if( aBuffer.getLength() > 0 )
            aBuffer.appendAscii( RTL_CONSTASCII_STRINGPARAM( "\n--------\n" ) ).append( pNote->GetText() );
        pNoteCaption = pNote->GetOrCreateCaption( rPos );
    }

    // create a caption if any text exists
    if( !pNoteCaption && (aBuffer.getLength() == 0) )
        return 0;

    // prepare visible rectangle (add default distance to all borders)
    Rectangle aVisRect(
        rVisRect.Left() + SC_NOTECAPTION_BORDERDIST_TEMP,
        rVisRect.Top() + SC_NOTECAPTION_BORDERDIST_TEMP,
        rVisRect.Right() - SC_NOTECAPTION_BORDERDIST_TEMP,
        rVisRect.Bottom() - SC_NOTECAPTION_BORDERDIST_TEMP );

    // create the caption object
    ScCaptionCreator aCreator( rDoc, rPos, true, bTailFront );
    SdrCaptionObj* pCaption = aCreator.GetCaption();

    // insert caption into page (needed to set caption text)
    rDrawPage.InsertObject( pCaption );

    // clone the edit text object, unless user text is present, then set this text
    if( pNoteCaption && (rUserText.getLength() == 0) )
    {
        if( OutlinerParaObject* pOPO = pNoteCaption->GetOutlinerParaObject() )
            pCaption->SetOutlinerParaObject( new OutlinerParaObject( *pOPO ) );
        // set formatting (must be done after setting text) and resize the box to fit the text
        pCaption->SetMergedItemSetAndBroadcast( pNoteCaption->GetMergedItemSet() );
        Rectangle aCaptRect( pCaption->GetLogicRect().TopLeft(), pNoteCaption->GetLogicRect().GetSize() );
        pCaption->SetLogicRect( aCaptRect );
    }
    else
    {
        // if pNoteCaption is null, then aBuffer contains some text
        pCaption->SetText( aBuffer.makeStringAndClear() );
        ScCaptionUtil::SetDefaultItems( *pCaption, rDoc );
        // adjust caption size to text size
        long nMaxWidth = ::std::min< long >( aVisRect.GetWidth() * 2 / 3, SC_NOTECAPTION_MAXWIDTH_TEMP );
        pCaption->SetMergedItem( SdrTextAutoGrowWidthItem( sal_True ) );
        pCaption->SetMergedItem( SdrTextMinFrameWidthItem( SC_NOTECAPTION_WIDTH ) );
        pCaption->SetMergedItem( SdrTextMaxFrameWidthItem( nMaxWidth ) );
        pCaption->SetMergedItem( SdrTextAutoGrowHeightItem( sal_True ) );
        pCaption->AdjustTextFrameWidthAndHeight();
    }

    // move caption into visible area
    aCreator.AutoPlaceCaption( &aVisRect );
    return pCaption;
}

ScPostIt* ScNoteUtil::CreateNoteFromCaption(
        ScDocument& rDoc, const ScAddress& rPos, SdrCaptionObj& rCaption, bool bShown )
{
    ScNoteData aNoteData( bShown );
    aNoteData.mpCaption = &rCaption;
    ScPostIt* pNote = new ScPostIt( rDoc, rPos, aNoteData, false );
    pNote->AutoStamp();
    rDoc.TakeNote( rPos, pNote );
    // if pNote still points to the note after TakeNote(), insertion was successful
    if( pNote )
    {
        // ScNoteCaptionCreator c'tor updates the caption object to be part of a note
        ScNoteCaptionCreator aCreator( rDoc, rPos, rCaption, bShown );
    }
    return pNote;
}

ScPostIt* ScNoteUtil::CreateNoteFromObjectData(
        ScDocument& rDoc, const ScAddress& rPos, SfxItemSet* pItemSet,
        OutlinerParaObject* pOutlinerObj, const Rectangle& rCaptionRect,
        bool bShown, bool bAlwaysCreateCaption )
{
    OSL_ENSURE( pItemSet && pOutlinerObj, "ScNoteUtil::CreateNoteFromObjectData - item set and outliner object expected" );
    ScNoteData aNoteData( bShown );
    aNoteData.mxInitData.reset( new ScCaptionInitData );
    ScCaptionInitData& rInitData = *aNoteData.mxInitData;
    rInitData.mxItemSet.reset( pItemSet );
    rInitData.mxOutlinerObj.reset( pOutlinerObj );

    // convert absolute caption position to relative position
    rInitData.mbDefaultPosSize = rCaptionRect.IsEmpty();
    if( !rInitData.mbDefaultPosSize )
    {
        Rectangle aCellRect = ScDrawLayer::GetCellRect( rDoc, rPos, true );
        bool bNegPage = rDoc.IsNegativePage( rPos.Tab() );
        rInitData.maCaptionOffset.X() = bNegPage ? (aCellRect.Left() - rCaptionRect.Right()) : (rCaptionRect.Left() - aCellRect.Right());
        rInitData.maCaptionOffset.Y() = rCaptionRect.Top() - aCellRect.Top();
        rInitData.maCaptionSize = rCaptionRect.GetSize();
    }

    /*  Create the note and insert it into the document. If the note is
        visible, the caption object will be created automatically. */
    ScPostIt* pNote = new ScPostIt( rDoc, rPos, aNoteData, bAlwaysCreateCaption );
    pNote->AutoStamp();
    rDoc.TakeNote( rPos, pNote );
    // if pNote still points to the note after TakeNote(), insertion was successful
    return pNote;
}

ScPostIt* ScNoteUtil::CreateNoteFromString(
        ScDocument& rDoc, const ScAddress& rPos, const OUString& rNoteText,
        bool bShown, bool bAlwaysCreateCaption )
{
    ScPostIt* pNote = 0;
    if( rNoteText.getLength() > 0 )
    {
        ScNoteData aNoteData( bShown );
        aNoteData.mxInitData.reset( new ScCaptionInitData );
        ScCaptionInitData& rInitData = *aNoteData.mxInitData;
        rInitData.maSimpleText = rNoteText;
        rInitData.mbDefaultPosSize = true;

        /*  Create the note and insert it into the document. If the note is
            visible, the caption object will be created automatically. */
        pNote = new ScPostIt( rDoc, rPos, aNoteData, bAlwaysCreateCaption );
        pNote->AutoStamp();
        rDoc.TakeNote( rPos, pNote );
        // if pNote still points to the note after TakeNote(), insertion was successful
    }
    return pNote;
}

// ============================================================================

/* vim:set shiftwidth=4 softtabstop=4 expandtab: */<|MERGE_RESOLUTION|>--- conflicted
+++ resolved
@@ -129,7 +129,7 @@
         value. */
     aItemSet.Put( XLineStartItem( String::EmptyString(), ::basegfx::B2DPolyPolygon( aTriangle ) ) );
     aItemSet.Put( XLineStartWidthItem( 200 ) );
-    aItemSet.Put( XLineStartCenterItem( sal_False ) );
+    aItemSet.Put( XLineStartCenterItem( false ) );
     aItemSet.Put( XFillStyleItem( XFILL_SOLID ) );
     aItemSet.Put( XFillColorItem( String::EmptyString(), ScDetectiveFunc::GetCommentColor() ) );
     aItemSet.Put( SdrCaptionEscDirItem( SDRCAPT_ESCBESTFIT ) );
@@ -138,7 +138,7 @@
     /*  SdrShadowItem has sal_False, instead the shadow is set for the
         rectangle only with SetSpecialTextBoxShadow() when the object is
         created (item must be set to adjust objects from older files). */
-    aItemSet.Put( SdrShadowItem( sal_False ) );
+    aItemSet.Put( SdrShadowItem( false ) );
     aItemSet.Put( SdrShadowXDistItem( 100 ) );
     aItemSet.Put( SdrShadowYDistItem( 100 ) );
 
@@ -147,15 +147,9 @@
     aItemSet.Put( SdrTextRightDistItem( 100 ) );
     aItemSet.Put( SdrTextUpperDistItem( 100 ) );
     aItemSet.Put( SdrTextLowerDistItem( 100 ) );
-<<<<<<< HEAD
-    aItemSet.Put( SdrTextAutoGrowWidthItem( FALSE ) );
-    aItemSet.Put( SdrTextAutoGrowHeightItem( TRUE ) );
+    aItemSet.Put( SdrTextAutoGrowWidthItem( false ) );
+    aItemSet.Put( SdrTextAutoGrowHeightItem( true ) );
     // use the default cell style to be able to modify the caption font
-=======
-    aItemSet.Put( SdrTextAutoGrowWidthItem( sal_False ) );
-    aItemSet.Put( SdrTextAutoGrowHeightItem( sal_True ) );
-    // #78943# use the default cell style to be able to modify the caption font
->>>>>>> ce6308e4
     const ScPatternAttr& rDefPattern = static_cast< const ScPatternAttr& >( rDoc.GetPool()->GetDefaultItem( ATTR_PATTERN ) );
     rDefPattern.FillEditItemSet( &aItemSet );
 
@@ -167,7 +161,7 @@
     // copy all items
     rCaption.SetMergedItemSet( rItemSet );
     // reset shadow items
-    rCaption.SetMergedItem( SdrShadowItem( sal_False ) );
+    rCaption.SetMergedItem( SdrShadowItem( false ) );
     rCaption.SetMergedItem( SdrShadowXDistItem( 100 ) );
     rCaption.SetMergedItem( SdrShadowYDistItem( 100 ) );
     rCaption.SetSpecialTextBoxShadow();
