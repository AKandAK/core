/* -*- Mode: C++; tab-width: 4; indent-tabs-mode: nil; c-basic-offset: 4 -*- */
/*************************************************************************
 *
 * DO NOT ALTER OR REMOVE COPYRIGHT NOTICES OR THIS FILE HEADER.
 *
 * Copyright 2000, 2010 Oracle and/or its affiliates.
 *
 * OpenOffice.org - a multi-platform office productivity suite
 *
 * This file is part of OpenOffice.org.
 *
 * OpenOffice.org is free software: you can redistribute it and/or modify
 * it under the terms of the GNU Lesser General Public License version 3
 * only, as published by the Free Software Foundation.
 *
 * OpenOffice.org is distributed in the hope that it will be useful,
 * but WITHOUT ANY WARRANTY; without even the implied warranty of
 * MERCHANTABILITY or FITNESS FOR A PARTICULAR PURPOSE.  See the
 * GNU Lesser General Public License version 3 for more details
 * (a copy is included in the LICENSE file that accompanied this code).
 *
 * You should have received a copy of the GNU Lesser General Public License
 * version 3 along with OpenOffice.org.  If not, see
 * <http://www.openoffice.org/license.html>
 * for a copy of the LGPLv3 License.
 *
 ************************************************************************/

// MARKER(update_precomp.py): autogen include statement, do not remove
#include "precompiled_scripting.hxx"
#include <cppuhelper/implementationentry.hxx>
#include <cppuhelper/factory.hxx>
#include <tools/diagnose_ex.h>

#include <util/scriptingconstants.hxx>
#include <util/util.hxx>

#include <com/sun/star/container/XContentEnumerationAccess.hpp>
#include "ProviderCache.hxx"

using namespace com::sun::star;
using namespace com::sun::star::uno;
using namespace com::sun::star::script;

namespace func_provider
{

ProviderCache::ProviderCache( const Reference< XComponentContext >& xContext, const Sequence< Any >& scriptContext )
    throw ( RuntimeException ) : m_Sctx( scriptContext ), m_xContext( xContext )
{
    // initialise m_hProviderDetailsCache with details of ScriptProviders
    // will use createContentEnumeration

    m_xMgr = m_xContext->getServiceManager();
    ENSURE_OR_THROW( m_xMgr.is(), "ProviderCache::ProviderCache() failed to obtain ServiceManager" );
    populateCache();
}


ProviderCache::ProviderCache( const Reference< XComponentContext >& xContext, const Sequence< Any >& scriptContext, const Sequence< ::rtl::OUString >& blackList )
    throw ( RuntimeException ) : m_sBlackList( blackList ), m_Sctx( scriptContext ), m_xContext( xContext )

{
    // initialise m_hProviderDetailsCache with details of ScriptProviders
    // will use createContentEnumeration

    m_xMgr = m_xContext->getServiceManager();
    ENSURE_OR_THROW( m_xMgr.is(), "ProviderCache::ProviderCache() failed to obtain ServiceManager" );
    populateCache();
}

ProviderCache::~ProviderCache()
{
}

Reference< provider::XScriptProvider >
ProviderCache::getProvider( const ::rtl::OUString& providerName )
{
    ::osl::Guard< osl::Mutex > aGuard( m_mutex );
    Reference< provider::XScriptProvider > provider;
    ProviderDetails_hash::iterator h_it = m_hProviderDetailsCache.find( providerName );
    if ( h_it != m_hProviderDetailsCache.end() )
    {
        if (  h_it->second.provider.is() )
        {
            provider = h_it->second.provider;
        }
    else
    {
        // need to create provider and insert into hash
            provider = createProvider( h_it->second );
    }
    }
    return provider;
}

Sequence < Reference< provider::XScriptProvider > >
ProviderCache::getAllProviders() throw ( RuntimeException )
{
    Sequence < Reference< provider::XScriptProvider > > providers (  m_hProviderDetailsCache.size() );
    // need to create providers that haven't been created already
    // so check what providers exist and what ones don't

    ::osl::Guard< osl::Mutex > aGuard( m_mutex );
    ProviderDetails_hash::iterator h_itEnd =  m_hProviderDetailsCache.end();
    ProviderDetails_hash::iterator h_it = m_hProviderDetailsCache.begin();
    // should assert if size !>  0
    if (  m_hProviderDetailsCache.size() )
    {
        sal_Int32 providerIndex = 0;
    sal_Int32 index = 0;
        for ( index = 0; h_it !=  h_itEnd; ++h_it, index++ )
        {
            Reference< provider::XScriptProvider > xScriptProvider  = h_it->second.provider;
            if ( xScriptProvider.is() )
            {
                providers[ providerIndex++ ] = xScriptProvider;
            }
            else
            {
                // create provider
                try
                {
                    xScriptProvider  = createProvider( h_it->second );
                    providers[ providerIndex++ ] = xScriptProvider;
                }
                catch ( Exception& e )
                {
                    ::rtl::OUString temp = OUSTR( "ProviderCache::getAllProviders: failed to create provider, " );
                    temp.concat( e.Message );
                    //throw RuntimeException( temp.concat( e.Message ),
                    //    Reference< XInterface >() );
                }
            }
        }

        if ( providerIndex < index )
        {
            providers.realloc( providerIndex );
        }

    }
    else
    {
        OSL_TRACE("no available providers, something very wrong!!!");
    }
    return providers;
}

void
ProviderCache::populateCache() throw ( RuntimeException )
{
    // wrong name in services.rdb
    ::rtl::OUString serviceName;
    ::osl::Guard< osl::Mutex > aGuard( m_mutex );
    try
    {
        ::rtl::OUString languageProviderName( RTL_CONSTASCII_USTRINGPARAM(
            "com.sun.star.script.provider.LanguageScriptProvider" ) );

        Reference< container::XContentEnumerationAccess > xEnumAccess = Reference< container::XContentEnumerationAccess >( m_xMgr, UNO_QUERY_THROW );
        Reference< container::XEnumeration > xEnum = xEnumAccess->createContentEnumeration ( languageProviderName );

        while ( xEnum->hasMoreElements() )
        {

<<<<<<< HEAD
            Reference< lang::XSingleComponentFactory > factory;
            if ( sal_False == ( xEnum->nextElement() >>= factory ) )
            {
                throw new RuntimeException( ::rtl::OUString(RTL_CONSTASCII_USTRINGPARAM("  error extracting XSingleComponentFactory from Content enumeration. ")), Reference< XInterface >() );
            }
            validateXRef( factory, "ProviderCache::populateCache() invalid factory" );
=======
            Reference< lang::XSingleComponentFactory > factory( xEnum->nextElement(), UNO_QUERY_THROW );
>>>>>>> 4fba42e5
            Reference< lang::XServiceInfo > xServiceInfo( factory, UNO_QUERY_THROW );

            Sequence< ::rtl::OUString > serviceNames = xServiceInfo->getSupportedServiceNames();

            if ( serviceNames.getLength() > 0 )
            {
                ::rtl::OUString searchString( RTL_CONSTASCII_USTRINGPARAM (
                    "com.sun.star.script.provider.ScriptProviderFor" ) );

                for ( sal_Int32 index = 0; index < serviceNames.getLength(); index++ )
                {
                    if ( serviceNames[ index ].indexOf( searchString ) == 0 && !isInBlackList(  serviceNames[ index ] ) )
                    {
                        serviceName = serviceNames[ index ];
                        ProviderDetails details;
                        details.factory = factory;
                        m_hProviderDetailsCache[ serviceName ] = details;
                        break;
                    }
                }
            }
        }
    }
    catch ( Exception e )
    {
        ::rtl::OUString temp = OUSTR(
            "ProviderCache::populateCache: couldn't obtain XSingleComponentFactory for " );
        temp.concat( serviceName );
        throw RuntimeException( temp.concat( e.Message ), Reference< XInterface >() );
    }
}

Reference< provider::XScriptProvider >
ProviderCache::createProvider( ProviderDetails& details ) throw ( RuntimeException )
{
    try
    {
        details.provider.set(
            details.factory->createInstanceWithArgumentsAndContext( m_Sctx, m_xContext ), UNO_QUERY_THROW );
    }
    catch ( RuntimeException& e )
    {
        ::rtl::OUString temp(RTL_CONSTASCII_USTRINGPARAM("ProviderCache::createProvider() Error creating provider from factory!!!"));
        throw RuntimeException( temp.concat( e.Message ), Reference< XInterface >() );
    }

    return details.provider;
}
} //end namespace

/* vim:set shiftwidth=4 softtabstop=4 expandtab: */<|MERGE_RESOLUTION|>--- conflicted
+++ resolved
@@ -164,16 +164,7 @@
         while ( xEnum->hasMoreElements() )
         {
 
-<<<<<<< HEAD
-            Reference< lang::XSingleComponentFactory > factory;
-            if ( sal_False == ( xEnum->nextElement() >>= factory ) )
-            {
-                throw new RuntimeException( ::rtl::OUString(RTL_CONSTASCII_USTRINGPARAM("  error extracting XSingleComponentFactory from Content enumeration. ")), Reference< XInterface >() );
-            }
-            validateXRef( factory, "ProviderCache::populateCache() invalid factory" );
-=======
             Reference< lang::XSingleComponentFactory > factory( xEnum->nextElement(), UNO_QUERY_THROW );
->>>>>>> 4fba42e5
             Reference< lang::XServiceInfo > xServiceInfo( factory, UNO_QUERY_THROW );
 
             Sequence< ::rtl::OUString > serviceNames = xServiceInfo->getSupportedServiceNames();
