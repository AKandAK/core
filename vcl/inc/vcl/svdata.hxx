/*************************************************************************
 *
 * DO NOT ALTER OR REMOVE COPYRIGHT NOTICES OR THIS FILE HEADER.
 *
 * Copyright 2000, 2010 Oracle and/or its affiliates.
 *
 * OpenOffice.org - a multi-platform office productivity suite
 *
 * This file is part of OpenOffice.org.
 *
 * OpenOffice.org is free software: you can redistribute it and/or modify
 * it under the terms of the GNU Lesser General Public License version 3
 * only, as published by the Free Software Foundation.
 *
 * OpenOffice.org is distributed in the hope that it will be useful,
 * but WITHOUT ANY WARRANTY; without even the implied warranty of
 * MERCHANTABILITY or FITNESS FOR A PARTICULAR PURPOSE.  See the
 * GNU Lesser General Public License version 3 for more details
 * (a copy is included in the LICENSE file that accompanied this code).
 *
 * You should have received a copy of the GNU Lesser General Public License
 * version 3 along with OpenOffice.org.  If not, see
 * <http://www.openoffice.org/license.html>
 * for a copy of the LGPLv3 License.
 *
 ************************************************************************/

#ifndef _SV_SVDATA_HXX
#define _SV_SVDATA_HXX

#ifndef _VOS_THREAD_HXX
#include <vos/thread.hxx>
#endif
#include <tools/string.hxx>
#include <tools/gen.hxx>
#include <tools/shl.hxx>
#include <tools/link.hxx>
#include <vcl/vclevent.hxx>
#include <vcl/sv.h>
#include <tools/color.hxx>
#include <tools/debug.hxx>
#include <vcl/dllapi.h>
#include <com/sun/star/uno/Reference.hxx>
#include <unotools/options.hxx>

namespace com {
namespace sun {
namespace star {
namespace lang {
    class XMultiServiceFactory;
}
namespace frame {
    class XSessionManagerClient;
}
namespace awt {
    class XDisplayConnection;
}
}}}

struct ImplTimerData;
struct ImplFileImageCacheData;
struct ImplConfigData;
class ImplDirectFontSubstitution;
struct ImplHotKey;
struct ImplEventHook;
class Point;
class Rectangle;
class ImpResMgr;
class ResMgr;
class UniqueIndex;
class ImplAccelManager;
class ImplDevFontList;
class ImplFontCache;
class HelpTextWindow;
class ImplTBDragMgr;
class ImplButtonList;
class ImplIdleMgr;
class DbgWindow;
class FloatingWindow;
class AllSettings;
class KeyCode;
class NotifyEvent;
class Timer;
class AutoTimer;
class Help;
class ImageList;
class Image;
class PopupMenu;
class Application;
class OutputDevice;
class Window;
class SystemWindow;
class WorkWindow;
class Dialog;
class VirtualDevice;
class Printer;
class SalFrame;
class SalInstance;
class SalSystem;
class SalProcessWindowList;
class SalTrayList;
class UniqueIdContainer;
class List;
class ImplPrnQueueList;
class ImplVDevCache;
class UnoWrapperBase;
class GraphicConverter;
class ImplWheelWindow;
class SalTimer;
class SalI18NImeStatus;
class DockingManager;
class VclEventListeners2;

namespace vos { class OMutex; }
namespace vos { class OCondition; }
namespace vcl { class DisplayConnection; class SettingsConfigItem; class DeleteOnDeinitBase; }
namespace utl { class DefaultFontConfiguration; class FontSubstConfiguration; }

// -----------------
// - ImplSVAppData -
// -----------------
class LocaleConfigurationListener : public utl::ConfigurationListener
{
public:
    virtual void ConfigurationChanged( utl::ConfigurationBroadcaster*, sal_uInt32 );
};

struct ImplSVAppData
{
    enum ImeStatusWindowMode
    {
        ImeStatusWindowMode_UNKNOWN,
        ImeStatusWindowMode_HIDE,
        ImeStatusWindowMode_SHOW
    };

    ::com::sun::star::uno::Reference< ::com::sun::star::lang::XMultiServiceFactory >    mxMSF;
    String*                 mpMSFTempFileName;
    AllSettings*            mpSettings;         // Application settings
    LocaleConfigurationListener* mpCfgListener;
    VclEventListeners*      mpEventListeners;   // listeners for vcl events (eg, extended toolkit)
    VclEventListeners*      mpKeyListeners;     // listeners for key events only (eg, extended toolkit)
    ImplAccelManager*       mpAccelMgr;         // Accelerator Manager
    XubString*              mpAppName;          // Application name
    XubString*              mpAppFileName;      // Abs. Application FileName
    XubString*              mpDisplayName;      // Application Display Name
    String*                 mpFontPath;         // Additional Fontpath
    Help*                   mpHelp;             // Application help
    PopupMenu*              mpActivePopupMenu;  // Actives Popup-Menu (in Execute)
    UniqueIdContainer*      mpUniqueIdCont;     // Fuer Eindeutige Id's
    ImplIdleMgr*            mpIdleMgr;          // Idle-Manager
    ImplWheelWindow*        mpWheelWindow;      // WheelWindow
    ImplHotKey*             mpFirstHotKey;      // HotKey-Verwaltung
    ImplEventHook*          mpFirstEventHook;   // Event-Hooks
    VclEventListeners2*     mpPostYieldListeners;           // post yield listeners
    ULONG                   mnLastInputTime;                // GetLastInputTime()
    USHORT                  mnDispatchLevel;                // DispatchLevel
    USHORT                  mnModalMode;                    // ModalMode Count
    USHORT                  mnModalDialog;                  // ModalDialog Count
    USHORT                  mnAccessCount;                  // AccessHdl Count
    USHORT                  mnSysWinMode;                   // Modus, wann SystemWindows erzeugt werden sollen
    USHORT                  mnLayout;                       // --- RTL-Flags --- currently not used, only for testing
    short                   mnDialogScaleX;                 // Scale X-Positions and sizes in Dialogs
    BOOL                    mbInAppMain;                    // is Application::Main() on stack
    BOOL                    mbInAppExecute;                 // is Application::Execute() on stack
    BOOL                    mbAppQuit;                      // is Application::Quit() called
    BOOL                    mbSettingsInit;                 // TRUE: Settings are initialized
    BOOL                    mbDialogCancel;                 // TRUE: Alle Dialog::Execute()-Aufrufe werden mit return FALSE sofort beendet
    BOOL                    mbNoYield;                      // Application::Yield will not wait for events if the queue is empty
                                                            // essentially that makes it the same as Application::Reschedule

    /** Controls whether showing any IME status window is toggled on or off.

        Only meaningful if showing IME status windows can be toggled on and off
        externally (see Application::CanToggleImeStatusWindow).
     */
    ImeStatusWindowMode meShowImeStatusWindow;

                            DECL_STATIC_LINK( ImplSVAppData, ImplQuitMsg, void* );

};


// -----------------
// - ImplSVGDIData -
// -----------------

struct ImplSVGDIData
{
    OutputDevice*           mpFirstWinGraphics; // First OutputDevice with a Frame Graphics
    OutputDevice*           mpLastWinGraphics;  // Last OutputDevice with a Frame Graphics
    OutputDevice*           mpFirstVirGraphics; // First OutputDevice with a VirtualDevice Graphics
    OutputDevice*           mpLastVirGraphics;  // Last OutputDevice with a VirtualDevice Graphics
    OutputDevice*           mpFirstPrnGraphics; // First OutputDevice with a InfoPrinter Graphics
    OutputDevice*           mpLastPrnGraphics;  // Last OutputDevice with a InfoPrinter Graphics
    VirtualDevice*          mpFirstVirDev;      // First VirtualDevice
    VirtualDevice*          mpLastVirDev;       // Last VirtualDevice
    Printer*                mpFirstPrinter;     // First Printer
    Printer*                mpLastPrinter;      // Last Printer
    ImplPrnQueueList*       mpPrinterQueueList; // List of all printer queue
    ImplDevFontList*        mpScreenFontList;   // Screen-Font-List
    ImplFontCache*          mpScreenFontCache;  // Screen-Font-Cache
    ImplDirectFontSubstitution* mpDirectFontSubst;// Font-Substitutons defined in Tools->Options->Fonts
    GraphicConverter*       mpGrfConverter;     // Converter for graphics
    long                    mnRealAppFontX;     // AppFont X-Numenator for 40/tel Width
    long                    mnAppFontX;         // AppFont X-Numenator for 40/tel Width + DialogScaleX
    long                    mnAppFontY;         // AppFont Y-Numenator for 80/tel Height
    BOOL                    mbFontSubChanged;   // TRUE: FontSubstitution wurde zwischen Begin/End geaendert
    utl::DefaultFontConfiguration* mpDefaultFontConfiguration;
    utl::FontSubstConfiguration* mpFontSubstConfiguration;
    bool                    mbNativeFontConfig; // true: do not override UI font
    bool                    mbNoXORClipping;    // true: do not use XOR to achieve clipping effects
};


// -----------------
// - ImplSVWinData -
// -----------------

struct ImplSVWinData
{
    Window*                 mpFirstFrame;       // First FrameWindow
    Window*                 mpDefDialogParent;  // Default Dialog Parent
    WorkWindow*             mpAppWin;           // Application-Window
    Window*                 mpFocusWin;         // window, that has the focus
    Window*                 mpActiveApplicationFrame; // the last active application frame, can be used as DefModalDialogParent if no focuswin set
    Window*                 mpCaptureWin;       // window, that has the mouse capture
    Window*                 mpLastDeacWin;      // Window, that need a deactivate (FloatingWindow-Handling)
    DbgWindow*              mpDbgWin;           // debug window
    FloatingWindow*         mpFirstFloat;       // First FloatingWindow in PopupMode
    Dialog*                 mpLastExecuteDlg;   // Erster Dialog, der sich in Execute befindet
    Window*                 mpExtTextInputWin;  // Window, which is in ExtTextInput
    Window*                 mpTrackWin;         // window, that is in tracking mode
    AutoTimer*              mpTrackTimer;       // tracking timer
    ImageList*              mpMsgBoxImgList;    // ImageList for MessageBox
    ImageList*              mpMsgBoxHCImgList;  // ImageList for MessageBox (high contrast mode)
    Window*                 mpAutoScrollWin;    // window, that is in AutoScrollMode mode
    USHORT                  mnTrackFlags;       // tracking flags
    USHORT                  mnAutoScrollFlags;  // auto scroll flags
    BOOL                    mbNoDeactivate;     // TRUE: keine Deactivate durchfuehren
    BOOL                    mbNoSaveFocus;      // TRUE: menues must not save/restore focus
    BOOL                    mbNoSaveBackground; // TRUE: save background is unnecessary or even less performant
};


// ------------------
// - ImplSVCtrlData -
// ------------------

struct ImplSVCtrlData
{
    ImageList*              mpCheckImgList;     // ImageList for CheckBoxes
    ImageList*              mpRadioImgList;     // ImageList for RadioButtons
    ImageList*              mpPinImgList;       // ImageList for PIN
    ImageList*              mpSplitHPinImgList; // ImageList for Horizontale SplitWindows
    ImageList*              mpSplitVPinImgList; // ImageList for Vertikale SplitWindows (PIN's)
    ImageList*              mpSplitHArwImgList; // ImageList for Horizontale SplitWindows (Arrows)
    ImageList*              mpSplitVArwImgList; // ImageList for Vertikale SplitWindows (Arrows)
    Image*                  mpDisclosurePlus;
    Image*                  mpDisclosurePlusHC;
    Image*                  mpDisclosureMinus;
    Image*                  mpDisclosureMinusHC;
    ImplTBDragMgr*          mpTBDragMgr;        // DragMgr for ToolBox
    USHORT                  mnCheckStyle;       // CheckBox-Style for ImageList-Update
    USHORT                  mnRadioStyle;       // Radio-Style for ImageList-Update
    ULONG                   mnLastCheckFColor;  // Letzte FaceColor fuer CheckImage
    ULONG                   mnLastCheckWColor;  // Letzte WindowColor fuer CheckImage
    ULONG                   mnLastCheckWTextColor;  // Letzte WindowTextColor fuer CheckImage
    ULONG                   mnLastCheckLColor;  // Letzte LightColor fuer CheckImage
    ULONG                   mnLastRadioFColor;  // Letzte FaceColor fuer RadioImage
    ULONG                   mnLastRadioWColor;  // Letzte WindowColor fuer RadioImage
    ULONG                   mnLastRadioLColor;  // Letzte LightColor fuer RadioImage
};


// ------------------
// - ImplSVHelpData -
// ------------------

struct ImplSVHelpData
{
    BOOL                    mbContextHelp       : 1;    // is ContextHelp enabled
    BOOL                    mbExtHelp           : 1;    // is ExtendedHelp enabled
    BOOL                    mbExtHelpMode       : 1;    // is in ExtendedHelp Mode
    BOOL                    mbOldBalloonMode    : 1;    // BallonMode, befor ExtHelpMode started
    BOOL                    mbBalloonHelp       : 1;    // is BalloonHelp enabled
    BOOL                    mbQuickHelp         : 1;    // is QuickHelp enabled
    BOOL                    mbSetKeyboardHelp   : 1;    // tiphelp was activated by keyboard
    BOOL                    mbKeyboardHelp      : 1;    // tiphelp was activated by keyboard
    BOOL                    mbAutoHelpId        : 1;    // generate HelpIds
    BOOL                    mbRequestingHelp    : 1;    // In Window::RequestHelp
    HelpTextWindow*         mpHelpWin;                  // HelpWindow
    ULONG                   mnLastHelpHideTime;         // ticks of last show
};

struct ImplSVNWFData
{
    bool                    mbMenuBarDockingAreaCommonBG; // e.g. WinXP default theme
    bool                    mbDockingAreaSeparateTB;      // individual toolbar backgrounds
                                                          // instead of one for docking area
    bool                    mbToolboxDropDownSeparate;    // two adjacent buttons for
                                                          // toolbox dropdown buttons
    int                     mnMenuFormatExtraBorder;      // inner popup menu border
    bool                    mbFlatMenu;                   // no popup 3D border
    Color                   maMenuBarHighlightTextColor;  // override higlight text color
                                                          // in menubar if not transparent
    bool                    mbOpenMenuOnF10;              // on gnome the first menu opens on F10
    bool                    mbNoFocusRects;               // on Aqua focus rects are not used
    bool                    mbNoBoldTabFocus;             // on Aqua and Gnome the focused tab has not bold text
    bool                    mbCenteredTabs;               // on Aqua, tabs are centered
    bool                    mbNoActiveTabTextRaise;       // on Aqua the text for the selected tab
                                                          // should not "jump up" a pixel
    bool                    mbProgressNeedsErase;         // set true for platforms that should draw the
                                                          // window background before drawing the native
                                                          // progress bar
    bool                    mbCheckBoxNeedsErase;         // set true for platforms that should draw the
                                                          // window background before drawing the native
                                                          // checkbox
    bool                    mbScrollbarJumpPage;          // true for "jump to here" behavior
<<<<<<< HEAD
    int                     mnStatusBarLowerRightOffset;  // amount in pixel to avoid in the lower righthand corner
                                                          // used on the Mac where the system resizer paints over
                                                          // our window content
=======
    bool                    mbCanDrawWidgetAnySize;       // set to true currently on gtk
                                                          // signals that widgets can be drawn in any size and
                                                          // brdwin.cxx ImplSmallBorderWindowView::DrawWindow
                                                          // should not do GetNativeControlRegion
>>>>>>> 5248ca01
};


// --------------
// - ImplSVData -
// --------------

struct ImplSVData
{
    void*                   mpSalData;          // SalData
    SalInstance*            mpDefInst;          // Default SalInstance
    Application*            mpApp;              // pApp
    WorkWindow*             mpDefaultWin;       // Default-Window
    BOOL                    mbDeInit;             // Is VCL deinitializing
    ULONG                   mnThreadCount;      // is VCL MultiThread enabled
    ImplConfigData*         mpFirstConfigData;  // Zeiger auf ersten Config-Block
    ImplTimerData*          mpFirstTimerData;   // list of all running timers
    SalTimer*               mpSalTimer;         // interface to sal event loop/timers
    SalI18NImeStatus*       mpImeStatus;        // interface to ime status window
    SalSystem*              mpSalSystem;        // SalSystem interface
    ResMgr*                 mpResMgr;           // SV-Resource-Manager
    ULONG                   mnTimerPeriod;      // current timer period
    ULONG                   mnTimerUpdate;      // TimerCallbackProcs on stack
    BOOL                    mbNotAllTimerCalled;// TRUE: Es muessen noch Timer abgearbeitet werden
    BOOL                    mbNoCallTimer;      // TRUE: No Timeout calls
    ImplSVAppData           maAppData;          // indepen data for class Application
    ImplSVGDIData           maGDIData;          // indepen data for Output classes
    ImplSVWinData           maWinData;          // indepen data for Windows classes
    ImplSVCtrlData          maCtrlData;         // indepen data for Control classes
    ImplSVHelpData          maHelpData;         // indepen data for Help classes
    ImplSVNWFData           maNWFData;
    UnoWrapperBase*         mpUnoWrapper;
    Window*                 mpIntroWindow;      // the splash screen
    DockingManager*         mpDockingManager;
    BOOL                    mbIsTestTool;

    vos::OThread::TThreadIdentifier                     mnMainThreadId;
    ::com::sun::star::uno::Reference<
        ::com::sun::star::awt::XDisplayConnection >     mxDisplayConnection;

    ::com::sun::star::uno::Reference< ::com::sun::star::uno::XInterface > mxAccessBridge;
    com::sun::star::uno::Reference< com::sun::star::frame::XSessionManagerClient > xSMClient;
    ::vcl::SettingsConfigItem*          mpSettingsConfigItem;
    std::list< vcl::DeleteOnDeinitBase* >*   mpDeinitDeleteList;
};

void        ImplInitSVData();
void        ImplDeInitSVData();
void        ImplDestroySVData();
Window*     ImplGetDefaultWindow();
VCL_DLLPUBLIC ResMgr*     ImplGetResMgr();
VCL_DLLPUBLIC ResId VclResId( sal_Int32 nId ); // throws std::bad_alloc if no res mgr
DockingManager*     ImplGetDockingManager();
void        ImplWindowAutoMnemonic( Window* pWindow );

void        ImplUpdateSystemProcessWindow();
Window*     ImplFindWindow( const SalFrame* pFrame, Point& rSalFramePos );

// SVAPP.CXX
BOOL        ImplCallHotKey( const KeyCode& rKeyCode );
void        ImplFreeHotKeyData();
void        ImplFreeEventHookData();

// WINPROC.CXX
long        ImplCallPreNotify( NotifyEvent& rEvt );
long        ImplCallEvent( NotifyEvent& rEvt );

extern VCL_DLLPUBLIC ImplSVData* pImplSVData;
inline VCL_DLLPUBLIC ImplSVData* ImplGetSVData() { return pImplSVData; }
inline ImplSVData* ImplGetAppSVData() { return ImplGetSVData(); }

bool ImplInitAccessBridge( BOOL bAllowCancel, BOOL &rCancelled );

// -----------------------------------------------------------------------

// -----------------
// - ImplSVEmpyStr -
// -----------------

// Empty-SV-String

inline const String& ImplGetSVEmptyStr()
    { return String::EmptyString(); }
inline const ByteString& ImplGetSVEmptyByteStr()
    { return ByteString::EmptyString(); }

// -----------------------------------------------------------------------

// ----------------------
// - struct ImplDelData -
// ----------------------
// ImplDelData is used as a "dog tag" by a window when it
// does something that could indirectly destroy the window
// TODO: wild destruction of a window should not be possible

struct ImplDelData
{
    ImplDelData*    mpNext;
    const Window*   mpWindow;
    BOOL            mbDel;

                    ImplDelData( const Window* pWindow = NULL )
                    : mpNext( NULL ), mpWindow( NULL ), mbDel( FALSE )
                    { if( pWindow ) AttachToWindow( pWindow ); }

    virtual         ~ImplDelData();

    bool            IsDead() const
    {
        DBG_ASSERT( mbDel == FALSE, "object deleted while in use !" );
        return (mbDel!=FALSE);
    }
    BOOL /*deprecated */IsDelete() const { return (BOOL)IsDead(); }

private:
    void            AttachToWindow( const Window* );
};

// ---------------
// - ImplSVEvent -
// ---------------

struct ImplSVEvent
{
    ULONG               mnEvent;
    void*               mpData;
    Link*               mpLink;
    Window*             mpWindow;
    ImplDelData         maDelData;
    BOOL                mbCall;
};

#endif  // _SV_SVDATA_HXX<|MERGE_RESOLUTION|>--- conflicted
+++ resolved
@@ -317,16 +317,8 @@
                                                           // window background before drawing the native
                                                           // checkbox
     bool                    mbScrollbarJumpPage;          // true for "jump to here" behavior
-<<<<<<< HEAD
     int                     mnStatusBarLowerRightOffset;  // amount in pixel to avoid in the lower righthand corner
-                                                          // used on the Mac where the system resizer paints over
-                                                          // our window content
-=======
     bool                    mbCanDrawWidgetAnySize;       // set to true currently on gtk
-                                                          // signals that widgets can be drawn in any size and
-                                                          // brdwin.cxx ImplSmallBorderWindowView::DrawWindow
-                                                          // should not do GetNativeControlRegion
->>>>>>> 5248ca01
 };
 
 
