--- conflicted
+++ resolved
@@ -1,9 +1,5 @@
 --- misc/mozilla/nsprpub/config/rules.mk	Sat May  2 01:08:01 2009
-<<<<<<< HEAD
 +++ misc/build/mozilla/nsprpub/config/rules.mk	Wed Nov 25 08:06:47 2009
-=======
-+++ misc/build/mozilla/nsprpub/config/rules.mk	Fri Nov 27 13:07:24 2009
->>>>>>> 56cb5496
 @@ -350,7 +350,12 @@
  ifdef NS_USE_GCC
  	$(RC) $(RCFLAGS) $(filter-out -U%,$(DEFINES)) $(INCLUDES:-I%=--include-dir %) -o $@ $<
@@ -18,15 +14,9 @@
  endif # GCC
  	@echo $(RES) finished
  endif
-<<<<<<< HEAD
 --- misc/mozilla/nsprpub/configure	Mon Nov 23 11:44:15 2009
 +++ misc/build/mozilla/nsprpub/configure	Wed Nov 25 08:06:47 2009
 @@ -3899,7 +3899,7 @@
-=======
---- misc/mozilla/nsprpub/configure	Fri May  8 15:12:31 2009
-+++ misc/build/mozilla/nsprpub/configure	Fri Nov 27 13:07:24 2009
-@@ -3898,7 +3898,7 @@
->>>>>>> 56cb5496
      PR_MD_CSRCS=linux.c
      MKSHLIB='$(CC) $(DSO_LDOPTS) -o $@'
      DSO_CFLAGS=-fPIC
@@ -36,11 +26,7 @@
      _DEBUG_FLAGS="-g -fno-inline"  # most people on linux use gcc/gdb, and that
                                     # combo is not yet good at debugging inlined
 --- misc/mozilla/security/coreconf/Darwin.mk	Thu Jul 30 23:36:02 2009
-<<<<<<< HEAD
 +++ misc/build/mozilla/security/coreconf/Darwin.mk	Wed Nov 25 08:06:47 2009
-=======
-+++ misc/build/mozilla/security/coreconf/Darwin.mk	Fri Nov 27 13:07:24 2009
->>>>>>> 56cb5496
 @@ -39,8 +39,12 @@
  
  DEFAULT_COMPILER = cc
@@ -56,13 +42,8 @@
  RANLIB		= ranlib
  
  ifndef CPU_ARCH
-<<<<<<< HEAD
 --- misc/mozilla/security/coreconf/Linux.mk	Mon Nov 23 11:06:29 2009
 +++ misc/build/mozilla/security/coreconf/Linux.mk	Wed Nov 25 08:11:35 2009
-=======
---- misc/mozilla/security/coreconf/Linux.mk	Thu Jul 30 01:43:41 2009
-+++ misc/build/mozilla/security/coreconf/Linux.mk	Fri Nov 27 13:07:24 2009
->>>>>>> 56cb5496
 @@ -46,8 +46,11 @@
  	IMPL_STRATEGY = _PTH
  endif
@@ -85,7 +66,6 @@
 +DSO_LDOPTS		+= $(if $(findstring 2.11.90.0.8,$(shell ld -v)),,$(ZDEFS_FLAG)) '-Wl,-rpath,$$ORIGIN'
  LDFLAGS			+= $(ARCHFLAG)
  
-<<<<<<< HEAD
  # INCLUDES += -I/usr/include -Y/usr/include/linux
 @@ -160,8 +163,13 @@
  #
@@ -103,10 +83,6 @@
  # dependencies in the same directory where it resides.
 --- misc/mozilla/security/coreconf/SunOS5.mk	Thu Jun 11 02:55:32 2009
 +++ misc/build/mozilla/security/coreconf/SunOS5.mk	Wed Nov 25 08:06:47 2009
-=======
---- misc/mozilla/security/coreconf/SunOS5.mk	Thu Jun 11 02:55:32 2009
-+++ misc/build/mozilla/security/coreconf/SunOS5.mk	Fri Nov 27 13:07:24 2009
->>>>>>> 56cb5496
 @@ -89,8 +89,12 @@
  	    # OPTIMIZER += -mno-omit-leaf-frame-pointer -fno-omit-frame-pointer
  	endif
@@ -123,11 +99,7 @@
  	OS_CFLAGS += $(NOMD_OS_CFLAGS) $(ARCHFLAG)
  	ifndef BUILD_OPT
 --- misc/mozilla/security/coreconf/arch.mk	Fri Jun  5 04:14:49 2009
-<<<<<<< HEAD
 +++ misc/build/mozilla/security/coreconf/arch.mk	Wed Nov 25 08:06:47 2009
-=======
-+++ misc/build/mozilla/security/coreconf/arch.mk	Fri Nov 27 13:07:24 2009
->>>>>>> 56cb5496
 @@ -324,7 +324,12 @@
  # IMPL_STRATEGY may be defined too.
  #
@@ -143,11 +115,7 @@
  ifeq (,$(filter-out WIN%,$(OS_TARGET)))
  ifndef BUILD_OPT
 --- misc/mozilla/security/coreconf/rules.mk	Tue Aug 11 05:23:39 2009
-<<<<<<< HEAD
 +++ misc/build/mozilla/security/coreconf/rules.mk	Wed Nov 25 08:06:47 2009
-=======
-+++ misc/build/mozilla/security/coreconf/rules.mk	Fri Nov 27 13:07:24 2009
->>>>>>> 56cb5496
 @@ -355,7 +355,12 @@
  ifdef NS_USE_GCC
  	$(RC) $(filter-out -U%,$(DEFINES)) $(INCLUDES:-I%=--include-dir %) -o $@ $<
@@ -163,11 +131,7 @@
  	@echo $(RES) finished
  endif
 --- misc/mozilla/security/nss/cmd/platlibs.mk	Thu Jun 18 01:01:48 2009
-<<<<<<< HEAD
 +++ misc/build/mozilla/security/nss/cmd/platlibs.mk	Wed Nov 25 08:06:47 2009
-=======
-+++ misc/build/mozilla/security/nss/cmd/platlibs.mk	Fri Nov 27 13:07:24 2009
->>>>>>> 56cb5496
 @@ -41,12 +41,13 @@
  ifeq ($(OS_ARCH), SunOS) 
  ifeq ($(BUILD_SUN_PKG), 1)
