/* -*- Mode: C++; tab-width: 4; indent-tabs-mode: nil; c-basic-offset: 4 -*- */
/*************************************************************************
 *
 * DO NOT ALTER OR REMOVE COPYRIGHT NOTICES OR THIS FILE HEADER.
 *
 * Copyright 2000, 2010 Oracle and/or its affiliates.
 *
 * OpenOffice.org - a multi-platform office productivity suite
 *
 * This file is part of OpenOffice.org.
 *
 * OpenOffice.org is free software: you can redistribute it and/or modify
 * it under the terms of the GNU Lesser General Public License version 3
 * only, as published by the Free Software Foundation.
 *
 * OpenOffice.org is distributed in the hope that it will be useful,
 * but WITHOUT ANY WARRANTY; without even the implied warranty of
 * MERCHANTABILITY or FITNESS FOR A PARTICULAR PURPOSE.  See the
 * GNU Lesser General Public License version 3 for more details
 * (a copy is included in the LICENSE file that accompanied this code).
 *
 * You should have received a copy of the GNU Lesser General Public License
 * version 3 along with OpenOffice.org.  If not, see
 * <http://www.openoffice.org/license.html>
 * for a copy of the LGPLv3 License.
 *
 ************************************************************************/

// MARKER(update_precomp.py): autogen include statement, do not remove
#include <stdarg.h>
#include <stdio.h>
#include <string.h>
#include <utility>

#include <rtl/ustring.hxx>
#include <rtl/ustrbuf.hxx>
#include <rtl/random.h>
#include <sax/fshelper.hxx>
#include <unotools/streamwrap.hxx>

#include "precompiled_sc.hxx"
#include "docuno.hxx"
#include "xestream.hxx"
#include "xladdress.hxx"
#include "xlstring.hxx"
#include "xeroot.hxx"
#include "xestyle.hxx"
#include "xcl97rec.hxx"
#include "rangelst.hxx"
#include "compiler.hxx"

<<<<<<< HEAD
#include <../../ui/inc/docsh.hxx>
#include <../../ui/inc/viewdata.hxx>
#include <excdoc.hxx>

#include <oox/core/tokens.hxx>
=======
#include <oox/xls/excelvbaproject.hxx>
>>>>>>> ce6308e4
#include <formula/grammar.hxx>
#include <oox/export/drawingml.hxx>

#include <sfx2/docfile.hxx>
#include <sfx2/objsh.hxx>
#include <sfx2/app.hxx>

#define DEBUG_XL_ENCRYPTION 0

<<<<<<< HEAD
using ::com::sun::star::beans::PropertyValue;
using ::com::sun::star::embed::XStorage;
using ::com::sun::star::io::XOutputStream;
using ::com::sun::star::io::XStream;
using ::com::sun::star::lang::XComponent;
using ::com::sun::star::lang::XMultiServiceFactory;
using ::com::sun::star::lang::XServiceInfo;
using ::com::sun::star::lang::XSingleServiceFactory;
using ::com::sun::star::registry::InvalidRegistryException;
using ::com::sun::star::registry::XRegistryKey;
using ::com::sun::star::uno::Exception;
using ::com::sun::star::uno::Reference;
using ::com::sun::star::uno::Sequence;
using ::com::sun::star::uno::UNO_QUERY;
using ::com::sun::star::uno::XInterface;
=======
>>>>>>> ce6308e4
using ::rtl::OString;
using ::rtl::OUString;
using ::rtl::OUStringBuffer;
using ::utl::OStreamWrapper;
using ::std::vector;

using namespace ::com::sun::star::beans;
using namespace ::com::sun::star::io;
using namespace ::com::sun::star::lang;
using namespace ::com::sun::star::sheet;
using namespace ::com::sun::star::uno;
using namespace ::formula;
using namespace ::oox;

// ============================================================================

XclExpStream::XclExpStream( SvStream& rOutStrm, const XclExpRoot& rRoot, sal_uInt16 nMaxRecSize ) :
    mrStrm( rOutStrm ),
    mrRoot( rRoot ),
    mnMaxRecSize( nMaxRecSize ),
    mnCurrMaxSize( 0 ),
    mnMaxSliceSize( 0 ),
    mnHeaderSize( 0 ),
    mnCurrSize( 0 ),
    mnSliceSize( 0 ),
    mnPredictSize( 0 ),
    mnLastSizePos( 0 ),
    mbInRec( false )
{
    if( mnMaxRecSize == 0 )
        mnMaxRecSize = (mrRoot.GetBiff() <= EXC_BIFF5) ? EXC_MAXRECSIZE_BIFF5 : EXC_MAXRECSIZE_BIFF8;
    mnMaxContSize = mnMaxRecSize;
}

XclExpStream::~XclExpStream()
{
    mrStrm.Flush();
}

void XclExpStream::StartRecord( sal_uInt16 nRecId, sal_Size nRecSize )
{
    DBG_ASSERT( !mbInRec, "XclExpStream::StartRecord - another record still open" );
    DisableEncryption();
    mnMaxContSize = mnCurrMaxSize = mnMaxRecSize;
    mnPredictSize = nRecSize;
    mbInRec = true;
    InitRecord( nRecId );
    SetSliceSize( 0 );
    EnableEncryption();
}

void XclExpStream::EndRecord()
{
    DBG_ASSERT( mbInRec, "XclExpStream::EndRecord - no record open" );
    DisableEncryption();
    UpdateRecSize();
    mrStrm.Seek( STREAM_SEEK_TO_END );
    mbInRec = false;
}

void XclExpStream::SetSliceSize( sal_uInt16 nSize )
{
    mnMaxSliceSize = nSize;
    mnSliceSize = 0;
}

XclExpStream& XclExpStream::operator<<( sal_Int8 nValue )
{
    PrepareWrite( 1 );
    if (mbUseEncrypter && HasValidEncrypter())
        mxEncrypter->Encrypt(mrStrm, nValue);
    else
        mrStrm << nValue;
    return *this;
}

XclExpStream& XclExpStream::operator<<( sal_uInt8 nValue )
{
    PrepareWrite( 1 );
    if (mbUseEncrypter && HasValidEncrypter())
        mxEncrypter->Encrypt(mrStrm, nValue);
    else
        mrStrm << nValue;
    return *this;
}

XclExpStream& XclExpStream::operator<<( sal_Int16 nValue )
{
    PrepareWrite( 2 );
    if (mbUseEncrypter && HasValidEncrypter())
        mxEncrypter->Encrypt(mrStrm, nValue);
    else
        mrStrm << nValue;
    return *this;
}

XclExpStream& XclExpStream::operator<<( sal_uInt16 nValue )
{
    PrepareWrite( 2 );
    if (mbUseEncrypter && HasValidEncrypter())
        mxEncrypter->Encrypt(mrStrm, nValue);
    else
        mrStrm << nValue;
    return *this;
}

XclExpStream& XclExpStream::operator<<( sal_Int32 nValue )
{
    PrepareWrite( 4 );
    if (mbUseEncrypter && HasValidEncrypter())
        mxEncrypter->Encrypt(mrStrm, nValue);
    else
        mrStrm << nValue;
    return *this;
}

XclExpStream& XclExpStream::operator<<( sal_uInt32 nValue )
{
    PrepareWrite( 4 );
    if (mbUseEncrypter && HasValidEncrypter())
        mxEncrypter->Encrypt(mrStrm, nValue);
    else
        mrStrm << nValue;
    return *this;
}

XclExpStream& XclExpStream::operator<<( float fValue )
{
    PrepareWrite( 4 );
    if (mbUseEncrypter && HasValidEncrypter())
        mxEncrypter->Encrypt(mrStrm, fValue);
    else
        mrStrm << fValue;
    return *this;
}

XclExpStream& XclExpStream::operator<<( double fValue )
{
    PrepareWrite( 8 );
    if (mbUseEncrypter && HasValidEncrypter())
        mxEncrypter->Encrypt(mrStrm, fValue);
    else
        mrStrm << fValue;
    return *this;
}

sal_Size XclExpStream::Write( const void* pData, sal_Size nBytes )
{
    sal_Size nRet = 0;
    if( pData && (nBytes > 0) )
    {
        if( mbInRec )
        {
            const sal_uInt8* pBuffer = reinterpret_cast< const sal_uInt8* >( pData );
            sal_Size nBytesLeft = nBytes;
            bool bValid = true;

            while( bValid && (nBytesLeft > 0) )
            {
                sal_Size nWriteLen = ::std::min< sal_Size >( PrepareWrite(), nBytesLeft );
                sal_Size nWriteRet = nWriteLen;
                if (mbUseEncrypter && HasValidEncrypter())
                {
                    DBG_ASSERT(nWriteLen > 0, "XclExpStream::Write: write length is 0!");
                    vector<sal_uInt8> aBytes(nWriteLen);
                    memcpy(&aBytes[0], pBuffer, nWriteLen);
                    mxEncrypter->EncryptBytes(mrStrm, aBytes);
                    // TODO: How do I check if all the bytes have been successfully written ?
                }
                else
                {
                    nWriteRet = mrStrm.Write( pBuffer, nWriteLen );
                bValid = (nWriteLen == nWriteRet);
                DBG_ASSERT( bValid, "XclExpStream::Write - stream write error" );
                }
                pBuffer += nWriteRet;
                nRet += nWriteRet;
                nBytesLeft -= nWriteRet;
                UpdateSizeVars( nWriteRet );
            }
        }
        else
            nRet = mrStrm.Write( pData, nBytes );
    }
    return nRet;
}

void XclExpStream::WriteZeroBytes( sal_Size nBytes )
{
    if( mbInRec )
    {
        sal_Size nBytesLeft = nBytes;
        while( nBytesLeft > 0 )
        {
            sal_Size nWriteLen = ::std::min< sal_Size >( PrepareWrite(), nBytesLeft );
            WriteRawZeroBytes( nWriteLen );
            nBytesLeft -= nWriteLen;
            UpdateSizeVars( nWriteLen );
        }
    }
    else
        WriteRawZeroBytes( nBytes );
}

void XclExpStream::WriteZeroBytesToRecord( sal_Size nBytes )
{
    if (!mbInRec)
        // not in record.
        return;

    sal_uInt8 nZero = 0;
    for (sal_Size i = 0; i < nBytes; ++i)
        *this << nZero;
}

sal_Size XclExpStream::CopyFromStream( SvStream& rInStrm, sal_Size nBytes )
{
    sal_Size nStrmPos = rInStrm.Tell();
    rInStrm.Seek( STREAM_SEEK_TO_END );
    sal_Size nStrmSize = rInStrm.Tell();
    rInStrm.Seek( nStrmPos );

    sal_Size nBytesLeft = ::std::min( nBytes, nStrmSize - nStrmPos );
    sal_Size nRet = 0;
    if( nBytesLeft > 0 )
    {
        const sal_Size nMaxBuffer = 4096;
        sal_uInt8* pBuffer = new sal_uInt8[ ::std::min( nBytesLeft, nMaxBuffer ) ];
        bool bValid = true;

        while( bValid && (nBytesLeft > 0) )
        {
            sal_Size nWriteLen = ::std::min( nBytesLeft, nMaxBuffer );
            rInStrm.Read( pBuffer, nWriteLen );
            sal_Size nWriteRet = Write( pBuffer, nWriteLen );
            bValid = (nWriteLen == nWriteRet);
            nRet += nWriteRet;
            nBytesLeft -= nWriteRet;
        }
        delete[] pBuffer;
    }
    return nRet;
}

void XclExpStream::WriteUnicodeBuffer( const ScfUInt16Vec& rBuffer, sal_uInt8 nFlags )
{
    SetSliceSize( 0 );
    nFlags &= EXC_STRF_16BIT;   // repeat only 16bit flag
    sal_uInt16 nCharLen = nFlags ? 2 : 1;

    ScfUInt16Vec::const_iterator aEnd = rBuffer.end();
    for( ScfUInt16Vec::const_iterator aIter = rBuffer.begin(); aIter != aEnd; ++aIter )
    {
        if( mbInRec && (mnCurrSize + nCharLen > mnCurrMaxSize) )
        {
            StartContinue();
            operator<<( nFlags );
        }
        if( nCharLen == 2 )
            operator<<( *aIter );
        else
            operator<<( static_cast< sal_uInt8 >( *aIter ) );
    }
}

// Xcl has an obscure sense of whether starting a new record or not,
// and crashes if it encounters the string header at the very end of a record.
// Thus we add 1 to give some room, seems like they do it that way but with another count (10?)
void XclExpStream::WriteByteString( const ByteString& rString, sal_uInt16 nMaxLen, bool b16BitCount )
{
    SetSliceSize( 0 );
    sal_Size nLen = ::std::min< sal_Size >( rString.Len(), nMaxLen );
    if( !b16BitCount )
        nLen = ::std::min< sal_Size >( nLen, 0xFF );

    sal_uInt16 nLeft = PrepareWrite();
    sal_uInt16 nLenFieldSize = b16BitCount ? 2 : 1;
    if( mbInRec && (nLeft <= nLenFieldSize) )
        StartContinue();

    if( b16BitCount )
        operator<<( static_cast< sal_uInt16 >( nLen ) );
    else
        operator<<( static_cast< sal_uInt8 >( nLen ) );
    Write( rString.GetBuffer(), nLen );
}

void XclExpStream::WriteCharBuffer( const ScfUInt8Vec& rBuffer )
{
    SetSliceSize( 0 );
    Write( &rBuffer[ 0 ], rBuffer.size() );
}

void XclExpStream::SetEncrypter( XclExpEncrypterRef xEncrypter )
{
    mxEncrypter = xEncrypter;
}

bool XclExpStream::HasValidEncrypter() const
{
    return mxEncrypter && mxEncrypter->IsValid();
}

void XclExpStream::EnableEncryption( bool bEnable )
{
    mbUseEncrypter = bEnable && HasValidEncrypter();
}

void XclExpStream::DisableEncryption()
{
    EnableEncryption(false);
}

sal_Size XclExpStream::SetSvStreamPos( sal_Size nPos )
{
    DBG_ASSERT( !mbInRec, "XclExpStream::SetSvStreamPos - not allowed inside of a record" );
    return mbInRec ? 0 : mrStrm.Seek( nPos );
}

// private --------------------------------------------------------------------

void XclExpStream::InitRecord( sal_uInt16 nRecId )
{
    mrStrm.Seek( STREAM_SEEK_TO_END );
    mrStrm << nRecId;

    mnLastSizePos = mrStrm.Tell();
    mnHeaderSize = static_cast< sal_uInt16 >( ::std::min< sal_Size >( mnPredictSize, mnCurrMaxSize ) );
    mrStrm << mnHeaderSize;
    mnCurrSize = mnSliceSize = 0;
}

void XclExpStream::UpdateRecSize()
{
    if( mnCurrSize != mnHeaderSize )
    {
        mrStrm.Seek( mnLastSizePos );
        mrStrm << mnCurrSize;
    }
}

void XclExpStream::UpdateSizeVars( sal_Size nSize )
{
    DBG_ASSERT( mnCurrSize + nSize <= mnCurrMaxSize, "XclExpStream::UpdateSizeVars - record overwritten" );
    mnCurrSize = mnCurrSize + static_cast< sal_uInt16 >( nSize );

    if( mnMaxSliceSize > 0 )
    {
        DBG_ASSERT( mnSliceSize + nSize <= mnMaxSliceSize, "XclExpStream::UpdateSizeVars - slice overwritten" );
        mnSliceSize = mnSliceSize + static_cast< sal_uInt16 >( nSize );
        if( mnSliceSize >= mnMaxSliceSize )
            mnSliceSize = 0;
    }
}

void XclExpStream::StartContinue()
{
    UpdateRecSize();
    mnCurrMaxSize = mnMaxContSize;
    mnPredictSize -= mnCurrSize;
    InitRecord( EXC_ID_CONT );
}

void XclExpStream::PrepareWrite( sal_uInt16 nSize )
{
    if( mbInRec )
    {
        if( (mnCurrSize + nSize > mnCurrMaxSize) ||
            ((mnMaxSliceSize > 0) && (mnSliceSize == 0) && (mnCurrSize + mnMaxSliceSize > mnCurrMaxSize)) )
            StartContinue();
        UpdateSizeVars( nSize );
    }
}

sal_uInt16 XclExpStream::PrepareWrite()
{
    sal_uInt16 nRet = 0;
    if( mbInRec )
    {
        if( (mnCurrSize >= mnCurrMaxSize) ||
            ((mnMaxSliceSize > 0) && (mnSliceSize == 0) && (mnCurrSize + mnMaxSliceSize > mnCurrMaxSize)) )
            StartContinue();
        UpdateSizeVars( 0 );

        nRet = (mnMaxSliceSize > 0) ? (mnMaxSliceSize - mnSliceSize) : (mnCurrMaxSize - mnCurrSize);
    }
    return nRet;
}

void XclExpStream::WriteRawZeroBytes( sal_Size nBytes )
{
    const sal_uInt32 nData = 0;
    sal_Size nBytesLeft = nBytes;
    while( nBytesLeft >= sizeof( nData ) )
    {
        mrStrm << nData;
        nBytesLeft -= sizeof( nData );
    }
    if( nBytesLeft )
        mrStrm.Write( &nData, nBytesLeft );
}

// ============================================================================

XclExpBiff8Encrypter::XclExpBiff8Encrypter( const XclExpRoot& rRoot ) :
    mrRoot(rRoot),
    mnOldPos(STREAM_SEEK_TO_END),
    mbValid(false)
{
    Sequence< NamedValue > aEncryptionData = rRoot.GetEncryptionData();
    if( !aEncryptionData.hasElements() )
        // Empty password.  Get the default biff8 password.
        aEncryptionData = rRoot.GenerateDefaultEncryptionData();
    Init( aEncryptionData );
}

XclExpBiff8Encrypter::~XclExpBiff8Encrypter()
{
}

bool XclExpBiff8Encrypter::IsValid() const
{
    return mbValid;
}

void XclExpBiff8Encrypter::GetSaltDigest( sal_uInt8 pnSaltDigest[16] ) const
{
    if ( sizeof( mpnSaltDigest ) == 16 )
        memcpy( pnSaltDigest, mpnSaltDigest, 16 );
}

void XclExpBiff8Encrypter::GetSalt( sal_uInt8 pnSalt[16] ) const
{
    if ( sizeof( mpnSalt ) == 16 )
        memcpy( pnSalt, mpnSalt, 16 );
}

void XclExpBiff8Encrypter::GetDocId( sal_uInt8 pnDocId[16] ) const
{
    if ( sizeof( mpnDocId ) == 16 )
    memcpy( pnDocId, mpnDocId, 16 );
}

void XclExpBiff8Encrypter::Encrypt( SvStream& rStrm, sal_uInt8 nData )
{
    vector<sal_uInt8> aByte(1);
    aByte[0] = nData;
    EncryptBytes(rStrm, aByte);
}

void XclExpBiff8Encrypter::Encrypt( SvStream& rStrm, sal_uInt16 nData )
{
    ::std::vector<sal_uInt8> pnBytes(2);
    pnBytes[0] = nData & 0xFF;
    pnBytes[1] = (nData >> 8) & 0xFF;
    EncryptBytes(rStrm, pnBytes);
}

void XclExpBiff8Encrypter::Encrypt( SvStream& rStrm, sal_uInt32 nData )
{
    ::std::vector<sal_uInt8> pnBytes(4);
    pnBytes[0] = nData & 0xFF;
    pnBytes[1] = (nData >>  8) & 0xFF;
    pnBytes[2] = (nData >> 16) & 0xFF;
    pnBytes[3] = (nData >> 24) & 0xFF;
    EncryptBytes(rStrm, pnBytes);
}

void XclExpBiff8Encrypter::Encrypt( SvStream& rStrm, float fValue )
{
    ::std::vector<sal_uInt8> pnBytes(4);
    memcpy(&pnBytes[0], &fValue, 4);
    EncryptBytes(rStrm, pnBytes);
}

void XclExpBiff8Encrypter::Encrypt( SvStream& rStrm, double fValue )
{
    ::std::vector<sal_uInt8> pnBytes(8);
    memcpy(&pnBytes[0], &fValue, 8);
    EncryptBytes(rStrm, pnBytes);
}

void XclExpBiff8Encrypter::Encrypt( SvStream& rStrm, sal_Int8 nData )
{
    Encrypt(rStrm, static_cast<sal_uInt8>(nData));
}

void XclExpBiff8Encrypter::Encrypt( SvStream& rStrm, sal_Int16 nData )
{
    Encrypt(rStrm, static_cast<sal_uInt16>(nData));
}

void XclExpBiff8Encrypter::Encrypt( SvStream& rStrm, sal_Int32 nData )
{
    Encrypt(rStrm, static_cast<sal_uInt32>(nData));
}

void XclExpBiff8Encrypter::Init( const Sequence< NamedValue >& rEncryptionData )
{
    mbValid = false;

    if( maCodec.InitCodec( rEncryptionData ) )
    {
        maCodec.GetDocId( mpnDocId );

        // generate the salt here
        TimeValue aTime;
        osl_getSystemTime( &aTime );
        rtlRandomPool aRandomPool = rtl_random_createPool ();
        rtl_random_addBytes( aRandomPool, &aTime, 8 );
        rtl_random_getBytes( aRandomPool, mpnSalt, 16 );
        rtl_random_destroyPool( aRandomPool );

        memset( mpnSaltDigest, 0, sizeof( mpnSaltDigest ) );

        // generate salt hash.
        ::msfilter::MSCodec_Std97 aCodec;
        aCodec.InitCodec( rEncryptionData );
        aCodec.CreateSaltDigest( mpnSalt, mpnSaltDigest );

        // verify to make sure it's in good shape.
        mbValid = maCodec.VerifyKey( mpnSalt, mpnSaltDigest );
    }
}

sal_uInt32 XclExpBiff8Encrypter::GetBlockPos( sal_Size nStrmPos ) const
{
    return static_cast< sal_uInt32 >( nStrmPos / EXC_ENCR_BLOCKSIZE );
}

sal_uInt16 XclExpBiff8Encrypter::GetOffsetInBlock( sal_Size nStrmPos ) const
{
    return static_cast< sal_uInt16 >( nStrmPos % EXC_ENCR_BLOCKSIZE );
}

void XclExpBiff8Encrypter::EncryptBytes( SvStream& rStrm, vector<sal_uInt8>& aBytes )
{
    sal_Size nStrmPos = rStrm.Tell();
    sal_uInt16 nBlockOffset = GetOffsetInBlock(nStrmPos);
    sal_uInt32 nBlockPos = GetBlockPos(nStrmPos);

#if DEBUG_XL_ENCRYPTION
    fprintf(stdout, "XclExpBiff8Encrypter::EncryptBytes: stream pos = %ld  offset in block = %d  block pos = %ld\n",
            nStrmPos, nBlockOffset, nBlockPos);
#endif

    sal_uInt16 nSize = static_cast< sal_uInt16 >( aBytes.size() );
    if (nSize == 0)
        return;

#if DEBUG_XL_ENCRYPTION
    fprintf(stdout, "RAW: ");
    for (sal_uInt16 i = 0; i < nSize; ++i)
        fprintf(stdout, "%2.2X ", aBytes[i]);
    fprintf(stdout, "\n");
#endif

    if (mnOldPos != nStrmPos)
    {
        sal_uInt16 nOldOffset = GetOffsetInBlock(mnOldPos);
        sal_uInt32 nOldBlockPos = GetBlockPos(mnOldPos);

        if ( (nBlockPos != nOldBlockPos) || (nBlockOffset < nOldOffset) )
        {
            maCodec.InitCipher(nBlockPos);
            nOldOffset = 0;
        }

        if (nBlockOffset > nOldOffset)
            maCodec.Skip(nBlockOffset - nOldOffset);
    }

    sal_uInt16 nBytesLeft = nSize;
    sal_uInt16 nPos = 0;
    while (nBytesLeft > 0)
    {
        sal_uInt16 nBlockLeft = EXC_ENCR_BLOCKSIZE - nBlockOffset;
        sal_uInt16 nEncBytes = ::std::min(nBlockLeft, nBytesLeft);

        bool bRet = maCodec.Encode(&aBytes[nPos], nEncBytes, &aBytes[nPos], nEncBytes);
        DBG_ASSERT(bRet, "XclExpBiff8Encrypter::EncryptBytes: encryption failed!!");
        bRet = bRet; // to remove a silly compiler warning.

        sal_Size nRet = rStrm.Write(&aBytes[nPos], nEncBytes);
        DBG_ASSERT(nRet == nEncBytes, "XclExpBiff8Encrypter::EncryptBytes: fail to write to stream!!");
        nRet = nRet; // to remove a silly compiler warning.

        nStrmPos = rStrm.Tell();
        nBlockOffset = GetOffsetInBlock(nStrmPos);
        nBlockPos = GetBlockPos(nStrmPos);
        if (nBlockOffset == 0)
            maCodec.InitCipher(nBlockPos);

        nBytesLeft -= nEncBytes;
        nPos += nEncBytes;
    }
    mnOldPos = nStrmPos;
}

<<<<<<< HEAD
static const char* lcl_GetErrorString( USHORT nScErrCode )
{
    sal_uInt8 nXclErrCode = XclTools::GetXclErrorCode( nScErrCode );
    switch( nXclErrCode )
    {
        case EXC_ERR_NULL:  return "#NULL!";
        case EXC_ERR_DIV0:  return "#DIV/0!";
        case EXC_ERR_VALUE: return "#VALUE!";
        case EXC_ERR_REF:   return "#REF!";
        case EXC_ERR_NAME:  return "#NAME?";
        case EXC_ERR_NUM:   return "#NUM!";
        case EXC_ERR_NA:
        default:            return "#N/A";
    }
}

void XclXmlUtils::GetFormulaTypeAndValue( ScFormulaCell& rCell, const char*& rsType, OUString& rsValue )
{
    switch( rCell.GetFormatType() )
    {
        case NUMBERFORMAT_NUMBER:
        {
            // either value or error code
            USHORT nScErrCode = rCell.GetErrCode();
            if( nScErrCode )
            {
                rsType = "e";
                rsValue = ToOUString( lcl_GetErrorString( nScErrCode ) );
            }
            else
            {
                rsType = "n";
                rsValue = OUString::valueOf( rCell.GetValue() );
            }
        }
        break;

        case NUMBERFORMAT_TEXT:
        {
            rsType = "str";
            String aResult;
            rCell.GetString( aResult );
            rsValue = ToOUString( aResult );
        }
        break;

        case NUMBERFORMAT_LOGICAL:
        {
            rsType = "b";
            rsValue = ToOUString( rCell.GetValue() == 0.0 ? "0" : "1" );
        }
        break;

        default:
        {
            rsType = "inlineStr";
            String aResult;
            rCell.GetString( aResult );
            rsValue = ToOUString( aResult );
        }
        break;
    }
}

rtl::OUString XclXmlUtils::GetStreamName( const char* sStreamDir, const char* sStream, sal_Int32 nId )
=======
OUString XclXmlUtils::GetStreamName( const char* sStreamDir, const char* sStream, sal_Int32 nId )
>>>>>>> ce6308e4
{
    OUStringBuffer sBuf;
    if( sStreamDir )
        sBuf.appendAscii( sStreamDir );
    sBuf.appendAscii( sStream );
    if( nId )
        sBuf.append( nId );
    if( strstr(sStream, "vml") )
        sBuf.appendAscii( ".vml" );
    else
        sBuf.appendAscii( ".xml" );
    return sBuf.makeStringAndClear();
}

OString XclXmlUtils::ToOString( const Color& rColor )
{
    char buf[9];
    sprintf( buf, "%.2X%.2X%.2X%.2X", rColor.GetTransparency(), rColor.GetRed(), rColor.GetGreen(), rColor.GetBlue() );
    buf[8] = '\0';
    return OString( buf );
}

OString XclXmlUtils::ToOString( const OUString& s )
{
    return OUStringToOString( s, RTL_TEXTENCODING_UTF8  );
}

OString XclXmlUtils::ToOString( const String& s )
{
    return OString( s.GetBuffer(), s.Len(), RTL_TEXTENCODING_UTF8 );
}

OString XclXmlUtils::ToOString( const ScAddress& rAddress )
{
    String sAddress;
    rAddress.Format( sAddress, SCA_VALID, NULL, ScAddress::Details( FormulaGrammar::CONV_XL_A1 ) );
    return ToOString( sAddress );
}

OString XclXmlUtils::ToOString( const ScfUInt16Vec& rBuffer )
{
    const sal_uInt16* pBuffer = &rBuffer [0];
    return OString( pBuffer, rBuffer.size(), RTL_TEXTENCODING_UTF8 );
}

OString XclXmlUtils::ToOString( const ScRange& rRange )
{
    String sRange;
    rRange.Format( sRange, SCA_VALID, NULL, ScAddress::Details( FormulaGrammar::CONV_XL_A1 ) );
    return ToOString( sRange );
}

OString XclXmlUtils::ToOString( const ScRangeList& rRangeList )
{
    String s;
    rRangeList.Format( s, SCA_VALID, NULL, FormulaGrammar::CONV_XL_A1, ' ' );
    return ToOString( s );
}

static ScAddress lcl_ToAddress( const XclAddress& rAddress )
{
    ScAddress aAddress;

    // For some reason, ScRange::Format() returns omits row numbers if
    // the row is >= MAXROW or the column is >= MAXCOL, and Excel doesn't
    // like "A:IV" (i.e. no row numbers).  Prevent this.
    aAddress.SetRow( std::min<sal_Int32>( rAddress.mnRow, MAXROW-1 ) );
    aAddress.SetCol( static_cast<sal_Int16>(std::min<sal_Int32>( rAddress.mnCol, MAXCOL-1 )) );

    return aAddress;
}

OString XclXmlUtils::ToOString( const XclAddress& rAddress )
{
    return ToOString( lcl_ToAddress( rAddress ) );
}

OString XclXmlUtils::ToOString( const XclExpString& s )
{
    DBG_ASSERT( !s.IsRich(), "XclXmlUtils::ToOString(XclExpString): rich text string found!" );
    return ToOString( s.GetUnicodeBuffer() );
}

static ScRange lcl_ToRange( const XclRange& rRange )
{
    ScRange aRange;

    aRange.aStart = lcl_ToAddress( rRange.maFirst );
    aRange.aEnd   = lcl_ToAddress( rRange.maLast );

    return aRange;
}

<<<<<<< HEAD
rtl::OString XclXmlUtils::ToOString( const XclRange& rRange )
{
    return ToOString( lcl_ToRange( rRange ) );
}

rtl::OString XclXmlUtils::ToOString( const XclRangeList& rRanges )
=======
OString XclXmlUtils::ToOString( const XclRangeList& rRanges )
>>>>>>> ce6308e4
{
    ScRangeList aRanges;
    for( XclRangeList::const_iterator i = rRanges.begin(), end = rRanges.end();
            i != end; ++i )
    {
        aRanges.Append( lcl_ToRange( *i ) );
    }
    return ToOString( aRanges );
}

OUString XclXmlUtils::ToOUString( const char* s )
{
    return OUString( s, (sal_Int32) strlen( s ), RTL_TEXTENCODING_ASCII_US );
}

OUString XclXmlUtils::ToOUString( const ScfUInt16Vec& rBuf, sal_Int32 nStart, sal_Int32 nLength )
{
    if( nLength == -1 )
        nLength = rBuf.size();

    return OUString( &rBuf[nStart], nLength );
}

OUString XclXmlUtils::ToOUString( const String& s )
{
    return OUString( s.GetBuffer(), s.Len() );
}

OUString XclXmlUtils::ToOUString( ScDocument& rDocument, const ScAddress& rAddress, ScTokenArray* pTokenArray )
{
    ScCompiler aCompiler( &rDocument, rAddress, *pTokenArray);
    aCompiler.SetGrammar(FormulaGrammar::GRAM_ENGLISH_XL_A1);
    String s;
    aCompiler.CreateStringFromTokenArray( s );
    return ToOUString( s );
}

OUString XclXmlUtils::ToOUString( const XclExpString& s )
{
    DBG_ASSERT( !s.IsRich(), "XclXmlUtils::ToOString(XclExpString): rich text string found!" );
    return ToOUString( s.GetUnicodeBuffer() );
}

const char* XclXmlUtils::ToPsz( bool b )
{
    return b ? "true" : "false";
}

<<<<<<< HEAD
sax_fastparser::FSHelperPtr XclXmlUtils::WriteElement( sax_fastparser::FSHelperPtr pStream, sal_Int32 nElement, sal_Int32 nValue )
=======
// ============================================================================

XclExpXmlStream::XclExpXmlStream( const Reference< XComponentContext >& rxContext, SvStream& rStrm, const XclExpRoot& rRoot )
    : XmlFilterBase( rxContext )
    , mrRoot( rRoot )
>>>>>>> ce6308e4
{
    pStream->startElement( nElement, FSEND );
    pStream->write( nValue );
    pStream->endElement( nElement );

    return pStream;
}

sax_fastparser::FSHelperPtr XclXmlUtils::WriteElement( sax_fastparser::FSHelperPtr pStream, sal_Int32 nElement, sal_Int64 nValue )
{
    pStream->startElement( nElement, FSEND );
    pStream->write( nValue );
    pStream->endElement( nElement );

    return pStream;
}

sax_fastparser::FSHelperPtr XclXmlUtils::WriteElement( sax_fastparser::FSHelperPtr pStream, sal_Int32 nElement, const char* sValue )
{
    pStream->startElement( nElement, FSEND );
    pStream->write( sValue );
    pStream->endElement( nElement );

    return pStream;
}

static void lcl_WriteValue( sax_fastparser::FSHelperPtr& rStream, sal_Int32 nElement, const char* pValue )
{
    if( !pValue )
        return;
    rStream->singleElement( nElement,
            XML_val, pValue,
            FSEND );
}

static const char* lcl_GetUnderlineStyle( FontUnderline eUnderline, bool& bHaveUnderline )
{
    bHaveUnderline = true;
    switch( eUnderline )
    {
        // OOXTODO: doubleAccounting, singleAccounting
        // OOXTODO: what should be done with the other FontUnderline values?
        case UNDERLINE_SINGLE:  return "single";
        case UNDERLINE_DOUBLE:  return "double";
        case UNDERLINE_NONE:
        default:                bHaveUnderline = false; return "none";
    }
}

static const char* lcl_ToVerticalAlignmentRun( SvxEscapement eEscapement, bool& bHaveAlignment )
{
    bHaveAlignment = true;
    switch( eEscapement )
    {
        case SVX_ESCAPEMENT_SUPERSCRIPT:    return "superscript";
        case SVX_ESCAPEMENT_SUBSCRIPT:      return "subscript";
        case SVX_ESCAPEMENT_OFF:
        default:                            bHaveAlignment = false; return "baseline";
    }
}

sax_fastparser::FSHelperPtr XclXmlUtils::WriteFontData( sax_fastparser::FSHelperPtr pStream, const XclFontData& rFontData, sal_Int32 nFontId )
{
    bool bHaveUnderline, bHaveVertAlign;
    const char* pUnderline = lcl_GetUnderlineStyle( rFontData.GetScUnderline(), bHaveUnderline );
    const char* pVertAlign = lcl_ToVerticalAlignmentRun( rFontData.GetScEscapement(), bHaveVertAlign );

    lcl_WriteValue( pStream, nFontId,        XclXmlUtils::ToOString( rFontData.maName ).getStr() );
    lcl_WriteValue( pStream, XML_charset,    rFontData.mnCharSet != 0 ? OString::valueOf( (sal_Int32) rFontData.mnCharSet ).getStr() : NULL );
    lcl_WriteValue( pStream, XML_family,     OString::valueOf( (sal_Int32) rFontData.mnFamily ).getStr() );
    lcl_WriteValue( pStream, XML_b,          rFontData.mnWeight > 400 ? XclXmlUtils::ToPsz( rFontData.mnWeight > 400 ) : NULL );
    lcl_WriteValue( pStream, XML_i,          rFontData.mbItalic ? XclXmlUtils::ToPsz( rFontData.mbItalic ) : NULL );
    lcl_WriteValue( pStream, XML_strike,     rFontData.mbStrikeout ? XclXmlUtils::ToPsz( rFontData.mbStrikeout ) : NULL );
    lcl_WriteValue( pStream, XML_outline,    rFontData.mbOutline ? XclXmlUtils::ToPsz( rFontData.mbOutline ) : NULL );
    lcl_WriteValue( pStream, XML_shadow,     rFontData.mbShadow ? XclXmlUtils::ToPsz( rFontData.mbShadow ) : NULL );
    // OOXTODO: lcl_WriteValue( rStream, XML_condense, );    // mac compatibility setting
    // OOXTODO: lcl_WriteValue( rStream, XML_extend, );      // compatibility setting
    if( rFontData.maColor != Color( 0xFF, 0xFF, 0xFF, 0xFF ) )
        pStream->singleElement( XML_color,
                // OOXTODO: XML_auto,       bool
                // OOXTODO: XML_indexed,    uint
                XML_rgb,    XclXmlUtils::ToOString( rFontData.maColor ).getStr(),
                // OOXTODO: XML_theme,      index into <clrScheme/>
                // OOXTODO: XML_tint,       double
                FSEND );
    lcl_WriteValue( pStream, XML_sz,         OString::valueOf( (double) (rFontData.mnHeight / 20.0) ) );  // Twips->Pt
    lcl_WriteValue( pStream, XML_u,          bHaveUnderline ? pUnderline : NULL );
    lcl_WriteValue( pStream, XML_vertAlign,  bHaveVertAlign ? pVertAlign : NULL );

    return pStream;
}


// ============================================================================

XclExpXmlStream::XclExpXmlStream( const Reference< XMultiServiceFactory >& rSMgr )
    : XmlFilterBase( rSMgr ),
      mpRoot( NULL )
{
}

XclExpXmlStream::~XclExpXmlStream()
{
}

sax_fastparser::FSHelperPtr& XclExpXmlStream::GetCurrentStream()
{
    DBG_ASSERT( !maStreams.empty(), "XclExpXmlStream::GetCurrentStream - no current stream" );
    return maStreams.top();
}

void XclExpXmlStream::PushStream( sax_fastparser::FSHelperPtr aStream )
{
    maStreams.push( aStream );
}

void XclExpXmlStream::PopStream()
{
    DBG_ASSERT( !maStreams.empty(), "XclExpXmlStream::PopStream - stack is empty!" );
    maStreams.pop();
}

sax_fastparser::FSHelperPtr XclExpXmlStream::GetStreamForPath( const OUString& sPath )
{
    if( maOpenedStreamMap.find( sPath ) == maOpenedStreamMap.end() )
        return sax_fastparser::FSHelperPtr();
    return maOpenedStreamMap[ sPath ].second;
}

sax_fastparser::FSHelperPtr& XclExpXmlStream::WriteAttributes( sal_Int32 nAttribute, ... )
{
    sax_fastparser::FSHelperPtr& rStream = GetCurrentStream();

    va_list args;
    va_start( args, nAttribute );
    do {
        const char* pValue = va_arg( args, const char* );
        if( pValue )
        {
            rStream->write( " " )
                ->writeId( nAttribute )
                ->write( "=\"" )
                ->writeEscaped( pValue )
                ->write( "\"" );
        }

        nAttribute = va_arg( args, sal_Int32 );
        if( nAttribute == FSEND )
            break;
    } while( true );
    va_end( args );

    return rStream;
}
sax_fastparser::FSHelperPtr XclExpXmlStream::CreateOutputStream (
    const OUString& sFullStream,
    const OUString& sRelativeStream,
    const Reference< XOutputStream >& xParentRelation,
    const char* sContentType,
    const char* sRelationshipType,
    OUString* pRelationshipId )
{
    OUString sRelationshipId;
    if (xParentRelation.is())
        sRelationshipId = addRelation( xParentRelation, OUString::createFromAscii( sRelationshipType), sRelativeStream );
    else
        sRelationshipId = addRelation( OUString::createFromAscii( sRelationshipType ), sRelativeStream );

    if( pRelationshipId )
        *pRelationshipId = sRelationshipId;

    sax_fastparser::FSHelperPtr p = openFragmentStreamWithSerializer( sFullStream, OUString::createFromAscii( sContentType ) );

    maOpenedStreamMap[ sFullStream ] = std::make_pair( sRelationshipId, p );

    return p;
}

bool XclExpXmlStream::importDocument() throw()
{
    return false;
}

oox::vml::Drawing* XclExpXmlStream::getVmlDrawing()
{
    return 0;
}

const oox::drawingml::Theme* XclExpXmlStream::getCurrentTheme() const
{
    return 0;
}

const oox::drawingml::table::TableStyleListPtr XclExpXmlStream::getTableStyles()
{
    return oox::drawingml::table::TableStyleListPtr();
}

oox::drawingml::chart::ChartConverter& XclExpXmlStream::getChartConverter()
{
    // DO NOT CALL
    return * (oox::drawingml::chart::ChartConverter*) NULL;
}

ScDocShell* XclExpXmlStream::getDocShell()
{
    Reference< XInterface > xModel( getModel(), UNO_QUERY );

    ScModelObj *pObj = dynamic_cast < ScModelObj* >( xModel.get() );

    if ( pObj )
        return reinterpret_cast < ScDocShell* >( pObj->GetEmbeddedObject() );

    return 0;
}

bool XclExpXmlStream::exportDocument() throw()
{
    ScDocShell* pShell = getDocShell();
    ScDocument* pDoc = pShell->GetDocument();
    // NOTE: Don't use SotStorage or SvStream any more, and never call
    // SfxMedium::GetOutStream() anywhere in the xlsx export filter code!
    // Instead, write via XOutputStream instance.
    SotStorageRef rStorage = static_cast<SotStorage*>(NULL);
    XclExpObjList::ResetCounters();

    XclExpRootData aData( EXC_BIFF8, *pShell->GetMedium (), rStorage, *pDoc, RTL_TEXTENCODING_DONTKNOW );
    aData.meOutput = EXC_OUTPUT_XML_2007;
    XclExpRoot aRoot( aData );

    mpRoot = &aRoot;
    aRoot.GetOldRoot().pER = &aRoot;
    aRoot.GetOldRoot().eDateiTyp = Biff8;
    // Get the viewsettings before processing
    if( pShell->GetViewData() )
        pShell->GetViewData()->WriteExtOptions( mpRoot->GetExtDocOptions() );

    OUString const workbook = CREATE_OUSTRING( "xl/workbook.xml" );
    PushStream( CreateOutputStream( workbook, workbook,
                                    Reference <XOutputStream>(),
                                    "application/vnd.openxmlformats-officedocument.spreadsheetml.sheet.main+xml",
                                    "http://schemas.openxmlformats.org/officeDocument/2006/relationships/officeDocument" ) );

    // destruct at the end of the block
    {
        ExcDocument aDocRoot( aRoot );
        aDocRoot.ReadDoc();
        aDocRoot.WriteXml( *this );
    }

    mpRoot = NULL;
    return true;
}

//////////////////////////////////////////////////////////////////////////
// UNO stuff so that the filter is registered
//////////////////////////////////////////////////////////////////////////

#define IMPL_NAME "com.sun.star.comp.oox.ExcelFilterExport"

OUString XlsxExport_getImplementationName()
{
    return OUString( RTL_CONSTASCII_USTRINGPARAM( IMPL_NAME ) );
}

::oox::ole::VbaProject* XclExpXmlStream::implCreateVbaProject() const
{
    return new ::oox::xls::ExcelVbaProject( getComponentContext(), Reference< XSpreadsheetDocument >( getModel(), UNO_QUERY ) );
}

OUString XclExpXmlStream::implGetImplementationName() const
{
    return CREATE_OUSTRING( "TODO" );
}


Sequence< OUString > SAL_CALL XlsxExport_getSupportedServiceNames() throw()
{
    const OUString aServiceName( RTL_CONSTASCII_USTRINGPARAM( "com.sun.star.document.ExportFilter" ) );
    const Sequence< OUString > aSeq( &aServiceName, 1 );
    return aSeq;
}

Reference< XInterface > SAL_CALL XlsxExport_createInstance(const Reference< XMultiServiceFactory > & rSMgr ) throw( Exception )
{
    return (cppu::OWeakObject*) new XclExpXmlStream( rSMgr );
}

#ifdef __cplusplus
extern "C"
{
#endif

SAL_DLLPUBLIC_EXPORT void SAL_CALL component_getImplementationEnvironment( const sal_Char ** ppEnvTypeName, uno_Environment ** /* ppEnv */ )
{
    *ppEnvTypeName = CPPU_CURRENT_LANGUAGE_BINDING_NAME;
}

SAL_DLLPUBLIC_EXPORT sal_Bool SAL_CALL component_writeInfo( void* /* pServiceManager */, void* pRegistryKey )
{
    sal_Bool bRet = sal_False;

    if( pRegistryKey )
    {
        try
        {
            Reference< XRegistryKey > xNewKey1(
                    static_cast< XRegistryKey* >( pRegistryKey )->createKey(
                        OUString(RTL_CONSTASCII_USTRINGPARAM( IMPL_NAME "/UNO/SERVICES/" )) ) );
            xNewKey1->createKey( XlsxExport_getSupportedServiceNames().getConstArray()[0] );

            bRet = sal_True;
        }
        catch( InvalidRegistryException& )
        {
            OSL_ENSURE( sal_False, "### InvalidRegistryException!" );
        }
    }

    return bRet;
}

// ------------------------
// - component_getFactory -
// ------------------------

SAL_DLLPUBLIC_EXPORT void* SAL_CALL component_getFactory( const sal_Char* pImplName, void* pServiceManager, void* /* pRegistryKey */ )
{
    Reference< XSingleServiceFactory > xFactory;
    void* pRet = 0;

    if ( rtl_str_compare( pImplName, IMPL_NAME ) == 0 )
    {
        const OUString aServiceName(RTL_CONSTASCII_USTRINGPARAM(IMPL_NAME));

        xFactory = Reference< XSingleServiceFactory >( ::cppu::createSingleFactory(
                    reinterpret_cast< XMultiServiceFactory* >( pServiceManager ),
                    XlsxExport_getImplementationName(),
                    XlsxExport_createInstance,
                    XlsxExport_getSupportedServiceNames() ) );
    }

    if ( xFactory.is() )
    {
        xFactory->acquire();
        pRet = xFactory.get();
    }

    return pRet;
}

#ifdef __cplusplus
}
#endif
/* vim:set shiftwidth=4 softtabstop=4 expandtab: */<|MERGE_RESOLUTION|>--- conflicted
+++ resolved
@@ -49,15 +49,11 @@
 #include "rangelst.hxx"
 #include "compiler.hxx"
 
-<<<<<<< HEAD
 #include <../../ui/inc/docsh.hxx>
 #include <../../ui/inc/viewdata.hxx>
 #include <excdoc.hxx>
 
 #include <oox/core/tokens.hxx>
-=======
-#include <oox/xls/excelvbaproject.hxx>
->>>>>>> ce6308e4
 #include <formula/grammar.hxx>
 #include <oox/export/drawingml.hxx>
 
@@ -67,7 +63,6 @@
 
 #define DEBUG_XL_ENCRYPTION 0
 
-<<<<<<< HEAD
 using ::com::sun::star::beans::PropertyValue;
 using ::com::sun::star::embed::XStorage;
 using ::com::sun::star::io::XOutputStream;
@@ -83,8 +78,6 @@
 using ::com::sun::star::uno::Sequence;
 using ::com::sun::star::uno::UNO_QUERY;
 using ::com::sun::star::uno::XInterface;
-=======
->>>>>>> ce6308e4
 using ::rtl::OString;
 using ::rtl::OUString;
 using ::rtl::OUStringBuffer;
@@ -684,8 +677,7 @@
     mnOldPos = nStrmPos;
 }
 
-<<<<<<< HEAD
-static const char* lcl_GetErrorString( USHORT nScErrCode )
+static const char* lcl_GetErrorString( sal_uInt16 nScErrCode )
 {
     sal_uInt8 nXclErrCode = XclTools::GetXclErrorCode( nScErrCode );
     switch( nXclErrCode )
@@ -708,7 +700,7 @@
         case NUMBERFORMAT_NUMBER:
         {
             // either value or error code
-            USHORT nScErrCode = rCell.GetErrCode();
+            sal_uInt16 nScErrCode = rCell.GetErrCode();
             if( nScErrCode )
             {
                 rsType = "e";
@@ -750,9 +742,6 @@
 }
 
 rtl::OUString XclXmlUtils::GetStreamName( const char* sStreamDir, const char* sStream, sal_Int32 nId )
-=======
-OUString XclXmlUtils::GetStreamName( const char* sStreamDir, const char* sStream, sal_Int32 nId )
->>>>>>> ce6308e4
 {
     OUStringBuffer sBuf;
     if( sStreamDir )
@@ -846,16 +835,12 @@
     return aRange;
 }
 
-<<<<<<< HEAD
 rtl::OString XclXmlUtils::ToOString( const XclRange& rRange )
 {
     return ToOString( lcl_ToRange( rRange ) );
 }
 
 rtl::OString XclXmlUtils::ToOString( const XclRangeList& rRanges )
-=======
-OString XclXmlUtils::ToOString( const XclRangeList& rRanges )
->>>>>>> ce6308e4
 {
     ScRangeList aRanges;
     for( XclRangeList::const_iterator i = rRanges.begin(), end = rRanges.end();
@@ -904,15 +889,7 @@
     return b ? "true" : "false";
 }
 
-<<<<<<< HEAD
 sax_fastparser::FSHelperPtr XclXmlUtils::WriteElement( sax_fastparser::FSHelperPtr pStream, sal_Int32 nElement, sal_Int32 nValue )
-=======
-// ============================================================================
-
-XclExpXmlStream::XclExpXmlStream( const Reference< XComponentContext >& rxContext, SvStream& rStrm, const XclExpRoot& rRoot )
-    : XmlFilterBase( rxContext )
-    , mrRoot( rRoot )
->>>>>>> ce6308e4
 {
     pStream->startElement( nElement, FSEND );
     pStream->write( nValue );
@@ -1213,7 +1190,7 @@
 
 SAL_DLLPUBLIC_EXPORT sal_Bool SAL_CALL component_writeInfo( void* /* pServiceManager */, void* pRegistryKey )
 {
-    sal_Bool bRet = sal_False;
+    sal_Bool bRet = false;
 
     if( pRegistryKey )
     {
@@ -1228,7 +1205,7 @@
         }
         catch( InvalidRegistryException& )
         {
-            OSL_ENSURE( sal_False, "### InvalidRegistryException!" );
+            OSL_ENSURE( false, "### InvalidRegistryException!" );
         }
     }
 
