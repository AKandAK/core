/* -*- Mode: C++; tab-width: 4; indent-tabs-mode: nil; c-basic-offset: 4 -*- */
/*************************************************************************
 *
 * DO NOT ALTER OR REMOVE COPYRIGHT NOTICES OR THIS FILE HEADER.
 *
 * Copyright 2000, 2010 Oracle and/or its affiliates.
 *
 * OpenOffice.org - a multi-platform office productivity suite
 *
 * This file is part of OpenOffice.org.
 *
 * OpenOffice.org is free software: you can redistribute it and/or modify
 * it under the terms of the GNU Lesser General Public License version 3
 * only, as published by the Free Software Foundation.
 *
 * OpenOffice.org is distributed in the hope that it will be useful,
 * but WITHOUT ANY WARRANTY; without even the implied warranty of
 * MERCHANTABILITY or FITNESS FOR A PARTICULAR PURPOSE.  See the
 * GNU Lesser General Public License version 3 for more details
 * (a copy is included in the LICENSE file that accompanied this code).
 *
 * You should have received a copy of the GNU Lesser General Public License
 * version 3 along with OpenOffice.org.  If not, see
 * <http://www.openoffice.org/license.html>
 * for a copy of the LGPLv3 License.
 *
 ************************************************************************/

// MARKER(update_precomp.py): autogen include statement, do not remove
#include "precompiled_sw.hxx"


#include <doc.hxx>
#include <node.hxx>
#include <rootfrm.hxx>
#include <editsh.hxx>
#include <viscrs.hxx>
#include <IMark.hxx>
#include <bookmrk.hxx>
#include <redline.hxx>
#include <mvsave.hxx>
#include <docary.hxx>
#include <unocrsr.hxx>
#include <swundo.hxx>
#include <hints.hxx>

/*  */

/*
 * MACROS um ueber alle CrsrShells zu iterieren
 */
#define PCURSH ((SwCrsrShell*)_pStartShell)
#define FOREACHSHELL_START( pEShell ) \
    {\
        ViewShell *_pStartShell = pEShell; \
        do { \
            if( _pStartShell->IsA( TYPE( SwCrsrShell )) ) \
            {

#define FOREACHSHELL_END( pEShell ) \
            } \
        } while((_pStartShell=(ViewShell*)_pStartShell->GetNext())!= pEShell ); \
    }

#define PCURCRSR (_pCurrCrsr)
#define FOREACHPAM_START(pSttCrsr) \
    {\
        SwPaM *_pStartCrsr = pSttCrsr, *_pCurrCrsr = pSttCrsr; \
        do {

#define FOREACHPAM_END() \
        } while( (_pCurrCrsr=(SwPaM *)_pCurrCrsr->GetNext()) != _pStartCrsr ); \
    }

namespace
{
    // find the relevant section in which the SwUnoCrsr may wander.
    // returns NULL if no restrictions apply
    static const SwStartNode* lcl_FindUnoCrsrSection( const SwNode& rNode )
    {
        const SwStartNode* pStartNode = rNode.StartOfSectionNode();
        while( ( pStartNode != NULL ) &&
               ( pStartNode->StartOfSectionNode() != pStartNode ) &&
               ( pStartNode->GetStartNodeType() == SwNormalStartNode ) )
            pStartNode = pStartNode->StartOfSectionNode();

        return pStartNode;
    }

    static inline bool lcl_PosCorrAbs(SwPosition & rPos,
        const SwPosition& rStart,
        const SwPosition& rEnd,
        const SwPosition& rNewPos)
    {
        if ((rStart <= rPos) && (rPos <= rEnd))
        {
            rPos = rNewPos;
            return true;
        }
        return false;
    };

    static inline bool lcl_PaMCorrAbs(SwPaM & rPam,
        const SwPosition& rStart,
        const SwPosition& rEnd,
        const SwPosition& rNewPos)
    {
        bool bRet = false;
        bRet |= lcl_PosCorrAbs(rPam.GetBound(true ), rStart, rEnd, rNewPos);
        bRet |= lcl_PosCorrAbs(rPam.GetBound(false), rStart, rEnd, rNewPos);
        return bRet;
    };

    static inline void lcl_PaMCorrRel1(SwPaM * pPam,
        SwNode const * const pOldNode,
        const SwPosition& rNewPos,
        const xub_StrLen nCntIdx)
    {
        for(int nb = 0; nb < 2; ++nb)
            if(&((pPam)->GetBound(sal_Bool(nb)).nNode.GetNode()) == pOldNode)
            {
                (pPam)->GetBound(sal_Bool(nb)).nNode = rNewPos.nNode;
                (pPam)->GetBound(sal_Bool(nb)).nContent.Assign(
                    const_cast<SwIndexReg*>(rNewPos.nContent.GetIdxReg()),
                    nCntIdx + (pPam)->GetBound(sal_Bool(nb)).nContent.GetIndex());
            }
    }
}


void PaMCorrAbs( const SwPaM& rRange,
                const SwPosition& rNewPos )
{
    SwPosition const aStart( *rRange.Start() );
    SwPosition const aEnd( *rRange.End() );
    SwPosition const aNewPos( rNewPos );
    SwDoc *const pDoc = aStart.nNode.GetNode().GetDoc();
    SwCrsrShell *const pShell = pDoc->GetEditShell();

    if( pShell )
    {
        FOREACHSHELL_START( pShell )
            SwPaM *_pStkCrsr = PCURSH->GetStkCrsr();
            if( _pStkCrsr )
            do {
                lcl_PaMCorrAbs( *_pStkCrsr, aStart, aEnd, aNewPos );
            } while ( (_pStkCrsr != 0 ) &&
                ((_pStkCrsr=(SwPaM *)_pStkCrsr->GetNext()) != PCURSH->GetStkCrsr()) );

            FOREACHPAM_START( PCURSH->_GetCrsr() )
                lcl_PaMCorrAbs( *PCURCRSR, aStart, aEnd, aNewPos );
            FOREACHPAM_END()

            if( PCURSH->IsTableMode() )
                lcl_PaMCorrAbs( *PCURSH->GetTblCrs(), aStart, aEnd, aNewPos );

        FOREACHSHELL_END( pShell )
    }
    {
        SwUnoCrsrTbl& rTbl = const_cast<SwUnoCrsrTbl&>(pDoc->GetUnoCrsrTbl());

        for( sal_uInt16 n = 0; n < rTbl.Count(); ++n )
        {
            SwUnoCrsr *const pUnoCursor = rTbl[ n ];

            bool bChange = false; // has the UNO cursor been corrected?

            // determine whether the UNO cursor will leave it's designated
            // section
            bool const bLeaveSection =
                pUnoCursor->IsRemainInSection() &&
                ( lcl_FindUnoCrsrSection( aNewPos.nNode.GetNode() ) !=
                  lcl_FindUnoCrsrSection(
                      pUnoCursor->GetPoint()->nNode.GetNode() ) );

            FOREACHPAM_START( pUnoCursor )
                bChange |= lcl_PaMCorrAbs( *PCURCRSR, aStart, aEnd, aNewPos );
            FOREACHPAM_END()

            SwUnoTableCrsr *const pUnoTblCrsr =
                dynamic_cast<SwUnoTableCrsr *>(rTbl[ n ]);
            if( pUnoTblCrsr )
            {
                FOREACHPAM_START( &pUnoTblCrsr->GetSelRing() )
                    bChange |=
                        lcl_PaMCorrAbs( *PCURCRSR, aStart, aEnd, aNewPos );
                FOREACHPAM_END()
            }

            // if a UNO cursor leaves its designated section, we must inform
            // (and invalidate) said cursor
            if (bChange && bLeaveSection)
            {
                // the UNO cursor has left its section. We need to notify it!
                SwMsgPoolItem aHint( RES_UNOCURSOR_LEAVES_SECTION );
                pUnoCursor->Modify( &aHint, NULL );
            }
        }
    }
}

void SwDoc::CorrAbs(const SwNodeIndex& rOldNode,
    const SwPosition& rNewPos,
    const xub_StrLen nOffset,
    sal_Bool bMoveCrsr)
{
    SwCntntNode *const pCntntNode( rOldNode.GetNode().GetCntntNode() );
    SwPaM const aPam(rOldNode, 0,
                     rOldNode, (pCntntNode) ? pCntntNode->Len() : 0);
    SwPosition aNewPos(rNewPos);
    aNewPos.nContent += nOffset;

    getIDocumentMarkAccess()->correctMarksAbsolute(rOldNode, rNewPos, nOffset);
    {   // fix redlines
        SwRedlineTbl& rTbl = *pRedlineTbl;
        for( sal_uInt16 n = 0; n < rTbl.Count(); ++n )
        {
            // is on position ??
            lcl_PaMCorrAbs(*rTbl[ n ], *aPam.Start(), *aPam.End(), aNewPos);
        }
    }

    if(bMoveCrsr)
    {
        ::PaMCorrAbs(aPam, aNewPos);
    }
}

void SwDoc::CorrAbs(const SwPaM& rRange,
    const SwPosition& rNewPos,
    sal_Bool bMoveCrsr)
{
    SwPosition aStart(*rRange.Start());
    SwPosition aEnd(*rRange.End());
    SwPosition aNewPos(rNewPos);

    _DelBookmarks(aStart.nNode, aEnd.nNode, NULL,
        &aStart.nContent, &aEnd.nContent);
    if(bMoveCrsr)
        ::PaMCorrAbs(rRange, rNewPos);
}

void SwDoc::CorrAbs(const SwNodeIndex& rStartNode,
     const SwNodeIndex& rEndNode,
     const SwPosition& rNewPos,
     sal_Bool bMoveCrsr)
{
    _DelBookmarks(rStartNode, rEndNode);

    if(bMoveCrsr)
    {
        SwCntntNode *const pCntntNode( rEndNode.GetNode().GetCntntNode() );
        SwPaM const aPam(rStartNode, 0,
                         rEndNode, (pCntntNode) ? pCntntNode->Len() : 0);
        ::PaMCorrAbs(aPam, rNewPos);
    }
}





void PaMCorrRel( const SwNodeIndex &rOldNode,
                 const SwPosition &rNewPos,
                 const xub_StrLen nOffset )
{
    const SwNode* pOldNode = &rOldNode.GetNode();
    SwPosition aNewPos( rNewPos );
    const SwDoc* pDoc = pOldNode->GetDoc();

    xub_StrLen nCntIdx = rNewPos.nContent.GetIndex() + nOffset;

    SwCrsrShell* pShell = pDoc->GetEditShell();
    if( pShell )
    {
        FOREACHSHELL_START( pShell )
            SwPaM *_pStkCrsr = PCURSH->GetStkCrsr();
            if( _pStkCrsr )
            do {
                lcl_PaMCorrRel1( _pStkCrsr, pOldNode, aNewPos, nCntIdx );
            } while ( (_pStkCrsr != 0 ) &&
                ((_pStkCrsr=(SwPaM *)_pStkCrsr->GetNext()) != PCURSH->GetStkCrsr()) );

            FOREACHPAM_START( PCURSH->_GetCrsr() )
                lcl_PaMCorrRel1( PCURCRSR, pOldNode, aNewPos, nCntIdx);
            FOREACHPAM_END()

            if( PCURSH->IsTableMode() )
                lcl_PaMCorrRel1( PCURSH->GetTblCrs(), pOldNode, aNewPos, nCntIdx );

        FOREACHSHELL_END( pShell )
    }
    {
        SwUnoCrsrTbl& rTbl = (SwUnoCrsrTbl&)pDoc->GetUnoCrsrTbl();
        for( sal_uInt16 n = 0; n < rTbl.Count(); ++n )
        {
            FOREACHPAM_START( rTbl[ n ] )
                lcl_PaMCorrRel1( PCURCRSR, pOldNode, aNewPos, nCntIdx );
            FOREACHPAM_END()

            SwUnoTableCrsr* pUnoTblCrsr =
                dynamic_cast<SwUnoTableCrsr*>(rTbl[ n ]);
            if( pUnoTblCrsr )
            {
                FOREACHPAM_START( &pUnoTblCrsr->GetSelRing() )
                    lcl_PaMCorrRel1( PCURCRSR, pOldNode, aNewPos, nCntIdx );
                FOREACHPAM_END()
            }
        }
    }
}

void SwDoc::CorrRel(const SwNodeIndex& rOldNode,
    const SwPosition& rNewPos,
    const xub_StrLen nOffset,
    sal_Bool bMoveCrsr)
{
    getIDocumentMarkAccess()->correctMarksRelative(rOldNode, rNewPos, nOffset);

    { // dann die Redlines korrigieren
        SwRedlineTbl& rTbl = *pRedlineTbl;
        SwPosition aNewPos(rNewPos);
        for( sal_uInt16 n = 0; n < rTbl.Count(); ++n )
        {
            // liegt auf der Position ??
            lcl_PaMCorrRel1( rTbl[ n ], &rOldNode.GetNode(), aNewPos, aNewPos.nContent.GetIndex() + nOffset );
        }
    }

    if(bMoveCrsr)
        ::PaMCorrRel(rOldNode, rNewPos, nOffset);
}


SwEditShell* SwDoc::GetEditShell( ViewShell** ppSh ) const
{
    // Layout und OLE-Shells sollten vorhanden sein!
    if( pLayout && pLayout->GetCurrShell() )
    {
        ViewShell *pSh = pLayout->GetCurrShell(), *pVSh = pSh;
        if( ppSh )
            *ppSh = pSh;

        // wir suchen uns eine EditShell, falls diese existiert
        do {
            if( pSh->IsA( TYPE( SwEditShell ) ) )
                return (SwEditShell*)pSh;

        } while( pVSh != ( pSh = (ViewShell*)pSh->GetNext() ));
    }
    else if( ppSh )
        *ppSh = 0;

    return 0;
}

<<<<<<< HEAD

/* vim:set shiftwidth=4 softtabstop=4 expandtab: */
=======
::sw::IShellCursorSupplier * SwDoc::GetIShellCursorSupplier()
{
    return GetEditShell(0);
}
>>>>>>> 20529755
<|MERGE_RESOLUTION|>--- conflicted
+++ resolved
@@ -355,12 +355,9 @@
     return 0;
 }
 
-<<<<<<< HEAD
-
-/* vim:set shiftwidth=4 softtabstop=4 expandtab: */
-=======
 ::sw::IShellCursorSupplier * SwDoc::GetIShellCursorSupplier()
 {
     return GetEditShell(0);
 }
->>>>>>> 20529755
+
+/* vim:set shiftwidth=4 softtabstop=4 expandtab: */