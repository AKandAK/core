--- conflicted
+++ resolved
@@ -132,13 +132,8 @@
     /** Final processing after import of the fragment. */
     void                finalizeFragmentImport();
 
-<<<<<<< HEAD
     /** Creates and inserts all UNO shapes into the draw page. The virtual
-        function notifyShapeInserted() will be called for each new shape. */
-=======
-    /** Creates and inserts all UNO shapes into the passed container. The virtual
         function notifyXShapeInserted() will be called for each new shape. */
->>>>>>> db5c7145
     void                convertAndInsert() const;
 
     /** Returns the local shape index from the passed global shape identifier. */
