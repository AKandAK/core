/*************************************************************************
 *
 * DO NOT ALTER OR REMOVE COPYRIGHT NOTICES OR THIS FILE HEADER.
 *
 * Copyright 2000, 2010 Oracle and/or its affiliates.
 *
 * OpenOffice.org - a multi-platform office productivity suite
 *
 * This file is part of OpenOffice.org.
 *
 * OpenOffice.org is free software: you can redistribute it and/or modify
 * it under the terms of the GNU Lesser General Public License version 3
 * only, as published by the Free Software Foundation.
 *
 * OpenOffice.org is distributed in the hope that it will be useful,
 * but WITHOUT ANY WARRANTY; without even the implied warranty of
 * MERCHANTABILITY or FITNESS FOR A PARTICULAR PURPOSE.  See the
 * GNU Lesser General Public License version 3 for more details
 * (a copy is included in the LICENSE file that accompanied this code).
 *
 * You should have received a copy of the GNU Lesser General Public License
 * version 3 along with OpenOffice.org.  If not, see
 * <http://www.openoffice.org/license.html>
 * for a copy of the LGPLv3 License.
 *
 ************************************************************************/

// MARKER(update_precomp.py): autogen include statement, do not remove
#include "precompiled_svl.hxx"

#define _SVARRAY_CXX

#define _SVSTDARR_BOOLS
#define _SVSTDARR_BYTES
#define _SVSTDARR_ULONGS
#define _SVSTDARR_ULONGSSORT
#define _SVSTDARR_USHORTS
#define _SVSTDARR_LONGS
#define _SVSTDARR_LONGSSORT
#define _SVSTDARR_SHORTS
#define _SVSTDARR_STRINGS
#define _SVSTDARR_STRINGSDTOR
#define _SVSTDARR_STRINGSSORT
#define _SVSTDARR_STRINGSSORTDTOR
#define _SVSTDARR_STRINGSISORT
#define _SVSTDARR_STRINGSISORTDTOR
#define _SVSTDARR_USHORTSSORT

#define _SVSTDARR_BYTESTRINGS
#define _SVSTDARR_BYTESTRINGSDTOR
#define _SVSTDARR_BYTESTRINGSSORT
#define _SVSTDARR_BYTESTRINGSSORTDTOR
#define _SVSTDARR_BYTESTRINGSISORT
#define _SVSTDARR_BYTESTRINGSISORTDTOR

#define _SVSTDARR_XUB_STRLEN
#define _SVSTDARR_XUB_STRLENSORT

#include <svl/svstdarr.hxx>
#include <tools/string.hxx>
#include <tools/debug.hxx>

SV_IMPL_VARARR(SvPtrarr,VoidPtr)

sal_uInt16 SvPtrarr::GetPos( const VoidPtr& aElement ) const
{   sal_uInt16 n;
    for( n=0; n < nA && *(GetData()+n) != aElement; ) n++;
    return ( n >= nA ? USHRT_MAX : n );
}

<<<<<<< HEAD
sal_uInt16 SvPtrarrPlain::GetPos( const VoidPtr aElement ) const
{   sal_uInt16 n;
    for( n=0; n < nA && *(GetData()+n) != aElement; ) n++;
    return ( n >= nA ? USHRT_MAX : n );
}


SV_IMPL_VARARR( SvBools, sal_Bool )
SV_IMPL_VARARR( SvBytes, sal_uInt8 )
SV_IMPL_VARARR( SvULongs, sal_uIntPtr )
SV_IMPL_VARARR( SvUShorts, sal_uInt16 )
=======
SV_IMPL_VARARR( SvULongs, ULONG )
SV_IMPL_VARARR( SvUShorts, USHORT )
>>>>>>> 95f71183
SV_IMPL_VARARR( SvLongs, long)

SV_IMPL_VARARR_SORT( SvULongsSort, sal_uIntPtr )
SV_IMPL_VARARR_SORT( SvLongsSort, long )

SV_IMPL_PTRARR( SvStrings, StringPtr )
SV_IMPL_PTRARR( SvStringsDtor, StringPtr )
SV_IMPL_OP_PTRARR_SORT( SvStringsSort, StringPtr )
SV_IMPL_OP_PTRARR_SORT( SvStringsSortDtor, StringPtr )

SV_IMPL_PTRARR( SvByteStrings, ByteStringPtr )
SV_IMPL_PTRARR( SvByteStringsDtor, ByteStringPtr )
SV_IMPL_OP_PTRARR_SORT( SvByteStringsSort, ByteStringPtr )
SV_IMPL_OP_PTRARR_SORT( SvByteStringsSortDtor, ByteStringPtr )



// ---------------- strings -------------------------------------

// Array mit anderer Seek-Methode!
_SV_IMPL_SORTAR_ALG( SvStringsISort, StringPtr )
void SvStringsISort::DeleteAndDestroy( sal_uInt16 nP, sal_uInt16 nL )
{
    if( nL )
    {
        DBG_ASSERT( nP < nA && nP + nL <= nA, "ERR_VAR_DEL" );
        for( sal_uInt16 n=nP; n < nP + nL; n++ )
            delete *((StringPtr*)pData+n);
        SvPtrarr::Remove( nP, nL );
    }
}
sal_Bool SvStringsISort::Seek_Entry( const StringPtr aE, sal_uInt16* pP ) const
{
    register sal_uInt16 nO  = SvStringsISort_SAR::Count(),
            nM,
            nU = 0;
    if( nO > 0 )
    {
        nO--;
        while( nU <= nO )
        {
            nM = nU + ( nO - nU ) / 2;
            StringCompare eCmp = (*((StringPtr*)pData + nM))->
                                        CompareIgnoreCaseToAscii( *(aE) );
            if( COMPARE_EQUAL == eCmp )
            {
                if( pP ) *pP = nM;
                return sal_True;
            }
            else if( COMPARE_LESS == eCmp )
                nU = nM + 1;
            else if( nM == 0 )
            {
                if( pP ) *pP = nU;
                return sal_False;
            }
            else
                nO = nM - 1;
        }
    }
    if( pP ) *pP = nU;
    return sal_False;
}

// ---------------- strings -------------------------------------

// Array mit anderer Seek-Methode!
_SV_IMPL_SORTAR_ALG( SvStringsISortDtor, StringPtr )
void SvStringsISortDtor::DeleteAndDestroy( sal_uInt16 nP, sal_uInt16 nL )
{
    if( nL )
    {
        DBG_ASSERT( nP < nA && nP + nL <= nA, "ERR_VAR_DEL" );
        for( sal_uInt16 n=nP; n < nP + nL; n++ )
            delete *((StringPtr*)pData+n);
        SvPtrarr::Remove( nP, nL );
    }
}
sal_Bool SvStringsISortDtor::Seek_Entry( const StringPtr aE, sal_uInt16* pP ) const
{
    register sal_uInt16 nO  = SvStringsISortDtor_SAR::Count(),
            nM,
            nU = 0;
    if( nO > 0 )
    {
        nO--;
        while( nU <= nO )
        {
            nM = nU + ( nO - nU ) / 2;
            StringCompare eCmp = (*((StringPtr*)pData + nM))->
                                    CompareIgnoreCaseToAscii( *(aE) );
            if( COMPARE_EQUAL == eCmp )
            {
                if( pP ) *pP = nM;
                return sal_True;
            }
            else if( COMPARE_LESS == eCmp )
                nU = nM + 1;
            else if( nM == 0 )
            {
                if( pP ) *pP = nU;
                return sal_False;
            }
            else
                nO = nM - 1;
        }
    }
    if( pP ) *pP = nU;
    return sal_False;
}

// ---------------- Ushorts -------------------------------------

/* SortArray fuer UShorts */
sal_Bool SvUShortsSort::Seek_Entry( const sal_uInt16 aE, sal_uInt16* pP ) const
{
    register sal_uInt16 nO  = SvUShorts::Count(),
            nM,
            nU = 0;
    if( nO > 0 )
    {
        nO--;
        while( nU <= nO )
        {
            nM = nU + ( nO - nU ) / 2;
            if( *(pData + nM) == aE )
            {
                if( pP ) *pP = nM;
                return sal_True;
            }
            else if( *(pData + nM) < aE )
                nU = nM + 1;
            else if( nM == 0 )
            {
                if( pP ) *pP = nU;
                return sal_False;
            }
            else
                nO = nM - 1;
        }
    }
    if( pP ) *pP = nU;
    return sal_False;
}

void SvUShortsSort::Insert( const SvUShortsSort * pI, sal_uInt16 nS, sal_uInt16 nE )
{
    if( USHRT_MAX == nE )
        nE = pI->Count();
    sal_uInt16 nP;
    const sal_uInt16 * pIArr = pI->GetData();
    for( ; nS < nE; ++nS )
    {
        if( ! Seek_Entry( *(pIArr+nS), &nP) )
                SvUShorts::Insert( *(pIArr+nS), nP );
        if( ++nP >= Count() )
        {
            SvUShorts::Insert( pI, nP, nS+1, nE );
            nS = nE;
        }
    }
}

sal_Bool SvUShortsSort::Insert( const sal_uInt16 aE )
{
    sal_uInt16 nP;
    sal_Bool bExist = Seek_Entry( aE, &nP );
    if( !bExist )
        SvUShorts::Insert( aE, nP );
    return !bExist;
}

sal_Bool SvUShortsSort::Insert( const sal_uInt16 aE, sal_uInt16& rP )
{
    sal_Bool bExist = Seek_Entry( aE, &rP );
    if( !bExist )
        SvUShorts::Insert( aE, rP );
    return !bExist;
}

void SvUShortsSort::Insert( const sal_uInt16* pE, sal_uInt16 nL)
{
    sal_uInt16 nP;
    for( sal_uInt16 n = 0; n < nL; ++n )
        if( ! Seek_Entry( *(pE+n), &nP ))
            SvUShorts::Insert( *(pE+n), nP );
}

// remove ab Pos
void SvUShortsSort::RemoveAt( const sal_uInt16 nP, sal_uInt16 nL )
{
    if( nL )
        SvUShorts::Remove( nP, nL);
}

// remove ab dem Eintrag
void SvUShortsSort::Remove( const sal_uInt16 aE, sal_uInt16 nL )
{
    sal_uInt16 nP;
    if( nL && Seek_Entry( aE, &nP ) )
        SvUShorts::Remove( nP, nL);
}

// ---------------- bytestrings -------------------------------------

// Array mit anderer Seek-Methode!
_SV_IMPL_SORTAR_ALG( SvByteStringsISort, ByteStringPtr )
void SvByteStringsISort::DeleteAndDestroy( sal_uInt16 nP, sal_uInt16 nL )
{
    if( nL )
    {
        DBG_ASSERT( nP < nA && nP + nL <= nA, "ERR_VAR_DEL" );
        for( sal_uInt16 n=nP; n < nP + nL; n++ )
            delete *((ByteStringPtr*)pData+n);
        SvPtrarr::Remove( nP, nL );
    }
}
sal_Bool SvByteStringsISort::Seek_Entry( const ByteStringPtr aE, sal_uInt16* pP ) const
{
    register sal_uInt16 nO  = SvByteStringsISort_SAR::Count(),
            nM,
            nU = 0;
    if( nO > 0 )
    {
        nO--;
        while( nU <= nO )
        {
            nM = nU + ( nO - nU ) / 2;
            StringCompare eCmp = (*((ByteStringPtr*)pData + nM))->
                        CompareIgnoreCaseToAscii( *(aE) );
            if( COMPARE_EQUAL == eCmp )
            {
                if( pP ) *pP = nM;
                return sal_True;
            }
            else if( COMPARE_LESS == eCmp )
                nU = nM + 1;
            else if( nM == 0 )
            {
                if( pP ) *pP = nU;
                return sal_False;
            }
            else
                nO = nM - 1;
        }
    }
    if( pP ) *pP = nU;
    return sal_False;
}


// Array mit anderer Seek-Methode!
_SV_IMPL_SORTAR_ALG( SvByteStringsISortDtor, ByteStringPtr )
void SvByteStringsISortDtor::DeleteAndDestroy( sal_uInt16 nP, sal_uInt16 nL )
{
    if( nL )
    {
        DBG_ASSERT( nP < nA && nP + nL <= nA, "ERR_VAR_DEL" );
        for( sal_uInt16 n=nP; n < nP + nL; n++ )
            delete *((ByteStringPtr*)pData+n);
        SvPtrarr::Remove( nP, nL );
    }
}
sal_Bool SvByteStringsISortDtor::Seek_Entry( const ByteStringPtr aE, sal_uInt16* pP ) const
{
    register sal_uInt16 nO  = SvByteStringsISortDtor_SAR::Count(),
            nM,
            nU = 0;
    if( nO > 0 )
    {
        nO--;
        while( nU <= nO )
        {
            nM = nU + ( nO - nU ) / 2;
            StringCompare eCmp = (*((ByteStringPtr*)pData + nM))->
                                    CompareIgnoreCaseToAscii( *(aE) );
            if( COMPARE_EQUAL == eCmp )
            {
                if( pP ) *pP = nM;
                return sal_True;
            }
            else if( COMPARE_LESS == eCmp )
                nU = nM + 1;
            else if( nM == 0 )
            {
                if( pP ) *pP = nU;
                return sal_False;
            }
            else
                nO = nM - 1;
        }
    }
    if( pP ) *pP = nU;
    return sal_False;
}
<|MERGE_RESOLUTION|>--- conflicted
+++ resolved
@@ -68,22 +68,8 @@
     return ( n >= nA ? USHRT_MAX : n );
 }
 
-<<<<<<< HEAD
-sal_uInt16 SvPtrarrPlain::GetPos( const VoidPtr aElement ) const
-{   sal_uInt16 n;
-    for( n=0; n < nA && *(GetData()+n) != aElement; ) n++;
-    return ( n >= nA ? USHRT_MAX : n );
-}
-
-
-SV_IMPL_VARARR( SvBools, sal_Bool )
-SV_IMPL_VARARR( SvBytes, sal_uInt8 )
 SV_IMPL_VARARR( SvULongs, sal_uIntPtr )
 SV_IMPL_VARARR( SvUShorts, sal_uInt16 )
-=======
-SV_IMPL_VARARR( SvULongs, ULONG )
-SV_IMPL_VARARR( SvUShorts, USHORT )
->>>>>>> 95f71183
 SV_IMPL_VARARR( SvLongs, long)
 
 SV_IMPL_VARARR_SORT( SvULongsSort, sal_uIntPtr )
