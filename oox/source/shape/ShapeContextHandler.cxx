/*************************************************************************
 *
 * DO NOT ALTER OR REMOVE COPYRIGHT NOTICES OR THIS FILE HEADER.
 *
 * Copyright 2008 by Sun Microsystems, Inc.
 *
 * OpenOffice.org - a multi-platform office productivity suite
 *
 * $RCSfile: ShapeContextHandler.cxx,v $
 * $Revision: 1.6 $
 *
 * This file is part of OpenOffice.org.
 *
 * OpenOffice.org is free software: you can redistribute it and/or modify
 * it under the terms of the GNU Lesser General Public License version 3
 * only, as published by the Free Software Foundation.
 *
 * OpenOffice.org is distributed in the hope that it will be useful,
 * but WITHOUT ANY WARRANTY; without even the implied warranty of
 * MERCHANTABILITY or FITNESS FOR A PARTICULAR PURPOSE.  See the
 * GNU Lesser General Public License version 3 for more details
 * (a copy is included in the LICENSE file that accompanied this code).
 *
 * You should have received a copy of the GNU Lesser General Public License
 * version 3 along with OpenOffice.org.  If not, see
 * <http://www.openoffice.org/license.html>
 * for a copy of the LGPLv3 License.
 *
 ************************************************************************/

#include "ShapeContextHandler.hxx"
#include "oox/vml/vmldrawingfragment.hxx"
#include "oox/vml/vmlshape.hxx"
#include "oox/vml/vmlshapecontainer.hxx"

namespace oox { namespace shape {

using namespace ::com::sun::star;
using namespace core;
using namespace drawingml;

ShapeContextHandler::ShapeContextHandler
(uno::Reference< uno::XComponentContext > const & context) :
mnStartToken(0), m_xContext(context)
{
    try
    {
        uno::Reference<lang::XMultiServiceFactory>
            xFactory(m_xContext->getServiceManager(), uno::UNO_QUERY_THROW);
        mxFilterBase.set( new ShapeFilterBase(xFactory) );
    }
    catch( uno::Exception& )
    {
    }
}

ShapeContextHandler::~ShapeContextHandler()
{
}

uno::Reference<xml::sax::XFastContextHandler>
ShapeContextHandler::getGraphicShapeContext(::sal_Int32 Element )
{
    if (! mxGraphicShapeContext.is())
    {
        FragmentHandlerRef rFragmentHandler
            (new ShapeFragmentHandler(*mxFilterBase, msRelationFragmentPath));
        ShapePtr pMasterShape;

        switch (Element & 0xffff)
        {
            case XML_graphic:
                mpShape.reset(new Shape("com.sun.star.drawing.OLE2Shape" ));
                mxGraphicShapeContext.set
                (new GraphicalObjectFrameContext(*rFragmentHandler, pMasterShape, mpShape, true));
                break;
            case XML_pic:
                mpShape.reset(new Shape("com.sun.star.drawing.GraphicObjectShape" ));
                mxGraphicShapeContext.set
                (new GraphicShapeContext(*rFragmentHandler, pMasterShape, mpShape));
                break;
            default:
                break;
        }
    }

    return mxGraphicShapeContext;
}

uno::Reference<xml::sax::XFastContextHandler>
ShapeContextHandler::getDrawingShapeContext()
{
    if (!mxDrawingFragmentHandler.is())
    {
        mpDrawing.reset( new oox::vml::Drawing( *mxFilterBase, mxDrawPage, oox::vml::VMLDRAWING_WORD ) );
        mxDrawingFragmentHandler.set
          (dynamic_cast<ContextHandler *>
           (new oox::vml::DrawingFragment
            ( *mxFilterBase, msRelationFragmentPath, *mpDrawing )));
    }

    return mxDrawingFragmentHandler;
}

uno::Reference<xml::sax::XFastContextHandler>
ShapeContextHandler::getContextHandler()
{
    uno::Reference<xml::sax::XFastContextHandler> xResult;

    switch (mnStartToken & NMSP_MASK)
    {
        case NMSP_VML:
            xResult.set(getDrawingShapeContext());
            break;
        default:
            xResult.set(getGraphicShapeContext(mnStartToken));
            break;
    }

    return xResult;
}

// ::com::sun::star::xml::sax::XFastContextHandler:
void SAL_CALL ShapeContextHandler::startFastElement
(::sal_Int32 Element,
 const uno::Reference< xml::sax::XFastAttributeList > & Attribs)
    throw (uno::RuntimeException, xml::sax::SAXException)
{
    static const ::rtl::OUString sInputStream
        (RTL_CONSTASCII_USTRINGPARAM ("InputStream"));

    uno::Sequence<beans::PropertyValue> aSeq(1);
    aSeq[0].Name = sInputStream;
    aSeq[0].Value <<= mxInputStream;
    mxFilterBase->filter(aSeq);

    mpThemePtr.reset(new Theme());

    uno::Reference<XFastContextHandler> xContextHandler(getContextHandler());

    if (xContextHandler.is())
        xContextHandler->startFastElement(Element, Attribs);
}

void SAL_CALL ShapeContextHandler::startUnknownElement
(const ::rtl::OUString & Namespace, const ::rtl::OUString & Name,
 const uno::Reference< xml::sax::XFastAttributeList > & Attribs)
    throw (uno::RuntimeException, xml::sax::SAXException)
{
    uno::Reference<XFastContextHandler> xContextHandler(getContextHandler());

    if (xContextHandler.is())
        xContextHandler->startUnknownElement(Namespace, Name, Attribs);
}

void SAL_CALL ShapeContextHandler::endFastElement(::sal_Int32 Element)
    throw (uno::RuntimeException, xml::sax::SAXException)
{
    uno::Reference<XFastContextHandler> xContextHandler(getContextHandler());

    if (xContextHandler.is())
        xContextHandler->endFastElement(Element);
}

void SAL_CALL ShapeContextHandler::endUnknownElement
(const ::rtl::OUString & Namespace,
 const ::rtl::OUString & Name)
    throw (uno::RuntimeException, xml::sax::SAXException)
{
    uno::Reference<XFastContextHandler> xContextHandler(getContextHandler());

    if (xContextHandler.is())
        xContextHandler->endUnknownElement(Namespace, Name);
}

uno::Reference< xml::sax::XFastContextHandler > SAL_CALL
ShapeContextHandler::createFastChildContext
(::sal_Int32 Element,
 const uno::Reference< xml::sax::XFastAttributeList > & Attribs)
    throw (uno::RuntimeException, xml::sax::SAXException)
{
    uno::Reference< xml::sax::XFastContextHandler > xResult;
    uno::Reference< xml::sax::XFastContextHandler > xContextHandler(getContextHandler());

    if (xContextHandler.is())
        xResult.set(xContextHandler->createFastChildContext
                    (Element, Attribs));

    return xResult;
}

uno::Reference< xml::sax::XFastContextHandler > SAL_CALL
ShapeContextHandler::createUnknownChildContext
(const ::rtl::OUString & Namespace,
 const ::rtl::OUString & Name,
 const uno::Reference< xml::sax::XFastAttributeList > & Attribs)
    throw (uno::RuntimeException, xml::sax::SAXException)
{
    uno::Reference<XFastContextHandler> xContextHandler(getContextHandler());

    if (xContextHandler.is())
        return xContextHandler->createUnknownChildContext
            (Namespace, Name, Attribs);

    return uno::Reference< xml::sax::XFastContextHandler >();
}

void SAL_CALL ShapeContextHandler::characters(const ::rtl::OUString & aChars)
    throw (uno::RuntimeException, xml::sax::SAXException)
{
    uno::Reference<XFastContextHandler> xContextHandler(getContextHandler());

    if (xContextHandler.is())
        xContextHandler->characters(aChars);
}

// ::com::sun::star::xml::sax::XFastShapeContextHandler:
uno::Reference< drawing::XShape > SAL_CALL
ShapeContextHandler::getShape() throw (uno::RuntimeException)
{
    uno::Reference< drawing::XShape > xResult;
    uno::Reference< drawing::XShapes > xShapes( mxDrawPage, uno::UNO_QUERY );

    if (mxFilterBase.is() && xShapes.is())
    {
        if (mpDrawing.get() != NULL)
        {
            mpDrawing->finalizeFragmentImport();
            if( const ::oox::vml::ShapeBase* pShape = mpDrawing->getShapes().getFirstShape() )
                xResult = pShape->convertAndInsert( xShapes );
        }
        else if (mpShape.get() != NULL)
        {
<<<<<<< HEAD
            mpShape->addShape(*mxFilterBase, mpThemePtr.get(), mxShapes);
=======
            mpShape->addShape(*mxFilterBase, mpThemePtr, xShapes);
>>>>>>> 60be2a0e
            xResult.set(mpShape->getXShape());
        }
    }

    return xResult;
}

css::uno::Reference< css::drawing::XDrawPage > SAL_CALL
ShapeContextHandler::getDrawPage() throw (css::uno::RuntimeException)
{
    return mxDrawPage;
}

void SAL_CALL ShapeContextHandler::setDrawPage
(const css::uno::Reference< css::drawing::XDrawPage > & the_value)
    throw (css::uno::RuntimeException)
{
    mxDrawPage = the_value;
}

css::uno::Reference< css::frame::XModel > SAL_CALL
ShapeContextHandler::getModel() throw (css::uno::RuntimeException)
{
    if( !mxFilterBase.is() )
        throw uno::RuntimeException();
    return mxFilterBase->getModel();
}

void SAL_CALL ShapeContextHandler::setModel
(const css::uno::Reference< css::frame::XModel > & the_value)
    throw (css::uno::RuntimeException)
{
    if( !mxFilterBase.is() )
        throw uno::RuntimeException();
    uno::Reference<lang::XComponent> xComp(the_value, uno::UNO_QUERY_THROW);
    mxFilterBase->setTargetDocument(xComp);
}

uno::Reference< io::XInputStream > SAL_CALL
ShapeContextHandler::getInputStream() throw (uno::RuntimeException)
{
    return mxInputStream;
}

void SAL_CALL ShapeContextHandler::setInputStream
(const uno::Reference< io::XInputStream > & the_value)
    throw (uno::RuntimeException)
{
    mxInputStream = the_value;
}

::rtl::OUString SAL_CALL ShapeContextHandler::getRelationFragmentPath()
    throw (uno::RuntimeException)
{
    return msRelationFragmentPath;
}

void SAL_CALL ShapeContextHandler::setRelationFragmentPath
(const ::rtl::OUString & the_value)
    throw (uno::RuntimeException)
{
    msRelationFragmentPath = the_value;
}

::sal_Int32 SAL_CALL ShapeContextHandler::getStartToken() throw (::com::sun::star::uno::RuntimeException)
{
    return mnStartToken;
}

void SAL_CALL ShapeContextHandler::setStartToken( ::sal_Int32 _starttoken ) throw (::com::sun::star::uno::RuntimeException)
{
    mnStartToken = _starttoken;


}

::rtl::OUString ShapeContextHandler::getImplementationName()
    throw (css::uno::RuntimeException)
{
    return ShapeContextHandler_getImplementationName();
}

uno::Sequence< ::rtl::OUString > ShapeContextHandler::getSupportedServiceNames()
    throw (css::uno::RuntimeException)
{
    return ShapeContextHandler_getSupportedServiceNames();
}

::rtl::OUString SAL_CALL ShapeContextHandler_getImplementationName() {
    return ::rtl::OUString(RTL_CONSTASCII_USTRINGPARAM(
        "com.sun.star.comp.oox.ShapeContextHandler"));
}

::sal_Bool SAL_CALL ShapeContextHandler::supportsService
(const ::rtl::OUString & ServiceName) throw (css::uno::RuntimeException)
{
    uno::Sequence< ::rtl::OUString > aSeq = getSupportedServiceNames();

    if (aSeq[0].equals(ServiceName))
        return sal_True;

    return sal_False;
}

uno::Sequence< ::rtl::OUString > SAL_CALL
ShapeContextHandler_getSupportedServiceNames()
{
    uno::Sequence< ::rtl::OUString > s(1);
    s[0] = ::rtl::OUString(RTL_CONSTASCII_USTRINGPARAM(
        "com.sun.star.xml.sax.FastShapeContextHandler"));
    return s;
}

uno::Reference< uno::XInterface > SAL_CALL
ShapeContextHandler_create(
    const uno::Reference< uno::XComponentContext > & context)
        SAL_THROW((uno::Exception))
{
    return static_cast< ::cppu::OWeakObject * >
        (new ShapeContextHandler(context));
}

uno::Reference< uno::XInterface > SAL_CALL
ShapeContextHandler_createInstance
( const uno::Reference< lang::XMultiServiceFactory > & rSMgr)
throw( uno::Exception )
{
    uno::Reference<beans::XPropertySet>
        xPropertySet(rSMgr, uno::UNO_QUERY_THROW);
    uno::Any aDefaultContext = xPropertySet->getPropertyValue
        (::rtl::OUString(RTL_CONSTASCII_USTRINGPARAM("DefaultContext")));

    uno::Reference<uno::XComponentContext> xContext;
    aDefaultContext >>= xContext;

    return ShapeContextHandler_create(xContext);
}

}}<|MERGE_RESOLUTION|>--- conflicted
+++ resolved
@@ -231,11 +231,7 @@
         }
         else if (mpShape.get() != NULL)
         {
-<<<<<<< HEAD
-            mpShape->addShape(*mxFilterBase, mpThemePtr.get(), mxShapes);
-=======
-            mpShape->addShape(*mxFilterBase, mpThemePtr, xShapes);
->>>>>>> 60be2a0e
+            mpShape->addShape(*mxFilterBase, mpThemePtr.get(), xShapes);
             xResult.set(mpShape->getXShape());
         }
     }
