--- conflicted
+++ resolved
@@ -67,11 +67,7 @@
 
     virtual void SAL_CALL disposing() SAL_OVERRIDE;
 
-<<<<<<< HEAD
-    ::boost::shared_ptr< ::TabControl> GetTabControl() const { return mpTabControl;}
-=======
-    ::TabControl* GetTabControl (void) const { return mpTabControl;}
->>>>>>> 0cde74f7
+    VclPtr<::TabControl> GetTabControl() const { return mpTabControl;}
 
     bool ActivatePage();
 
