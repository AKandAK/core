--- conflicted
+++ resolved
@@ -2932,13 +2932,10 @@
 
     PopupMenu* pPopup = new PopupMenu( ResId( SV_RESID_MENU_EDIT, *pResMgr ) );
     const StyleSettings& rStyleSettings = Application::GetSettings().GetStyleSettings();
-<<<<<<< HEAD
     if ( rStyleSettings.GetHideDisabledMenuItems() )
         pPopup->SetMenuFlags( MENU_FLAG_HIDEDISABLEDENTRIES );
     else
         pPopup->SetMenuFlags ( MENU_FLAG_ALWAYSSHOWDISABLEDENTRIES );
-=======
->>>>>>> 73b79fe8
     if ( rStyleSettings.GetAcceleratorsInContextMenus() )
     {
         pPopup->SetAccelKey( SV_MENU_EDIT_UNDO, KeyCode( KEYFUNC_UNDO ) );
