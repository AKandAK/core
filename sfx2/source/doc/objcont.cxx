/* -*- Mode: C++; tab-width: 4; indent-tabs-mode: nil; c-basic-offset: 4 -*- */
/*************************************************************************
 *
 * DO NOT ALTER OR REMOVE COPYRIGHT NOTICES OR THIS FILE HEADER.
 *
 * Copyright 2000, 2010 Oracle and/or its affiliates.
 *
 * OpenOffice.org - a multi-platform office productivity suite
 *
 * This file is part of OpenOffice.org.
 *
 * OpenOffice.org is free software: you can redistribute it and/or modify
 * it under the terms of the GNU Lesser General Public License version 3
 * only, as published by the Free Software Foundation.
 *
 * OpenOffice.org is distributed in the hope that it will be useful,
 * but WITHOUT ANY WARRANTY; without even the implied warranty of
 * MERCHANTABILITY or FITNESS FOR A PARTICULAR PURPOSE.  See the
 * GNU Lesser General Public License version 3 for more details
 * (a copy is included in the LICENSE file that accompanied this code).
 *
 * You should have received a copy of the GNU Lesser General Public License
 * version 3 along with OpenOffice.org.  If not, see
 * <http://www.openoffice.org/license.html>
 * for a copy of the LGPLv3 License.
 *
 ************************************************************************/

// MARKER(update_precomp.py): autogen include statement, do not remove
#include "precompiled_sfx2.hxx"

#include <com/sun/star/uno/Reference.hxx>

#include <com/sun/star/document/XDocumentProperties.hpp>
#include <com/sun/star/document/UpdateDocMode.hpp>
#include <com/sun/star/frame/XLayoutManager.hpp>
#include <com/sun/star/embed/ElementModes.hpp>
#include <com/sun/star/document/XStandaloneDocumentInfo.hpp>
#include <com/sun/star/beans/XFastPropertySet.hpp>
#include <tools/cachestr.hxx>
#include <vcl/msgbox.hxx>
#include <svl/style.hxx>
#include <vcl/wrkwin.hxx>

#include <svl/stritem.hxx>
#include <svl/intitem.hxx>
#include <svl/rectitem.hxx>
#include <svl/eitem.hxx>
#include <svl/urihelper.hxx>
#include <svl/ctloptions.hxx>
#include <comphelper/storagehelper.hxx>
#include <comphelper/processfactory.hxx>
#include <unotools/securityoptions.hxx>
#include <svtools/sfxecode.hxx>
#include <svtools/ehdl.hxx>
#include <tools/datetime.hxx>
#include <math.h>

#include <unotools/saveopt.hxx>
#include <unotools/useroptions.hxx>
#include <unotools/localfilehelper.hxx>
#include <vcl/virdev.hxx>
#include <vcl/oldprintadaptor.hxx>

#include <sfx2/app.hxx>
#include "sfx2/sfxresid.hxx"
#include "appdata.hxx"
#include <sfx2/dinfdlg.hxx>
#include "fltfnc.hxx"
#include <sfx2/docfac.hxx>
#include <sfx2/viewsh.hxx>
#include <sfx2/objsh.hxx>
#include "objshimp.hxx"
#include <sfx2/evntconf.hxx>
#include "sfx2/sfxhelp.hxx"
#include <sfx2/dispatch.hxx>
#include <sfx2/printer.hxx>
#include "sfx2/basmgr.hxx"
#include <sfx2/viewfrm.hxx>
#include <sfx2/doctempl.hxx>
#include "doc.hrc"
#include <sfx2/sfxbasemodel.hxx>
#include <sfx2/docfile.hxx>
#include <sfx2/request.hxx>
#include "openflag.hxx"
#include "querytemplate.hxx"

using namespace ::com::sun::star;
using namespace ::com::sun::star::uno;

//====================================================================

static
bool operator> (const util::DateTime& i_rLeft, const util::DateTime& i_rRight)
{
    if ( i_rLeft.Year != i_rRight.Year )
        return i_rLeft.Year > i_rRight.Year;

    if ( i_rLeft.Month != i_rRight.Month )
        return i_rLeft.Month > i_rRight.Month;

    if ( i_rLeft.Day != i_rRight.Day )
        return i_rLeft.Day > i_rRight.Day;

    if ( i_rLeft.Hours != i_rRight.Hours )
        return i_rLeft.Hours > i_rRight.Hours;

    if ( i_rLeft.Minutes != i_rRight.Minutes )
        return i_rLeft.Minutes > i_rRight.Minutes;

    if ( i_rLeft.Seconds != i_rRight.Seconds )
        return i_rLeft.Seconds > i_rRight.Seconds;

    if ( i_rLeft.HundredthSeconds != i_rRight.HundredthSeconds )
        return i_rLeft.HundredthSeconds > i_rRight.HundredthSeconds;

    return sal_False;
}

::boost::shared_ptr<GDIMetaFile>
SfxObjectShell::GetPreviewMetaFile( sal_Bool bFullContent ) const
{
    return CreatePreviewMetaFile_Impl( bFullContent );
}

::boost::shared_ptr<GDIMetaFile>
SfxObjectShell::CreatePreviewMetaFile_Impl( sal_Bool bFullContent ) const
{
    // DoDraw can only be called when no printing is done, otherwise
    // the printer may be turned off
    SfxViewFrame *pFrame = SfxViewFrame::GetFirst( this );
    if ( pFrame && pFrame->GetViewShell() &&
         pFrame->GetViewShell()->GetPrinter() &&
         pFrame->GetViewShell()->GetPrinter()->IsPrinting() )
         return ::boost::shared_ptr<GDIMetaFile>();

    ::boost::shared_ptr<GDIMetaFile> pFile(new GDIMetaFile);

    VirtualDevice aDevice;
    aDevice.EnableOutput( sal_False );

    MapMode aMode( ((SfxObjectShell*)this)->GetMapUnit() );
    aDevice.SetMapMode( aMode );
    pFile->SetPrefMapMode( aMode );

    Size aTmpSize;
    sal_Int8 nAspect;
    if ( bFullContent )
    {
        nAspect = ASPECT_CONTENT;
        aTmpSize = GetVisArea( nAspect ).GetSize();
    }
    else
    {
        nAspect = ASPECT_THUMBNAIL;
        aTmpSize = ((SfxObjectShell*)this)->GetFirstPageSize();
    }

    pFile->SetPrefSize( aTmpSize );
    DBG_ASSERT( aTmpSize.Height()*aTmpSize.Width(),
                "size of first page is 0, overload GetFirstPageSize or set vis-area!" );

    pFile->Record( &aDevice );

    LanguageType eLang;
    SvtCTLOptions*  pCTLOptions = new SvtCTLOptions;
    if ( SvtCTLOptions::NUMERALS_HINDI == pCTLOptions->GetCTLTextNumerals() )
        eLang = LANGUAGE_ARABIC_SAUDI_ARABIA;
    else if ( SvtCTLOptions::NUMERALS_ARABIC == pCTLOptions->GetCTLTextNumerals() )
        eLang = LANGUAGE_ENGLISH;
    else
        eLang = (LanguageType) Application::GetSettings().GetLanguage();

    aDevice.SetDigitLanguage( eLang );

    ((SfxObjectShell*)this)->DoDraw( &aDevice, Point(0,0), aTmpSize, JobSetup(), nAspect );
    pFile->Stop();

    return pFile;
}

//====================================================================

void SfxObjectShell::UpdateDocInfoForSave()
{
    uno::Reference<document::XDocumentProperties> xDocProps(getDocProperties());

    // clear user data if recommend (see 'Tools - Options - Open/StarOffice - Security')
    if ( SvtSecurityOptions().IsOptionSet(
            SvtSecurityOptions::E_DOCWARN_REMOVEPERSONALINFO ) )
    {
        xDocProps->resetUserData( ::rtl::OUString() );
    }
    else if ( IsModified() )
    {
        String aUserName = SvtUserOptions().GetFullName();
        if ( !IsUseUserData() )
        {
            // remove all data pointing to the current user
            if (xDocProps->getAuthor().equals(aUserName)) {
                xDocProps->setAuthor( ::rtl::OUString() );
            }
            xDocProps->setModifiedBy( ::rtl::OUString() );
            if (xDocProps->getPrintedBy().equals(aUserName)) {
                xDocProps->setPrintedBy( ::rtl::OUString() );
            }
        }
        else
        {
            // update ModificationAuthor, revision and editing time
            ::DateTime now;
            xDocProps->setModificationDate( util::DateTime(
                now.Get100Sec(), now.GetSec(), now.GetMin(),
                now.GetHour(), now.GetDay(), now.GetMonth(),
                now.GetYear() ) );
            xDocProps->setModifiedBy( aUserName );
            if ( !HasName() || pImp->bIsSaving )
                // QUESTION: not in case of "real" SaveAs as this is meant to create a new document
                UpdateTime_Impl( xDocProps );
        }
    }
}

//--------------------------------------------------------------------

static void
lcl_add(util::Duration & rDur, Time const& rTime)
{
    // here we don't care about overflow: rDur is converted back to seconds
    // anyway, and Time cannot store more than ~4000 hours
    rDur.Hours   += rTime.GetHour();
    rDur.Minutes += rTime.GetMin();
    rDur.Seconds += rTime.GetSec();
}

// Update the processing time
void SfxObjectShell::UpdateTime_Impl(
    const uno::Reference<document::XDocumentProperties> & i_xDocProps)
{
    // Get old time from documentinfo
    const sal_Int32 secs = i_xDocProps->getEditingDuration();
    util::Duration editDuration(sal_False, 0, 0, 0,
            secs/3600, (secs%3600)/60, secs%60, 0);

    // Initialize some local member! Its neccessary for wollow operations!
    DateTime    aNow                    ;   // Date and time at current moment
    Time        n24Time     (24,0,0,0)  ;   // Time-value for 24 hours - see follow calculation
    sal_uIntPtr     nDays       = 0         ;   // Count of days between now and last editing
    Time        nAddTime    (0)         ;   // Value to add on aOldTime

    // Safe impossible cases!
    // User has changed time to the past between last editing and now ... its not possible!!!
    DBG_ASSERT( !(aNow.GetDate()<pImp->nTime.GetDate()), "Timestamp of last change is in the past ?!..." );

    // Do the follow only, if user has NOT changed time to the past.
    // Else add a time of 0 to aOldTime ... !!!
    if (aNow.GetDate()>=pImp->nTime.GetDate())
    {
        // Get count of days last editing.
        nDays = aNow.GetSecFromDateTime(pImp->nTime.GetDate())/86400 ;

        if (nDays==0)
        {
            // If no day between now and last editing - calculate time directly.
            nAddTime    =   (const Time&)aNow - (const Time&)pImp->nTime ;
        }
        else
        // If time of working without save greater then 1 month (!) ....
        // we add 0 to aOldTime!
        if (nDays<=31)
        {
            // If 1 or up to 31 days between now and last editing - calculate time indirectly.
            // nAddTime = (24h - nTime) + (nDays * 24h) + aNow
            --nDays;
             nAddTime    =  nDays*n24Time.GetTime() ;
            nAddTime    +=  n24Time-(const Time&)pImp->nTime        ;
            nAddTime    +=  aNow                    ;
        }

        lcl_add(editDuration, nAddTime);
    }

    pImp->nTime = aNow;
    try {
        const sal_Int32 newSecs( (editDuration.Hours*3600)
            + (editDuration.Minutes*60) + editDuration.Seconds);
        i_xDocProps->setEditingDuration(newSecs);
        i_xDocProps->setEditingCycles(i_xDocProps->getEditingCycles() + 1);
    }
    catch (lang::IllegalArgumentException &)
    {
        // ignore overflow
    }
}

//--------------------------------------------------------------------

SfxDocumentInfoDialog* SfxObjectShell::CreateDocumentInfoDialog
(
    Window*             pParent,
    const SfxItemSet&   rSet
)
{
    return new SfxDocumentInfoDialog(pParent, rSet);
}

//--------------------------------------------------------------------

SfxStyleSheetBasePool* SfxObjectShell::GetStyleSheetPool()
{
    return 0;
}

void SfxObjectShell::SetOrganizerSearchMask(
    SfxStyleSheetBasePool* pStylePool) const
{
    pStylePool->SetSearchMask(
        SFX_STYLE_FAMILY_ALL,
        SFXSTYLEBIT_USERDEF | SFXSTYLEBIT_USED);
}

//--------------------------------------------------------------------

sal_uInt16 SfxObjectShell::GetContentCount(sal_uInt16 nIdx)
{
    switch(nIdx)
    {
        case INDEX_IGNORE:
            return DEF_CONTENT_COUNT;
        case CONTENT_STYLE:
        {
            SfxStyleSheetBasePool *pStylePool = GetStyleSheetPool();
            if(!pStylePool)
                return 0;
            SetOrganizerSearchMask(pStylePool);
            return pStylePool->Count();
        }
        case CONTENT_MACRO:
            break;
    }
    return 0;
}


//--------------------------------------------------------------------
//TODO/CLEANUP: remove this method
void  SfxObjectShell::TriggerHelpPI(sal_uInt16 nIdx1, sal_uInt16 nIdx2)
{
    if(nIdx1==CONTENT_STYLE && nIdx2 != INDEX_IGNORE) //StyleSheets
    {
        SfxStyleSheetBasePool *pStylePool = GetStyleSheetPool();
        SetOrganizerSearchMask(pStylePool);
    }
}

sal_Bool SfxObjectShell::CanHaveChilds(sal_uInt16 nIdx1, sal_uInt16 nIdx2)
{
    switch(nIdx1)
    {
    case INDEX_IGNORE:
        return true;
    case CONTENT_STYLE:
        return INDEX_IGNORE == nIdx2 || !GetStyleSheetPool() ? false : true;
    case CONTENT_MACRO:
        return false;
    }
    return false;
}

//--------------------------------------------------------------------

void SfxObjectShell::GetContent(String &rText,
                                Bitmap &rClosedBitmap,
                                Bitmap &rOpenedBitmap,
                                sal_Bool &bCanDel,
                                sal_uInt16 i,
                                sal_uInt16 nIdx
)
{
    bCanDel=true;

    switch(nIdx)
    {
        case INDEX_IGNORE:
        {
            sal_uInt16 nTextResId = 0;
            sal_uInt16 nClosedBitmapResId = 0; // evtl. sp"ater mal unterschiedliche
            sal_uInt16 nOpenedBitmapResId = 0; // "     "       "   "
            switch(i)
            {
                case CONTENT_STYLE:
                    nTextResId = STR_STYLES;
                    nClosedBitmapResId= BMP_STYLES_CLOSED;
                    nOpenedBitmapResId= BMP_STYLES_OPENED;
                    break;
                case CONTENT_MACRO:
                    nTextResId = STR_MACROS;
                    nClosedBitmapResId= BMP_STYLES_CLOSED;
                    nOpenedBitmapResId= BMP_STYLES_OPENED;
                    break;
            }

            if ( nTextResId )
            {
                rText  = String(SfxResId(nTextResId));
                rClosedBitmap = Bitmap(SfxResId(nClosedBitmapResId));
                rOpenedBitmap = Bitmap(SfxResId(nOpenedBitmapResId));
            }
            break;
        }

        case CONTENT_STYLE:
        {
            SfxStyleSheetBasePool *pStylePool = GetStyleSheetPool();
            SetOrganizerSearchMask(pStylePool);
            SfxStyleSheetBase *pStyle = (*pStylePool)[i];
            rText = pStyle->GetName();
            bCanDel=((pStyle->GetMask() & SFXSTYLEBIT_USERDEF)
                     == SFXSTYLEBIT_USERDEF);
            rClosedBitmap = rOpenedBitmap =
                GetStyleFamilyBitmap(pStyle->GetFamily());
        }
            break;
        case CONTENT_MACRO:
            break;
    }
}

//--------------------------------------------------------------------

Bitmap SfxObjectShell::GetStyleFamilyBitmap(SfxStyleFamily eFamily)
{
    sal_uInt16 nResId = 0;
    switch(eFamily)
    {
        case SFX_STYLE_FAMILY_CHAR:
            nResId = BMP_STYLES_FAMILY1;
            break;
        case SFX_STYLE_FAMILY_PARA:
            nResId = BMP_STYLES_FAMILY2;
            break;
        case SFX_STYLE_FAMILY_FRAME:
            nResId = BMP_STYLES_FAMILY3;
            break;
        case SFX_STYLE_FAMILY_PAGE :
            nResId = BMP_STYLES_FAMILY4;
            break;
        case SFX_STYLE_FAMILY_PSEUDO:
        case SFX_STYLE_FAMILY_ALL:
            break;
    }

    if ( nResId )
        return Bitmap(SfxResId(nResId));
    else
        return Bitmap();
}


//--------------------------------------------------------------------

sal_Bool SfxObjectShell::Insert(SfxObjectShell &rSource,
                              sal_uInt16 nSourceIdx1,
                              sal_uInt16 nSourceIdx2,
                              sal_uInt16 /*nSourceIdx3*/,
                              sal_uInt16 &nIdx1,
                              sal_uInt16 &nIdx2,
                              sal_uInt16 &/*nIdx3*/,
                              sal_uInt16 &/*nDeleted*/)
{
    sal_Bool bRet = sal_False;

    if (INDEX_IGNORE == nIdx1 && CONTENT_STYLE == nSourceIdx1)
        nIdx1 = CONTENT_STYLE;

    if (CONTENT_STYLE == nSourceIdx1 && CONTENT_STYLE == nIdx1)
    {
        SfxStyleSheetBasePool* pHisPool  = rSource.GetStyleSheetPool();
        SfxStyleSheetBasePool* pMyPool   = GetStyleSheetPool();
        SetOrganizerSearchMask(pHisPool);
        SetOrganizerSearchMask(pMyPool);
        SfxStyleSheetBase* pHisSheet = NULL;

        if ( pHisPool && pHisPool->Count() > nSourceIdx2 )
            pHisSheet = (*pHisPool)[nSourceIdx2];

        // Pasting is only needed if a style sheet is moved between
        // different (!) Pools

        if ( pHisSheet && pMyPool != pHisPool )
        {
            if (INDEX_IGNORE == nIdx2)
            {
                nIdx2 = pMyPool->Count();
            }

            // if such a template already exists: delete!
            String aOldName(pHisSheet->GetName());
            SfxStyleFamily eOldFamily = pHisSheet->GetFamily();

            SfxStyleSheetBase* pExist = pMyPool->Find(aOldName, eOldFamily);
<<<<<<< HEAD
            // USHORT nOldHelpId = pExist->GetHelpId(???);
            BOOL bUsedOrUserDefined;
=======
            // sal_uInt16 nOldHelpId = pExist->GetHelpId(??? VB ueberlegt sich was);
            sal_Bool bUsedOrUserDefined;
>>>>>>> 224bd63b
            if( pExist )
            {
                bUsedOrUserDefined =
                    pExist->IsUsed() || pExist->IsUserDefined();
                if( ErrorHandler::HandleError(
                    *new MessageInfo( ERRCODE_SFXMSG_STYLEREPLACE, aOldName ) )
                    != ERRCODE_BUTTON_OK )
                    return sal_False;
                else
                {
                    pMyPool->Replace( *pHisSheet, *pExist );
                    SetModified( sal_True );
                    nIdx2 = nIdx1 = INDEX_IGNORE;
                    return sal_True;
                }
            }

            SfxStyleSheetBase& rNewSheet = pMyPool->Make(
                aOldName, eOldFamily,
                pHisSheet->GetMask(), nIdx2);

            // Fill the Itemset of the new template
            rNewSheet.GetItemSet().Set(pHisSheet->GetItemSet());

            // Who gets the new one as a Parent?
            // Who is using the new one as Follow?
            SfxStyleSheetBase* pTestSheet = pMyPool->First();
            while (pTestSheet)
            {
                if (pTestSheet->GetFamily() == eOldFamily &&
                    pTestSheet->HasParentSupport() &&
                    pTestSheet->GetParent() == aOldName)
                {
                    pTestSheet->SetParent(aOldName);
                    // Rebuild Link
                }

                if (pTestSheet->GetFamily() == eOldFamily &&
                    pTestSheet->HasFollowSupport() &&
                    pTestSheet->GetFollow() == aOldName)
                {
                    pTestSheet->SetFollow(aOldName);
                    // Rebuild Link
                }

                pTestSheet = pMyPool->Next();
            }
            bUsedOrUserDefined =
                rNewSheet.IsUsed() || rNewSheet.IsUserDefined();


            // has a New Parent? if so, start search with the same name
            if (pHisSheet->HasParentSupport())
            {
                const String& rParentName = pHisSheet->GetParent();
                if (0 != rParentName.Len())
                {
                    SfxStyleSheetBase* pParentOfNew =
                        pMyPool->Find(rParentName, eOldFamily);
                    if (pParentOfNew)
                        rNewSheet.SetParent(rParentName);
                }
            }

            // Has the new got a Follow? if so start search
            // with the same name.
            if (pHisSheet->HasFollowSupport())
            {
                const String& rFollowName = pHisSheet->GetFollow();
                if (0 != rFollowName.Len())
                {
                    SfxStyleSheetBase* pFollowOfNew =
                        pMyPool->Find(rFollowName, eOldFamily);
                    if (pFollowOfNew)
                        rNewSheet.SetFollow(rFollowName);
                }
            }

            SetModified( sal_True );
            if( !bUsedOrUserDefined ) nIdx2 = nIdx1 = INDEX_IGNORE;

            bRet = sal_True;
        }
        else
            bRet = sal_False;
    }

    return bRet;
}

//--------------------------------------------------------------------

sal_Bool SfxObjectShell::Remove
(
    sal_uInt16 nIdx1,
    sal_uInt16 nIdx2,
    sal_uInt16 /*nIdx3*/
)
{
    sal_Bool bRet = sal_False;

    if (CONTENT_STYLE == nIdx1)
    {
        SfxStyleSheetBasePool* pMyPool  = GetStyleSheetPool();

        SetOrganizerSearchMask(pMyPool);

        SfxStyleSheetBase* pMySheet =  (*pMyPool)[nIdx2];
        String aName(pMySheet->GetName());
        String aEmpty;
        SfxStyleFamily  eFamily = pMySheet->GetFamily();
        pMyPool->Remove(pMySheet);
        bRet = sal_True;

        SfxStyleSheetBase* pTestSheet = pMyPool->First();
        while (pTestSheet)
        {
            if (pTestSheet->GetFamily() == eFamily &&
                pTestSheet->HasParentSupport() &&
                pTestSheet->GetParent() == aName)
            {
                pTestSheet->SetParent(aEmpty); // Remove link
            }

            if (pTestSheet->GetFamily() == eFamily &&
                pTestSheet->HasFollowSupport() &&
                pTestSheet->GetFollow() == aName)
            {
                pTestSheet->SetFollow(aEmpty); // Remove link
            }

            pTestSheet = pMyPool->Next();
        }

        SetModified( sal_True );
    }

    return bRet;
}

//--------------------------------------------------------------------

sal_Bool SfxObjectShell::Print
(
    Printer&        rPrt,
    sal_uInt16          nIdx1,
    sal_uInt16          /*nIdx2*/,
    sal_uInt16          /*nIdx3*/,
    const String*   pObjectName
)
{
    switch(nIdx1)
    {
      case CONTENT_STYLE:
        {
            SfxStyleSheetBasePool *pStylePool = GetStyleSheetPool();
            SetOrganizerSearchMask(pStylePool);
            SfxStyleSheetIterator* pIter = pStylePool->CreateIterator(
                pStylePool->GetSearchFamily(), pStylePool->GetSearchMask() );
            SfxStyleSheetBase *pStyle = pIter->First();
            if ( !pStyle )
                return sal_True;

            // prepare adaptor for old style StartPage/EndPage printing
            boost::shared_ptr< Printer > pPrinter( new Printer( rPrt.GetJobSetup() ) );
            vcl::OldStylePrintAdaptor* pAdaptor = new vcl::OldStylePrintAdaptor( pPrinter );
            boost::shared_ptr< vcl::PrinterController > pController( pAdaptor );

            pAdaptor->StartPage();

            pPrinter->SetMapMode(MapMode(MAP_10TH_MM));
            Font aFont( DEFINE_CONST_UNICODE( "Arial" ), Size(0, 64));   // 18pt
            aFont.SetWeight(WEIGHT_BOLD);
            pPrinter->SetFont(aFont);
            const Size aPageSize(pPrinter->GetOutputSize());
            const sal_uInt16 nXIndent = 200;
            sal_uInt16 nYIndent = 200;
            Point aOutPos(nXIndent, nYIndent);
            String aHeader(SfxResId(STR_PRINT_STYLES_HEADER));
            if ( pObjectName )
                aHeader += *pObjectName;
            else
                aHeader += GetTitle();
            long nTextHeight( pPrinter->GetTextHeight() );
            pPrinter->DrawText(aOutPos, aHeader);
            aOutPos.Y() += nTextHeight;
            aOutPos.Y() += nTextHeight/2;
            aFont.SetSize(Size(0, 35)); // 10pt
            while(pStyle)
            {
                // print template name
                String aStr(pStyle->GetName());
                aFont.SetWeight(WEIGHT_BOLD);
                pPrinter->SetFont(aFont);
                nTextHeight = pPrinter->GetTextHeight();
                // check for new page
                if ( aOutPos.Y() + nTextHeight*2 >
                    aPageSize.Height() - (long) nYIndent )
                {
                    pAdaptor->EndPage();
                    pAdaptor->StartPage();
                    aOutPos.Y() = nYIndent;
                }
                pPrinter->DrawText(aOutPos, aStr);
                aOutPos.Y() += nTextHeight;

                // print template description
                aFont.SetWeight(WEIGHT_NORMAL);
                pPrinter->SetFont(aFont);
                aStr = pStyle->GetDescription();
                const char cDelim = ' ';
                sal_uInt16 nStart = 0, nIdx = 0;

                nTextHeight = pPrinter->GetTextHeight();
                // break text into lines
                while(nIdx < aStr.Len())
                {
                    sal_uInt16  nOld = nIdx;
                    long nTextWidth;
                    nIdx = aStr.Search(cDelim, nStart);
                    nTextWidth = pPrinter->GetTextWidth(aStr, nStart, nIdx-nStart);
                    while(nIdx != STRING_NOTFOUND &&
                          aOutPos.X() + nTextWidth <
                          aPageSize.Width() - (long) nXIndent)
                    {
                        nOld = nIdx;
                        nIdx = aStr.Search(cDelim, nIdx+1);
                        nTextWidth = pPrinter->GetTextWidth(aStr, nStart, nIdx-nStart);
                    }
                    String aTmp(aStr, nStart, nIdx == STRING_NOTFOUND?
                                STRING_LEN :
                                nOld-nStart);
                    if ( aTmp.Len() )
                    {
                        nStart = nOld+1;    // trailing space
                    }
                    else
                    {
                        sal_uInt16 nChar = 1;
                        while(
                            nStart + nChar < aStr.Len() &&
                            aOutPos.X() + pPrinter->GetTextWidth(
                                aStr, nStart, nChar) <
                            aPageSize.Width() - nXIndent)
                            ++nChar;
                        aTmp = String(aStr, nStart, nChar-1);
                        nIdx = nStart + nChar;
                        nStart = nIdx;
                    }
                    if ( aOutPos.Y() + nTextHeight*2 >
                        aPageSize.Height() - nYIndent )
                    {
                        pAdaptor->EndPage();
                        pAdaptor->StartPage();
                        aOutPos.Y() = nYIndent;
                    }
                    pPrinter->DrawText(aOutPos, aTmp);
                    aOutPos.Y() += pPrinter->GetTextHeight();
                }
                pStyle = pIter->Next();
            }
            pAdaptor->EndPage();

            Printer::PrintJob( pController, rPrt.GetJobSetup() );

            delete pIter;
            break;
        }
      default:
          return sal_False;
    }
    return sal_True;
}

//--------------------------------------------------------------------

void SfxObjectShell::LoadStyles
(
    SfxObjectShell &rSource         /*  the document template from which
                                        the styles are to be loaded */
)

/*  [Description]

    This method is called by the SFx if template styles are to be loaded.
    Existing styles are in this case overwritten. The document has then to be
    newly formatted. Therefore, the application of this method is usually
    overloaded and its implementation is calling the implementation in
    the base class.
*/

{
    struct Styles_Impl
    {
        SfxStyleSheetBase *pSource;
        SfxStyleSheetBase *pDest;
    };

    SfxStyleSheetBasePool *pSourcePool = rSource.GetStyleSheetPool();
    DBG_ASSERT(pSourcePool, "Source-DocumentShell ohne StyleSheetPool");
    SfxStyleSheetBasePool *pMyPool = GetStyleSheetPool();
    DBG_ASSERT(pMyPool, "Dest-DocumentShell ohne StyleSheetPool");
    pSourcePool->SetSearchMask(SFX_STYLE_FAMILY_ALL, 0xffff);
    Styles_Impl *pFound = new Styles_Impl[pSourcePool->Count()];
    sal_uInt16 nFound = 0;

    SfxStyleSheetBase *pSource = pSourcePool->First();
    while ( pSource )
    {
        SfxStyleSheetBase *pDest =
            pMyPool->Find( pSource->GetName(), pSource->GetFamily() );
        if ( !pDest )
        {
            pDest = &pMyPool->Make( pSource->GetName(),
                    pSource->GetFamily(), pSource->GetMask());
            // Setting of Parents, the next style
        }
        pFound[nFound].pSource = pSource;
        pFound[nFound].pDest = pDest;
        ++nFound;
        pSource = pSourcePool->Next();
    }

    for ( sal_uInt16 i = 0; i < nFound; ++i )
    {
        pFound[i].pDest->GetItemSet().PutExtended(pFound[i].pSource->GetItemSet(), SFX_ITEM_DONTCARE, SFX_ITEM_DEFAULT);
        if(pFound[i].pSource->HasParentSupport())
            pFound[i].pDest->SetParent(pFound[i].pSource->GetParent());
        if(pFound[i].pSource->HasFollowSupport())
            pFound[i].pDest->SetFollow(pFound[i].pSource->GetParent());
    }
    delete [] pFound;
}

//--------------------------------------------------------------------

void SfxObjectShell::UpdateFromTemplate_Impl(  )

/*  [Description]

    This internal method checks whether the document was created from a
    template, and if this is newer than the document. If this is the case,
    the user is asked if the Templates (StyleSheets) should be updated.
    If this is answered positively, the StyleSheets are updated.
*/

{
    // Storage-medium?
    SfxMedium *pFile = GetMedium();
    DBG_ASSERT( pFile, "cannot UpdateFromTemplate without medium" );
    if ( !pFile )
        return;

    if ( !::utl::LocalFileHelper::IsLocalFile( pFile->GetName() ) )
        // update only for documents loaded from the local file system
        return;

    // only for own storage formats
    uno::Reference< embed::XStorage > xDocStor = pFile->GetStorage();
    if ( !pFile->GetFilter() || !pFile->GetFilter()->IsOwnFormat() )
        return;

    SFX_ITEMSET_ARG( pFile->GetItemSet(), pUpdateDocItem, SfxUInt16Item, SID_UPDATEDOCMODE, sal_False);
    sal_Int16 bCanUpdateFromTemplate = pUpdateDocItem ? pUpdateDocItem->GetValue() : document::UpdateDocMode::NO_UPDATE;

    // created from template?
    uno::Reference<document::XDocumentProperties> xDocProps(getDocProperties());
    ::rtl::OUString aTemplName( xDocProps->getTemplateName() );
    ::rtl::OUString aTemplURL( xDocProps->getTemplateURL() );
    String aFoundName;

    if ( aTemplName.getLength() || (aTemplURL.getLength() && !IsReadOnly()) )
    {
        // try to locate template, first using filename this must be done
        // because writer global document uses this "great" idea to manage
        // the templates of all parts in the master document but it is NOT
        // an error if the template filename points not to a valid file
        SfxDocumentTemplates aTempl;
        aTempl.Construct();
        if ( aTemplURL.getLength() )
        {
            String aURL;
            if( ::utl::LocalFileHelper::ConvertSystemPathToURL( aTemplURL, GetMedium()->GetName(), aURL ) )
                aFoundName = aURL;
        }

        if( !aFoundName.Len() && aTemplName.getLength() )
            // if the template filename did not lead to success,
            // try to get a file name for the logical template name
            aTempl.GetFull( String(), aTemplName, aFoundName );
    }

    if ( aFoundName.Len() )
    {
        // check existence of template storage
        aTemplURL = aFoundName;
        sal_Bool bLoad = sal_False;

        // should the document checked against changes in the template ?
        if ( IsQueryLoadTemplate() )
        {
            // load document info of template
            sal_Bool bOK = sal_False;
            util::DateTime aTemplDate;
            try
            {
                Reference < document::XStandaloneDocumentInfo > xDocInfo (
                    ::comphelper::getProcessServiceFactory()->createInstance(
                        ::rtl::OUString( RTL_CONSTASCII_USTRINGPARAM(
                            "com.sun.star.document.StandaloneDocumentInfo") ) ),
                    UNO_QUERY_THROW );
                Reference < beans::XFastPropertySet > xSet( xDocInfo,
                    UNO_QUERY_THROW );
                xDocInfo->loadFromURL( aTemplURL );
                Any aAny = xSet->getFastPropertyValue( WID_DATE_MODIFIED );
                ::com::sun::star::util::DateTime aTmp;
                if ( aAny >>= aTemplDate )
                {
                    // get modify date from document info
                    bOK = sal_True;
                }
            }
            catch ( Exception& )
            {
            }

            // if modify date was read successfully
            if ( bOK )
            {
                // compare modify data of template with the last check date of the document
                const util::DateTime aInfoDate( xDocProps->getTemplateDate() );
                if ( aTemplDate > aInfoDate )
                {
                    // ask user
                    if( bCanUpdateFromTemplate == document::UpdateDocMode::QUIET_UPDATE
                    || bCanUpdateFromTemplate == document::UpdateDocMode::FULL_UPDATE )
                        bLoad = sal_True;
                    else if ( bCanUpdateFromTemplate == document::UpdateDocMode::ACCORDING_TO_CONFIG )
                    {
                        String sMessage( SfxResId( STR_QRYTEMPL_MESSAGE ) );
                        sMessage.SearchAndReplace( String::CreateFromAscii("$(ARG1)"), aTemplName );
                        sfx2::QueryTemplateBox aBox( GetDialogParent(), sMessage );
                        if ( RET_YES == aBox.Execute() )
                            bLoad = sal_True;
                    }

                    if( !bLoad )
                    {
                        // user refuses, so don't ask again for this document
                        SetQueryLoadTemplate(sal_False);
                        SetModified( sal_True );
                    }
                }
            }

            if ( bLoad )
            {
                // styles should be updated, create document in organizer mode to read in the styles
                //TODO: testen!
                SfxObjectShellLock xTemplDoc = CreateObjectByFactoryName( GetFactory().GetFactoryName(), SFX_CREATE_MODE_ORGANIZER );
                xTemplDoc->DoInitNew(0);

                // TODO/MBA: do we need a BaseURL? Then LoadFrom must be extended!
                //xTemplDoc->SetBaseURL( aFoundName );

                // TODO/LATER: make sure that we don't use binary templates!
                SfxMedium aMedium( aFoundName, STREAM_STD_READ );
                if ( xTemplDoc->LoadFrom( aMedium ) )
                {
                    // transfer styles from xTemplDoc to this document
                    // TODO/MBA: make sure that no BaseURL is needed in *this* document
                    LoadStyles(*xTemplDoc);

                    // remember date/time of check
                    xDocProps->setTemplateDate(aTemplDate);
                    // TODO/LATER: new functionality to store document info is required ( didn't work for SO7 XML format )
                }
            }
        }
    }
}

sal_Bool SfxObjectShell::IsHelpDocument() const
{
    const SfxFilter* pFilter = GetMedium()->GetFilter();
    return ( pFilter && pFilter->GetFilterName().CompareToAscii("writer_web_HTML_help") == COMPARE_EQUAL );
}

void SfxObjectShell::ResetFromTemplate( const String& rTemplateName, const String& rFileName )
{
    // only care about reseting this data for openoffice formats otherwise
    if ( IsOwnStorageFormat_Impl( *GetMedium())  )
    {
        uno::Reference<document::XDocumentProperties> xDocProps(getDocProperties());
        xDocProps->setTemplateURL( ::rtl::OUString() );
        xDocProps->setTemplateName( ::rtl::OUString() );
        xDocProps->setTemplateDate( util::DateTime() );
        xDocProps->resetUserData( ::rtl::OUString() );

        // TODO/REFACTOR:
        // Title?

        if( ::utl::LocalFileHelper::IsLocalFile( rFileName ) )
        {
            String aFoundName;
            if( SFX_APP()->Get_Impl()->GetDocumentTemplates()->GetFull( String(), rTemplateName, aFoundName ) )
            {
                INetURLObject aObj( rFileName );
                xDocProps->setTemplateURL( aObj.GetMainURL(INetURLObject::DECODE_TO_IURI) );
                xDocProps->setTemplateName( rTemplateName );

                ::DateTime now;
                xDocProps->setTemplateDate( util::DateTime(
                    now.Get100Sec(), now.GetSec(), now.GetMin(),
                    now.GetHour(), now.GetDay(), now.GetMonth(),
                    now.GetYear() ) );

                SetQueryLoadTemplate( sal_True );
            }
        }
    }
}

sal_Bool SfxObjectShell::IsQueryLoadTemplate() const
{
    return pImp->bQueryLoadTemplate;
}

sal_Bool SfxObjectShell::IsUseUserData() const
{
    return pImp->bUseUserData;
}

void SfxObjectShell::SetQueryLoadTemplate( sal_Bool bNew )
{
    if ( pImp->bQueryLoadTemplate != bNew )
        SetModified( sal_True );
    pImp->bQueryLoadTemplate = bNew;
}

void SfxObjectShell::SetUseUserData( sal_Bool bNew )
{
    if ( pImp->bUseUserData != bNew )
        SetModified( sal_True );
    pImp->bUseUserData = bNew;
}

sal_Bool SfxObjectShell::IsLoadReadonly() const
{
    return pImp->bLoadReadonly;
}

sal_Bool SfxObjectShell::IsSaveVersionOnClose() const
{
    return pImp->bSaveVersionOnClose;
}

void SfxObjectShell::SetLoadReadonly( sal_Bool bNew )
{
    if ( pImp->bLoadReadonly != bNew )
        SetModified( sal_True );
    pImp->bLoadReadonly = bNew;
}

void SfxObjectShell::SetSaveVersionOnClose( sal_Bool bNew )
{
    if ( pImp->bSaveVersionOnClose != bNew )
        SetModified( sal_True );
    pImp->bSaveVersionOnClose = bNew;
}

sal_uInt32 SfxObjectShell::GetModifyPasswordHash() const
{
    return pImp->m_nModifyPasswordHash;
}

sal_Bool SfxObjectShell::SetModifyPasswordHash( sal_uInt32 nHash )
{
    if ( ( !IsReadOnly() && !IsReadOnlyUI() )
      || !(pImp->nFlagsInProgress & SFX_LOADED_MAINDOCUMENT ) )
    {
        // the hash can be changed only in editable documents,
        // or during loading of document
        pImp->m_nModifyPasswordHash = nHash;
        return sal_True;
    }

    return sal_False;
}

uno::Sequence< beans::PropertyValue > SfxObjectShell::GetModifyPasswordInfo() const
{
    return pImp->m_aModifyPasswordInfo;
}

sal_Bool SfxObjectShell::SetModifyPasswordInfo( const uno::Sequence< beans::PropertyValue >& aInfo )
{
    if ( ( !IsReadOnly() && !IsReadOnlyUI() )
      || !(pImp->nFlagsInProgress & SFX_LOADED_MAINDOCUMENT ) )
    {
        // the hash can be changed only in editable documents,
        // or during loading of document
        pImp->m_aModifyPasswordInfo = aInfo;
        return sal_True;
    }

    return sal_False;
}

void SfxObjectShell::SetModifyPasswordEntered( sal_Bool bEntered )
{
    pImp->m_bModifyPasswordEntered = bEntered;
}

sal_Bool SfxObjectShell::IsModifyPasswordEntered()
{
    return pImp->m_bModifyPasswordEntered;
}

/* vim:set shiftwidth=4 softtabstop=4 expandtab: */<|MERGE_RESOLUTION|>--- conflicted
+++ resolved
@@ -499,13 +499,8 @@
             SfxStyleFamily eOldFamily = pHisSheet->GetFamily();
 
             SfxStyleSheetBase* pExist = pMyPool->Find(aOldName, eOldFamily);
-<<<<<<< HEAD
-            // USHORT nOldHelpId = pExist->GetHelpId(???);
-            BOOL bUsedOrUserDefined;
-=======
-            // sal_uInt16 nOldHelpId = pExist->GetHelpId(??? VB ueberlegt sich was);
+            // sal_uInt16 nOldHelpId = pExist->GetHelpId(???);
             sal_Bool bUsedOrUserDefined;
->>>>>>> 224bd63b
             if( pExist )
             {
                 bUsedOrUserDefined =
