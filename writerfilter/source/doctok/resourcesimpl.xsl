<!--
/*************************************************************************
 *
  DO NOT ALTER OR REMOVE COPYRIGHT NOTICES OR THIS FILE HEADER.
  
  Copyright 2000, 2010 Oracle and/or its affiliates.
 
  OpenOffice.org - a multi-platform office productivity suite
 
  This file is part of OpenOffice.org.
 
  OpenOffice.org is free software: you can redistribute it and/or modify
  it under the terms of the GNU Lesser General Public License version 3
  only, as published by the Free Software Foundation.
 
  OpenOffice.org is distributed in the hope that it will be useful,
  but WITHOUT ANY WARRANTY; without even the implied warranty of
  MERCHANTABILITY or FITNESS FOR A PARTICULAR PURPOSE.  See the
  GNU Lesser General Public License version 3 for more details
  (a copy is included in the LICENSE file that accompanied this code).
 
  You should have received a copy of the GNU Lesser General Public License
  version 3 along with OpenOffice.org.  If not, see
  <http://www.openoffice.org/license.html>
  for a copy of the LGPLv3 License.

 ************************************************************************/

-->
<xsl:stylesheet version="1.0" xmlns:xsl="http://www.w3.org/1999/XSL/Transform" xmlns:office="urn:oasis:names:tc:opendocument:xmlns:office:1.0" xmlns:style="urn:oasis:names:tc:opendocument:xmlns:style:1.0" xmlns:text="urn:oasis:names:tc:opendocument:xmlns:text:1.0" xmlns:table="urn:oasis:names:tc:opendocument:xmlns:table:1.0" xmlns:draw="urn:oasis:names:tc:opendocument:xmlns:drawing:1.0" xmlns:fo="urn:oasis:names:tc:opendocument:xmlns:xsl-fo-compatible:1.0" xmlns:xlink="http://www.w3.org/1999/xlink" xmlns:dc="http://purl.org/dc/elements/1.1/" xmlns:meta="urn:oasis:names:tc:opendocument:xmlns:meta:1.0" xmlns:number="urn:oasis:names:tc:opendocument:xmlns:datastyle:1.0" xmlns:svg="urn:oasis:names:tc:opendocument:xmlns:svg-compatible:1.0" xmlns:chart="urn:oasis:names:tc:opendocument:xmlns:chart:1.0" xmlns:dr3d="urn:oasis:names:tc:opendocument:xmlns:dr3d:1.0" xmlns:math="http://www.w3.org/1998/Math/MathML" xmlns:form="urn:oasis:names:tc:opendocument:xmlns:form:1.0" xmlns:script="urn:oasis:names:tc:opendocument:xmlns:script:1.0" xmlns:config="urn:oasis:names:tc:opendocument:xmlns:config:1.0" xmlns:ooo="http://openoffice.org/2004/office" xmlns:ooow="http://openoffice.org/2004/writer" xmlns:oooc="http://openoffice.org/2004/calc" xmlns:dom="http://www.w3.org/2001/xml-events" xmlns:xforms="http://www.w3.org/2002/xforms" xmlns:xsd="http://www.w3.org/2001/XMLSchema" xmlns:xsi="http://www.w3.org/2001/XMLSchema-instance" xmlns:rdf="http://www.w3.org/1999/02/22-rdf-syntax-ns#"  
  xmlns:rdfs="http://www.w3.org/2000/01/rdf-schema#" xmlns:UML = 'org.omg.xmi.namespace.UML' xml:space="default">
<xsl:output method="text" />

  <xsl:include href="resourcetools.xsl"/>

<xsl:template match="/">
  <xsl:call-template name="licenseheader"/>
  <xsl:text>
#include &lt;resources.hxx&gt;

#ifndef WW8_OUTPUT_WITH_DEPTH
#include &lt;WW8OutputWithDepth.hxx&gt;
#endif

#ifndef INCLUDED_SPRMIDS_HXX
#include &lt;sprmids.hxx&gt;
#endif

namespace writerfilter {
namespace doctok {

extern WW8OutputWithDepth output;

using namespace ::std;
</xsl:text>
  <xsl:apply-templates select='/XMI/XMI.content/UML:Model' mode="sprmkind"/>
  <xsl:apply-templates select='.//UML:Class' mode='class'/>
  <xsl:apply-templates select='//UML:Model' mode='createsprmprops'/>
  <xsl:apply-templates select='/XMI/XMI.content/UML:Model' 
                       mode='createsprmbinary'/>
  <xsl:apply-templates select='/XMI/XMI.content/UML:Model' 
                       mode='createdffrecord'/>
  <xsl:apply-templates select='/XMI/XMI.content/UML:Model' mode='ww8foptename'/>
  <xsl:apply-templates select='/XMI/XMI.content/UML:Model' 
                       mode='isbooleandffopt'/>
  <xsl:text>
}}
</xsl:text>
</xsl:template>

  <xsl:template match="UML:Class" mode="class">
    <xsl:choose>
      <xsl:when test='.//UML:Stereotype[@xmi.idref = "ww8resource"]'>
        <xsl:apply-templates select="." mode="ww8resource">
          <xsl:with-param name="classprefix">WW8</xsl:with-param>          
          <xsl:with-param name="needsinit">true</xsl:with-param>          
        </xsl:apply-templates>
      </xsl:when>
      <xsl:when test='.//UML:Stereotype[@xmi.idref = "dffrecord"]'>
        <xsl:apply-templates select="." mode="ww8resource">
          <xsl:with-param name="classprefix">Dff</xsl:with-param>
        </xsl:apply-templates>
      </xsl:when>
    </xsl:choose>
  </xsl:template>

  <xsl:template match="UML:Class" mode="ww8resource">
    <xsl:param name="classprefix"/>
    <xsl:param name="needsinit"/>
    <xsl:variable name="parentresource">
      <xsl:call-template name='parenttype'>
        <xsl:with-param name='type'><xsl:value-of select='@xmi.id'/></xsl:with-param>
      </xsl:call-template>
    </xsl:variable>
    <xsl:variable name='size_'><xsl:value-of select='./*/UML:TaggedValue[./*/UML:TagDefinition/@xmi.idref="size"]/UML:TaggedValue.dataValue'/></xsl:variable>
    <xsl:variable name='size'>
      <xsl:choose>
        <xsl:when test='$size_ != ""'><xsl:value-of select='$size_'/></xsl:when>
        <xsl:otherwise>0</xsl:otherwise>
      </xsl:choose>
    </xsl:variable>
    <xsl:variable name="classname"><xsl:value-of select="$classprefix"/><xsl:value-of select="@name"/></xsl:variable>
    <xsl:variable name="superclass">
      <xsl:choose>
        <xsl:when test='.//UML:Stereotype[@xmi.idref = "ww8sprm"]'>WW8PropertyImpl</xsl:when>
        <xsl:otherwise>WW8StructBase</xsl:otherwise>
      </xsl:choose>
    </xsl:variable>
    <xsl:variable name="surroundclass">
      <xsl:choose>
        <xsl:when test='.//UML:Stereotype[@xmi.idref = "ww8sprm"]'>WW8PropertyImpl</xsl:when>
        <xsl:otherwise>WW8StructBase</xsl:otherwise>
      </xsl:choose>
    </xsl:variable>
    <xsl:text>
/*
    Automatically generated class: </xsl:text><xsl:value-of select="@name"/><xsl:text>
    </xsl:text>
    <xsl:for-each select='./UML:ModelElement.stereotype/UML:Stereotype'>
      <xsl:text>
    Stereotype </xsl:text>
      <xsl:value-of select='@xmi.idref'/>
      <xsl:text>&#xa;</xsl:text>
    </xsl:for-each>
    <xsl:text>
    Parent Resource: </xsl:text>
    <xsl:value-of select="$parentresource"/>
    <xsl:text>
    Size: </xsl:text><xsl:value-of select='$size'/>
    <xsl:text>
*/
    </xsl:text>
    
    <xsl:value-of select="$classname"/>
    <xsl:text>::~</xsl:text>
    <xsl:value-of select="$classname"/>
    <xsl:text>()
    {
    }
    </xsl:text>
    <xsl:if test="$needsinit='true'">
      <xsl:text>
    void </xsl:text>
      <xsl:value-of select="$classname"/>
      <xsl:text>::init()
    {
      </xsl:text>    
      <xsl:if test='.//UML:Stereotype[@xmi.idref ="withmembers"]'>
        <xsl:for-each select='.//UML:Attribute[@name!="reserved"]'>
          <xsl:apply-templates select='.' mode='initmembers'/>
        </xsl:for-each>
      </xsl:if>
      <xsl:if test='.//UML:Stereotype[@xmi.idref ="initimpl"]'>
        <xsl:text>    initImpl();&#xa;</xsl:text>
      </xsl:if>
      <xsl:text>
    }&#xa;</xsl:text>
    </xsl:if>

    <xsl:choose>
      <xsl:when test='$parentresource="Properties"'>
        <xsl:apply-templates select="." mode="resolveProperties">
          <xsl:with-param name="classname" select="$classname"/>
        </xsl:apply-templates>
      </xsl:when>
      <xsl:when test='$parentresource="Table"'>
        <xsl:apply-templates select="." mode="resolveTable">
          <xsl:with-param name="classname" select="$classname"/>
        </xsl:apply-templates>
      </xsl:when>
    </xsl:choose>

  </xsl:template>

  <xsl:template match="UML:Class" mode="resolveProperties">
    <xsl:param name="classname"/>
    <xsl:variable name="rHandler">
      <xsl:choose>
        <xsl:when test='.//UML:Attribute[@name!="reserved"]'>
          <xsl:if test='.//UML:Stereotype[@xmi.idref != "noresolve"]'>
            <xsl:text>rHandler</xsl:text>
          </xsl:if>
        </xsl:when>
        <xsl:when test='.//UML:Operation[@name!="reserved"]'>
          <xsl:if test='.//UML:Stereotype[@xmi.idref != "noresolve"]'>
            <xsl:text>rHandler</xsl:text>
          </xsl:if>
        </xsl:when>
        <xsl:when test='.//UML:Stereotype[@xmi.idref = "resolvenoauto"]'>
          <xsl:text>rHandler</xsl:text>
        </xsl:when>
      </xsl:choose>
    </xsl:variable>
    <xsl:text>
    void </xsl:text>
    <xsl:value-of select="$classname"/>
    <xsl:choose>
      <xsl:when test=".//UML:Stereotype[@xmi.idref='ww8resource']">
        <xsl:text>::resolve(Properties &amp; </xsl:text>
        <xsl:value-of select="$rHandler"/>
        <xsl:text>)</xsl:text>
      </xsl:when>
      <xsl:when test=".//UML:Stereotype[@xmi.idref='dffrecord']">
        <xsl:text>::resolveLocal(Properties &amp; </xsl:text>
        <xsl:value-of select="$rHandler"/>
        <xsl:text>)</xsl:text>
      </xsl:when>
    </xsl:choose>
    <xsl:text>
    {</xsl:text>
    <xsl:if test='.//UML:Stereotype[@xmi.idref="debug"]'>
      <xsl:text>
        dump(output);</xsl:text>
    </xsl:if>
    <xsl:text>
        try 
        {</xsl:text>
    <xsl:for-each select='.//UML:Attribute[@name!="reserved"]'>
      <xsl:choose>
        <xsl:when test='.//UML:Stereotype[@xmi.idref="noresolve"]'>
        </xsl:when>
        <xsl:otherwise>
          <xsl:apply-templates select='.' mode='resolveAttribute'/>
        </xsl:otherwise>
      </xsl:choose>
    </xsl:for-each>
    <xsl:for-each select='.//UML:Operation[@name!="reserved"]'>
      <xsl:choose>
        <xsl:when test='.//UML:Stereotype[@xmi.idref="noresolve"]'>
        </xsl:when>
        <xsl:otherwise>
          <xsl:apply-templates select='.' mode='resolveOperation'/>
        </xsl:otherwise>
      </xsl:choose>
    </xsl:for-each>    
    
    <xsl:if test='.//UML:Stereotype[@xmi.idref = "resolvenoauto"]'>
      resolveNoAuto(rHandler);
    </xsl:if>
    <xsl:text>
      } catch (const Exception &amp; e) {
         clog &lt;&lt; e.getText() &lt;&lt; endl;
      }
    }

    void 
    </xsl:text>
    <xsl:value-of select="$classname"/>
    <xsl:text>::dump(OutputWithDepth &lt; string &gt; &amp; o) const
    {
        o.addItem("&lt;dump type='</xsl:text>
        <xsl:value-of select='@name'/>
        <xsl:text>'&gt;");
        
        WW8StructBase::dump(o);</xsl:text>
        <xsl:for-each select='.//UML:Attribute[@name!="reserved"]'>
          <xsl:apply-templates select='.' mode='dumpAttribute'/>
        </xsl:for-each>

        <xsl:text>
        o.addItem("&lt;/dump&gt;");
    }&#xa;</xsl:text>
  </xsl:template>

  <xsl:template match='UML:Attribute' mode='resolveAttribute'>
    <xsl:variable name="attrid">
      <xsl:for-each select='.//UML:TaggedValue[.//UML:TagDefinition/@xmi.idref="attrid"]'>
      <xsl:value-of select='UML:TaggedValue.dataValue'/>
      </xsl:for-each>
    </xsl:variable>
    <xsl:variable name="qname">
      <xsl:call-template name='idtoqname'>
        <xsl:with-param name='id'>
          <xsl:value-of select='$attrid'/>
        </xsl:with-param>
      </xsl:call-template>
    </xsl:variable>
    <xsl:choose>
      <xsl:when test='.//UML:Stereotype/@xmi.idref = "attribute"'>
        <xsl:text>
            {
                WW8Value::Pointer_t pVal = createValue(get_</xsl:text>
              <xsl:value-of select="@name"/>
              <xsl:text>());
                rHandler.attribute(</xsl:text>
                <xsl:value-of select="$qname"/>
              <xsl:text>, *pVal);
            }</xsl:text>
      </xsl:when>
      <xsl:when test='.//UML:Stereotype/@xmi.idref = "array"'>
        <xsl:variable name="elementtype">
          <xsl:value-of select='.//UML:DataType/@xmi.idref'/>
        </xsl:variable>
        <xsl:variable name="parentclass">
          <xsl:call-template name='parenttype'>
            <xsl:with-param name='type'>
              <xsl:value-of select='$elementtype'/>
            </xsl:with-param>
          </xsl:call-template>
        </xsl:variable>
        <xsl:text>
            {
                sal_uInt32 nCount = get_</xsl:text>
              <xsl:value-of select="@name"/>
              <xsl:text>_count();              
                for (sal_uInt32 n = 0; n &lt; nCount; ++n)
                {
                    WW8Value::Pointer_t pVal = createValue(get_</xsl:text>
                    <xsl:value-of select="@name"/>
                    <xsl:text>(n));
                    rHandler.attribute(</xsl:text>
                    <xsl:value-of select="$qname"/>
                    <xsl:text>, *pVal);
                }
            }</xsl:text>
      </xsl:when>
      <xsl:when test='.//UML:Stereotype/@xmi.idref = "string"'>
        <xsl:text>
            {
                WW8StringValue aVal(get_</xsl:text>
                <xsl:value-of select='@name'/>
                <xsl:text>());
                rHandler.attribute(</xsl:text>
                <xsl:value-of select="$qname"/>
                <xsl:text>, aVal);
            }</xsl:text>
      </xsl:when>
    </xsl:choose>
  </xsl:template>

  <xsl:template match='UML:Attribute' mode='dumpAttribute'>
    <xsl:variable name="type">
      <xsl:value-of select='.//UML:DataType/@xmi.idref'/>
      </xsl:variable><xsl:variable name="saltype">
      <xsl:call-template name='saltype'>
        <xsl:with-param name='type'>
          <xsl:value-of select='$type'/>
        </xsl:with-param>
        <xsl:with-param name='parenttype'>
          <xsl:apply-templates select="." mode="parentclass"/>
        </xsl:with-param>
      </xsl:call-template>
    </xsl:variable>
    <xsl:variable name="name" select="@name"/>
    <xsl:for-each select=".//UML:Stereotype">      
      <xsl:choose>
        <xsl:when test='@xmi.idref = "attributeremainder"'/>
        <xsl:when test='@xmi.idref = "array"'>
          <xsl:text>
          {
            sal_uInt32 nCount = get_</xsl:text>
            <xsl:value-of select='$name'/>
            <xsl:text>_count();
            
            for (sal_uInt32 n = 0; n &lt; nCount; ++n)
            {
                writerfilter::dump(o, "</xsl:text>
                <xsl:value-of select='$name'/>
                <xsl:text>", get_</xsl:text>
                <xsl:value-of select="$name"/>
                <xsl:text>(n));
            }
        }</xsl:text>
        </xsl:when>
        <xsl:when test='@xmi.idref = "string"'>
          <xsl:text>
        {
            WW8StringValue aVal(get_</xsl:text>
            <xsl:value-of select='$name'/>
            <xsl:text>());
            
            o.addItem("</xsl:text>
            <xsl:value-of select='$name'/>
            <xsl:text>" &lt;&lt; "=\"" + aVal.toString() + "\"");
        }</xsl:text>
        </xsl:when>
        <xsl:otherwise>
          <xsl:text>
        writerfilter::dump(o, "</xsl:text>
        <xsl:value-of select='$name'/>
        <xsl:text>", get_</xsl:text>
        <xsl:value-of select="$name"/>
        <xsl:text>());</xsl:text>
        </xsl:otherwise>
      </xsl:choose>
    </xsl:for-each>
  </xsl:template>

  <xsl:template name="resolveOperationAttribute">
    <xsl:variable name="opid">
      <xsl:for-each select='.//UML:TaggedValue[.//UML:TagDefinition/@xmi.idref="opid"]'>
        <xsl:value-of select='./UML:TaggedValue.dataValue'/>
      </xsl:for-each>
    </xsl:variable>
    <xsl:text>
          {
              WW8Value::Pointer_t pVal = createValue(get_</xsl:text>
              <xsl:value-of select="@name"/>
              <xsl:text>());
              rHandler.attribute(</xsl:text>
              <xsl:call-template name='idtoqname'>
                <xsl:with-param name='id'><xsl:value-of select='$opid'/></xsl:with-param>
              </xsl:call-template>
              <xsl:text>, *pVal);
          }&#xa;</xsl:text>
  </xsl:template>

  <xsl:template name="resolveOperationArray">
    <xsl:variable name="elementtype">
      <xsl:value-of select='.//UML:Parameter.type/@xmi.idref'/>
    </xsl:variable>
    <xsl:variable name="opid">
      <xsl:for-each select='.//UML:TaggedValue[.//UML:TagDefinition/@xmi.idref="opid"]'>
        <xsl:value-of select='./UML:TaggedValue.dataValue'/>
      </xsl:for-each>
    </xsl:variable>
    <xsl:variable name="parentclass">
      <xsl:for-each select='/XMI/XMI.content/UML:Model/UML:Namespace.ownedElement/UML:Generalization[UML:Generalization.child/UML:Class/@xmi.idref=$elementtype]'>
        <xsl:value-of select='./UML:Generalization.parent/UML:Class/@xmi.idref'/>
      </xsl:for-each>
    </xsl:variable>
    <xsl:text>
          {
              sal_uInt32 nCount = get_</xsl:text>
              <xsl:value-of select="@name"/>
              <xsl:text>_count();
              
              for (sal_uInt32 n = 0; n &lt; nCount; ++n)
              {
                  WW8Value::Pointer_t pVal = createValue(get_</xsl:text>
                  <xsl:value-of select="@name"/>
                  <xsl:text>(n));
                  rHandler.attribute(</xsl:text>
                  <xsl:call-template name='idtoqname'>
                    <xsl:with-param name='id'><xsl:value-of select='$opid'/></xsl:with-param>
                  </xsl:call-template>
                  <xsl:text>, *pVal);
             }
         }&#xa;</xsl:text>
  </xsl:template>

  <xsl:template name="resolveOperationBinary">
    <xsl:text>
          {
              WW8BinaryObjReference::Pointer_t pRef(get_</xsl:text>
              <xsl:value-of select="@name"/>
              <xsl:text>());
              WW8Sprm aSprm(pRef);
              
              rHandler.sprm(aSprm);
          }&#xa;</xsl:text>
  </xsl:template>

  <xsl:template match='UML:Operation' mode='resolveOperation'>
    <xsl:choose>
      <xsl:when test='.//UML:Stereotype/@xmi.idref = "attribute"'>
        <xsl:call-template name="resolveOperationAttribute"/>
      </xsl:when>
      <xsl:when test='.//UML:Stereotype/@xmi.idref = "array"'>
        <xsl:call-template name="resolveOperationArray"/>
      </xsl:when>
      <xsl:when test='.//UML:Stereotype/@xmi.idref = "binary"'>
        <xsl:call-template name="resolveOperationBinary"/>
      </xsl:when>
    </xsl:choose>
  </xsl:template>

  <xsl:template match="UML:Class" mode="resolveTable">
    <xsl:param name="classname"/>
    <xsl:text>void </xsl:text>
    <xsl:value-of select="$classname"/>
    <xsl:text>::resolve(Table &amp; rHandler)
    {
       sal_uInt32 nCount = getEntryCount();
       writerfilter::Reference&lt; Properties &gt;::Pointer_t pEntry;
       for (sal_uInt32 n = 0; n &lt; nCount; ++n)
       {
           pEntry = getEntry(n);
           
           if (pEntry.get() != 0x0)
           {
               try 
               {
                   rHandler.entry(n, pEntry);
               }
<<<<<<< HEAD
               catch (ExceptionOutOfBounds e)
               {    
                   (void) e;
=======
               catch (const ExceptionOutOfBounds&amp;)
               {                
>>>>>>> 7aedcad0
               }
           }
       }
   }
    </xsl:text>
  </xsl:template>

<xsl:template match='UML:Model' mode='createsprmprops'>
writerfilter::Reference &lt; Properties &gt; ::Pointer_t createSprmProps
(WW8PropertyImpl &amp; rProp)
{
    writerfilter::Reference &lt; Properties &gt; ::Pointer_t pResult;

    switch (rProp.getId())
    {
<xsl:for-each select='.//UML:Class[.//UML:Stereotype/@xmi.idref="ww8sprm" and .//UML:Stereotype/@xmi.idref="ww8resource"]'>
    case <xsl:value-of select='.//UML:TaggedValue[.//UML:TagDefinition/@xmi.idref="sprmcode"]//UML:TaggedValue.dataValue'/>:
        pResult = writerfilter::Reference &lt; Properties &gt; ::Pointer_t(new WW8<xsl:value-of select='@name'/>(rProp, 0, rProp.getCount()));

        break;
</xsl:for-each>
    default:
        break;
    }

    return pResult;
}
</xsl:template>

<xsl:template match='UML:Model' mode='createsprmbinary'>
<xsl:text>
writerfilter::Reference &lt; BinaryObj &gt; ::Pointer_t createSprmBinary
(WW8PropertyImpl &amp; rProp)
{
    writerfilter::Reference &lt; BinaryObj &gt; ::Pointer_t pResult;

    switch (rProp.getId())
    {&#xa;
    // warnings....
    case 0:
        break;
</xsl:text>
<xsl:for-each select='.//UML:Class[.//UML:Stereotype/@xmi.idref="ww8sprmbinary" and .//UML:Stereotype/@xmi.idref="ww8resource"]'>
    case <xsl:value-of select='.//UML:TaggedValue[.//UML:TagDefinition/@xmi.idref="sprmcode"]//UML:TaggedValue.dataValue'/>:
        {
            WW8<xsl:value-of select='@name'/>::Pointer_t p(new WW8<xsl:value-of select='@name'/>(rProp, 0, rProp.getCount()));
            
            pResult = p->getBinary();
        }
        
        break;
</xsl:for-each>
<xsl:text>
    default:
           break;
    }

    return pResult;
}
</xsl:text>
</xsl:template>

<!-- returns optname of UML:Class -->
<xsl:template name="optname">
  <xsl:for-each select="./UML:ModelElement.taggedValue/UML:TaggedValue">
    <xsl:if test=".//UML:TagDefinition/@xmi.idref='optname'">
      <xsl:value-of select="./UML:TaggedValue.dataValue"/>
    </xsl:if>
  </xsl:for-each>
</xsl:template>

<xsl:template name="ww8foptenamecase">
  <xsl:text>
      case </xsl:text>
      <xsl:variable name="optname">
        <xsl:call-template name="optname"/>
      </xsl:variable>
      <xsl:call-template name="idtoqname">
        <xsl:with-param name="id" select="$optname"/>
      </xsl:call-template>
      <xsl:text>:
      result = rtl::OUString(RTL_CONSTASCII_USTRINGPARAM("</xsl:text>
      <xsl:value-of select="$optname"/>
      <xsl:text>"));
      break;</xsl:text>
</xsl:template>

<xsl:template name="getdffoptname">
  <xsl:text>
rtl::OUString getDffOptName(sal_uInt32 nPid)
{
    rtl::OUString result;

    switch (nPid)
    {&#xa;</xsl:text>
    <xsl:for-each select="./UML:Class[./UML:ModelElement.stereotype/UML:Stereotype/@xmi.idref='dffopt']">
      <xsl:call-template name="ww8foptenamecase"/>
    </xsl:for-each>
    <xsl:text>
      default:
         break;
    }

    return result;
}</xsl:text>
</xsl:template>

<xsl:template name="ww8foptegetvalue">
  <xsl:text>
WW8Value::Pointer_t WW8FOPTE::get_value()
{
    WW8Value::Pointer_t pResult;

    switch (get_pid())
    {</xsl:text>
    <xsl:for-each select=".//UML:Class[./UML:ModelElement.stereotype/UML:Stereotype/@xmi.idref='dffopt']">
      <xsl:variable name="type">
        <xsl:for-each select="./UML:ModelElement.taggedValue/UML:TaggedValue[./UML:TaggedValue.type/UML:TagDefinition/@xmi.idref='type']">
          <xsl:value-of select="UML:TaggedValue.dataValue"/>
        </xsl:for-each>
      </xsl:variable>
      <xsl:if test="$type != 'unknown'">
        <xsl:variable name="typetype">
          <xsl:call-template name="typetype">
            <xsl:with-param name="type" select="$type"/>
          </xsl:call-template>
        </xsl:variable>
        <xsl:variable name="valuetype">
          <xsl:call-template name="valuetype">
            <xsl:with-param name="type" select="$type"/>
          </xsl:call-template>
        </xsl:variable>
        <xsl:text>
    case </xsl:text>
    <xsl:for-each select="./UML:ModelElement.taggedValue/UML:TaggedValue[./UML:TaggedValue.type/UML:TagDefinition/@xmi.idref='dffid']">
      <xsl:value-of select="UML:TaggedValue.dataValue"/>
    </xsl:for-each>
    <xsl:variable name="optname">
      <xsl:for-each select="./UML:ModelElement.taggedValue/UML:TaggedValue[./UML:TaggedValue.type/UML:TagDefinition/@xmi.idref='optname']">
        <xsl:value-of select="UML:TaggedValue.dataValue"/>
      </xsl:for-each>
    </xsl:variable>
    <xsl:call-template name="idtoqname">
      <xsl:with-param name="id" select="$optname"/>
    </xsl:call-template>
    <xsl:text>:</xsl:text>
    <xsl:choose>
      <xsl:when test="./UML:ModelElement.taggedValue/UML:TaggedValue[./UML:TaggedValue.type/UML:TagDefinition/@xmi.idref='isbool']">
        <xsl:text>
        pResult = createValue(getU32(0x2) &amp; 1);</xsl:text>
      </xsl:when>
      <xsl:when test="$typetype='complex'">
        <xsl:text>
        pResult = createValue(new </xsl:text>
        <xsl:value-of select="$valuetype"/>
        <xsl:text>(getU32(0x2)));</xsl:text>
      </xsl:when>
      <xsl:when test="$typetype='string'">
        <xsl:text>
        pResult = get_stringValue();&#xa;</xsl:text>
      </xsl:when>
      <xsl:otherwise>
        <xsl:text>
        pResult = createValue(getU32(0x2));</xsl:text>
      </xsl:otherwise>
    </xsl:choose>
    <xsl:text>
        break;</xsl:text>
      </xsl:if>
    </xsl:for-each>
    <xsl:text>
    default:
        pResult = createValue(getU32(0x2));

        break;
    }

    return pResult;
}</xsl:text>
</xsl:template>

<xsl:template match='UML:Model/UML:Namespace.ownedElement' mode='ww8foptename'>
  <xsl:text>
rtl::OUString WW8FOPTE::get_name()
{
    return getDffOptName(get_pid());
}</xsl:text>
<xsl:call-template name="getdffoptname"/>
<xsl:text>

WW8Value::Pointer_t WW8FOPTE::get_stringValue()
{
    WW8Value::Pointer_t pResult;
    DffOPT * pOpt = dynamic_cast &lt; DffOPT * &gt;(mpParent); 
    sal_uInt32 nExtraOffset = pOpt->get_extraoffset(mnIndex);
    sal_uInt32 nExtraLength = pOpt->get_extraoffset(mnIndex + 1) - nExtraOffset;
    pResult = createValue(mpParent->getString(nExtraOffset, nExtraLength / 2));

    return pResult;
}
</xsl:text>
<xsl:call-template name="ww8foptegetvalue"/>
</xsl:template>

<xsl:template match="UML:Model" mode="createdffrecord">
<xsl:text>
DffRecord * createDffRecord
(WW8StructBase * pParent, sal_uInt32 nOffset, sal_uInt32 * pCount)
{
    DffRecord * pResult = NULL;
    DffRecord aTmpRec(pParent, nOffset, 8);
    sal_uInt32 nSize = aTmpRec.calcSize();

    if (pCount != NULL)
        *pCount = nSize;

    switch (aTmpRec.getRecordType())
    {&#xa;</xsl:text>
    <xsl:for-each select='.//UML:Class[.//UML:Stereotype/@xmi.idref="dffrecord"]'>
      <xsl:text>        case </xsl:text>
      <xsl:value-of select=".//UML:TaggedValue[.//UML:TagDefinition/@xmi.idref='dffid']//UML:TaggedValue.dataValue"/>
      <xsl:text>:
             pResult = new Dff</xsl:text>
                 <xsl:value-of select="@name"/>
                 <xsl:text>(pParent, nOffset, nSize);
                 
             break;&#xa;</xsl:text>
    </xsl:for-each>
    <xsl:text>
         default:
             pResult = new DffRecord(pParent, nOffset, nSize);

             break;
    }

    return pResult;
}

DffRecord * createDffRecord
(WW8Stream &amp; rStream, sal_uInt32 nOffset, sal_uInt32 * pCount)
{
    DffRecord * pResult = NULL;
    DffRecord aTmpRec(rStream, nOffset, 8);
    sal_uInt32 nSize = aTmpRec.calcSize();

    if (pCount != NULL)
        *pCount = nSize;

    switch (aTmpRec.getRecordType())
    {&#xa;</xsl:text>
    <xsl:for-each select='.//UML:Class[.//UML:Stereotype/@xmi.idref="dffrecord"]'>
      <xsl:text>        case </xsl:text>
      <xsl:value-of select=".//UML:TaggedValue[.//UML:TagDefinition/@xmi.idref='dffid']//UML:TaggedValue.dataValue"/>
      <xsl:text>:
             pResult = new Dff</xsl:text>
                 <xsl:value-of select="@name"/>
                 <xsl:text>(rStream, nOffset, nSize);
                 
             break;&#xa;</xsl:text>
    </xsl:for-each>
    <xsl:text>
         default:
             pResult = new DffRecord(rStream, nOffset, nSize);

             break;
    }

    return pResult;
}
    </xsl:text>
</xsl:template>

<xsl:template match="UML:Attribute" mode="initmembers">
  <xsl:variable name="stereotype"><xsl:value-of select=".//UML:Stereotype/@xmi.idref"/></xsl:variable>
  <xsl:variable name="offset_"><xsl:value-of select='translate(.//UML:TaggedValue[.//UML:TagDefinition/@xmi.idref="offset"]/UML:TaggedValue.dataValue, "ABCDEFX", "abcdefx")'/></xsl:variable>
  <xsl:variable name="offset">
    <xsl:if test='$offset_ != "" and not(starts-with($offset_, "0x"))'>0x</xsl:if>
    <xsl:value-of select='$offset_'/>
  </xsl:variable>
  <xsl:variable name="shift"><xsl:value-of select='.//UML:TaggedValue[.//UML:TagDefinition/@xmi.idref="shift"]/UML:TaggedValue.dataValue'/></xsl:variable>
  <xsl:variable name="mask_"><xsl:value-of select='translate(.//UML:TaggedValue[.//UML:TagDefinition/@xmi.idref="mask"]/UML:TaggedValue.dataValue, "ABCDEFX", "abcdefx")'/></xsl:variable>
  <xsl:variable name="mask">
    <xsl:if test='$mask_ != "" and not(starts-with($mask_, "0x"))'>0x</xsl:if>
    <xsl:value-of select='$mask_'/>
  </xsl:variable>
  <xsl:variable name="type"><xsl:value-of select='.//UML:DataType/@xmi.idref'/></xsl:variable><xsl:variable name="saltype">
  <xsl:call-template name='saltype'>
    <xsl:with-param name='type'>
      <xsl:value-of select='$type'/>
    </xsl:with-param>
  </xsl:call-template>
</xsl:variable>

/*
<xsl:value-of select='.//UML:TaggedValue[.//UML:TagDefinition/@xmi.idref="comment"]/UML:TaggedValue.dataValue'/>

Name: <xsl:value-of select='@name'/>(<xsl:value-of select='$stereotype'/>)
Offset: <xsl:value-of select='$offset'/>
Mask: <xsl:value-of select='$mask'/>
Shift:  <xsl:value-of select='$shift'/>
*/

<xsl:choose>
  <xsl:when test='$stereotype = "attribute"'>
    m<xsl:value-of select='@name'/> =  (get<xsl:value-of select="$type"/>(<xsl:value-of select="$offset"/>)<xsl:if test="string-length($mask)>0"> &amp; <xsl:value-of select="$mask"/></xsl:if>)<xsl:if test="$shift>0"> &gt;&gt; <xsl:value-of select="$shift"/></xsl:if>;
  </xsl:when>
  <xsl:when test='$stereotype = "array"'>
    <xsl:text>
      {
    sal_uInt32 nCount = </xsl:text>
    <xsl:value-of select='.//UML:TaggedValue[.//UML:TagDefinition/@xmi.idref = "arraycount"]/UML:TaggedValue.dataValue'/>
    <xsl:text>;
    m</xsl:text>
    <xsl:value-of select='@name'/>
    <xsl:text> = new </xsl:text><xsl:value-of select='$saltype'/><xsl:text>[nCount];

    for (sal_uInt32 n = 0; n &lt; nCount; ++n)
    m</xsl:text><xsl:value-of select='@name'/><xsl:text>[n] = get</xsl:text>
    <xsl:value-of select='$type'/>
    <xsl:text>(</xsl:text>
    <xsl:value-of select='$offset'/>
    <xsl:text> + nIndex * sizeof(</xsl:text>
    <xsl:value-of select='$saltype'/>
    <xsl:text>));
    }
    </xsl:text>
  </xsl:when>
  <xsl:when test='$stereotype = "string"'>
    m<xsl:value-of select='@name'/> = getString(<xsl:value-of select='$offset'/>)
  </xsl:when>
</xsl:choose>
</xsl:template>

<xsl:template match="UML:Model" mode="isbooleandffopt">
<xsl:text>
bool isBooleanDffOpt(sal_uInt32 nId)
{
    bool bResult = false;

    switch (nId)
    {&#xa;</xsl:text>
    <xsl:for-each select='.//UML:Class[.//UML:Stereotype/@xmi.idref="dffopt"]'>
      <xsl:if test=".//UML:TagDefinition[@xmi.idref='isbool']">
        <xsl:text>    case </xsl:text>
        <xsl:variable name="optname">
          <xsl:value-of select=".//UML:TaggedValue[.//UML:TagDefinition/@xmi.idref='optname']//UML:TaggedValue.dataValue"/>
        </xsl:variable>
        <xsl:call-template name="idtoqname">
          <xsl:with-param name="id" select="$optname"/>
        </xsl:call-template>
        <xsl:text>:&#xa;</xsl:text>
      </xsl:if>
    </xsl:for-each>
    <xsl:text>
      bResult = true;
      break;

    default:
        break;
    }
    
    return bResult;
}
</xsl:text>
</xsl:template>

</xsl:stylesheet>
<|MERGE_RESOLUTION|>--- conflicted
+++ resolved
@@ -483,14 +483,9 @@
                {
                    rHandler.entry(n, pEntry);
                }
-<<<<<<< HEAD
-               catch (ExceptionOutOfBounds e)
+               catch (const ExceptionOutOfBounds&amp;)
                {    
                    (void) e;
-=======
-               catch (const ExceptionOutOfBounds&amp;)
-               {                
->>>>>>> 7aedcad0
                }
            }
        }
