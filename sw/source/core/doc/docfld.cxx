--- conflicted
+++ resolved
@@ -2466,19 +2466,11 @@
             {
                 SwDBData aDBData(((SwDBNumSetField*)pFld)->GetDBData(&rDoc));
 
-<<<<<<< HEAD
-                if( (bIsDBMgr &&
-                     rDoc.GetNewDBMgr()->OpenDataSource( aDBData.sDataSource, aDBData.sCommand )&&
-                     GETFLD_ALL == eGetMode) ||
-                    ( GETFLD_CALC & eGetMode &&
-                        ((SwDBNumSetField*)pFld)->IsCondValid()))
-=======
                 if (
                      (bIsDBMgr && rDoc.GetNewDBMgr()->OpenDataSource(aDBData.sDataSource, aDBData.sCommand)) &&
                      (GETFLD_ALL == eGetMode || (GETFLD_CALC & eGetMode && ((SwDBNumSetField*)pFld)->IsCondValid()))
                    )
                 {
->>>>>>> d1175e25
                     pFormel = &pFld->GetPar1();
                 }
             }
@@ -2487,19 +2479,11 @@
             {
                 SwDBData aDBData(((SwDBNextSetField*)pFld)->GetDBData(&rDoc));
 
-<<<<<<< HEAD
-                if( (bIsDBMgr &&
-                     rDoc.GetNewDBMgr()->OpenDataSource( aDBData.sDataSource, aDBData.sCommand )&&
-                     GETFLD_ALL == eGetMode) ||
-                    ( GETFLD_CALC & eGetMode &&
-                        ((SwDBNextSetField*)pFld)->IsCondValid() ))
-=======
                 if (
                      (bIsDBMgr && rDoc.GetNewDBMgr()->OpenDataSource(aDBData.sDataSource, aDBData.sCommand)) &&
                      (GETFLD_ALL == eGetMode || (GETFLD_CALC & eGetMode && ((SwDBNextSetField*)pFld)->IsCondValid()))
                    )
                 {
->>>>>>> d1175e25
                     pFormel = &pFld->GetPar1();
                 }
             }
