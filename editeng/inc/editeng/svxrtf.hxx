--- conflicted
+++ resolved
@@ -36,14 +36,10 @@
 #define _SVSTDARR_USHORTS
 #include <svl/svstdarr.hxx>
 #include <editeng/editengdllapi.h>
-<<<<<<< HEAD
 
 #include <deque>
-
-=======
 #include <utility>
 #include <vector>
->>>>>>> d66fbfad
 class Font;
 class Color;
 class Graphic;
