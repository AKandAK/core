/* -*- Mode: C++; tab-width: 4; indent-tabs-mode: nil; c-basic-offset: 4 -*- */
/*************************************************************************
 *
 * DO NOT ALTER OR REMOVE COPYRIGHT NOTICES OR THIS FILE HEADER.
 *
 * Copyright 2000, 2010 Oracle and/or its affiliates.
 *
 * OpenOffice.org - a multi-platform office productivity suite
 *
 * This file is part of OpenOffice.org.
 *
 * OpenOffice.org is free software: you can redistribute it and/or modify
 * it under the terms of the GNU Lesser General Public License version 3
 * only, as published by the Free Software Foundation.
 *
 * OpenOffice.org is distributed in the hope that it will be useful,
 * but WITHOUT ANY WARRANTY; without even the implied warranty of
 * MERCHANTABILITY or FITNESS FOR A PARTICULAR PURPOSE.  See the
 * GNU Lesser General Public License version 3 for more details
 * (a copy is included in the LICENSE file that accompanied this code).
 *
 * You should have received a copy of the GNU Lesser General Public License
 * version 3 along with OpenOffice.org.  If not, see
 * <http://www.openoffice.org/license.html>
 * for a copy of the LGPLv3 License.
 *
 ************************************************************************/

// MARKER(update_precomp.py): autogen include statement, do not remove
#include "precompiled_sc.hxx"

// INCLUDE ---------------------------------------------------------------

#include "scitems.hxx"
#include <svx/algitem.hxx>
#include <editeng/justifyitem.hxx>
#include <unotools/textsearch.hxx>
#include <sfx2/objsh.hxx>

#include "attrib.hxx"
#include "patattr.hxx"
#include "cell.hxx"
#include "table.hxx"
#include "document.hxx"
#include "drwlayer.hxx"
#include "olinetab.hxx"
#include "stlsheet.hxx"
#include "global.hxx"
#include "globstr.hrc"
#include "refupdat.hxx"
#include "markdata.hxx"
#include "progress.hxx"
#include "hints.hxx"        // fuer Paint-Broadcast
#include "prnsave.hxx"
#include "tabprotection.hxx"
#include "sheetevents.hxx"
#include "segmenttree.hxx"

#include <vector>

using ::std::vector;

namespace {

ScProgress* GetProgressBar(
    SCSIZE nCount, SCSIZE nTotalCount, ScProgress* pOuterProgress, ScDocument* pDoc)
{
    if (nTotalCount < 1000)
    {
        // if the total number of rows is less than 1000, don't even bother
        // with the progress bar because drawing progress bar can be very
        // expensive especially in GTK.
        return NULL;
    }

    if (pOuterProgress)
        return pOuterProgress;

    if (nCount > 1)
        return new ScProgress(
            pDoc->GetDocumentShell(), ScGlobal::GetRscString(STR_PROGRESS_HEIGHTING), nTotalCount);

    return NULL;
}

void GetOptimalHeightsInColumn(
    ScColumn* pCol, SCROW nStartRow, SCROW nEndRow, vector<USHORT>& aHeights,
    OutputDevice* pDev, double nPPTX, double nPPTY, const Fraction& rZoomX, const Fraction& rZoomY, bool bForce,
    ScProgress* pProgress, sal_uInt32 nProgressStart)
{
    SCSIZE nCount = static_cast<SCSIZE>(nEndRow-nStartRow+1);

    //  zuerst einmal ueber den ganzen Bereich
    //  (mit der letzten Spalte in der Hoffnung, dass die am ehesten noch auf
    //   Standard formatiert ist)

    pCol[MAXCOL].GetOptimalHeight(
            nStartRow, nEndRow, &aHeights[0], pDev, nPPTX, nPPTY, rZoomX, rZoomY, bForce, 0, 0 );

    //  daraus Standardhoehe suchen, die im unteren Bereich gilt

    USHORT nMinHeight = aHeights[nCount-1];
    SCSIZE nPos = nCount-1;
    while ( nPos && aHeights[nPos-1] >= nMinHeight )
        --nPos;
    SCROW nMinStart = nStartRow + nPos;

    ULONG nWeightedCount = 0;
    for (SCCOL nCol=0; nCol<MAXCOL; nCol++)     // MAXCOL schon oben
    {
        pCol[nCol].GetOptimalHeight(
            nStartRow, nEndRow, &aHeights[0], pDev, nPPTX, nPPTY, rZoomX, rZoomY, bForce,
            nMinHeight, nMinStart );

        if (pProgress)
        {
            ULONG nWeight = pCol[nCol].GetWeightedCount();
            if (nWeight)        // nochmal denselben Status muss auch nicht sein
            {
                nWeightedCount += nWeight;
                pProgress->SetState( nWeightedCount + nProgressStart );
            }
        }
    }
}

struct OptimalHeightsFuncObjBase
{
    virtual ~OptimalHeightsFuncObjBase() {}
    virtual bool operator() (SCROW nStartRow, SCROW nEndRow, USHORT nHeight) = 0;
};

struct SetRowHeightOnlyFunc : public OptimalHeightsFuncObjBase
{
    ScTable* mpTab;
    SetRowHeightOnlyFunc(ScTable* pTab) :
        mpTab(pTab)
    {}

    virtual bool operator() (SCROW nStartRow, SCROW nEndRow, USHORT nHeight)
    {
        mpTab->SetRowHeightOnly(nStartRow, nEndRow, nHeight);
        return false;
    }
};

struct SetRowHeightRangeFunc : public OptimalHeightsFuncObjBase
{
    ScTable* mpTab;
    double mnPPTX;
    double mnPPTY;

    SetRowHeightRangeFunc(ScTable* pTab, double nPPTX, double nPPTY) :
        mpTab(pTab),
        mnPPTX(nPPTX),
        mnPPTY(nPPTY)
    {}

    virtual bool operator() (SCROW nStartRow, SCROW nEndRow, USHORT nHeight)
    {
        return mpTab->SetRowHeightRange(nStartRow, nEndRow, nHeight, mnPPTX, mnPPTY);
    }
};

bool SetOptimalHeightsToRows(OptimalHeightsFuncObjBase& rFuncObj,
    ScBitMaskCompressedArray<SCROW, BYTE>* pRowFlags, SCROW nStartRow, SCROW nEndRow, USHORT nExtra,
    const vector<USHORT>& aHeights, bool bForce)
{
    SCSIZE nCount = static_cast<SCSIZE>(nEndRow-nStartRow+1);
    bool bChanged = false;
    SCROW nRngStart = 0;
    SCROW nRngEnd = 0;
    USHORT nLast = 0;
    for (SCSIZE i=0; i<nCount; i++)
    {
        size_t nIndex;
        SCROW nRegionEndRow;
        BYTE nRowFlag = pRowFlags->GetValue( nStartRow+i, nIndex, nRegionEndRow );
        if ( nRegionEndRow > nEndRow )
            nRegionEndRow = nEndRow;
        SCSIZE nMoreRows = nRegionEndRow - ( nStartRow+i );     // additional equal rows after first

        bool bAutoSize = ((nRowFlag & CR_MANUALSIZE) == 0);
        if ( bAutoSize || bForce )
        {
            if (nExtra)
            {
                if (bAutoSize)
                    pRowFlags->SetValue( nStartRow+i, nRegionEndRow, nRowFlag | CR_MANUALSIZE);
            }
            else if (!bAutoSize)
                pRowFlags->SetValue( nStartRow+i, nRegionEndRow, nRowFlag & ~CR_MANUALSIZE);

            for (SCSIZE nInner = i; nInner <= i + nMoreRows; ++nInner)
            {
                if (nLast)
                {
                    if (aHeights[nInner]+nExtra == nLast)
                        nRngEnd = nStartRow+nInner;
                    else
                    {
                        bChanged |= rFuncObj(nRngStart, nRngEnd, nLast);
                        nLast = 0;
                    }
                }
                if (!nLast)
                {
                    nLast = aHeights[nInner]+nExtra;
                    nRngStart = nStartRow+nInner;
                    nRngEnd = nStartRow+nInner;
                }
            }
        }
        else
        {
            if (nLast)
                bChanged |= rFuncObj(nRngStart, nRngEnd, nLast);
            nLast = 0;
        }
        i += nMoreRows;     // already handled - skip
    }
    if (nLast)
        bChanged |= rFuncObj(nRngStart, nRngEnd, nLast);

    return bChanged;
}

}

// -----------------------------------------------------------------------

ScTable::ScTable( ScDocument* pDoc, SCTAB nNewTab, const String& rNewName,
                    sal_Bool bColInfo, sal_Bool bRowInfo ) :
    aName( rNewName ),
    aCodeName( rNewName ),
    bScenario( sal_False ),
    bLayoutRTL( sal_False ),
    bLoadingRTL( sal_False ),
    nLinkMode( 0 ),
    aPageStyle( ScGlobal::GetRscString(STR_STYLENAME_STANDARD) ),
    bPageSizeValid( sal_False ),
    nRepeatStartX( SCCOL_REPEAT_NONE ),
    nRepeatStartY( SCROW_REPEAT_NONE ),
    pTabProtection( NULL ),
    pColWidth( NULL ),
    mpRowHeights( static_cast<ScFlatUInt16RowSegments*>(NULL) ),
    pColFlags( NULL ),
    pRowFlags( NULL ),
    mpHiddenCols(new ScFlatBoolColSegments),
    mpHiddenRows(new ScFlatBoolRowSegments),
    mpFilteredCols(new ScFlatBoolColSegments),
    mpFilteredRows(new ScFlatBoolRowSegments),
    pOutlineTable( NULL ),
    pSheetEvents( NULL ),
    bTableAreaValid( sal_False ),
    bVisible( sal_True ),
    bStreamValid( sal_False ),
    bPendingRowHeights( sal_False ),
    bCalcNotification( sal_False ),
    nTab( nNewTab ),
    nRecalcLvl( 0 ),
    pDocument( pDoc ),
    pSearchParam( NULL ),
    pSearchText ( NULL ),
    pSortCollator( NULL ),
<<<<<<< HEAD
    bPrintEntireSheet(true),
=======
    bPrintEntireSheet( sal_False ),
>>>>>>> ce6308e4
    pRepeatColRange( NULL ),
    pRepeatRowRange( NULL ),
    nLockCount( 0 ),
    pScenarioRanges( NULL ),
    aScenarioColor( COL_LIGHTGRAY ),
    aTabBgColor( COL_AUTO ),
    nScenarioFlags( 0 ),
    bActiveScenario( sal_False ),
    mbPageBreaksValid(false)
{

    if (bColInfo)
    {
        pColWidth  = new sal_uInt16[ MAXCOL+1 ];
        pColFlags  = new sal_uInt8[ MAXCOL+1 ];

        for (SCCOL i=0; i<=MAXCOL; i++)
        {
            pColWidth[i] = STD_COL_WIDTH;
            pColFlags[i] = 0;
        }
    }

    if (bRowInfo)
    {
        mpRowHeights.reset(new ScFlatUInt16RowSegments(ScGlobal::nStdRowHeight));
        pRowFlags  = new ScBitMaskCompressedArray< SCROW, sal_uInt8>( MAXROW, 0);
    }

    if ( pDocument->IsDocVisible() )
    {
        //  when a sheet is added to a visible document,
        //  initialize its RTL flag from the system locale
        bLayoutRTL = ScGlobal::IsSystemRTL();
    }

    ScDrawLayer* pDrawLayer = pDocument->GetDrawLayer();
    if (pDrawLayer)
    {
        if ( pDrawLayer->ScAddPage( nTab ) )    // sal_False (not inserted) during Undo
        {
            pDrawLayer->ScRenamePage( nTab, aName );
            sal_uLong nx = (sal_uLong) ((double) (MAXCOL+1) * STD_COL_WIDTH           * HMM_PER_TWIPS );
            sal_uLong ny = (sal_uLong) ((double) (MAXROW+1) * ScGlobal::nStdRowHeight * HMM_PER_TWIPS );
            pDrawLayer->SetPageSize( static_cast<sal_uInt16>(nTab), Size( nx, ny ), false );
        }
    }

    for (SCCOL k=0; k<=MAXCOL; k++)
        aCol[k].Init( k, nTab, pDocument );
}

ScTable::~ScTable()
{
    if (!pDocument->IsInDtorClear())
    {
        //  nicht im dtor die Pages in der falschen Reihenfolge loeschen
        //  (nTab stimmt dann als Page-Number nicht!)
        //  In ScDocument::Clear wird hinterher per Clear am Draw Layer alles geloescht.

        ScDrawLayer* pDrawLayer = pDocument->GetDrawLayer();
        if (pDrawLayer)
            pDrawLayer->ScRemovePage( nTab );
    }

    delete[] pColWidth;
    delete[] pColFlags;
    delete pRowFlags;
    delete pSheetEvents;
    delete pOutlineTable;
    delete pSearchParam;
    delete pSearchText;
    delete pRepeatColRange;
    delete pRepeatRowRange;
    delete pScenarioRanges;
    DestroySortCollator();
}

void ScTable::GetName( String& rName ) const
{
    rName = aName;
}

void ScTable::SetName( const String& rNewName )
{
    aName = rNewName;
    aUpperName.Erase();         // invalidated if the name is changed

    // SetStreamValid is handled in ScDocument::RenameTab
}

const String& ScTable::GetUpperName() const
{
    if ( !aUpperName.Len() && aName.Len() )
        aUpperName = ScGlobal::pCharClass->upper( aName );
    return aUpperName;
}

void ScTable::SetVisible( sal_Bool bVis )
{
    if (bVisible != bVis && IsStreamValid())
        SetStreamValid(sal_False);

    bVisible = bVis;
}

void ScTable::SetStreamValid( sal_Bool bSet, sal_Bool bIgnoreLock )
{
    if ( bIgnoreLock || !pDocument->IsStreamValidLocked() )
        bStreamValid = bSet;
}

void ScTable::SetPendingRowHeights( sal_Bool bSet )
{
    bPendingRowHeights = bSet;
}

void ScTable::SetLayoutRTL( sal_Bool bSet )
{
    bLayoutRTL = bSet;
}

void ScTable::SetLoadingRTL( sal_Bool bSet )
{
    bLoadingRTL = bSet;
}

const Color& ScTable::GetTabBgColor() const
{
    return aTabBgColor;
}

void ScTable::SetTabBgColor(const Color& rColor)
{
    if (aTabBgColor != rColor)
    {
        // The tab color has changed.  Set this table 'modified'.
        aTabBgColor = rColor;
        if (IsStreamValid())
            SetStreamValid(false);
    }
}

void ScTable::SetScenario( sal_Bool bFlag )
{
    bScenario = bFlag;
}

void ScTable::SetLink( sal_uInt8 nMode,
                        const String& rDoc, const String& rFlt, const String& rOpt,
                        const String& rTab, sal_uLong nRefreshDelay )
{
    nLinkMode = nMode;
    aLinkDoc = rDoc;        // Datei
    aLinkFlt = rFlt;        // Filter
    aLinkOpt = rOpt;        // Filter-Optionen
    aLinkTab = rTab;        // Tabellenname in Quelldatei
    nLinkRefreshDelay = nRefreshDelay;  // refresh delay in seconds, 0==off

    if (IsStreamValid())
        SetStreamValid(sal_False);
}

sal_uInt16 ScTable::GetOptimalColWidth( SCCOL nCol, OutputDevice* pDev,
                                    double nPPTX, double nPPTY,
                                    const Fraction& rZoomX, const Fraction& rZoomY,
<<<<<<< HEAD
                                    BOOL bFormula, const ScMarkData* pMarkData,
                                    const ScColWidthParam* pParam )
=======
                                    sal_Bool bFormula, const ScMarkData* pMarkData,
                                    sal_Bool bSimpleTextImport )
>>>>>>> ce6308e4
{
    return aCol[nCol].GetOptimalColWidth( pDev, nPPTX, nPPTY, rZoomX, rZoomY,
        bFormula, STD_COL_WIDTH - STD_EXTRA_WIDTH, pMarkData, pParam );
}

long ScTable::GetNeededSize( SCCOL nCol, SCROW nRow,
                                OutputDevice* pDev,
                                double nPPTX, double nPPTY,
                                const Fraction& rZoomX, const Fraction& rZoomY,
                                sal_Bool bWidth, sal_Bool bTotalSize )
{
    ScNeededSizeOptions aOptions;
    aOptions.bSkipMerged = sal_False;       // zusammengefasste mitzaehlen
    aOptions.bTotalSize  = bTotalSize;

    return aCol[nCol].GetNeededSize
        ( nRow, pDev, nPPTX, nPPTY, rZoomX, rZoomY, bWidth, aOptions );
}

sal_Bool ScTable::SetOptimalHeight( SCROW nStartRow, SCROW nEndRow, sal_uInt16 nExtra,
                                OutputDevice* pDev,
                                double nPPTX, double nPPTY,
                                const Fraction& rZoomX, const Fraction& rZoomY,
                                sal_Bool bForce, ScProgress* pOuterProgress, sal_uLong nProgressStart )
{
    DBG_ASSERT( nExtra==0 || bForce, "autom. OptimalHeight mit Extra" );

    if ( !pDocument->IsAdjustHeightEnabled() )
    {
        return sal_False;
    }

<<<<<<< HEAD
=======
    sal_Bool    bChanged = sal_False;
>>>>>>> ce6308e4
    SCSIZE  nCount = static_cast<SCSIZE>(nEndRow-nStartRow+1);

    ScProgress* pProgress = GetProgressBar(nCount, GetWeightedCount(), pOuterProgress, pDocument);

<<<<<<< HEAD
    vector<USHORT> aHeights(nCount, 0);
=======
    sal_uInt16* pHeight = new sal_uInt16[nCount];                   // Twips !
    memset( pHeight, 0, sizeof(sal_uInt16) * nCount );
>>>>>>> ce6308e4

    GetOptimalHeightsInColumn(
        aCol, nStartRow, nEndRow, aHeights, pDev, nPPTX, nPPTY, rZoomX, rZoomY, bForce,
        pProgress, nProgressStart);

    SetRowHeightRangeFunc aFunc(this, nPPTX, nPPTY);
    bool bChanged = SetOptimalHeightsToRows(
        aFunc, pRowFlags, nStartRow, nEndRow, nExtra, aHeights, bForce);

    if ( pProgress != pOuterProgress )
        delete pProgress;

<<<<<<< HEAD
    return bChanged;
}

void ScTable::SetOptimalHeightOnly( SCROW nStartRow, SCROW nEndRow, USHORT nExtra,
                                OutputDevice* pDev,
                                double nPPTX, double nPPTY,
                                const Fraction& rZoomX, const Fraction& rZoomY,
                                BOOL bForce, ScProgress* pOuterProgress, ULONG nProgressStart )
{
    DBG_ASSERT( nExtra==0 || bForce, "autom. OptimalHeight mit Extra" );

    if ( !pDocument->IsAdjustHeightEnabled() )
        return;

    SCSIZE  nCount = static_cast<SCSIZE>(nEndRow-nStartRow+1);
=======
    sal_uInt16 nMinHeight = pHeight[nCount-1];
    SCSIZE nPos = nCount-1;
    while ( nPos && pHeight[nPos-1] >= nMinHeight )
        --nPos;
    SCROW nMinStart = nStartRow + nPos;

    sal_uLong nWeightedCount = 0;
    for (SCCOL nCol=0; nCol<MAXCOL; nCol++)     // MAXCOL schon oben
    {
        aCol[nCol].GetOptimalHeight(
            nStartRow, nEndRow, pHeight, pDev, nPPTX, nPPTY, rZoomX, rZoomY, bForce,
            nMinHeight, nMinStart );

        if (pProgress)
        {
            sal_uLong nWeight = aCol[nCol].GetWeightedCount();
            if (nWeight)        // nochmal denselben Status muss auch nicht sein
            {
                nWeightedCount += nWeight;
                pProgress->SetState( nWeightedCount + nProgressStart );
            }
        }
    }

    SCROW nRngStart = 0;
    SCROW nRngEnd = 0;
    sal_uInt16 nLast = 0;
    for (SCSIZE i=0; i<nCount; i++)
    {
        size_t nIndex;
        SCROW nRegionEndRow;
        sal_uInt8 nRowFlag = pRowFlags->GetValue( nStartRow+i, nIndex, nRegionEndRow );
        if ( nRegionEndRow > nEndRow )
            nRegionEndRow = nEndRow;
        SCSIZE nMoreRows = nRegionEndRow - ( nStartRow+i );     // additional equal rows after first
>>>>>>> ce6308e4

    ScProgress* pProgress = GetProgressBar(nCount, GetWeightedCount(), pOuterProgress, pDocument);

    vector<USHORT> aHeights(nCount, 0);

    GetOptimalHeightsInColumn(
        aCol, nStartRow, nEndRow, aHeights, pDev, nPPTX, nPPTY, rZoomX, rZoomY, bForce,
        pProgress, nProgressStart);

    SetRowHeightOnlyFunc aFunc(this);
    SetOptimalHeightsToRows(
        aFunc, pRowFlags, nStartRow, nEndRow, nExtra, aHeights, bForce);

    if ( pProgress != pOuterProgress )
        delete pProgress;
}

sal_Bool ScTable::GetCellArea( SCCOL& rEndCol, SCROW& rEndRow ) const
{
    sal_Bool bFound = sal_False;
    SCCOL nMaxX = 0;
    SCROW nMaxY = 0;
    for (SCCOL i=0; i<=MAXCOL; i++)
        if (!aCol[i].IsEmptyVisData(sal_True))      // sal_True = Notizen zaehlen auch
        {
            bFound = sal_True;
            nMaxX = i;
            SCROW nColY = aCol[i].GetLastVisDataPos(sal_True);
            if (nColY > nMaxY)
                nMaxY = nColY;
        }

    rEndCol = nMaxX;
    rEndRow = nMaxY;
    return bFound;
}

sal_Bool ScTable::GetTableArea( SCCOL& rEndCol, SCROW& rEndRow ) const
{
    sal_Bool bRet = sal_True;               //! merken?
    if (!bTableAreaValid)
    {
        bRet = GetPrintArea( ((ScTable*)this)->nTableAreaX,
                                ((ScTable*)this)->nTableAreaY, sal_True );
        ((ScTable*)this)->bTableAreaValid = sal_True;
    }
    rEndCol = nTableAreaX;
    rEndRow = nTableAreaY;
    return bRet;
}

<<<<<<< HEAD
=======
/*      vorher:

    sal_Bool bFound = sal_False;
    SCCOL nMaxX = 0;
    SCROW nMaxY = 0;
    for (SCCOL i=0; i<=MAXCOL; i++)
        if (!aCol[i].IsEmpty())
        {
            bFound = sal_True;
            nMaxX = i;
            SCCOL nColY = aCol[i].GetLastEntryPos();
            if (nColY > nMaxY)
                nMaxY = nColY;
        }

    rEndCol = nMaxX;
    rEndRow = nMaxY;
    return bFound;
*/

>>>>>>> ce6308e4
const SCCOL SC_COLUMNS_STOP = 30;

sal_Bool ScTable::GetPrintArea( SCCOL& rEndCol, SCROW& rEndRow, sal_Bool bNotes ) const
{
    sal_Bool bFound = sal_False;
    SCCOL nMaxX = 0;
    SCROW nMaxY = 0;
    SCCOL i;

    for (i=0; i<=MAXCOL; i++)               // Daten testen
        if (!aCol[i].IsEmptyVisData(bNotes))
        {
            bFound = sal_True;
            if (i>nMaxX)
                nMaxX = i;
            SCROW nColY = aCol[i].GetLastVisDataPos(bNotes);
            if (nColY > nMaxY)
                nMaxY = nColY;
        }

    SCCOL nMaxDataX = nMaxX;

    for (i=0; i<=MAXCOL; i++)               // Attribute testen
    {
        SCROW nLastRow;
        if (aCol[i].GetLastVisibleAttr( nLastRow ))
        {
            bFound = sal_True;
            nMaxX = i;
            if (nLastRow > nMaxY)
                nMaxY = nLastRow;
        }
    }

    if (nMaxX == MAXCOL)                    // Attribute rechts weglassen
    {
        --nMaxX;
        while ( nMaxX>0 && aCol[nMaxX].IsVisibleAttrEqual(aCol[nMaxX+1]) )
            --nMaxX;
    }

    if ( nMaxX < nMaxDataX )
    {
        nMaxX = nMaxDataX;
    }
    else if ( nMaxX > nMaxDataX )
    {
        SCCOL nAttrStartX = nMaxDataX + 1;
        while ( nAttrStartX < MAXCOL )
        {
            SCCOL nAttrEndX = nAttrStartX;
            while ( nAttrEndX < MAXCOL && aCol[nAttrStartX].IsVisibleAttrEqual(aCol[nAttrEndX+1]) )
                ++nAttrEndX;
            if ( nAttrEndX + 1 - nAttrStartX >= SC_COLUMNS_STOP )
            {
                // found equally-formatted columns behind data -> stop before these columns
                nMaxX = nAttrStartX - 1;

                // also don't include default-formatted columns before that
                SCROW nDummyRow;
                while ( nMaxX > nMaxDataX && !aCol[nMaxX].GetLastVisibleAttr( nDummyRow ) )
                    --nMaxX;
                break;
            }
            nAttrStartX = nAttrEndX + 1;
        }
    }

    rEndCol = nMaxX;
    rEndRow = nMaxY;
    return bFound;
}

sal_Bool ScTable::GetPrintAreaHor( SCROW nStartRow, SCROW nEndRow,
                                SCCOL& rEndCol, sal_Bool /* bNotes */ ) const
{
    sal_Bool bFound = sal_False;
    SCCOL nMaxX = 0;
    SCCOL i;

    for (i=0; i<=MAXCOL; i++)               // Attribute testen
    {
        if (aCol[i].HasVisibleAttrIn( nStartRow, nEndRow ))
        {
            bFound = sal_True;
            nMaxX = i;
        }
    }

    if (nMaxX == MAXCOL)                    // Attribute rechts weglassen
    {
        --nMaxX;
        while ( nMaxX>0 && aCol[nMaxX].IsVisibleAttrEqual(aCol[nMaxX+1], nStartRow, nEndRow) )
            --nMaxX;
    }

    for (i=0; i<=MAXCOL; i++)               // Daten testen
    {
        if (!aCol[i].IsEmptyBlock( nStartRow, nEndRow ))        //! bNotes ??????
        {
            bFound = sal_True;
            if (i>nMaxX)
                nMaxX = i;
        }
    }

    rEndCol = nMaxX;
    return bFound;
}

sal_Bool ScTable::GetPrintAreaVer( SCCOL nStartCol, SCCOL nEndCol,
                                SCROW& rEndRow, sal_Bool bNotes ) const
{
    sal_Bool bFound = sal_False;
    SCROW nMaxY = 0;
    SCCOL i;

    for (i=nStartCol; i<=nEndCol; i++)              // Attribute testen
    {
        SCROW nLastRow;
        if (aCol[i].GetLastVisibleAttr( nLastRow ))
        {
            bFound = sal_True;
            if (nLastRow > nMaxY)
                nMaxY = nLastRow;
        }
    }

    for (i=nStartCol; i<=nEndCol; i++)              // Daten testen
        if (!aCol[i].IsEmptyVisData(bNotes))
        {
            bFound = sal_True;
            SCROW nColY = aCol[i].GetLastVisDataPos(bNotes);
            if (nColY > nMaxY)
                nMaxY = nColY;
        }

    rEndRow = nMaxY;
    return bFound;
}

sal_Bool ScTable::GetDataStart( SCCOL& rStartCol, SCROW& rStartRow ) const
{
    sal_Bool bFound = sal_False;
    SCCOL nMinX = MAXCOL;
    SCROW nMinY = MAXROW;
    SCCOL i;

    for (i=0; i<=MAXCOL; i++)                   // Attribute testen
    {
        SCROW nFirstRow;
        if (aCol[i].GetFirstVisibleAttr( nFirstRow ))
        {
            if (!bFound)
                nMinX = i;
            bFound = sal_True;
            if (nFirstRow < nMinY)
                nMinY = nFirstRow;
        }
    }

    if (nMinX == 0)                                     // Attribute links weglassen
    {
        if ( aCol[0].IsVisibleAttrEqual(aCol[1]) )      // keine einzelnen
        {
            ++nMinX;
            while ( nMinX<MAXCOL && aCol[nMinX].IsVisibleAttrEqual(aCol[nMinX-1]) )
                ++nMinX;
        }
    }

    sal_Bool bDatFound = sal_False;
    for (i=0; i<=MAXCOL; i++)                   // Daten testen
        if (!aCol[i].IsEmptyVisData(sal_True))
        {
            if (!bDatFound && i<nMinX)
                nMinX = i;
            bFound = bDatFound = sal_True;
            SCROW nColY = aCol[i].GetFirstVisDataPos(sal_True);
            if (nColY < nMinY)
                nMinY = nColY;
        }

    rStartCol = nMinX;
    rStartRow = nMinY;
    return bFound;
}

void ScTable::GetDataArea( SCCOL& rStartCol, SCROW& rStartRow, SCCOL& rEndCol, SCROW& rEndRow,
                           sal_Bool bIncludeOld, bool bOnlyDown ) const
{
    sal_Bool bLeft       = sal_False;
    sal_Bool bRight  = sal_False;
    sal_Bool bTop        = sal_False;
    sal_Bool bBottom = sal_False;
    sal_Bool bChanged;
    sal_Bool bFound;
    SCCOL i;
    SCROW nTest;

    do
    {
        bChanged = sal_False;

        if (!bOnlyDown)
        {
            SCROW nStart = rStartRow;
            SCROW nEnd = rEndRow;
            if (nStart>0) --nStart;
            if (nEnd<MAXROW) ++nEnd;

            if (rEndCol < MAXCOL)
                if (!aCol[rEndCol+1].IsEmptyBlock(nStart,nEnd))
                {
                    ++rEndCol;
                    bChanged = sal_True;
                    bRight = sal_True;
                }

            if (rStartCol > 0)
                if (!aCol[rStartCol-1].IsEmptyBlock(nStart,nEnd))
                {
                    --rStartCol;
                    bChanged = sal_True;
                    bLeft = sal_True;
                }

            if (rStartRow > 0)
            {
                nTest = rStartRow-1;
                bFound = sal_False;
                for (i=rStartCol; i<=rEndCol && !bFound; i++)
                    if (aCol[i].HasDataAt(nTest))
                        bFound = sal_True;
                if (bFound)
                {
                    --rStartRow;
                    bChanged = sal_True;
                    bTop = sal_True;
                }
            }
        }

        if (rEndRow < MAXROW)
        {
            nTest = rEndRow+1;
            bFound = sal_False;
            for (i=rStartCol; i<=rEndCol && !bFound; i++)
                if (aCol[i].HasDataAt(nTest))
                    bFound = sal_True;
            if (bFound)
            {
                ++rEndRow;
                bChanged = sal_True;
                bBottom = sal_True;
            }
        }
    }
    while( bChanged );

    if ( !bIncludeOld )
    {
        if ( !bLeft && rStartCol < MAXCOL && rStartCol < rEndCol )
            if ( aCol[rStartCol].IsEmptyBlock(rStartRow,rEndRow) )
                ++rStartCol;
        if ( !bRight && rEndCol > 0 && rStartCol < rEndCol )
            if ( aCol[rEndCol].IsEmptyBlock(rStartRow,rEndRow) )
                --rEndCol;
        if ( !bTop && rStartRow < MAXROW && rStartRow < rEndRow )
        {
            bFound = sal_False;
            for (i=rStartCol; i<=rEndCol && !bFound; i++)
                if (aCol[i].HasDataAt(rStartRow))
                    bFound = sal_True;
            if (!bFound)
                ++rStartRow;
        }
        if ( !bBottom && rEndRow > 0 && rStartRow < rEndRow )
        {
            bFound = sal_False;
            for (i=rStartCol; i<=rEndCol && !bFound; i++)
                if (aCol[i].HasDataAt(rEndRow))
                    bFound = sal_True;
            if (!bFound)
                --rEndRow;
        }
    }
}


bool ScTable::ShrinkToUsedDataArea( bool& o_bShrunk, SCCOL& rStartCol, SCROW& rStartRow,
        SCCOL& rEndCol, SCROW& rEndRow, bool bColumnsOnly ) const
{
    o_bShrunk = false;

    PutInOrder( rStartCol, rEndCol);
    PutInOrder( rStartRow, rEndRow);
    if (rStartCol < 0)
        rStartCol = 0, o_bShrunk = true;
    if (rStartRow < 0)
        rStartRow = 0, o_bShrunk = true;
    if (rEndCol > MAXCOL)
        rEndCol = MAXCOL, o_bShrunk = true;
    if (rEndRow > MAXROW)
        rEndRow = MAXROW, o_bShrunk = true;

    bool bChanged;
    do
    {
        bChanged = false;

        while (rStartCol < rEndCol)
        {
            if (aCol[rEndCol].IsEmptyBlock( rStartRow, rEndRow))
            {
                --rEndCol;
                bChanged = true;
            }
            else
                break;  // while
        }

        while (rStartCol < rEndCol)
        {
            if (aCol[rStartCol].IsEmptyBlock( rStartRow, rEndRow))
            {
                ++rStartCol;
                bChanged = true;
            }
            else
                break;  // while
        }

        if (!bColumnsOnly)
        {
            if (rStartRow < rEndRow)
            {
                bool bFound = false;
                for (SCCOL i=rStartCol; i<=rEndCol && !bFound; i++)
                    if (aCol[i].HasDataAt( rStartRow))
                        bFound = true;
                if (!bFound)
                {
                    ++rStartRow;
                    bChanged = true;
                }
            }

            if (rStartRow < rEndRow)
            {
                bool bFound = false;
                for (SCCOL i=rStartCol; i<=rEndCol && !bFound; i++)
                    if (aCol[i].HasDataAt( rEndRow))
                        bFound = true;
                if (!bFound)
                {
                    --rEndRow;
                    bChanged = true;
                }
            }
        }

        if (bChanged)
            o_bShrunk = true;
    } while( bChanged );

    return rStartCol != rEndCol || (bColumnsOnly ?
            !aCol[rStartCol].IsEmptyBlock( rStartRow, rEndRow) :
            (rStartRow != rEndRow || aCol[rStartCol].HasDataAt( rStartRow)));
}


SCSIZE ScTable::GetEmptyLinesInBlock( SCCOL nStartCol, SCROW nStartRow,
                                        SCCOL nEndCol, SCROW nEndRow, ScDirection eDir )
{
    SCSIZE nCount = 0;
    SCCOL nCol;
    if ((eDir == DIR_BOTTOM) || (eDir == DIR_TOP))
    {
        nCount = static_cast<SCSIZE>(nEndRow - nStartRow);
        for (nCol = nStartCol; nCol <= nEndCol; nCol++)
            nCount = Min(nCount, aCol[nCol].GetEmptyLinesInBlock(nStartRow, nEndRow, eDir));
    }
    else if (eDir == DIR_RIGHT)
    {
        nCol = nEndCol;
        while (((SCsCOL)nCol >= (SCsCOL)nStartCol) &&
                 aCol[nCol].IsEmptyBlock(nStartRow, nEndRow))
        {
            nCount++;
            nCol--;
        }
    }
    else
    {
        nCol = nStartCol;
        while ((nCol <= nEndCol) && aCol[nCol].IsEmptyBlock(nStartRow, nEndRow))
        {
            nCount++;
            nCol++;
        }
    }
    return nCount;
}

sal_Bool ScTable::IsEmptyLine( SCROW nRow, SCCOL nStartCol, SCCOL nEndCol )
{
    sal_Bool bFound = sal_False;
    for (SCCOL i=nStartCol; i<=nEndCol && !bFound; i++)
        if (aCol[i].HasDataAt(nRow))
            bFound = sal_True;
    return !bFound;
}

void ScTable::LimitChartArea( SCCOL& rStartCol, SCROW& rStartRow, SCCOL& rEndCol, SCROW& rEndRow )
{
    while ( rStartCol<rEndCol && aCol[rStartCol].IsEmptyBlock(rStartRow,rEndRow) )
        ++rStartCol;

    while ( rStartCol<rEndCol && aCol[rEndCol].IsEmptyBlock(rStartRow,rEndRow) )
        --rEndCol;

    while ( rStartRow<rEndRow && IsEmptyLine(rStartRow, rStartCol, rEndCol) )
        ++rStartRow;

    while ( rStartRow<rEndRow && IsEmptyLine(rEndRow, rStartCol, rEndCol) )
        --rEndRow;
}

void ScTable::FindAreaPos( SCCOL& rCol, SCROW& rRow, SCsCOL nMovX, SCsROW nMovY )
{
    if (nMovX)
    {
        SCsCOL nNewCol = (SCsCOL) rCol;
        sal_Bool bThere = aCol[nNewCol].HasVisibleDataAt(rRow);
        sal_Bool bFnd;
        if (bThere)
        {
            do
            {
                nNewCol = sal::static_int_cast<SCsCOL>( nNewCol + nMovX );
                bFnd = (nNewCol>=0 && nNewCol<=MAXCOL) ? aCol[nNewCol].HasVisibleDataAt(rRow) : sal_False;
            }
            while (bFnd);
            nNewCol = sal::static_int_cast<SCsCOL>( nNewCol - nMovX );

            if (nNewCol == (SCsCOL)rCol)
                bThere = sal_False;
        }

        if (!bThere)
        {
            do
            {
                nNewCol = sal::static_int_cast<SCsCOL>( nNewCol + nMovX );
                bFnd = (nNewCol>=0 && nNewCol<=MAXCOL) ? aCol[nNewCol].HasVisibleDataAt(rRow) : sal_True;
            }
            while (!bFnd);
        }

        if (nNewCol<0) nNewCol=0;
        if (nNewCol>MAXCOL) nNewCol=MAXCOL;
        rCol = (SCCOL) nNewCol;
    }

    if (nMovY)
        aCol[rCol].FindDataAreaPos(rRow,nMovY);
}

sal_Bool ScTable::ValidNextPos( SCCOL nCol, SCROW nRow, const ScMarkData& rMark,
                                sal_Bool bMarked, sal_Bool bUnprotected )
{
    if (!ValidCol(nCol) || !ValidRow(nRow))
        return sal_False;

    if (pDocument->HasAttrib(nCol, nRow, nTab, nCol, nRow, nTab, HASATTR_OVERLAPPED))
        // Skip an overlapped cell.
        return false;

    if (bMarked && !rMark.IsCellMarked(nCol,nRow))
        return sal_False;

    if (bUnprotected && ((const ScProtectionAttr*)
                        GetAttr(nCol,nRow,ATTR_PROTECTION))->GetProtection())
        return sal_False;

    if (bMarked || bUnprotected)        //! auch sonst ???
    {
        //  ausgeblendete muessen uebersprungen werden, weil der Cursor sonst
        //  auf der naechsten Zelle landet, auch wenn die geschuetzt/nicht markiert ist.
        //! per Extra-Parameter steuern, nur fuer Cursor-Bewegung ???

        if (RowHidden(nRow))
            return sal_False;

        if (ColHidden(nCol))
            return sal_False;
    }

    return sal_True;
}

void ScTable::GetNextPos( SCCOL& rCol, SCROW& rRow, SCsCOL nMovX, SCsROW nMovY,
                                sal_Bool bMarked, sal_Bool bUnprotected, const ScMarkData& rMark )
{
    if (bUnprotected && !IsProtected())     // Tabelle ueberhaupt geschuetzt?
        bUnprotected = sal_False;

    sal_uInt16 nWrap = 0;
    SCsCOL nCol = rCol;
    SCsROW nRow = rRow;

    nCol = sal::static_int_cast<SCsCOL>( nCol + nMovX );
    nRow = sal::static_int_cast<SCsROW>( nRow + nMovY );

    DBG_ASSERT( !nMovY || !bUnprotected,
                "GetNextPos mit bUnprotected horizontal nicht implementiert" );

    if ( nMovY && bMarked )
    {
        sal_Bool bUp = ( nMovY < 0 );
        nRow = rMark.GetNextMarked( nCol, nRow, bUp );
        while ( VALIDROW(nRow) &&
                (RowHidden(nRow) || pDocument->HasAttrib(nCol, nRow, nTab, nCol, nRow, nTab, HASATTR_OVERLAPPED)) )
        {
            //  ausgeblendete ueberspringen (s.o.)
            nRow += nMovY;
            nRow = rMark.GetNextMarked( nCol, nRow, bUp );
        }

        while ( nRow < 0 || nRow > MAXROW )
        {
            nCol = sal::static_int_cast<SCsCOL>( nCol + static_cast<SCsCOL>(nMovY) );
            while ( VALIDCOL(nCol) && ColHidden(nCol) )
                nCol = sal::static_int_cast<SCsCOL>( nCol + static_cast<SCsCOL>(nMovY) );   //  skip hidden rows (see above)
            if (nCol < 0)
            {
                nCol = MAXCOL;
                if (++nWrap >= 2)
                    return;
            }
            else if (nCol > MAXCOL)
            {
                nCol = 0;
                if (++nWrap >= 2)
                    return;
            }
            if (nRow < 0)
                nRow = MAXROW;
            else if (nRow > MAXROW)
                nRow = 0;
            nRow = rMark.GetNextMarked( nCol, nRow, bUp );
            while ( VALIDROW(nRow) &&
                    (RowHidden(nRow) || pDocument->HasAttrib(nCol, nRow, nTab, nCol, nRow, nTab, HASATTR_OVERLAPPED)) )
            {
                //  ausgeblendete ueberspringen (s.o.)
                nRow += nMovY;
                nRow = rMark.GetNextMarked( nCol, nRow, bUp );
            }
        }
    }

    if ( nMovX && ( bMarked || bUnprotected ) )
    {
        // initiales Weiterzaehlen wrappen:
        if (nCol<0)
        {
            nCol = MAXCOL;
            --nRow;
            if (nRow<0)
                nRow = MAXROW;
        }
        if (nCol>MAXCOL)
        {
            nCol = 0;
            ++nRow;
            if (nRow>MAXROW)
                nRow = 0;
        }

        if ( !ValidNextPos(nCol, nRow, rMark, bMarked, bUnprotected) )
        {
            SCsROW* pNextRows = new SCsROW[MAXCOL+1];
            SCCOL i;

            if ( nMovX > 0 )                            //  vorwaerts
            {
                for (i=0; i<=MAXCOL; i++)
                    pNextRows[i] = (i<nCol) ? (nRow+1) : nRow;
                do
                {
                    SCsROW nNextRow = pNextRows[nCol] + 1;
                    if ( bMarked )
                        nNextRow = rMark.GetNextMarked( nCol, nNextRow, sal_False );
                    if ( bUnprotected )
                        nNextRow = aCol[nCol].GetNextUnprotected( nNextRow, sal_False );
                    pNextRows[nCol] = nNextRow;

                    SCsROW nMinRow = MAXROW+1;
                    for (i=0; i<=MAXCOL; i++)
                        if (pNextRows[i] < nMinRow)     // bei gleichen den linken
                        {
                            nMinRow = pNextRows[i];
                            nCol = i;
                        }
                    nRow = nMinRow;

                    if ( nRow > MAXROW )
                    {
                        if (++nWrap >= 2) break;        // ungueltigen Wert behalten
                        nCol = 0;
                        nRow = 0;
                        for (i=0; i<=MAXCOL; i++)
                            pNextRows[i] = 0;           // alles ganz von vorne
                    }
                }
                while ( !ValidNextPos(nCol, nRow, rMark, bMarked, bUnprotected) );
            }
            else                                        //  rueckwaerts
            {
                for (i=0; i<=MAXCOL; i++)
                    pNextRows[i] = (i>nCol) ? (nRow-1) : nRow;
                do
                {
                    SCsROW nNextRow = pNextRows[nCol] - 1;
                    if ( bMarked )
                        nNextRow = rMark.GetNextMarked( nCol, nNextRow, sal_True );
                    if ( bUnprotected )
                        nNextRow = aCol[nCol].GetNextUnprotected( nNextRow, sal_True );
                    pNextRows[nCol] = nNextRow;

                    SCsROW nMaxRow = -1;
                    for (i=0; i<=MAXCOL; i++)
                        if (pNextRows[i] >= nMaxRow)    // bei gleichen den rechten
                        {
                            nMaxRow = pNextRows[i];
                            nCol = i;
                        }
                    nRow = nMaxRow;

                    if ( nRow < 0 )
                    {
                        if (++nWrap >= 2) break;        // ungueltigen Wert behalten
                        nCol = MAXCOL;
                        nRow = MAXROW;
                        for (i=0; i<=MAXCOL; i++)
                            pNextRows[i] = MAXROW;      // alles ganz von vorne
                    }
                }
                while ( !ValidNextPos(nCol, nRow, rMark, bMarked, bUnprotected) );
            }

            delete[] pNextRows;
        }
    }

    //  ungueltige Werte kommen z.b. bei Tab heraus,
    //  wenn nicht markiert und nicht geschuetzt ist (linker / rechter Rand),
    //  dann Werte unveraendert lassen

    if (VALIDCOLROW(nCol,nRow))
    {
        rCol = nCol;
        rRow = nRow;
    }
}

sal_Bool ScTable::GetNextMarkedCell( SCCOL& rCol, SCROW& rRow, const ScMarkData& rMark )
{
    const ScMarkArray* pMarkArray = rMark.GetArray();
    DBG_ASSERT(pMarkArray,"GetNextMarkedCell ohne MarkArray");
    if ( !pMarkArray )
        return sal_False;

    ++rRow;                 // naechste Zelle ist gesucht

    while ( rCol <= MAXCOL )
    {
        const ScMarkArray& rArray = pMarkArray[rCol];
        while ( rRow <= MAXROW )
        {
            SCROW nStart = (SCROW) rArray.GetNextMarked( (SCsROW) rRow, sal_False );
            if ( nStart <= MAXROW )
            {
                SCROW nEnd = rArray.GetMarkEnd( nStart, sal_False );
                ScColumnIterator aColIter( &aCol[rCol], nStart, nEnd );
                SCROW nCellRow;
                ScBaseCell* pCell = NULL;
                while ( aColIter.Next( nCellRow, pCell ) )
                {
                    if ( pCell && pCell->GetCellType() != CELLTYPE_NOTE )
                    {
                        rRow = nCellRow;
                        return sal_True;            // Zelle gefunden
                    }
                }
                rRow = nEnd + 1;                // naechsten markierten Bereich suchen
            }
            else
                rRow = MAXROW + 1;              // Ende der Spalte
        }
        rRow = 0;
        ++rCol;                                 // naechste Spalte testen
    }

    return sal_False;                               // alle Spalten durch
}

void ScTable::UpdateDrawRef( UpdateRefMode eUpdateRefMode, SCCOL nCol1, SCROW nRow1, SCTAB nTab1,
                                    SCCOL nCol2, SCROW nRow2, SCTAB nTab2,
                                    SCsCOL nDx, SCsROW nDy, SCsTAB nDz, bool bUpdateNoteCaptionPos )
{
    if ( nTab >= nTab1 && nTab <= nTab2 && nDz == 0 )       // only within the table
    {
        InitializeNoteCaptions();
        ScDrawLayer* pDrawLayer = pDocument->GetDrawLayer();
        if ( eUpdateRefMode != URM_COPY && pDrawLayer )
        {
            if ( eUpdateRefMode == URM_MOVE )
            {                                               // source range
                nCol1 = sal::static_int_cast<SCCOL>( nCol1 - nDx );
                nRow1 = sal::static_int_cast<SCROW>( nRow1 - nDy );
                nCol2 = sal::static_int_cast<SCCOL>( nCol2 - nDx );
                nRow2 = sal::static_int_cast<SCROW>( nRow2 - nDy );
            }
            pDrawLayer->MoveArea( nTab, nCol1,nRow1, nCol2,nRow2, nDx,nDy,
                                    (eUpdateRefMode == URM_INSDEL), bUpdateNoteCaptionPos );
        }
    }
}

void ScTable::UpdateReference( UpdateRefMode eUpdateRefMode, SCCOL nCol1, SCROW nRow1, SCTAB nTab1,
                     SCCOL nCol2, SCROW nRow2, SCTAB nTab2, SCsCOL nDx, SCsROW nDy, SCsTAB nDz,
                     ScDocument* pUndoDoc, sal_Bool bIncludeDraw, bool bUpdateNoteCaptionPos )
{
    bool bUpdated = false;
    SCCOL i;
    SCCOL iMax;
    if ( eUpdateRefMode == URM_COPY )
    {
        i = nCol1;
        iMax = nCol2;
    }
    else
    {
        i = 0;
        iMax = MAXCOL;
    }
    for ( ; i<=iMax; i++)
        bUpdated |= aCol[i].UpdateReference(
            eUpdateRefMode, nCol1, nRow1, nTab1, nCol2, nRow2, nTab2, nDx, nDy, nDz, pUndoDoc );

    if ( bIncludeDraw )
        UpdateDrawRef( eUpdateRefMode, nCol1, nRow1, nTab1, nCol2, nRow2, nTab2, nDx, nDy, nDz, bUpdateNoteCaptionPos );

    if ( nTab >= nTab1 && nTab <= nTab2 && nDz == 0 )       // print ranges: only within the table
    {
        SCTAB nSTab = nTab;
        SCTAB nETab = nTab;
        SCCOL nSCol = 0;
        SCROW nSRow = 0;
        SCCOL nECol = 0;
        SCROW nERow = 0;
        sal_Bool bRecalcPages = sal_False;

        for ( ScRangeVec::iterator aIt = aPrintRanges.begin(), aEnd = aPrintRanges.end(); aIt != aEnd; ++aIt )
        {
            nSCol = aIt->aStart.Col();
            nSRow = aIt->aStart.Row();
            nECol = aIt->aEnd.Col();
            nERow = aIt->aEnd.Row();

            // do not try to modify sheet index of print range
            if ( ScRefUpdate::Update( pDocument, eUpdateRefMode,
                                      nCol1,nRow1,nTab, nCol2,nRow2,nTab,
                                      nDx,nDy,0,
                                      nSCol,nSRow,nSTab, nECol,nERow,nETab ) )
            {
                *aIt = ScRange( nSCol, nSRow, 0, nECol, nERow, 0 );
                bRecalcPages = sal_True;
            }
        }

        if ( pRepeatColRange )
        {
            nSCol = pRepeatColRange->aStart.Col();
            nSRow = pRepeatColRange->aStart.Row();
            nECol = pRepeatColRange->aEnd.Col();
            nERow = pRepeatColRange->aEnd.Row();

            // do not try to modify sheet index of repeat range
            if ( ScRefUpdate::Update( pDocument, eUpdateRefMode,
                                      nCol1,nRow1,nTab, nCol2,nRow2,nTab,
                                      nDx,nDy,0,
                                      nSCol,nSRow,nSTab, nECol,nERow,nETab ) )
            {
                *pRepeatColRange = ScRange( nSCol, nSRow, 0, nECol, nERow, 0 );
                bRecalcPages = sal_True;
                nRepeatStartX = nSCol;  // fuer UpdatePageBreaks
                nRepeatEndX = nECol;
            }
        }

        if ( pRepeatRowRange )
        {
            nSCol = pRepeatRowRange->aStart.Col();
            nSRow = pRepeatRowRange->aStart.Row();
            nECol = pRepeatRowRange->aEnd.Col();
            nERow = pRepeatRowRange->aEnd.Row();

            // do not try to modify sheet index of repeat range
            if ( ScRefUpdate::Update( pDocument, eUpdateRefMode,
                                      nCol1,nRow1,nTab, nCol2,nRow2,nTab,
                                      nDx,nDy,0,
                                      nSCol,nSRow,nSTab, nECol,nERow,nETab ) )
            {
                *pRepeatRowRange = ScRange( nSCol, nSRow, 0, nECol, nERow, 0 );
                bRecalcPages = sal_True;
                nRepeatStartY = nSRow;  // fuer UpdatePageBreaks
                nRepeatEndY = nERow;
            }
        }

        //  updating print ranges is not necessary with multiple print ranges
        if ( bRecalcPages && GetPrintRangeCount() <= 1 )
        {
            UpdatePageBreaks(NULL);

            pDocument->RepaintRange( ScRange(0,0,nTab,MAXCOL,MAXROW,nTab) );
        }
    }

    if (bUpdated && IsStreamValid())
        SetStreamValid(false);
}

void ScTable::UpdateTranspose( const ScRange& rSource, const ScAddress& rDest,
                                    ScDocument* pUndoDoc )
{
    for ( SCCOL i=0; i<=MAXCOL; i++ )
        aCol[i].UpdateTranspose( rSource, rDest, pUndoDoc );
}

void ScTable::UpdateGrow( const ScRange& rArea, SCCOL nGrowX, SCROW nGrowY )
{
    for ( SCCOL i=0; i<=MAXCOL; i++ )
        aCol[i].UpdateGrow( rArea, nGrowX, nGrowY );
}

void ScTable::UpdateInsertTab(SCTAB nTable)
{
    if (nTab >= nTable) nTab++;
    for (SCCOL i=0; i <= MAXCOL; i++) aCol[i].UpdateInsertTab(nTable);

    if (IsStreamValid())
        SetStreamValid(sal_False);
}

<<<<<<< HEAD
void ScTable::UpdateDeleteTab( SCTAB nTable, BOOL bIsMove, ScTable* pRefUndo )
=======
//UNUSED2008-05  void ScTable::UpdateInsertTabOnlyCells(SCTAB nTable)
//UNUSED2008-05  {
//UNUSED2008-05      for (SCCOL i=0; i <= MAXCOL; i++) aCol[i].UpdateInsertTabOnlyCells(nTable);
//UNUSED2008-05  }

void ScTable::UpdateDeleteTab( SCTAB nTable, sal_Bool bIsMove, ScTable* pRefUndo )
>>>>>>> ce6308e4
{
    if (nTab > nTable) nTab--;

    SCCOL i;
    if (pRefUndo)
        for (i=0; i <= MAXCOL; i++) aCol[i].UpdateDeleteTab(nTable, bIsMove, &pRefUndo->aCol[i]);
    else
        for (i=0; i <= MAXCOL; i++) aCol[i].UpdateDeleteTab(nTable, bIsMove, NULL);

    if (IsStreamValid())
        SetStreamValid(sal_False);
}

void ScTable::UpdateMoveTab( SCTAB nOldPos, SCTAB nNewPos, SCTAB nTabNo,
        ScProgress& rProgress )
{
    nTab = nTabNo;
    for ( SCCOL i=0; i <= MAXCOL; i++ )
    {
        aCol[i].UpdateMoveTab( nOldPos, nNewPos, nTabNo );
        rProgress.SetState( rProgress.GetState() + aCol[i].GetCodeCount() );
    }

    if (IsStreamValid())
        SetStreamValid(sal_False);
}

void ScTable::UpdateCompile( sal_Bool bForceIfNameInUse )
{
    for (SCCOL i=0; i <= MAXCOL; i++)
    {
        aCol[i].UpdateCompile( bForceIfNameInUse );
    }
}

void ScTable::SetTabNo(SCTAB nNewTab)
{
    nTab = nNewTab;
    for (SCCOL i=0; i <= MAXCOL; i++) aCol[i].SetTabNo(nNewTab);
}

sal_Bool ScTable::IsRangeNameInUse(SCCOL nCol1, SCROW nRow1, SCCOL nCol2, SCROW nRow2,
                               sal_uInt16 nIndex) const
{
    sal_Bool bInUse = sal_False;
    for (SCCOL i = nCol1; !bInUse && (i <= nCol2) && (ValidCol(i)); i++)
        bInUse = aCol[i].IsRangeNameInUse(nRow1, nRow2, nIndex);
    return bInUse;
}

void ScTable::FindRangeNamesInUse(SCCOL nCol1, SCROW nRow1, SCCOL nCol2, SCROW nRow2,
                               std::set<sal_uInt16>& rIndexes) const
{
    for (SCCOL i = nCol1; i <= nCol2 && ValidCol(i); i++)
        aCol[i].FindRangeNamesInUse(nRow1, nRow2, rIndexes);
}

void ScTable::ReplaceRangeNamesInUse(SCCOL nCol1, SCROW nRow1,
                                    SCCOL nCol2, SCROW nRow2,
                                    const ScRangeData::IndexMap& rMap )
{
    for (SCCOL i = nCol1; i <= nCol2 && (ValidCol(i)); i++)
    {
        aCol[i].ReplaceRangeNamesInUse( nRow1, nRow2, rMap );
    }
}

void ScTable::ExtendPrintArea( OutputDevice* pDev,
                    SCCOL /* nStartCol */, SCROW nStartRow, SCCOL& rEndCol, SCROW nEndRow )
{
    if ( !pColFlags || !pRowFlags )
    {
        OSL_FAIL("keine ColInfo oder RowInfo in ExtendPrintArea");
        return;
    }

    Point aPix1000 = pDev->LogicToPixel( Point(1000,1000), MAP_TWIP );
    double nPPTX = aPix1000.X() / 1000.0;
    double nPPTY = aPix1000.Y() / 1000.0;

    // First, mark those columns that we need to skip i.e. hidden and empty columns.

    ScFlatBoolColSegments aSkipCols;
    aSkipCols.setFalse(0, MAXCOL);
    for (SCCOL i = 0; i <= MAXCOL; ++i)
    {
        SCCOL nLastCol = i;
        if (ColHidden(i, NULL, &nLastCol))
        {
            // Columns are hidden in this range.
            aSkipCols.setTrue(i, nLastCol);
        }
        else
        {
            // These columns are visible.  Check for empty columns.
            for (SCCOL j = i; j <= nLastCol; ++j)
            {
                if (aCol[j].GetCellCount() == 0)
                    // empty
                    aSkipCols.setTrue(j,j);
            }
        }
        i = nLastCol;
    }

    ScFlatBoolColSegments::RangeData aColData;
    for (SCCOL nCol = rEndCol; nCol >= 0; --nCol)
    {
        if (!aSkipCols.getRangeData(nCol, aColData))
            // Failed to get the data.  This should never happen!
            return;

        if (aColData.mbValue)
        {
            // Skip these columns.
            nCol = aColData.mnCol1; // move toward 0.
            continue;
        }

        // These are visible and non-empty columns.
        for (SCCOL nDataCol = nCol; 0 <= nDataCol && nDataCol >= aColData.mnCol1; --nDataCol)
        {
            SCCOL nPrintCol = nDataCol;
            VisibleDataCellIterator aIter(*mpHiddenRows, aCol[nDataCol]);
            ScBaseCell* pCell = aIter.reset(nStartRow);
            if (!pCell)
                // No visible cells found in this column.  Skip it.
                continue;

            while (pCell)
            {
                SCCOL nNewCol = nDataCol;
                SCROW nRow = aIter.getRow();
                if (nRow > nEndRow)
                    // Went past the last row position.  Bail out.
                    break;

                MaybeAddExtraColumn(nNewCol, nRow, pDev, nPPTX, nPPTY);
                if (nNewCol > nPrintCol)
                    nPrintCol = nNewCol;
                pCell = aIter.next();
            }

            if (nPrintCol > rEndCol)
                // Make sure we don't shrink the print area.
                rEndCol = nPrintCol;
        }
        nCol = aColData.mnCol1; // move toward 0.
    }
}

void ScTable::MaybeAddExtraColumn(SCCOL& rCol, SCROW nRow, OutputDevice* pDev, double nPPTX, double nPPTY)
{
    ScBaseCell* pCell = aCol[rCol].GetCell(nRow);
    if (!pCell || !pCell->HasStringData())
        return;

    bool bFormula = false;  //! ueberge
    long nPixel = pCell->GetTextWidth();

    // Breite bereits im Idle-Handler berechnet?
    if ( TEXTWIDTH_DIRTY == nPixel )
    {
        ScNeededSizeOptions aOptions;
        aOptions.bTotalSize  = sal_True;
        aOptions.bFormula    = bFormula;
        aOptions.bSkipMerged = sal_False;

        Fraction aZoom(1,1);
        nPixel = aCol[rCol].GetNeededSize(
            nRow, pDev, nPPTX, nPPTY, aZoom, aZoom, true, aOptions );
        pCell->SetTextWidth( (sal_uInt16)nPixel );
    }

    long nTwips = (long) (nPixel / nPPTX);
    long nDocW = GetColWidth( rCol );

    long nMissing = nTwips - nDocW;
    if ( nMissing > 0 )
    {
        //  look at alignment

        const ScPatternAttr* pPattern = GetPattern( rCol, nRow );
        const SfxItemSet* pCondSet = NULL;
        if ( ((const SfxUInt32Item&)pPattern->GetItem(ATTR_CONDITIONAL)).GetValue() )
            pCondSet = pDocument->GetCondResult( rCol, nRow, nTab );

        SvxCellHorJustify eHorJust = (SvxCellHorJustify)((const SvxHorJustifyItem&)
                        pPattern->GetItem( ATTR_HOR_JUSTIFY, pCondSet )).GetValue();
        if ( eHorJust == SVX_HOR_JUSTIFY_CENTER )
            nMissing /= 2;                          // distributed into both directions
        else
        {
            // STANDARD is LEFT (only text is handled here)
            bool bRight = ( eHorJust == SVX_HOR_JUSTIFY_RIGHT );
            if ( IsLayoutRTL() )
                bRight = !bRight;
            if ( bRight )
                nMissing = 0;       // extended only to the left (logical)
        }
    }

    SCCOL nNewCol = rCol;
    while (nMissing > 0 && nNewCol < MAXCOL)
    {
        ScBaseCell* pNextCell = aCol[nNewCol+1].GetCell(nRow);
        if (pNextCell && pNextCell->GetCellType() != CELLTYPE_NOTE)
            // Cell content in a next column ends display of this string.
            nMissing = 0;
        else
            nMissing -= GetColWidth(++nNewCol);
    }
    rCol = nNewCol;
}

void ScTable::DoColResize( SCCOL nCol1, SCCOL nCol2, SCSIZE nAdd )
{
    for (SCCOL nCol=nCol1; nCol<=nCol2; nCol++)
        aCol[nCol].Resize(aCol[nCol].GetCellCount() + nAdd);
}

#define SET_PRINTRANGE( p1, p2 ) \
    if ( (p2) )                             \
    {                                       \
        if ( (p1) )                         \
            *(p1) = *(p2);                  \
        else                                \
            (p1) = new ScRange( *(p2) );    \
    }                                       \
    else                                    \
        DELETEZ( (p1) )

void ScTable::SetRepeatColRange( const ScRange* pNew )
{
    SET_PRINTRANGE( pRepeatColRange, pNew );

    if (IsStreamValid())
        SetStreamValid(sal_False);
}

void ScTable::SetRepeatRowRange( const ScRange* pNew )
{
    SET_PRINTRANGE( pRepeatRowRange, pNew );

    if (IsStreamValid())
        SetStreamValid(sal_False);
}

void ScTable::ClearPrintRanges()
{
    aPrintRanges.clear();
<<<<<<< HEAD
    bPrintEntireSheet = false;
=======
    bPrintEntireSheet = sal_False;
>>>>>>> ce6308e4

    if (IsStreamValid())
        SetStreamValid(sal_False);
}

void ScTable::AddPrintRange( const ScRange& rNew )
{
<<<<<<< HEAD
    bPrintEntireSheet = false;
=======
    bPrintEntireSheet = sal_False;
>>>>>>> ce6308e4
    if( aPrintRanges.size() < 0xFFFF )
        aPrintRanges.push_back( rNew );

    if (IsStreamValid())
        SetStreamValid(sal_False);
}


void ScTable::SetPrintEntireSheet()
{
    if( !IsPrintEntireSheet() )
    {
        ClearPrintRanges();
        bPrintEntireSheet = sal_True;
    }
}

const ScRange* ScTable::GetPrintRange(sal_uInt16 nPos) const
{
    return (nPos < GetPrintRangeCount()) ? &aPrintRanges[ nPos ] : NULL;
}

void ScTable::FillPrintSaver( ScPrintSaverTab& rSaveTab ) const
{
    rSaveTab.SetAreas( aPrintRanges, bPrintEntireSheet );
    rSaveTab.SetRepeat( pRepeatColRange, pRepeatRowRange );
}

void ScTable::RestorePrintRanges( const ScPrintSaverTab& rSaveTab )
{
    aPrintRanges = rSaveTab.GetPrintRanges();
    bPrintEntireSheet = rSaveTab.IsEntireSheet();
    SetRepeatColRange( rSaveTab.GetRepeatCol() );
    SetRepeatRowRange( rSaveTab.GetRepeatRow() );

    UpdatePageBreaks(NULL);
}

SCROW ScTable::VisibleDataCellIterator::ROW_NOT_FOUND = -1;

ScTable::VisibleDataCellIterator::VisibleDataCellIterator(ScFlatBoolRowSegments& rRowSegs, ScColumn& rColumn) :
    mrRowSegs(rRowSegs),
    mrColumn(rColumn),
    mpCell(NULL),
    mnCurRow(ROW_NOT_FOUND),
    mnUBound(ROW_NOT_FOUND)
{
}

ScTable::VisibleDataCellIterator::~VisibleDataCellIterator()
{
}

ScBaseCell* ScTable::VisibleDataCellIterator::reset(SCROW nRow)
{
    if (nRow > MAXROW)
    {
        mnCurRow = ROW_NOT_FOUND;
        return NULL;
    }

    ScFlatBoolRowSegments::RangeData aData;
    if (!mrRowSegs.getRangeData(nRow, aData))
    {
        mnCurRow = ROW_NOT_FOUND;
        return NULL;
    }

    if (!aData.mbValue)
    {
        // specified row is visible.  Take it.
        mnCurRow = nRow;
        mnUBound = aData.mnRow2;
    }
    else
    {
        // specified row is not-visible.  The first visible row is the start of
        // the next segment.
        mnCurRow = aData.mnRow2 + 1;
        mnUBound = mnCurRow; // get range data on the next iteration.
        if (mnCurRow > MAXROW)
        {
            // Make sure the row doesn't exceed our current limit.
            mnCurRow = ROW_NOT_FOUND;
            return NULL;
        }
    }

    mpCell = mrColumn.GetCell(mnCurRow);
    if (mpCell)
        // First visible cell found.
        return mpCell;

    // Find a first visible cell below this row (if any).
    return next();
}

ScBaseCell* ScTable::VisibleDataCellIterator::next()
{
    if (mnCurRow == ROW_NOT_FOUND)
        return NULL;

    while (mrColumn.GetNextDataPos(mnCurRow))
    {
        if (mnCurRow > mnUBound)
        {
            // We don't know the visibility of this row range.  Query it.
            ScFlatBoolRowSegments::RangeData aData;
            if (!mrRowSegs.getRangeData(mnCurRow, aData))
            {
                mnCurRow = ROW_NOT_FOUND;
                return NULL;
            }

            if (aData.mbValue)
            {
                // This row is invisible.  Skip to the last invisible row and
                // try again.
                mnCurRow = mnUBound = aData.mnRow2;
                continue;
            }

            // This row is visible.
            mnUBound = aData.mnRow2;
        }

        mpCell = mrColumn.GetCell(mnCurRow);
        if (mpCell)
            return mpCell;
    }
    mnCurRow = ROW_NOT_FOUND;
    return NULL;
}

SCROW ScTable::VisibleDataCellIterator::getRow() const
{
    return mnCurRow;
}

/* vim:set shiftwidth=4 softtabstop=4 expandtab: */<|MERGE_RESOLUTION|>--- conflicted
+++ resolved
@@ -84,7 +84,7 @@
 }
 
 void GetOptimalHeightsInColumn(
-    ScColumn* pCol, SCROW nStartRow, SCROW nEndRow, vector<USHORT>& aHeights,
+    ScColumn* pCol, SCROW nStartRow, SCROW nEndRow, vector<sal_uInt16>& aHeights,
     OutputDevice* pDev, double nPPTX, double nPPTY, const Fraction& rZoomX, const Fraction& rZoomY, bool bForce,
     ScProgress* pProgress, sal_uInt32 nProgressStart)
 {
@@ -99,13 +99,13 @@
 
     //  daraus Standardhoehe suchen, die im unteren Bereich gilt
 
-    USHORT nMinHeight = aHeights[nCount-1];
+    sal_uInt16 nMinHeight = aHeights[nCount-1];
     SCSIZE nPos = nCount-1;
     while ( nPos && aHeights[nPos-1] >= nMinHeight )
         --nPos;
     SCROW nMinStart = nStartRow + nPos;
 
-    ULONG nWeightedCount = 0;
+    sal_uLong nWeightedCount = 0;
     for (SCCOL nCol=0; nCol<MAXCOL; nCol++)     // MAXCOL schon oben
     {
         pCol[nCol].GetOptimalHeight(
@@ -114,7 +114,7 @@
 
         if (pProgress)
         {
-            ULONG nWeight = pCol[nCol].GetWeightedCount();
+            sal_uLong nWeight = pCol[nCol].GetWeightedCount();
             if (nWeight)        // nochmal denselben Status muss auch nicht sein
             {
                 nWeightedCount += nWeight;
@@ -127,7 +127,7 @@
 struct OptimalHeightsFuncObjBase
 {
     virtual ~OptimalHeightsFuncObjBase() {}
-    virtual bool operator() (SCROW nStartRow, SCROW nEndRow, USHORT nHeight) = 0;
+    virtual bool operator() (SCROW nStartRow, SCROW nEndRow, sal_uInt16 nHeight) = 0;
 };
 
 struct SetRowHeightOnlyFunc : public OptimalHeightsFuncObjBase
@@ -137,7 +137,7 @@
         mpTab(pTab)
     {}
 
-    virtual bool operator() (SCROW nStartRow, SCROW nEndRow, USHORT nHeight)
+    virtual bool operator() (SCROW nStartRow, SCROW nEndRow, sal_uInt16 nHeight)
     {
         mpTab->SetRowHeightOnly(nStartRow, nEndRow, nHeight);
         return false;
@@ -156,26 +156,26 @@
         mnPPTY(nPPTY)
     {}
 
-    virtual bool operator() (SCROW nStartRow, SCROW nEndRow, USHORT nHeight)
+    virtual bool operator() (SCROW nStartRow, SCROW nEndRow, sal_uInt16 nHeight)
     {
         return mpTab->SetRowHeightRange(nStartRow, nEndRow, nHeight, mnPPTX, mnPPTY);
     }
 };
 
 bool SetOptimalHeightsToRows(OptimalHeightsFuncObjBase& rFuncObj,
-    ScBitMaskCompressedArray<SCROW, BYTE>* pRowFlags, SCROW nStartRow, SCROW nEndRow, USHORT nExtra,
-    const vector<USHORT>& aHeights, bool bForce)
+    ScBitMaskCompressedArray<SCROW, sal_uInt8>* pRowFlags, SCROW nStartRow, SCROW nEndRow, sal_uInt16 nExtra,
+    const vector<sal_uInt16>& aHeights, bool bForce)
 {
     SCSIZE nCount = static_cast<SCSIZE>(nEndRow-nStartRow+1);
     bool bChanged = false;
     SCROW nRngStart = 0;
     SCROW nRngEnd = 0;
-    USHORT nLast = 0;
+    sal_uInt16 nLast = 0;
     for (SCSIZE i=0; i<nCount; i++)
     {
         size_t nIndex;
         SCROW nRegionEndRow;
-        BYTE nRowFlag = pRowFlags->GetValue( nStartRow+i, nIndex, nRegionEndRow );
+        sal_uInt8 nRowFlag = pRowFlags->GetValue( nStartRow+i, nIndex, nRegionEndRow );
         if ( nRegionEndRow > nEndRow )
             nRegionEndRow = nEndRow;
         SCSIZE nMoreRows = nRegionEndRow - ( nStartRow+i );     // additional equal rows after first
@@ -233,12 +233,12 @@
                     sal_Bool bColInfo, sal_Bool bRowInfo ) :
     aName( rNewName ),
     aCodeName( rNewName ),
-    bScenario( sal_False ),
-    bLayoutRTL( sal_False ),
-    bLoadingRTL( sal_False ),
+    bScenario( false ),
+    bLayoutRTL( false ),
+    bLoadingRTL( false ),
     nLinkMode( 0 ),
     aPageStyle( ScGlobal::GetRscString(STR_STYLENAME_STANDARD) ),
-    bPageSizeValid( sal_False ),
+    bPageSizeValid( false ),
     nRepeatStartX( SCCOL_REPEAT_NONE ),
     nRepeatStartY( SCROW_REPEAT_NONE ),
     pTabProtection( NULL ),
@@ -252,22 +252,18 @@
     mpFilteredRows(new ScFlatBoolRowSegments),
     pOutlineTable( NULL ),
     pSheetEvents( NULL ),
-    bTableAreaValid( sal_False ),
+    bTableAreaValid( false ),
     bVisible( sal_True ),
-    bStreamValid( sal_False ),
-    bPendingRowHeights( sal_False ),
-    bCalcNotification( sal_False ),
+    bStreamValid( false ),
+    bPendingRowHeights( false ),
+    bCalcNotification( false ),
     nTab( nNewTab ),
     nRecalcLvl( 0 ),
     pDocument( pDoc ),
     pSearchParam( NULL ),
     pSearchText ( NULL ),
     pSortCollator( NULL ),
-<<<<<<< HEAD
     bPrintEntireSheet(true),
-=======
-    bPrintEntireSheet( sal_False ),
->>>>>>> ce6308e4
     pRepeatColRange( NULL ),
     pRepeatRowRange( NULL ),
     nLockCount( 0 ),
@@ -275,7 +271,7 @@
     aScenarioColor( COL_LIGHTGRAY ),
     aTabBgColor( COL_AUTO ),
     nScenarioFlags( 0 ),
-    bActiveScenario( sal_False ),
+    bActiveScenario( false ),
     mbPageBreaksValid(false)
 {
 
@@ -369,7 +365,7 @@
 void ScTable::SetVisible( sal_Bool bVis )
 {
     if (bVisible != bVis && IsStreamValid())
-        SetStreamValid(sal_False);
+        SetStreamValid(false);
 
     bVisible = bVis;
 }
@@ -428,19 +424,14 @@
     nLinkRefreshDelay = nRefreshDelay;  // refresh delay in seconds, 0==off
 
     if (IsStreamValid())
-        SetStreamValid(sal_False);
+        SetStreamValid(false);
 }
 
 sal_uInt16 ScTable::GetOptimalColWidth( SCCOL nCol, OutputDevice* pDev,
                                     double nPPTX, double nPPTY,
                                     const Fraction& rZoomX, const Fraction& rZoomY,
-<<<<<<< HEAD
-                                    BOOL bFormula, const ScMarkData* pMarkData,
+                                    sal_Bool bFormula, const ScMarkData* pMarkData,
                                     const ScColWidthParam* pParam )
-=======
-                                    sal_Bool bFormula, const ScMarkData* pMarkData,
-                                    sal_Bool bSimpleTextImport )
->>>>>>> ce6308e4
 {
     return aCol[nCol].GetOptimalColWidth( pDev, nPPTX, nPPTY, rZoomX, rZoomY,
         bFormula, STD_COL_WIDTH - STD_EXTRA_WIDTH, pMarkData, pParam );
@@ -453,7 +444,7 @@
                                 sal_Bool bWidth, sal_Bool bTotalSize )
 {
     ScNeededSizeOptions aOptions;
-    aOptions.bSkipMerged = sal_False;       // zusammengefasste mitzaehlen
+    aOptions.bSkipMerged = false;       // zusammengefasste mitzaehlen
     aOptions.bTotalSize  = bTotalSize;
 
     return aCol[nCol].GetNeededSize
@@ -470,23 +461,14 @@
 
     if ( !pDocument->IsAdjustHeightEnabled() )
     {
-        return sal_False;
-    }
-
-<<<<<<< HEAD
-=======
-    sal_Bool    bChanged = sal_False;
->>>>>>> ce6308e4
+        return false;
+    }
+
     SCSIZE  nCount = static_cast<SCSIZE>(nEndRow-nStartRow+1);
 
     ScProgress* pProgress = GetProgressBar(nCount, GetWeightedCount(), pOuterProgress, pDocument);
 
-<<<<<<< HEAD
-    vector<USHORT> aHeights(nCount, 0);
-=======
-    sal_uInt16* pHeight = new sal_uInt16[nCount];                   // Twips !
-    memset( pHeight, 0, sizeof(sal_uInt16) * nCount );
->>>>>>> ce6308e4
+    vector<sal_uInt16> aHeights(nCount, 0);
 
     GetOptimalHeightsInColumn(
         aCol, nStartRow, nEndRow, aHeights, pDev, nPPTX, nPPTY, rZoomX, rZoomY, bForce,
@@ -499,15 +481,14 @@
     if ( pProgress != pOuterProgress )
         delete pProgress;
 
-<<<<<<< HEAD
     return bChanged;
 }
 
-void ScTable::SetOptimalHeightOnly( SCROW nStartRow, SCROW nEndRow, USHORT nExtra,
+void ScTable::SetOptimalHeightOnly( SCROW nStartRow, SCROW nEndRow, sal_uInt16 nExtra,
                                 OutputDevice* pDev,
                                 double nPPTX, double nPPTY,
                                 const Fraction& rZoomX, const Fraction& rZoomY,
-                                BOOL bForce, ScProgress* pOuterProgress, ULONG nProgressStart )
+                                sal_Bool bForce, ScProgress* pOuterProgress, sal_uLong nProgressStart )
 {
     DBG_ASSERT( nExtra==0 || bForce, "autom. OptimalHeight mit Extra" );
 
@@ -515,47 +496,10 @@
         return;
 
     SCSIZE  nCount = static_cast<SCSIZE>(nEndRow-nStartRow+1);
-=======
-    sal_uInt16 nMinHeight = pHeight[nCount-1];
-    SCSIZE nPos = nCount-1;
-    while ( nPos && pHeight[nPos-1] >= nMinHeight )
-        --nPos;
-    SCROW nMinStart = nStartRow + nPos;
-
-    sal_uLong nWeightedCount = 0;
-    for (SCCOL nCol=0; nCol<MAXCOL; nCol++)     // MAXCOL schon oben
-    {
-        aCol[nCol].GetOptimalHeight(
-            nStartRow, nEndRow, pHeight, pDev, nPPTX, nPPTY, rZoomX, rZoomY, bForce,
-            nMinHeight, nMinStart );
-
-        if (pProgress)
-        {
-            sal_uLong nWeight = aCol[nCol].GetWeightedCount();
-            if (nWeight)        // nochmal denselben Status muss auch nicht sein
-            {
-                nWeightedCount += nWeight;
-                pProgress->SetState( nWeightedCount + nProgressStart );
-            }
-        }
-    }
-
-    SCROW nRngStart = 0;
-    SCROW nRngEnd = 0;
-    sal_uInt16 nLast = 0;
-    for (SCSIZE i=0; i<nCount; i++)
-    {
-        size_t nIndex;
-        SCROW nRegionEndRow;
-        sal_uInt8 nRowFlag = pRowFlags->GetValue( nStartRow+i, nIndex, nRegionEndRow );
-        if ( nRegionEndRow > nEndRow )
-            nRegionEndRow = nEndRow;
-        SCSIZE nMoreRows = nRegionEndRow - ( nStartRow+i );     // additional equal rows after first
->>>>>>> ce6308e4
 
     ScProgress* pProgress = GetProgressBar(nCount, GetWeightedCount(), pOuterProgress, pDocument);
 
-    vector<USHORT> aHeights(nCount, 0);
+    vector<sal_uInt16> aHeights(nCount, 0);
 
     GetOptimalHeightsInColumn(
         aCol, nStartRow, nEndRow, aHeights, pDev, nPPTX, nPPTY, rZoomX, rZoomY, bForce,
@@ -571,7 +515,7 @@
 
 sal_Bool ScTable::GetCellArea( SCCOL& rEndCol, SCROW& rEndRow ) const
 {
-    sal_Bool bFound = sal_False;
+    sal_Bool bFound = false;
     SCCOL nMaxX = 0;
     SCROW nMaxY = 0;
     for (SCCOL i=0; i<=MAXCOL; i++)
@@ -603,34 +547,11 @@
     return bRet;
 }
 
-<<<<<<< HEAD
-=======
-/*      vorher:
-
-    sal_Bool bFound = sal_False;
-    SCCOL nMaxX = 0;
-    SCROW nMaxY = 0;
-    for (SCCOL i=0; i<=MAXCOL; i++)
-        if (!aCol[i].IsEmpty())
-        {
-            bFound = sal_True;
-            nMaxX = i;
-            SCCOL nColY = aCol[i].GetLastEntryPos();
-            if (nColY > nMaxY)
-                nMaxY = nColY;
-        }
-
-    rEndCol = nMaxX;
-    rEndRow = nMaxY;
-    return bFound;
-*/
-
->>>>>>> ce6308e4
 const SCCOL SC_COLUMNS_STOP = 30;
 
 sal_Bool ScTable::GetPrintArea( SCCOL& rEndCol, SCROW& rEndRow, sal_Bool bNotes ) const
 {
-    sal_Bool bFound = sal_False;
+    sal_Bool bFound = false;
     SCCOL nMaxX = 0;
     SCROW nMaxY = 0;
     SCCOL i;
@@ -702,7 +623,7 @@
 sal_Bool ScTable::GetPrintAreaHor( SCROW nStartRow, SCROW nEndRow,
                                 SCCOL& rEndCol, sal_Bool /* bNotes */ ) const
 {
-    sal_Bool bFound = sal_False;
+    sal_Bool bFound = false;
     SCCOL nMaxX = 0;
     SCCOL i;
 
@@ -739,7 +660,7 @@
 sal_Bool ScTable::GetPrintAreaVer( SCCOL nStartCol, SCCOL nEndCol,
                                 SCROW& rEndRow, sal_Bool bNotes ) const
 {
-    sal_Bool bFound = sal_False;
+    sal_Bool bFound = false;
     SCROW nMaxY = 0;
     SCCOL i;
 
@@ -769,7 +690,7 @@
 
 sal_Bool ScTable::GetDataStart( SCCOL& rStartCol, SCROW& rStartRow ) const
 {
-    sal_Bool bFound = sal_False;
+    sal_Bool bFound = false;
     SCCOL nMinX = MAXCOL;
     SCROW nMinY = MAXROW;
     SCCOL i;
@@ -797,7 +718,7 @@
         }
     }
 
-    sal_Bool bDatFound = sal_False;
+    sal_Bool bDatFound = false;
     for (i=0; i<=MAXCOL; i++)                   // Daten testen
         if (!aCol[i].IsEmptyVisData(sal_True))
         {
@@ -817,10 +738,10 @@
 void ScTable::GetDataArea( SCCOL& rStartCol, SCROW& rStartRow, SCCOL& rEndCol, SCROW& rEndRow,
                            sal_Bool bIncludeOld, bool bOnlyDown ) const
 {
-    sal_Bool bLeft       = sal_False;
-    sal_Bool bRight  = sal_False;
-    sal_Bool bTop        = sal_False;
-    sal_Bool bBottom = sal_False;
+    sal_Bool bLeft       = false;
+    sal_Bool bRight  = false;
+    sal_Bool bTop        = false;
+    sal_Bool bBottom = false;
     sal_Bool bChanged;
     sal_Bool bFound;
     SCCOL i;
@@ -828,7 +749,7 @@
 
     do
     {
-        bChanged = sal_False;
+        bChanged = false;
 
         if (!bOnlyDown)
         {
@@ -856,7 +777,7 @@
             if (rStartRow > 0)
             {
                 nTest = rStartRow-1;
-                bFound = sal_False;
+                bFound = false;
                 for (i=rStartCol; i<=rEndCol && !bFound; i++)
                     if (aCol[i].HasDataAt(nTest))
                         bFound = sal_True;
@@ -872,7 +793,7 @@
         if (rEndRow < MAXROW)
         {
             nTest = rEndRow+1;
-            bFound = sal_False;
+            bFound = false;
             for (i=rStartCol; i<=rEndCol && !bFound; i++)
                 if (aCol[i].HasDataAt(nTest))
                     bFound = sal_True;
@@ -896,7 +817,7 @@
                 --rEndCol;
         if ( !bTop && rStartRow < MAXROW && rStartRow < rEndRow )
         {
-            bFound = sal_False;
+            bFound = false;
             for (i=rStartCol; i<=rEndCol && !bFound; i++)
                 if (aCol[i].HasDataAt(rStartRow))
                     bFound = sal_True;
@@ -905,7 +826,7 @@
         }
         if ( !bBottom && rEndRow > 0 && rStartRow < rEndRow )
         {
-            bFound = sal_False;
+            bFound = false;
             for (i=rStartCol; i<=rEndCol && !bFound; i++)
                 if (aCol[i].HasDataAt(rEndRow))
                     bFound = sal_True;
@@ -1033,7 +954,7 @@
 
 sal_Bool ScTable::IsEmptyLine( SCROW nRow, SCCOL nStartCol, SCCOL nEndCol )
 {
-    sal_Bool bFound = sal_False;
+    sal_Bool bFound = false;
     for (SCCOL i=nStartCol; i<=nEndCol && !bFound; i++)
         if (aCol[i].HasDataAt(nRow))
             bFound = sal_True;
@@ -1067,13 +988,13 @@
             do
             {
                 nNewCol = sal::static_int_cast<SCsCOL>( nNewCol + nMovX );
-                bFnd = (nNewCol>=0 && nNewCol<=MAXCOL) ? aCol[nNewCol].HasVisibleDataAt(rRow) : sal_False;
+                bFnd = (nNewCol>=0 && nNewCol<=MAXCOL) ? aCol[nNewCol].HasVisibleDataAt(rRow) : false;
             }
             while (bFnd);
             nNewCol = sal::static_int_cast<SCsCOL>( nNewCol - nMovX );
 
             if (nNewCol == (SCsCOL)rCol)
-                bThere = sal_False;
+                bThere = false;
         }
 
         if (!bThere)
@@ -1099,18 +1020,18 @@
                                 sal_Bool bMarked, sal_Bool bUnprotected )
 {
     if (!ValidCol(nCol) || !ValidRow(nRow))
-        return sal_False;
+        return false;
 
     if (pDocument->HasAttrib(nCol, nRow, nTab, nCol, nRow, nTab, HASATTR_OVERLAPPED))
         // Skip an overlapped cell.
         return false;
 
     if (bMarked && !rMark.IsCellMarked(nCol,nRow))
-        return sal_False;
+        return false;
 
     if (bUnprotected && ((const ScProtectionAttr*)
                         GetAttr(nCol,nRow,ATTR_PROTECTION))->GetProtection())
-        return sal_False;
+        return false;
 
     if (bMarked || bUnprotected)        //! auch sonst ???
     {
@@ -1119,10 +1040,10 @@
         //! per Extra-Parameter steuern, nur fuer Cursor-Bewegung ???
 
         if (RowHidden(nRow))
-            return sal_False;
+            return false;
 
         if (ColHidden(nCol))
-            return sal_False;
+            return false;
     }
 
     return sal_True;
@@ -1132,7 +1053,7 @@
                                 sal_Bool bMarked, sal_Bool bUnprotected, const ScMarkData& rMark )
 {
     if (bUnprotected && !IsProtected())     // Tabelle ueberhaupt geschuetzt?
-        bUnprotected = sal_False;
+        bUnprotected = false;
 
     sal_uInt16 nWrap = 0;
     SCsCOL nCol = rCol;
@@ -1219,9 +1140,9 @@
                 {
                     SCsROW nNextRow = pNextRows[nCol] + 1;
                     if ( bMarked )
-                        nNextRow = rMark.GetNextMarked( nCol, nNextRow, sal_False );
+                        nNextRow = rMark.GetNextMarked( nCol, nNextRow, false );
                     if ( bUnprotected )
-                        nNextRow = aCol[nCol].GetNextUnprotected( nNextRow, sal_False );
+                        nNextRow = aCol[nCol].GetNextUnprotected( nNextRow, false );
                     pNextRows[nCol] = nNextRow;
 
                     SCsROW nMinRow = MAXROW+1;
@@ -1298,7 +1219,7 @@
     const ScMarkArray* pMarkArray = rMark.GetArray();
     DBG_ASSERT(pMarkArray,"GetNextMarkedCell ohne MarkArray");
     if ( !pMarkArray )
-        return sal_False;
+        return false;
 
     ++rRow;                 // naechste Zelle ist gesucht
 
@@ -1307,10 +1228,10 @@
         const ScMarkArray& rArray = pMarkArray[rCol];
         while ( rRow <= MAXROW )
         {
-            SCROW nStart = (SCROW) rArray.GetNextMarked( (SCsROW) rRow, sal_False );
+            SCROW nStart = (SCROW) rArray.GetNextMarked( (SCsROW) rRow, false );
             if ( nStart <= MAXROW )
             {
-                SCROW nEnd = rArray.GetMarkEnd( nStart, sal_False );
+                SCROW nEnd = rArray.GetMarkEnd( nStart, false );
                 ScColumnIterator aColIter( &aCol[rCol], nStart, nEnd );
                 SCROW nCellRow;
                 ScBaseCell* pCell = NULL;
@@ -1331,7 +1252,7 @@
         ++rCol;                                 // naechste Spalte testen
     }
 
-    return sal_False;                               // alle Spalten durch
+    return false;                               // alle Spalten durch
 }
 
 void ScTable::UpdateDrawRef( UpdateRefMode eUpdateRefMode, SCCOL nCol1, SCROW nRow1, SCTAB nTab1,
@@ -1389,7 +1310,7 @@
         SCROW nSRow = 0;
         SCCOL nECol = 0;
         SCROW nERow = 0;
-        sal_Bool bRecalcPages = sal_False;
+        sal_Bool bRecalcPages = false;
 
         for ( ScRangeVec::iterator aIt = aPrintRanges.begin(), aEnd = aPrintRanges.end(); aIt != aEnd; ++aIt )
         {
@@ -1481,19 +1402,10 @@
     for (SCCOL i=0; i <= MAXCOL; i++) aCol[i].UpdateInsertTab(nTable);
 
     if (IsStreamValid())
-        SetStreamValid(sal_False);
-}
-
-<<<<<<< HEAD
-void ScTable::UpdateDeleteTab( SCTAB nTable, BOOL bIsMove, ScTable* pRefUndo )
-=======
-//UNUSED2008-05  void ScTable::UpdateInsertTabOnlyCells(SCTAB nTable)
-//UNUSED2008-05  {
-//UNUSED2008-05      for (SCCOL i=0; i <= MAXCOL; i++) aCol[i].UpdateInsertTabOnlyCells(nTable);
-//UNUSED2008-05  }
+        SetStreamValid(false);
+}
 
 void ScTable::UpdateDeleteTab( SCTAB nTable, sal_Bool bIsMove, ScTable* pRefUndo )
->>>>>>> ce6308e4
 {
     if (nTab > nTable) nTab--;
 
@@ -1504,7 +1416,7 @@
         for (i=0; i <= MAXCOL; i++) aCol[i].UpdateDeleteTab(nTable, bIsMove, NULL);
 
     if (IsStreamValid())
-        SetStreamValid(sal_False);
+        SetStreamValid(false);
 }
 
 void ScTable::UpdateMoveTab( SCTAB nOldPos, SCTAB nNewPos, SCTAB nTabNo,
@@ -1518,7 +1430,7 @@
     }
 
     if (IsStreamValid())
-        SetStreamValid(sal_False);
+        SetStreamValid(false);
 }
 
 void ScTable::UpdateCompile( sal_Bool bForceIfNameInUse )
@@ -1538,7 +1450,7 @@
 sal_Bool ScTable::IsRangeNameInUse(SCCOL nCol1, SCROW nRow1, SCCOL nCol2, SCROW nRow2,
                                sal_uInt16 nIndex) const
 {
-    sal_Bool bInUse = sal_False;
+    sal_Bool bInUse = false;
     for (SCCOL i = nCol1; !bInUse && (i <= nCol2) && (ValidCol(i)); i++)
         bInUse = aCol[i].IsRangeNameInUse(nRow1, nRow2, nIndex);
     return bInUse;
@@ -1660,7 +1572,7 @@
         ScNeededSizeOptions aOptions;
         aOptions.bTotalSize  = sal_True;
         aOptions.bFormula    = bFormula;
-        aOptions.bSkipMerged = sal_False;
+        aOptions.bSkipMerged = false;
 
         Fraction aZoom(1,1);
         nPixel = aCol[rCol].GetNeededSize(
@@ -1731,7 +1643,7 @@
     SET_PRINTRANGE( pRepeatColRange, pNew );
 
     if (IsStreamValid())
-        SetStreamValid(sal_False);
+        SetStreamValid(false);
 }
 
 void ScTable::SetRepeatRowRange( const ScRange* pNew )
@@ -1739,34 +1651,26 @@
     SET_PRINTRANGE( pRepeatRowRange, pNew );
 
     if (IsStreamValid())
-        SetStreamValid(sal_False);
+        SetStreamValid(false);
 }
 
 void ScTable::ClearPrintRanges()
 {
     aPrintRanges.clear();
-<<<<<<< HEAD
     bPrintEntireSheet = false;
-=======
-    bPrintEntireSheet = sal_False;
->>>>>>> ce6308e4
 
     if (IsStreamValid())
-        SetStreamValid(sal_False);
+        SetStreamValid(false);
 }
 
 void ScTable::AddPrintRange( const ScRange& rNew )
 {
-<<<<<<< HEAD
     bPrintEntireSheet = false;
-=======
-    bPrintEntireSheet = sal_False;
->>>>>>> ce6308e4
     if( aPrintRanges.size() < 0xFFFF )
         aPrintRanges.push_back( rNew );
 
     if (IsStreamValid())
-        SetStreamValid(sal_False);
+        SetStreamValid(false);
 }
 
 
