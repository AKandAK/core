--- conflicted
+++ resolved
@@ -211,20 +211,6 @@
     // So there is no need in explicit m_pRootFolder->releaseUpwardRef() call here any more
     // since m_pRootFolder has no parent and cleaning of it's children will be done automatically
     // during m_pRootFolder dieing by refcount.
-<<<<<<< HEAD
-
-#if 0
-    // As all folders and streams contain references to their parents,
-    // we must remove these references so that they will be deleted when
-    // the boost::unordered_map of the root folder is cleared, releasing all subfolders
-    // and substreams which in turn release theirs, etc. When m_xRootFolder is
-    // released when this destructor completes, the folder tree should be
-    // deleted fully (and automagically).
-
-    m_pRootFolder->releaseUpwardRef();
-#endif
-=======
->>>>>>> e19358aa
 }
 
 //--------------------------------------------------------
@@ -1036,21 +1022,12 @@
 
     try
     {
-<<<<<<< HEAD
-        rtl::Reference < EncryptionData > xEmpty;
-        aZipOut.putNextEntry( *pEntry, xEmpty );
-=======
         aZipOut.putNextEntry( *pEntry, NULL );
->>>>>>> e19358aa
         aZipOut.write( aType, 0, nBufferLength );
         aZipOut.closeEntry();
     }
     catch ( ::com::sun::star::io::IOException & r )
     {
-<<<<<<< HEAD
-        OSL_FAIL( "Error adding mimetype to the ZipOutputStream" );
-=======
->>>>>>> e19358aa
         throw WrappedTargetException(
                 OUString( RTL_CONSTASCII_USTRINGPARAM ( OSL_LOG_PREFIX "Error adding mimetype to the ZipOutputStream!" ) ),
                 static_cast < OWeakObject * > ( this ),
@@ -1081,27 +1058,17 @@
         sal_Int32 nInd = 0;
         for ( vector < uno::Sequence < PropertyValue > >::const_iterator aIter = aManList.begin(), aEnd = aManList.end();
              aIter != aEnd;
-<<<<<<< HEAD
-             ++aIter, ++pSequence)
-            *pSequence= (*aIter);
-=======
              aIter++, nInd++ )
         {
             aManifestSequence[nInd] = ( *aIter );
         }
->>>>>>> e19358aa
         xWriter->writeManifestSequence ( xManOutStream,  aManifestSequence );
 
         sal_Int32 nBufferLength = static_cast < sal_Int32 > ( pBuffer->getPosition() );
         pBuffer->realloc( nBufferLength );
 
         // the manifest.xml is never encrypted - so pass an empty reference
-<<<<<<< HEAD
-                rtl::Reference < EncryptionData > xEmpty;
-        aZipOut.putNextEntry( *pEntry, xEmpty );
-=======
         aZipOut.putNextEntry( *pEntry, NULL );
->>>>>>> e19358aa
         aZipOut.write( pBuffer->getSequence(), 0, nBufferLength );
         aZipOut.closeEntry();
     }
@@ -1139,11 +1106,7 @@
     for ( vector< uno::Sequence< beans::PropertyValue > >::const_iterator aIter = aManList.begin(),
             aEnd = aManList.end();
          aIter != aEnd;
-<<<<<<< HEAD
          ++aIter)
-=======
-         aIter++ )
->>>>>>> e19358aa
     {
         ::rtl::OUString aPath;
         ::rtl::OUString aType;
@@ -1168,12 +1131,7 @@
     pBuffer->realloc( nBufferLength );
 
     // there is no encryption in this format currently
-<<<<<<< HEAD
-            rtl::Reference < EncryptionData > xEmpty;
-    aZipOut.putNextEntry( *pEntry, xEmpty );
-=======
     aZipOut.putNextEntry( *pEntry, NULL );
->>>>>>> e19358aa
     aZipOut.write( pBuffer->getSequence(), 0, nBufferLength );
     aZipOut.closeEntry();
 }
