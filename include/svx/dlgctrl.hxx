--- conflicted
+++ resolved
@@ -342,17 +342,12 @@
 
 public:
     LineEndLB( vcl::Window* pParent, WinBits aWB );
-<<<<<<< HEAD
-    virtual ~LineEndLB();
-=======
->>>>>>> 0cde74f7
 
     void Fill( const XLineEndListRef &pList, bool bStart = true );
 
     void    Append( const XLineEndEntry& rEntry, const Bitmap& rBitmap, bool bStart = true );
     void    Modify( const XLineEndEntry& rEntry, sal_Int32 nPos, const Bitmap& rBitmap, bool bStart = true );
 };
-
 
 
 class SdrObject;
