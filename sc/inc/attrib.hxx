--- conflicted
+++ resolved
@@ -112,17 +112,10 @@
 //------------------------------------------------------------------------
 class SC_DLLPUBLIC ScProtectionAttr: public SfxPoolItem
 {
-<<<<<<< HEAD
-    BOOL        bProtection;    // protect cell
-    BOOL        bHideFormula;   // hide formula
-    BOOL        bHideCell;      // hide cell
-    BOOL        bHidePrint;     // don't print cell
-=======
-    sal_Bool        bProtection;    // Zelle schuetzen
-    sal_Bool        bHideFormula;   // Formel nicht Anzeigen
-    sal_Bool        bHideCell;      // Zelle nicht Anzeigen
-    sal_Bool        bHidePrint;     // Zelle nicht Ausdrucken
->>>>>>> 378c75a7
+    sal_Bool        bProtection;    // protect cell
+    sal_Bool        bHideFormula;   // hide formula
+    sal_Bool        bHideCell;      // hide cell
+    sal_Bool        bHidePrint;     // don't print cell
 public:
                             TYPEINFO();
                             ScProtectionAttr();
