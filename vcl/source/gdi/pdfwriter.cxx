/* -*- Mode: C++; tab-width: 4; indent-tabs-mode: nil; c-basic-offset: 4 -*- */
/*************************************************************************
 *
 * DO NOT ALTER OR REMOVE COPYRIGHT NOTICES OR THIS FILE HEADER.
 *
 * Copyright 2000, 2010 Oracle and/or its affiliates.
 *
 * OpenOffice.org - a multi-platform office productivity suite
 *
 * This file is part of OpenOffice.org.
 *
 * OpenOffice.org is free software: you can redistribute it and/or modify
 * it under the terms of the GNU Lesser General Public License version 3
 * only, as published by the Free Software Foundation.
 *
 * OpenOffice.org is distributed in the hope that it will be useful,
 * but WITHOUT ANY WARRANTY; without even the implied warranty of
 * MERCHANTABILITY or FITNESS FOR A PARTICULAR PURPOSE.  See the
 * GNU Lesser General Public License version 3 for more details
 * (a copy is included in the LICENSE file that accompanied this code).
 *
 * You should have received a copy of the GNU Lesser General Public License
 * version 3 along with OpenOffice.org.  If not, see
 * <http://www.openoffice.org/license.html>
 * for a copy of the LGPLv3 License.
 *
 ************************************************************************/

// MARKER(update_precomp.py): autogen include statement, do not remove
#include "precompiled_vcl.hxx"

#include <pdfwriter_impl.hxx>
#include <vcl/bitmapex.hxx>
#include <vcl/image.hxx>

using namespace vcl;

PDFWriter::AnyWidget::~AnyWidget()
{
}

PDFWriter::PDFWriter( const PDFWriter::PDFWriterContext& rContext, const com::sun::star::uno::Reference< com::sun::star::beans::XMaterialHolder >& xEnc )
        :
        pImplementation( new PDFWriterImpl( rContext, xEnc, *this ) )
{
}

PDFWriter::~PDFWriter()
{
    delete (PDFWriterImpl*)pImplementation;
}

OutputDevice* PDFWriter::GetReferenceDevice()
{
    return ((PDFWriterImpl*)pImplementation)->getReferenceDevice();
}

sal_Int32 PDFWriter::NewPage( sal_Int32 nPageWidth, sal_Int32 nPageHeight, Orientation eOrientation )
{
    return ((PDFWriterImpl*)pImplementation)->newPage( nPageWidth, nPageHeight, eOrientation );
}

bool PDFWriter::Emit()
{
    return ((PDFWriterImpl*)pImplementation)->emit();
}

PDFWriter::PDFVersion PDFWriter::GetVersion() const
{
    return ((PDFWriterImpl*)pImplementation)->getVersion();
}

void PDFWriter::SetDocumentLocale( const com::sun::star::lang::Locale& rLoc )
{
    ((PDFWriterImpl*)pImplementation)->setDocumentLocale( rLoc );
}

void PDFWriter::SetFont( const Font& rFont )
{
    ((PDFWriterImpl*)pImplementation)->setFont( rFont );
}

void PDFWriter::DrawText( const Point& rPos, const String& rText )
{
    ((PDFWriterImpl*)pImplementation)->drawText( rPos, rText );
}

void PDFWriter::DrawTextLine(
                             const Point& rPos,
                             long nWidth,
                             FontStrikeout eStrikeout,
                             FontUnderline eUnderline,
                             FontUnderline eOverline,
                             sal_Bool bUnderlineAbove )
{
    ((PDFWriterImpl*)pImplementation)->drawTextLine( rPos, nWidth, eStrikeout, eUnderline, eOverline, bUnderlineAbove );
}

void PDFWriter::DrawTextArray(
                              const Point& rStartPt,
                              const XubString& rStr,
                              const sal_Int32* pDXAry,
                              xub_StrLen nIndex,
                              xub_StrLen nLen )
{
    ((PDFWriterImpl*)pImplementation)->drawTextArray( rStartPt, rStr, pDXAry, nIndex, nLen );
}

void PDFWriter::DrawStretchText(
                                const Point& rStartPt,
                                sal_uLong nWidth,
                                const XubString& rStr,
                                xub_StrLen nIndex,
                                xub_StrLen nLen )
{
    ((PDFWriterImpl*)pImplementation)->drawStretchText( rStartPt, nWidth, rStr, nIndex, nLen );
}

void PDFWriter::DrawText(
                         const Rectangle& rRect,
                         const XubString& rStr,
                         sal_uInt16 nStyle )
{
    ((PDFWriterImpl*)pImplementation)->drawText( rRect, rStr, nStyle );
}

void PDFWriter::DrawLine( const Point& rStart, const Point& rStop )
{
    ((PDFWriterImpl*)pImplementation)->drawLine( rStart, rStop );
}

void PDFWriter::DrawLine( const Point& rStart, const Point& rStop, const LineInfo& rInfo )
{
    ((PDFWriterImpl*)pImplementation)->drawLine( rStart, rStop, rInfo );
}

void PDFWriter::DrawPolygon( const Polygon& rPoly )
{
    ((PDFWriterImpl*)pImplementation)->drawPolygon( rPoly );
}

void PDFWriter::DrawPolyLine( const Polygon& rPoly )
{
    ((PDFWriterImpl*)pImplementation)->drawPolyLine( rPoly );
}

void PDFWriter::DrawRect( const Rectangle& rRect )
{
    ((PDFWriterImpl*)pImplementation)->drawRectangle( rRect );
}

void PDFWriter::DrawRect( const Rectangle& rRect, sal_uLong nHorzRound, sal_uLong nVertRound )
{
    ((PDFWriterImpl*)pImplementation)->drawRectangle( rRect, nHorzRound, nVertRound );
}

void PDFWriter::DrawEllipse( const Rectangle& rRect )
{
    ((PDFWriterImpl*)pImplementation)->drawEllipse( rRect );
}

void PDFWriter::DrawArc( const Rectangle& rRect, const Point& rStart, const Point& rStop )
{
    ((PDFWriterImpl*)pImplementation)->drawArc( rRect, rStart, rStop, false, false );
}

void PDFWriter::DrawPie( const Rectangle& rRect, const Point& rStart, const Point& rStop )
{
    ((PDFWriterImpl*)pImplementation)->drawArc( rRect, rStart, rStop, true, false );
}

void PDFWriter::DrawChord( const Rectangle& rRect, const Point& rStart, const Point& rStop )
{
    ((PDFWriterImpl*)pImplementation)->drawArc( rRect, rStart, rStop, false, true );
}

void PDFWriter::DrawPolyLine( const Polygon& rPoly, const LineInfo& rInfo )
{
    ((PDFWriterImpl*)pImplementation)->drawPolyLine( rPoly, rInfo );
}

void PDFWriter::DrawPolyLine( const Polygon& rPoly, const ExtLineInfo& rInfo )
{
    ((PDFWriterImpl*)pImplementation)->drawPolyLine( rPoly, rInfo );
}

void PDFWriter::DrawPolyPolygon( const PolyPolygon& rPolyPoly )
{
    ((PDFWriterImpl*)pImplementation)->drawPolyPolygon( rPolyPoly );
}

void PDFWriter::DrawPixel( const Point& rPos, const Color& rColor )
{
    ((PDFWriterImpl*)pImplementation)->drawPixel( rPos, rColor );
}

void PDFWriter::DrawPixel( const Polygon& rPts, const Color* pColors )
{
    ((PDFWriterImpl*)pImplementation)->drawPixel( rPts, pColors );
}

void PDFWriter::DrawBitmap( const Point& rDestPt, const Bitmap& rBitmap )
{
    Size aSize = OutputDevice::LogicToLogic( rBitmap.GetPrefSize(),
                                             rBitmap.GetPrefMapMode(),
                                             ((PDFWriterImpl*)pImplementation)->getMapMode() );
    ((PDFWriterImpl*)pImplementation)->drawBitmap( rDestPt, aSize, rBitmap );
}

void PDFWriter::DrawBitmap( const Point& rDestPt, const Size& rDestSize, const Bitmap& rBitmap )
{
    ((PDFWriterImpl*)pImplementation)->drawBitmap( rDestPt, rDestSize, rBitmap );
}

void PDFWriter::DrawBitmap( const Point& rDestPt, const Size& rDestSize, const Point& rSrcPtPixel, const Size& rSrcSizePixel, const Bitmap& rBitmap )
{
    Bitmap aBitmap( rBitmap );
    aBitmap.Crop( Rectangle( rSrcPtPixel, rSrcSizePixel ) );
    ((PDFWriterImpl*)pImplementation)->drawBitmap( rDestPt, rDestSize, aBitmap );
}

void PDFWriter::DrawBitmapEx( const Point& rDestPt, const BitmapEx& rBitmap )
{
    Size aSize = OutputDevice::LogicToLogic( rBitmap.GetPrefSize(),
                                             rBitmap.GetPrefMapMode(),
                                             ((PDFWriterImpl*)pImplementation)->getMapMode() );
    ((PDFWriterImpl*)pImplementation)->drawBitmap( rDestPt, aSize, rBitmap );
}

void PDFWriter::DrawBitmapEx( const Point& rDestPt, const Size& rDestSize, const BitmapEx& rBitmap )
{
    ((PDFWriterImpl*)pImplementation)->drawBitmap( rDestPt, rDestSize, rBitmap );
}

void PDFWriter::DrawBitmapEx( const Point& rDestPt, const Size& rDestSize, const Point& rSrcPtPixel, const Size& rSrcSizePixel, const BitmapEx& rBitmap )
{
    if ( !!rBitmap )
    {
    BitmapEx aBitmap( rBitmap );
    aBitmap.Crop( Rectangle( rSrcPtPixel, rSrcSizePixel ) );
    ((PDFWriterImpl*)pImplementation)->drawBitmap( rDestPt, rDestSize, aBitmap );
    }
}

void PDFWriter::DrawMask( const Point& rDestPt, const Bitmap& rBitmap, const Color& rMaskColor )
{
    Size aSize = OutputDevice::LogicToLogic( rBitmap.GetPrefSize(),
                                             rBitmap.GetPrefMapMode(),
                                             ((PDFWriterImpl*)pImplementation)->getMapMode() );
    ((PDFWriterImpl*)pImplementation)->drawMask( rDestPt, aSize, rBitmap, rMaskColor );
}

void PDFWriter::DrawMask( const Point& rDestPt, const Size& rDestSize, const Bitmap& rBitmap, const Color& rMaskColor )
{
    ((PDFWriterImpl*)pImplementation)->drawMask( rDestPt, rDestSize, rBitmap, rMaskColor );
}

void PDFWriter::DrawMask( const Point& rDestPt, const Size& rDestSize, const Point& rSrcPtPixel, const Size& rSrcSizePixel, const Bitmap& rBitmap, const Color& rMaskColor )
{
    Bitmap aBitmap( rBitmap );
    aBitmap.Crop( Rectangle( rSrcPtPixel, rSrcSizePixel ) );
    ((PDFWriterImpl*)pImplementation)->drawMask( rDestPt, rDestSize, aBitmap, rMaskColor );
}

void PDFWriter::DrawGradient( const Rectangle& rRect, const Gradient& rGradient )
{
    ((PDFWriterImpl*)pImplementation)->drawGradient( rRect, rGradient );
}

void PDFWriter::DrawGradient( const PolyPolygon& rPolyPoly, const Gradient& rGradient )
{
    ((PDFWriterImpl*)pImplementation)->drawGradient( rPolyPoly, rGradient );
}

void PDFWriter::DrawHatch( const PolyPolygon& rPolyPoly, const Hatch& rHatch )
{
    ((PDFWriterImpl*)pImplementation)->drawHatch( rPolyPoly, rHatch );
}

void PDFWriter::DrawWallpaper( const Rectangle& rRect, const Wallpaper& rWallpaper )
{
    ((PDFWriterImpl*)pImplementation)->drawWallpaper( rRect, rWallpaper );
}

void PDFWriter::DrawTransparent( const PolyPolygon& rPolyPoly, sal_uInt16 nTransparencePercent )
{
    ((PDFWriterImpl*)pImplementation)->drawTransparent( rPolyPoly, nTransparencePercent );
}

void PDFWriter::BeginTransparencyGroup()
{
    ((PDFWriterImpl*)pImplementation)->beginTransparencyGroup();
}

void PDFWriter::EndTransparencyGroup( const Rectangle& rRect, sal_uInt16 nTransparentPercent )
{
    ((PDFWriterImpl*)pImplementation)->endTransparencyGroup( rRect, nTransparentPercent );
}

void PDFWriter::EndTransparencyGroup( const Rectangle& rRect, const Bitmap& rAlphaMask )
{
    ((PDFWriterImpl*)pImplementation)->endTransparencyGroup( rRect, rAlphaMask );
}

void PDFWriter::Push( sal_uInt16 nFlags )
{
    ((PDFWriterImpl*)pImplementation)->push( nFlags );
}

void PDFWriter::Pop()
{
    ((PDFWriterImpl*)pImplementation)->pop();
}

void PDFWriter::SetMapMode( const MapMode& rMapMode )
{
    ((PDFWriterImpl*)pImplementation)->setMapMode( rMapMode );
}

void PDFWriter::SetMapMode()
{
    ((PDFWriterImpl*)pImplementation)->setMapMode();
}

void PDFWriter::SetLineColor( const Color& rColor )
{
    ((PDFWriterImpl*)pImplementation)->setLineColor( rColor );
}

void PDFWriter::SetFillColor( const Color& rColor )
{
    ((PDFWriterImpl*)pImplementation)->setFillColor( rColor );
}

void PDFWriter::SetClipRegion()
{
    ((PDFWriterImpl*)pImplementation)->clearClipRegion();
}

void PDFWriter::SetClipRegion( const basegfx::B2DPolyPolygon& rRegion )
{
    ((PDFWriterImpl*)pImplementation)->setClipRegion( rRegion );
}

void PDFWriter::MoveClipRegion( long nHorzMove, long nVertMove )
{
    ((PDFWriterImpl*)pImplementation)->moveClipRegion( nHorzMove, nVertMove );
}

void PDFWriter::IntersectClipRegion( const basegfx::B2DPolyPolygon& rRegion )
{
    ((PDFWriterImpl*)pImplementation)->intersectClipRegion( rRegion );
}

void PDFWriter::IntersectClipRegion( const Rectangle& rRect )
{
    ((PDFWriterImpl*)pImplementation)->intersectClipRegion( rRect );
}

void PDFWriter::SetAntialiasing( sal_uInt16 nMode )
{
    ((PDFWriterImpl*)pImplementation)->setAntiAlias( (sal_Int32)nMode );
}

void PDFWriter::SetLayoutMode( sal_uLong nMode )
{
    ((PDFWriterImpl*)pImplementation)->setLayoutMode( (sal_Int32)nMode );
}

void PDFWriter::SetDigitLanguage( LanguageType eLang )
{
    ((PDFWriterImpl*)pImplementation)->setDigitLanguage( eLang );
}

void PDFWriter::SetTextColor( const Color& rColor )
{
    ((PDFWriterImpl*)pImplementation)->setTextColor( rColor );
}

void PDFWriter::SetTextFillColor()
{
    ((PDFWriterImpl*)pImplementation)->setTextFillColor();
}

void PDFWriter::SetTextFillColor( const Color& rColor )
{
    ((PDFWriterImpl*)pImplementation)->setTextFillColor( rColor );
}

void PDFWriter::SetTextLineColor()
{
    ((PDFWriterImpl*)pImplementation)->setTextLineColor();
}

void PDFWriter::SetTextLineColor( const Color& rColor )
{
    ((PDFWriterImpl*)pImplementation)->setTextLineColor( rColor );
}

void PDFWriter::SetOverlineColor()
{
    ((PDFWriterImpl*)pImplementation)->setOverlineColor();
}

void PDFWriter::SetOverlineColor( const Color& rColor )
{
    ((PDFWriterImpl*)pImplementation)->setOverlineColor( rColor );
}

void PDFWriter::SetTextAlign( ::TextAlign eAlign )
{
    ((PDFWriterImpl*)pImplementation)->setTextAlign( eAlign );
}

void PDFWriter::DrawJPGBitmap( SvStream& rStreamData, bool bIsTrueColor, const Size& rSrcSizePixel, const Rectangle& rTargetArea, const Bitmap& rMask )
{
    ((PDFWriterImpl*)pImplementation)->drawJPGBitmap( rStreamData, bIsTrueColor, rSrcSizePixel, rTargetArea, rMask );
}

sal_Int32 PDFWriter::CreateLink( const Rectangle& rRect, sal_Int32 nPageNr )
{
    return ((PDFWriterImpl*)pImplementation)->createLink( rRect, nPageNr );
}
//--->i56629
sal_Int32 PDFWriter::CreateNamedDest( const rtl::OUString& sDestName, const Rectangle& rRect, sal_Int32 nPageNr, PDFWriter::DestAreaType eType )
{
    return ((PDFWriterImpl*)pImplementation)->createNamedDest( sDestName, rRect, nPageNr, eType );
}
//<---
sal_Int32 PDFWriter::CreateDest( const Rectangle& rRect, sal_Int32 nPageNr, PDFWriter::DestAreaType eType )
{
    return ((PDFWriterImpl*)pImplementation)->createDest( rRect, nPageNr, eType );
}

sal_Int32 PDFWriter::SetLinkDest( sal_Int32 nLinkId, sal_Int32 nDestId )
{
    return ((PDFWriterImpl*)pImplementation)->setLinkDest( nLinkId, nDestId );
}

sal_Int32 PDFWriter::SetLinkURL( sal_Int32 nLinkId, const rtl::OUString& rURL )
{
    return ((PDFWriterImpl*)pImplementation)->setLinkURL( nLinkId, rURL );
}

void PDFWriter::SetLinkPropertyID( sal_Int32 nLinkId, sal_Int32 nPropertyId )
{
    ((PDFWriterImpl*)pImplementation)->setLinkPropertyId( nLinkId, nPropertyId );
}

sal_Int32 PDFWriter::CreateOutlineItem( sal_Int32 nParent, const rtl::OUString& rText, sal_Int32 nDestID )
{
    return ((PDFWriterImpl*)pImplementation)->createOutlineItem( nParent, rText, nDestID );
}

sal_Int32 PDFWriter::SetOutlineItemParent( sal_Int32 nItem, sal_Int32 nNewParent )
{
    return ((PDFWriterImpl*)pImplementation)->setOutlineItemParent( nItem, nNewParent );
}

sal_Int32 PDFWriter::SetOutlineItemText( sal_Int32 nItem, const rtl::OUString& rText )
{
    return  ((PDFWriterImpl*)pImplementation)->setOutlineItemText( nItem, rText );
}

sal_Int32 PDFWriter::SetOutlineItemDest( sal_Int32 nItem, sal_Int32 nDest )
{
    return ((PDFWriterImpl*)pImplementation)->setOutlineItemDest( nItem, nDest );
}

void PDFWriter::CreateNote( const Rectangle& rRect, const PDFNote& rNote, sal_Int32 nPageNr )
{
    ((PDFWriterImpl*)pImplementation)->createNote( rRect, rNote, nPageNr );
}

sal_Int32 PDFWriter::BeginStructureElement( PDFWriter::StructElement eType, const rtl::OUString& rAlias )
{
    return ((PDFWriterImpl*)pImplementation)->beginStructureElement( eType, rAlias );
}

void PDFWriter::EndStructureElement()
{
    ((PDFWriterImpl*)pImplementation)->endStructureElement();
}

bool PDFWriter::SetCurrentStructureElement( sal_Int32 nID )
{
    return ((PDFWriterImpl*)pImplementation)->setCurrentStructureElement( nID );
}

sal_Int32 PDFWriter::GetCurrentStructureElement()
{
    return ((PDFWriterImpl*)pImplementation)->getCurrentStructureElement();
}

bool PDFWriter::SetStructureAttribute( enum StructAttribute eAttr, enum StructAttributeValue eVal )
{
    return ((PDFWriterImpl*)pImplementation)->setStructureAttribute( eAttr, eVal );
}

bool PDFWriter::SetStructureAttributeNumerical( enum StructAttribute eAttr, sal_Int32 nValue )
{
    return ((PDFWriterImpl*)pImplementation)->setStructureAttributeNumerical( eAttr, nValue );
}

void PDFWriter::SetStructureBoundingBox( const Rectangle& rRect )
{
    ((PDFWriterImpl*)pImplementation)->setStructureBoundingBox( rRect );
}

void PDFWriter::SetActualText( const String& rText )
{
    ((PDFWriterImpl*)pImplementation)->setActualText( rText );
}

void PDFWriter::SetAlternateText( const String& rText )
{
    ((PDFWriterImpl*)pImplementation)->setAlternateText( rText );
}

void PDFWriter::SetAutoAdvanceTime( sal_uInt32 nSeconds, sal_Int32 nPageNr )
{
    ((PDFWriterImpl*)pImplementation)->setAutoAdvanceTime( nSeconds, nPageNr );
}

void PDFWriter::SetPageTransition( PDFWriter::PageTransition eType, sal_uInt32 nMilliSec, sal_Int32 nPageNr )
{
    ((PDFWriterImpl*)pImplementation)->setPageTransition( eType, nMilliSec, nPageNr );
}

sal_Int32 PDFWriter::CreateControl( const PDFWriter::AnyWidget& rControl, sal_Int32 nPageNr )
{
    return ((PDFWriterImpl*)pImplementation)->createControl( rControl, nPageNr );
}

PDFOutputStream::~PDFOutputStream()
{
}

void PDFWriter::AddStream( const String& rMimeType, PDFOutputStream* pStream, bool bCompress )
{
    ((PDFWriterImpl*)pImplementation)->addStream( rMimeType, pStream, bCompress );
}

void PDFWriter::BeginPattern( const Rectangle& rCellRect )
{
    ((PDFWriterImpl*)pImplementation)->beginPattern( rCellRect );
}

sal_Int32 PDFWriter::EndPattern( const SvtGraphicFill::Transform& rTransform )
{
    return ((PDFWriterImpl*)pImplementation)->endPattern( rTransform );
}

void PDFWriter::DrawPolyPolygon( const PolyPolygon& rPolyPoly, sal_Int32 nPattern, bool bEOFill )
{
    ((PDFWriterImpl*)pImplementation)->drawPolyPolygon( rPolyPoly, nPattern, bEOFill );
}

std::set< PDFWriter::ErrorCode > PDFWriter::GetErrors()
{
    return ((PDFWriterImpl*)pImplementation)->getErrors();
}

<<<<<<< HEAD
/* vim:set shiftwidth=4 softtabstop=4 expandtab: */
=======
com::sun::star::uno::Reference< com::sun::star::beans::XMaterialHolder >
PDFWriter::InitEncryption( const rtl::OUString& i_rOwnerPassword,
                           const rtl::OUString& i_rUserPassword,
                           bool b128Bit
                          )
{
    return PDFWriterImpl::initEncryption( i_rOwnerPassword, i_rUserPassword, b128Bit );
}

void PDFWriter::PlayMetafile( const GDIMetaFile& i_rMTF, const vcl::PDFWriter::PlayMetafileContext& i_rPlayContext, PDFExtOutDevData* i_pData )
{
    ((PDFWriterImpl*)pImplementation)->playMetafile( i_rMTF, i_pData, i_rPlayContext, NULL);
}
>>>>>>> e2a3d487
<|MERGE_RESOLUTION|>--- conflicted
+++ resolved
@@ -561,9 +561,6 @@
     return ((PDFWriterImpl*)pImplementation)->getErrors();
 }
 
-<<<<<<< HEAD
-/* vim:set shiftwidth=4 softtabstop=4 expandtab: */
-=======
 com::sun::star::uno::Reference< com::sun::star::beans::XMaterialHolder >
 PDFWriter::InitEncryption( const rtl::OUString& i_rOwnerPassword,
                            const rtl::OUString& i_rUserPassword,
@@ -577,4 +574,5 @@
 {
     ((PDFWriterImpl*)pImplementation)->playMetafile( i_rMTF, i_pData, i_rPlayContext, NULL);
 }
->>>>>>> e2a3d487
+
+/* vim:set shiftwidth=4 softtabstop=4 expandtab: */