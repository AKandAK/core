--- conflicted
+++ resolved
@@ -153,7 +153,7 @@
     aOptArr[ VOPT_FORMULAS    ] =
     aOptArr[ VOPT_SYNTAX      ] =
     aOptArr[ VOPT_HELPLINES   ] =
-    aOptArr[ VOPT_BIGHANDLES  ] = sal_False;
+    aOptArr[ VOPT_BIGHANDLES  ] = false;
     aOptArr[ VOPT_NOTES       ] =
     aOptArr[ VOPT_NULLVALS    ] =
     aOptArr[ VOPT_VSCROLL     ] =
@@ -244,13 +244,6 @@
 //      ScTpViewItem - Daten fuer die ViewOptions-TabPage
 //========================================================================
 
-<<<<<<< HEAD
-=======
-//UNUSED2008-05  ScTpViewItem::ScTpViewItem( sal_uInt16 nWhichP ) : SfxPoolItem( nWhichP )
-//UNUSED2008-05  {
-//UNUSED2008-05  }
-
->>>>>>> ce6308e4
 //------------------------------------------------------------------------
 
 ScTpViewItem::ScTpViewItem( sal_uInt16 nWhichP, const ScViewOptions& rOpt )
