--- conflicted
+++ resolved
@@ -1968,12 +1968,6 @@
     {
         case com::sun::star::i18n::ScriptType::ASIAN :
         {
-<<<<<<< HEAD
-        float fFloat(0.0);
-        mAny >>= fFloat;
-        if ( fFloat >= ::com::sun::star::awt::FontWeight::SEMIBOLD )
-            mnCharAttr |= 1;
-=======
             aCharHeightName  = String( RTL_CONSTASCII_USTRINGPARAM( "CharHeightAsian" ) );
             aCharWeightName  = String( RTL_CONSTASCII_USTRINGPARAM( "CharWeightAsian" ) );
             aCharLocaleName  = String( RTL_CONSTASCII_USTRINGPARAM( "CharLocaleAsian" ) );
@@ -1995,30 +1989,22 @@
             aCharLocaleName  = String( RTL_CONSTASCII_USTRINGPARAM( "CharLocale" ) );
             aCharPostureName = String( RTL_CONSTASCII_USTRINGPARAM( "CharPosture" ) );
             break;
->>>>>>> 02f1b698
         }
     }
 
     mnCharHeight = 24;
     if ( GetPropertyValue( mAny, mXPropSet, aCharHeightName, sal_False ) )
     {
-        float fVal;
+        float fVal(0.0);
         if ( mAny >>= fVal )
         {
-<<<<<<< HEAD
-        float fFloat(0.0);
-        mAny >>= fFloat;
-        if ( fFloat >= ::com::sun::star::awt::FontWeight::SEMIBOLD )
-            mnCharAttr |= 1;
-=======
             mnCharHeight = (sal_uInt16)( fVal + 0.5 );
             meCharHeight = GetPropertyState( mXPropSet, aCharHeightName );
->>>>>>> 02f1b698
         }
     }
     if ( GetPropertyValue( mAny, mXPropSet, aCharWeightName, sal_False ) )
     {
-        float fFloat;
+        float fFloat(0.0);
         if ( mAny >>= fFloat )
         {
             if ( fFloat >= ::com::sun::star::awt::FontWeight::SEMIBOLD )
@@ -2087,18 +2073,6 @@
     if ( ePropState == ::com::sun::star::beans::PropertyState_DIRECT_VALUE )
         mnCharAttrHard |= 512;
 
-<<<<<<< HEAD
-    mnCharHeight = 24;
-    if ( ImplGetPropertyValue( String( RTL_CONSTASCII_USTRINGPARAM( "CharHeight" ) ), bGetPropStateValue ) )
-    {
-        float fVal(0.0);
-        mAny >>= fVal;
-        mnCharHeight = (sal_uInt16)( fVal + 0.5 );
-    }
-    meCharHeight = ePropState;
-
-=======
->>>>>>> 02f1b698
     if ( ImplGetPropertyValue( String( RTL_CONSTASCII_USTRINGPARAM( "CharColor" ) ), bGetPropStateValue ) )
     {
         sal_uInt32 nSOColor = *( (sal_uInt32*)mAny.getValue() );
