<?xml version='1.0' encoding='UTF-8'?>
<!--***********************************************************************
 *
 * DO NOT ALTER OR REMOVE COPYRIGHT NOTICES OR THIS FILE HEADER.
 *
 * Copyright 2000, 2010 Oracle and/or its affiliates.
 *
 * OpenOffice.org - a multi-platform office productivity suite
 *
 * This file is part of OpenOffice.org.
 *
 * OpenOffice.org is free software: you can redistribute it and/or modify
 * it under the terms of the GNU Lesser General Public License version 3
 * only, as published by the Free Software Foundation.
 *
 * OpenOffice.org is distributed in the hope that it will be useful,
 * but WITHOUT ANY WARRANTY; without even the implied warranty of
 * MERCHANTABILITY or FITNESS FOR A PARTICULAR PURPOSE.  See the
 * GNU Lesser General Public License version 3 for more details
 * (a copy is included in the LICENSE file that accompanied this code).
 *
 * You should have received a copy of the GNU Lesser General Public License
 * version 3 along with OpenOffice.org.  If not, see
 * <http://www.openoffice.org/license.html>
 * for a copy of the LGPLv3 License.
 *
 ************************************************************************ -->
<!DOCTYPE oor:component-data SYSTEM "../../../../../component-update.dtd">
<oor:component-data oor:name="ImpressWindowState" oor:package="org.openoffice.Office.UI" xmlns:install="http://openoffice.org/2004/installation" xmlns:oor="http://openoffice.org/2001/registry" xmlns:xs="http://www.w3.org/2001/XMLSchema" xmlns:xsi="http://www.w3.org/2001/XMLSchema-instance">
<<<<<<< HEAD
    <node oor:name="UIElements">
        <node oor:name="States">
            <node oor:name="private:resource/toolbar/extrusionobjectbar" oor:op="replace">
                <prop oor:name="DockingArea" oor:type="xs:int">
                    <value>0</value>
                </prop>
                <prop oor:name="Docked" oor:type="xs:boolean">
                    <value>false</value>
                </prop>
                <prop oor:name="Visible" oor:type="xs:boolean">
                    <value>true</value>
                </prop>
                <prop oor:name="UIName" oor:type="xs:string">
                    <value xml:lang="en-US">3D-Settings</value>
                </prop>
                <prop oor:name="HideFromToolbarMenu" oor:type="xs:boolean">
                    <value>false</value>
                </prop>
                <prop oor:name="ContextSensitive" oor:type="xs:boolean">
                    <value>true</value>
                </prop>
            </node>
            <node oor:name="private:resource/toolbar/drawingobjectbar" oor:op="replace">
                <prop oor:name="DockPos" oor:type="xs:string">
                    <value>0,1</value>
                </prop>
                <prop oor:name="Docked" oor:type="xs:boolean">
                    <value>true</value>
                </prop>
                <prop oor:name="DockingArea" oor:type="xs:int">
                    <value>0</value>
                </prop>
                <prop oor:name="Visible" oor:type="xs:boolean">
                    <value>true</value>
                </prop>
                <prop oor:name="UIName" oor:type="xs:string">
                    <value xml:lang="en-US">Line and Filling</value>
                </prop>
                <prop oor:name="ContextSensitive" oor:type="xs:boolean">
                    <value>true</value>
                </prop>
            </node>
            <node oor:name="private:resource/toolbar/3dobjectsbar" oor:op="replace">
                <prop oor:name="Docked" oor:type="xs:boolean">
                    <value>false</value>
                </prop>
                <prop oor:name="Visible" oor:type="xs:boolean">
                    <value>false</value>
                </prop>
                <prop oor:name="UIName" oor:type="xs:string">
                    <value xml:lang="en-US">3D-Objects</value>
                </prop>
                <prop oor:name="HideFromToolbarMenu" oor:type="xs:boolean">
                    <value>false</value>
                </prop>
            </node>
            <node oor:name="private:resource/toolbar/alignmentbar" oor:op="replace">
                <prop oor:name="Docked" oor:type="xs:boolean">
                    <value>false</value>
                </prop>
                <prop oor:name="Visible" oor:type="xs:boolean">
                    <value>false</value>
                </prop>
                <prop oor:name="UIName" oor:type="xs:string">
                    <value xml:lang="en-US">Align</value>
                </prop>
            </node>
            <node oor:name="private:resource/toolbar/arrowsbar" oor:op="replace">
                <prop oor:name="Docked" oor:type="xs:boolean">
                    <value>false</value>
                </prop>
                <prop oor:name="Visible" oor:type="xs:boolean">
                    <value>false</value>
                </prop>
                <prop oor:name="UIName" oor:type="xs:string">
                    <value xml:lang="en-US">Arrows</value>
                </prop>
                <prop oor:name="HideFromToolbarMenu" oor:type="xs:boolean">
                    <value>true</value>
                </prop>
            </node>
            <node oor:name="private:resource/toolbar/choosemodebar" oor:op="replace">
                <prop oor:name="Docked" oor:type="xs:boolean">
                    <value>false</value>
                </prop>
                <prop oor:name="Visible" oor:type="xs:boolean">
                    <value>false</value>
                </prop>
                <prop oor:name="UIName" oor:type="xs:string">
                    <value xml:lang="en-US">Mode</value>
                </prop>
            </node>
            <node oor:name="private:resource/toolbar/commontaskbar" oor:op="replace">
                <prop oor:name="DockPos" oor:type="xs:string">
                    <value>1,0</value>
                </prop>
                <prop oor:name="Docked" oor:type="xs:boolean">
                    <value>true</value>
                </prop>
                <prop oor:name="DockingArea" oor:type="xs:int">
                    <value>0</value>
                </prop>
                <prop oor:name="Visible" oor:type="xs:boolean">
                    <value>true</value>
                </prop>
                <prop oor:name="UIName" oor:type="xs:string">
                    <value xml:lang="en-US">Presentation</value>
                </prop>
                <prop oor:name="ContextSensitive" oor:type="xs:boolean">
                    <value>true</value>
                </prop>
            </node>
            <node oor:name="private:resource/toolbar/connectorsbar" oor:op="replace">
                <prop oor:name="Docked" oor:type="xs:boolean">
                    <value>false</value>
                </prop>
                <prop oor:name="UIName" oor:type="xs:string">
                    <value xml:lang="en-US">Connectors</value>
                </prop>
                <prop oor:name="Visible" oor:type="xs:boolean">
                    <value>false</value>
                </prop>
                <prop oor:name="HideFromToolbarMenu" oor:type="xs:boolean">
                    <value>true</value>
                </prop>
            </node>
            <node oor:name="private:resource/toolbar/fullscreenbar" oor:op="replace">
                <prop oor:name="Docked" oor:type="xs:boolean">
                    <value>false</value>
                </prop>
                <prop oor:name="Style" oor:type="xs:int">
                    <value>2</value>
                </prop>
                <prop oor:name="UIName" oor:type="xs:string">
                    <value xml:lang="en-US">Full Screen</value>
                </prop>
                <prop oor:name="Visible" oor:type="xs:boolean">
                    <value>true</value>
                </prop>
                <prop oor:name="HideFromToolbarMenu" oor:type="xs:boolean">
                    <value>true</value>
                </prop>
                <prop oor:name="NoClose" oor:type="xs:boolean">
                    <value>true</value>
                </prop>
                <prop oor:name="ContextSensitive" oor:type="xs:boolean">
                    <value>true</value>
                </prop>
            </node>
            <node oor:name="private:resource/toolbar/ellipsesbar" oor:op="replace">
                <prop oor:name="Docked" oor:type="xs:boolean">
                    <value>false</value>
                </prop>
                <prop oor:name="UIName" oor:type="xs:string">
                    <value xml:lang="en-US">Circles and Ovals</value>
                </prop>
                <prop oor:name="Visible" oor:type="xs:boolean">
                    <value>false</value>
                </prop>
                <prop oor:name="HideFromToolbarMenu" oor:type="xs:boolean">
                    <value>false</value>
                </prop>
            </node>
=======
  <node oor:name="UIElements">
    <node oor:name="States">
      <node oor:name="private:resource/toolbar/extrusionobjectbar" oor:op="replace">
        <prop oor:name="DockingArea" oor:type="xs:int">
          <value>0</value>
        </prop>
        <prop oor:name="Docked" oor:type="xs:boolean">
          <value>false</value>
        </prop>
        <prop oor:name="Visible" oor:type="xs:boolean">
          <value>true</value>
        </prop>
        <prop oor:name="UIName" oor:type="xs:string">
          <value xml:lang="en-US">3D-Settings</value>
        </prop>
        <prop oor:name="HideFromToolbarMenu" oor:type="xs:boolean">
          <value>false</value>
        </prop>
        <prop oor:name="ContextSensitive" oor:type="xs:boolean">
          <value>true</value>
        </prop>
      </node>
      <node oor:name="private:resource/toolbar/drawingobjectbar" oor:op="replace">
        <prop oor:name="DockPos" oor:type="xs:string">
          <value>0,1</value>
        </prop>
        <prop oor:name="Docked" oor:type="xs:boolean">
          <value>true</value>
        </prop>
        <prop oor:name="DockingArea" oor:type="xs:int">
          <value>0</value>
        </prop>
        <prop oor:name="Visible" oor:type="xs:boolean">
          <value>true</value>
        </prop>
        <prop oor:name="UIName" oor:type="xs:string">
          <value xml:lang="en-US">Line and Filling</value>
        </prop>
        <prop oor:name="ContextSensitive" oor:type="xs:boolean">
          <value>true</value>
        </prop>
      </node>
      <node oor:name="private:resource/toolbar/3dobjectsbar" oor:op="replace">
        <prop oor:name="Docked" oor:type="xs:boolean">
          <value>false</value>
        </prop>
        <prop oor:name="Visible" oor:type="xs:boolean">
          <value>false</value>
        </prop>
        <prop oor:name="UIName" oor:type="xs:string">
          <value xml:lang="en-US">3D-Objects</value>
        </prop>
        <prop oor:name="HideFromToolbarMenu" oor:type="xs:boolean">
          <value>false</value>
        </prop>
      </node>
      <node oor:name="private:resource/toolbar/alignmentbar" oor:op="replace">
        <prop oor:name="Docked" oor:type="xs:boolean">
          <value>false</value>
        </prop>
        <prop oor:name="Visible" oor:type="xs:boolean">
          <value>false</value>
        </prop>
        <prop oor:name="UIName" oor:type="xs:string">
          <value xml:lang="en-US">Align</value>
        </prop>
      </node>
      <node oor:name="private:resource/toolbar/arrowsbar" oor:op="replace">
        <prop oor:name="Docked" oor:type="xs:boolean">
          <value>false</value>
        </prop>
        <prop oor:name="Visible" oor:type="xs:boolean">
          <value>false</value>
        </prop>
        <prop oor:name="UIName" oor:type="xs:string">
          <value xml:lang="en-US">Arrows</value>
        </prop>
        <prop oor:name="HideFromToolbarMenu" oor:type="xs:boolean">
          <value>true</value>
        </prop>
      </node>
      <node oor:name="private:resource/toolbar/choosemodebar" oor:op="replace">
        <prop oor:name="Docked" oor:type="xs:boolean">
          <value>false</value>
        </prop>
        <prop oor:name="Visible" oor:type="xs:boolean">
          <value>false</value>
        </prop>
        <prop oor:name="UIName" oor:type="xs:string">
          <value xml:lang="en-US">Mode</value>
        </prop>
      </node>
      <node oor:name="private:resource/toolbar/commontaskbar" oor:op="replace">
        <prop oor:name="DockPos" oor:type="xs:string">
          <value>1,0</value>
        </prop>
        <prop oor:name="Docked" oor:type="xs:boolean">
          <value>true</value>
        </prop>
        <prop oor:name="DockingArea" oor:type="xs:int">
          <value>0</value>
        </prop>
        <prop oor:name="Style" oor:type="xs:int">
          <value>2</value>
        </prop>
        <prop oor:name="Visible" oor:type="xs:boolean">
          <value>true</value>
        </prop>
        <prop oor:name="UIName" oor:type="xs:string">
          <value xml:lang="en-US">Presentation</value>
        </prop>
        <prop oor:name="ContextSensitive" oor:type="xs:boolean">
          <value>true</value>
        </prop>
      </node>
      <node oor:name="private:resource/toolbar/connectorsbar" oor:op="replace">
        <prop oor:name="Docked" oor:type="xs:boolean">
          <value>false</value>
        </prop>
        <prop oor:name="UIName" oor:type="xs:string">
          <value xml:lang="en-US">Connectors</value>
        </prop>
        <prop oor:name="Visible" oor:type="xs:boolean">
          <value>false</value>
        </prop>
        <prop oor:name="HideFromToolbarMenu" oor:type="xs:boolean">
          <value>true</value>
        </prop>
      </node>
      <node oor:name="private:resource/toolbar/fullscreenbar" oor:op="replace">
        <prop oor:name="Docked" oor:type="xs:boolean">
          <value>false</value>
        </prop>
        <prop oor:name="Style" oor:type="xs:int">
          <value>2</value>
        </prop>
        <prop oor:name="UIName" oor:type="xs:string">
          <value xml:lang="en-US">Full Screen</value>
        </prop>
        <prop oor:name="Visible" oor:type="xs:boolean">
          <value>true</value>
        </prop>
        <prop oor:name="HideFromToolbarMenu" oor:type="xs:boolean">
          <value>true</value>
        </prop>
        <prop oor:name="NoClose" oor:type="xs:boolean">
          <value>true</value>
        </prop>
        <prop oor:name="ContextSensitive" oor:type="xs:boolean">
          <value>true</value>
        </prop>
      </node>
      <node oor:name="private:resource/toolbar/ellipsesbar" oor:op="replace">
        <prop oor:name="Docked" oor:type="xs:boolean">
          <value>false</value>
        </prop>
        <prop oor:name="UIName" oor:type="xs:string">
          <value xml:lang="en-US">Circles and Ovals</value>
        </prop>
        <prop oor:name="Visible" oor:type="xs:boolean">
          <value>false</value>
        </prop>
        <prop oor:name="HideFromToolbarMenu" oor:type="xs:boolean">
          <value>false</value>
        </prop>
      </node>
>>>>>>> 767a5467
      <node oor:name="private:resource/toolbar/formtextobjectbar" oor:op="replace">
        <prop oor:name="UIName" oor:type="xs:string">
          <value xml:lang="en-US">Text Box Formatting</value>
        </prop>
        <prop oor:name="Docked" oor:type="xs:boolean">
          <value>false</value>
        </prop>
        <prop oor:name="Visible" oor:type="xs:boolean">
          <value>true</value>
        </prop>
        <prop oor:name="HideFromToolbarMenu" oor:type="xs:boolean">
          <value>true</value>
        </prop>
        <prop oor:name="ContextSensitive" oor:type="xs:boolean">
          <value>true</value>
        </prop>
      </node>
      <node oor:name="private:resource/toolbar/formsfilterbar" oor:op="replace">
        <prop oor:name="UIName" oor:type="xs:string">
          <value xml:lang="en-US">Form Filter</value>
        </prop>
        <prop oor:name="Docked" oor:type="xs:boolean">
          <value>false</value>
        </prop>
        <prop oor:name="Visible" oor:type="xs:boolean">
          <value>true</value>
        </prop>
        <prop oor:name="HideFromToolbarMenu" oor:type="xs:boolean">
          <value>true</value>
        </prop>
        <prop oor:name="ContextSensitive" oor:type="xs:boolean">
          <value>true</value>
        </prop>
        <prop oor:name="NoClose" oor:type="xs:boolean">
          <value>true</value>
        </prop>
      </node>
      <node oor:name="private:resource/toolbar/formsnavigationbar" oor:op="replace">
        <prop oor:name="UIName" oor:type="xs:string">
          <value xml:lang="en-US">Form Navigation</value>
        </prop>
        <prop oor:name="DockPos" oor:type="xs:string">
          <value>0,1</value>
        </prop>
        <prop oor:name="Docked" oor:type="xs:boolean">
          <value>true</value>
        </prop>
        <prop oor:name="DockingArea" oor:type="xs:int">
          <value>1</value>
        </prop>
        <prop oor:name="HideFromToolbarMenu" oor:type="xs:boolean">
          <value>false</value>
        </prop>
        <prop oor:name="Visible" oor:type="xs:boolean">
          <value>true</value>
        </prop>
        <prop oor:name="ContextSensitive" oor:type="xs:boolean">
          <value>true</value>
        </prop>
      </node>
      <node oor:name="private:resource/toolbar/formcontrols" oor:op="replace">
        <prop oor:name="UIName" oor:type="xs:string">
          <value xml:lang="en-US">Form Controls</value>
        </prop>
        <prop oor:name="Docked" oor:type="xs:boolean">
          <value>false</value>
        </prop>
        <prop oor:name="Visible" oor:type="xs:boolean">
          <value>false</value>
        </prop>
      </node>
      <node oor:name="private:resource/toolbar/moreformcontrols" oor:op="replace">
        <prop oor:name="UIName" oor:type="xs:string">
          <value xml:lang="en-US">More Controls</value>
        </prop>
        <prop oor:name="Docked" oor:type="xs:boolean">
          <value>false</value>
        </prop>
        <prop oor:name="Visible" oor:type="xs:boolean">
          <value>false</value>
        </prop>
        <prop oor:name="HideFromToolbarMenu" oor:type="xs:boolean">
          <value>true</value>
        </prop>
      </node>
      <node oor:name="private:resource/toolbar/formdesign" oor:op="replace">
        <prop oor:name="UIName" oor:type="xs:string">
          <value xml:lang="en-US">Form Design</value>
        </prop>
        <prop oor:name="Docked" oor:type="xs:boolean">
          <value>false</value>
        </prop>
        <prop oor:name="Visible" oor:type="xs:boolean">
          <value>false</value>
        </prop>
      </node>
      <node oor:name="private:resource/toolbar/fontworkobjectbar" oor:op="replace">
        <prop oor:name="Docked" oor:type="xs:boolean">
          <value>false</value>
        </prop>
        <prop oor:name="UIName" oor:type="xs:string">
          <value xml:lang="en-US">Fontwork</value>
        </prop>
        <prop oor:name="Visible" oor:type="xs:boolean">
          <value>true</value>
        </prop>
        <prop oor:name="HideFromToolbarMenu" oor:type="xs:boolean">
          <value>false</value>
        </prop>
        <prop oor:name="ContextSensitive" oor:type="xs:boolean">
          <value>true</value>
        </prop>
      </node>
      <node oor:name="private:resource/toolbar/fontworkshapetype" oor:op="replace">
        <prop oor:name="Docked" oor:type="xs:boolean">
          <value>false</value>
        </prop>
        <prop oor:name="UIName" oor:type="xs:string">
          <value xml:lang="en-US">Fontwork Shape</value>
        </prop>
        <prop oor:name="Visible" oor:type="xs:boolean">
          <value>false</value>
        </prop>
        <prop oor:name="HideFromToolbarMenu" oor:type="xs:boolean">
          <value>true</value>
        </prop>
      </node>
      <node oor:name="private:resource/toolbar/graphicobjectbar" oor:op="replace">
        <prop oor:name="DockPos" oor:type="xs:string">
          <value>0,1</value>
        </prop>
        <prop oor:name="Docked" oor:type="xs:boolean">
          <value>true</value>
        </prop>
        <prop oor:name="DockingArea" oor:type="xs:int">
          <value>0</value>
        </prop>
        <prop oor:name="UIName" oor:type="xs:string">
          <value xml:lang="en-US">Picture</value>
        </prop>
        <prop oor:name="Visible" oor:type="xs:boolean">
          <value>true</value>
        </prop>
        <prop oor:name="ContextSensitive" oor:type="xs:boolean">
          <value>true</value>
        </prop>
      </node>
      <node oor:name="private:resource/toolbar/graffilterbar" oor:op="replace">
        <prop oor:name="Docked" oor:type="xs:boolean">
          <value>false</value>
        </prop>
        <prop oor:name="UIName" oor:type="xs:string">
          <value xml:lang="en-US">Graphic Filter</value>
        </prop>
        <prop oor:name="Visible" oor:type="xs:boolean">
          <value>false</value>
        </prop>
        <prop oor:name="HideFromToolbarMenu" oor:type="xs:boolean">
          <value>true</value>
        </prop>
      </node>
      <node oor:name="private:resource/toolbar/outlinetoolbar" oor:op="replace">
        <prop oor:name="DockPos" oor:type="xs:string">
          <value>1,0</value>
        </prop>
        <prop oor:name="Docked" oor:type="xs:boolean">
          <value>true</value>
        </prop>
        <prop oor:name="DockingArea" oor:type="xs:int">
          <value>0</value>
        </prop>
        <prop oor:name="UIName" oor:type="xs:string">
          <value xml:lang="en-US">Outline</value>
        </prop>
        <prop oor:name="Visible" oor:type="xs:boolean">
          <value>true</value>
        </prop>
        <prop oor:name="HideFromToolbarMenu" oor:type="xs:boolean">
          <value>false</value>
        </prop>
        <prop oor:name="ContextSensitive" oor:type="xs:boolean">
          <value>true</value>
        </prop>
      </node>
      <node oor:name="private:resource/toolbar/insertbar" oor:op="replace">
        <prop oor:name="Docked" oor:type="xs:boolean">
          <value>false</value>
        </prop>
        <prop oor:name="Visible" oor:type="xs:boolean">
          <value>false</value>
        </prop>
        <prop oor:name="UIName" oor:type="xs:string">
          <value xml:lang="en-US">Insert</value>
        </prop>
      </node>
      <node oor:name="private:resource/toolbar/linesbar" oor:op="replace">
        <prop oor:name="Docked" oor:type="xs:boolean">
          <value>false</value>
        </prop>
        <prop oor:name="UIName" oor:type="xs:string">
          <value xml:lang="en-US">Lines</value>
        </prop>
        <prop oor:name="Visible" oor:type="xs:boolean">
          <value>false</value>
        </prop>
        <prop oor:name="HideFromToolbarMenu" oor:type="xs:boolean">
          <value>true</value>
        </prop>
      </node>
      <node oor:name="private:resource/toolbar/basicshapes" oor:op="replace">
        <prop oor:name="Docked" oor:type="xs:boolean">
          <value>false</value>
        </prop>
        <prop oor:name="UIName" oor:type="xs:string">
          <value xml:lang="en-US">Basic Shapes</value>
        </prop>
        <prop oor:name="Visible" oor:type="xs:boolean">
          <value>false</value>
        </prop>
        <prop oor:name="HideFromToolbarMenu" oor:type="xs:boolean">
          <value>true</value>
        </prop>
      </node>
      <node oor:name="private:resource/toolbar/symbolshapes" oor:op="replace">
        <prop oor:name="Docked" oor:type="xs:boolean">
          <value>false</value>
        </prop>
        <prop oor:name="UIName" oor:type="xs:string">
          <value xml:lang="en-US">Symbol Shapes</value>
        </prop>
        <prop oor:name="Visible" oor:type="xs:boolean">
          <value>false</value>
        </prop>
        <prop oor:name="HideFromToolbarMenu" oor:type="xs:boolean">
          <value>true</value>
        </prop>
      </node>
      <node oor:name="private:resource/toolbar/arrowshapes" oor:op="replace">
        <prop oor:name="Docked" oor:type="xs:boolean">
          <value>false</value>
        </prop>
        <prop oor:name="UIName" oor:type="xs:string">
          <value xml:lang="en-US">Block Arrows</value>
        </prop>
        <prop oor:name="Visible" oor:type="xs:boolean">
          <value>false</value>
        </prop>
        <prop oor:name="HideFromToolbarMenu" oor:type="xs:boolean">
          <value>true</value>
        </prop>
      </node>
      <node oor:name="private:resource/toolbar/flowchartshapes" oor:op="replace">
        <prop oor:name="Docked" oor:type="xs:boolean">
          <value>false</value>
        </prop>
        <prop oor:name="UIName" oor:type="xs:string">
          <value xml:lang="en-US">Flowchart</value>
        </prop>
        <prop oor:name="Visible" oor:type="xs:boolean">
          <value>false</value>
        </prop>
        <prop oor:name="HideFromToolbarMenu" oor:type="xs:boolean">
          <value>true</value>
        </prop>
      </node>
      <node oor:name="private:resource/toolbar/calloutshapes" oor:op="replace">
        <prop oor:name="Docked" oor:type="xs:boolean">
          <value>false</value>
        </prop>
        <prop oor:name="UIName" oor:type="xs:string">
          <value xml:lang="en-US">Callouts</value>
        </prop>
        <prop oor:name="Visible" oor:type="xs:boolean">
          <value>false</value>
        </prop>
        <prop oor:name="HideFromToolbarMenu" oor:type="xs:boolean">
          <value>true</value>
        </prop>
      </node>
      <node oor:name="private:resource/toolbar/starshapes" oor:op="replace">
        <prop oor:name="Docked" oor:type="xs:boolean">
          <value>false</value>
        </prop>
        <prop oor:name="UIName" oor:type="xs:string">
          <value xml:lang="en-US">Stars and Banners</value>
        </prop>
        <prop oor:name="Visible" oor:type="xs:boolean">
          <value>false</value>
        </prop>
        <prop oor:name="HideFromToolbarMenu" oor:type="xs:boolean">
          <value>true</value>
        </prop>
      </node>
      <node oor:name="private:resource/toolbar/optionsbar" oor:op="replace">
        <prop oor:name="Docked" oor:type="xs:boolean">
          <value>false</value>
        </prop>
        <prop oor:name="UIName" oor:type="xs:string">
          <value xml:lang="en-US">Options</value>
        </prop>
        <prop oor:name="Visible" oor:type="xs:boolean">
          <value>false</value>
        </prop>
        <prop oor:name="ContextSensitive" oor:type="xs:boolean">
          <value>false</value>
        </prop>
      </node>
      <node oor:name="private:resource/toolbar/rectanglesbar" oor:op="replace">
        <prop oor:name="Docked" oor:type="xs:boolean">
          <value>false</value>
        </prop>
        <prop oor:name="UIName" oor:type="xs:string">
          <value xml:lang="en-US">Rectangles</value>
        </prop>
        <prop oor:name="Visible" oor:type="xs:boolean">
          <value>false</value>
        </prop>
        <prop oor:name="HideFromToolbarMenu" oor:type="xs:boolean">
          <value>false</value>
        </prop>
      </node>
      <node oor:name="private:resource/toolbar/positionbar" oor:op="replace">
        <prop oor:name="Docked" oor:type="xs:boolean">
          <value>false</value>
        </prop>
        <prop oor:name="UIName" oor:type="xs:string">
          <value xml:lang="en-US">Position</value>
        </prop>
        <prop oor:name="Visible" oor:type="xs:boolean">
          <value>false</value>
        </prop>
        <prop oor:name="HideFromToolbarMenu" oor:type="xs:boolean">
          <value>true</value>
        </prop>
      </node>
      <node oor:name="private:resource/toolbar/slideviewtoolbar" oor:op="replace">
        <prop oor:name="DockPos" oor:type="xs:string">
          <value>0,1</value>
        </prop>
        <prop oor:name="Docked" oor:type="xs:boolean">
          <value>true</value>
        </prop>
        <prop oor:name="DockingArea" oor:type="xs:int">
          <value>0</value>
        </prop>
        <prop oor:name="UIName" oor:type="xs:string">
          <value xml:lang="en-US">Slide Sorter</value>
        </prop>
        <prop oor:name="Visible" oor:type="xs:boolean">
          <value>true</value>
        </prop>
        <prop oor:name="HideFromToolbarMenu" oor:type="xs:boolean">
          <value>false</value>
        </prop>
        <prop oor:name="ContextSensitive" oor:type="xs:boolean">
          <value>true</value>
        </prop>
      </node>
      <node oor:name="private:resource/toolbar/slideviewobjectbar" oor:op="replace">
        <prop oor:name="DockPos" oor:type="xs:string">
          <value>0,1</value>
        </prop>
        <prop oor:name="Docked" oor:type="xs:boolean">
          <value>true</value>
        </prop>
        <prop oor:name="DockingArea" oor:type="xs:int">
          <value>0</value>
        </prop>
        <prop oor:name="UIName" oor:type="xs:string">
          <value xml:lang="en-US">Slide View</value>
        </prop>
        <prop oor:name="Visible" oor:type="xs:boolean">
          <value>true</value>
        </prop>
        <prop oor:name="HideFromToolbarMenu" oor:type="xs:boolean">
          <value>false</value>
        </prop>
        <prop oor:name="ContextSensitive" oor:type="xs:boolean">
          <value>true</value>
        </prop>
      </node>
      <node oor:name="private:resource/toolbar/standardbar" oor:op="replace">
        <prop oor:name="DockPos" oor:type="xs:string">
          <value>0,0</value>
        </prop>
        <prop oor:name="Docked" oor:type="xs:boolean">
          <value>true</value>
        </prop>
        <prop oor:name="DockingArea" oor:type="xs:int">
          <value>0</value>
        </prop>
        <prop oor:name="UIName" oor:type="xs:string">
          <value xml:lang="en-US">Standard</value>
        </prop>
        <prop oor:name="Visible" oor:type="xs:boolean">
          <value>true</value>
        </prop>
        <prop oor:name="HideFromToolbarMenu" oor:type="xs:boolean">
          <value>false</value>
        </prop>
        <prop oor:name="ContextSensitive" oor:type="xs:boolean">
          <value>true</value>
        </prop>
      </node>
      <node oor:name="private:resource/toolbar/textbar" oor:op="replace">
        <prop oor:name="Docked" oor:type="xs:boolean">
          <value>false</value>
        </prop>
        <prop oor:name="UIName" oor:type="xs:string">
          <value xml:lang="en-US">Text</value>
        </prop>
        <prop oor:name="Visible" oor:type="xs:boolean">
          <value>false</value>
        </prop>
        <prop oor:name="HideFromToolbarMenu" oor:type="xs:boolean">
          <value>false</value>
        </prop>
      </node>
      <node oor:name="private:resource/toolbar/textobjectbar" oor:op="replace">
        <prop oor:name="DockPos" oor:type="xs:string">
          <value>0,1</value>
        </prop>
        <prop oor:name="Docked" oor:type="xs:boolean">
          <value>true</value>
        </prop>
        <prop oor:name="Visible" oor:type="xs:boolean">
          <value>true</value>
        </prop>
        <prop oor:name="UIName" oor:type="xs:string">
          <value xml:lang="en-US">Text Formatting</value>
        </prop>
        <prop oor:name="ContextSensitive" oor:type="xs:boolean">
          <value>true</value>
        </prop>
      </node>
      <node oor:name="private:resource/toolbar/toolbar" oor:op="replace">
        <prop oor:name="Docked" oor:type="xs:boolean">
          <value>true</value>
        </prop>
        <prop oor:name="DockingArea" oor:type="xs:int">
          <value>1</value>
        </prop>
        <prop oor:name="Visible" oor:type="xs:boolean">
          <value>true</value>
        </prop>
        <prop oor:name="UIName" oor:type="xs:string">
          <value xml:lang="en-US">Drawing</value>
        </prop>
        <prop oor:name="ContextSensitive" oor:type="xs:boolean">
          <value>true</value>
        </prop>
      </node>
      <node oor:name="private:resource/toolbar/tableobjectbar" oor:op="replace">
        <prop oor:name="Docked" oor:type="xs:boolean">
          <value>false</value>
        </prop>
        <prop oor:name="Visible" oor:type="xs:boolean">
          <value>true</value>
        </prop>
        <prop oor:name="UIName" oor:type="xs:string">
          <value xml:lang="en-US">Table</value>
        </prop>
        <prop oor:name="ContextSensitive" oor:type="xs:boolean">
          <value>true</value>
        </prop>
      </node>
      <node oor:name="private:resource/toolbar/zoombar" oor:op="replace">
        <prop oor:name="Docked" oor:type="xs:boolean">
          <value>false</value>
        </prop>
        <prop oor:name="UIName" oor:type="xs:string">
          <value xml:lang="en-US">Zoom</value>
        </prop>
        <prop oor:name="Visible" oor:type="xs:boolean">
          <value>false</value>
        </prop>
      </node>
      <node oor:name="private:resource/toolbar/gluepointsobjectbar" oor:op="replace">
        <prop oor:name="UIName" oor:type="xs:string">
          <value xml:lang="en-US">Gluepoints</value>
        </prop>
        <prop oor:name="Docked" oor:type="xs:boolean">
          <value>false</value>
        </prop>
        <prop oor:name="Visible" oor:type="xs:boolean">
          <value>true</value>
        </prop>
        <prop oor:name="ContextSensitive" oor:type="xs:boolean">
          <value>true</value>
        </prop>
      </node>
      <node oor:name="private:resource/toolbar/bezierobjectbar" oor:op="replace">
        <prop oor:name="Docked" oor:type="xs:boolean">
          <value>false</value>
        </prop>
        <prop oor:name="UIName" oor:type="xs:string">
          <value xml:lang="en-US">Edit Points</value>
        </prop>
        <prop oor:name="Visible" oor:type="xs:boolean">
          <value>true</value>
        </prop>
        <prop oor:name="HideFromToolbarMenu" oor:type="xs:boolean">
          <value>false</value>
        </prop>
        <prop oor:name="ContextSensitive" oor:type="xs:boolean">
          <value>true</value>
        </prop>
      </node>
      <node oor:name="private:resource/toolbar/viewerbar" oor:op="replace">
        <prop oor:name="DockingArea" oor:type="xs:int">
          <value>0</value>
        </prop>
        <prop oor:name="Docked" oor:type="xs:boolean">
          <value>true</value>
        </prop>
        <prop oor:name="Visible" oor:type="xs:boolean">
          <value>true</value>
        </prop>
        <prop oor:name="UIName" oor:type="xs:string">
          <value xml:lang="en-US">Standard (Viewing Mode)</value>
        </prop>
        <prop oor:name="HideFromToolbarMenu" oor:type="xs:boolean">
          <value>false</value>
        </prop>
        <prop oor:name="NoClose" oor:type="xs:boolean">
          <value>true</value>
        </prop>
        <prop oor:name="ContextSensitive" oor:type="xs:boolean">
          <value>true</value>
        </prop>
      </node>
      <node oor:name="private:resource/toolbar/mediaobjectbar" oor:op="replace">
        <prop oor:name="DockPos" oor:type="xs:string">
          <value>0,1</value>
        </prop>
        <prop oor:name="Docked" oor:type="xs:boolean">
          <value>true</value>
        </prop>
        <prop oor:name="DockingArea" oor:type="xs:int">
          <value>1</value>
        </prop>
        <prop oor:name="UIName" oor:type="xs:string">
          <value xml:lang="en-US">Media Playback</value>
        </prop>
        <prop oor:name="Visible" oor:type="xs:boolean">
          <value>true</value>
        </prop>
        <prop oor:name="ContextSensitive" oor:type="xs:boolean">
          <value>true</value>
        </prop>
      </node>
      <node oor:name="private:resource/toolbar/colorbar" oor:op="replace">
        <prop oor:name="Docked" oor:type="xs:boolean">
          <value>false</value>
        </prop>
        <prop oor:name="Visible" oor:type="xs:boolean">
          <value>false</value>
        </prop>
        <prop oor:name="UIName" oor:type="xs:string">
          <value xml:lang="en-US">Color</value>
        </prop>
        <prop oor:name="HideFromToolbarMenu" oor:type="xs:boolean">
          <value>true</value>
        </prop>
      </node>
      <node oor:name="private:resource/toolbar/commentsbar" oor:op="replace">
        <prop oor:name="Docked" oor:type="xs:boolean">
          <value>false</value>
        </prop>
        <prop oor:name="Visible" oor:type="xs:boolean">
          <value>false</value>
        </prop>
        <prop oor:name="UIName" oor:type="xs:string">
          <value xml:lang="en-US">Comments</value>
        </prop>
        <prop oor:name="HideFromToolbarMenu" oor:type="xs:boolean">
          <value>false</value>
        </prop>
      </node>
      <node oor:name="private:resource/toolbar/masterviewtoolbar" oor:op="replace">
        <prop oor:name="Docked" oor:type="xs:boolean">
          <value>false</value>
        </prop>
        <prop oor:name="DockingArea" oor:type="xs:int">
          <value>0</value>
        </prop>
        <prop oor:name="Locked" oor:type="xs:boolean">
          <value>true</value>
        </prop>
        <prop oor:name="Style" oor:type="xs:int">
          <value>0</value>
        </prop>
        <prop oor:name="Visible" oor:type="xs:boolean">
          <value>true</value>
        </prop>
        <prop oor:name="Pos" oor:type="xs:string">
          <value>500,100</value>
        </prop>
        <prop oor:name="UIName" oor:type="xs:string">
          <value xml:lang="en-US">Master View</value>
        </prop>
        <prop oor:name="HideFromToolbarMenu" oor:type="xs:boolean">
          <value>false</value>
        </prop>
        <prop oor:name="NoClose" oor:type="xs:boolean">
          <value>true</value>
        </prop>
        <prop oor:name="ContextSensitive" oor:type="xs:boolean">
          <value>true</value>
        </prop>
      </node>
      <node oor:name="private:resource/toolpanel/DrawingFramework/MasterPages" oor:op="replace">
        <prop oor:name="Visible" oor:type="xs:boolean">
          <value>false</value>
        </prop>
        <prop oor:name="UIName" oor:type="xs:string">
          <value xml:lang="en-US">Master Pages</value>
        </prop>
        <prop oor:name="ImageURL" oor:type="xs:string">
          <value xml:lang="en-US">private:commandimage/PresentationLayout</value>
        </prop>
      </node>
      <node oor:name="private:resource/toolpanel/DrawingFramework/Layouts" oor:op="replace">
        <prop oor:name="Visible" oor:type="xs:boolean">
          <value>false</value>
        </prop>
        <prop oor:name="UIName" oor:type="xs:string">
          <value xml:lang="en-US">Layouts</value>
        </prop>
        <prop oor:name="ImageURL" oor:type="xs:string">
          <value xml:lang="en-US">private:commandimage/ModifyPage</value>
        </prop>
      </node>
      <node oor:name="private:resource/toolpanel/DrawingFramework/TableDesign" oor:op="replace">
        <prop oor:name="Visible" oor:type="xs:boolean">
          <value>false</value>
        </prop>
        <prop oor:name="UIName" oor:type="xs:string">
          <value xml:lang="en-US">Table Design</value>
        </prop>
        <prop oor:name="ImageURL" oor:type="xs:string">
          <value xml:lang="en-US">private:commandimage/InsertTable</value>
        </prop>
      </node>
      <node oor:name="private:resource/toolpanel/DrawingFramework/CustomAnimations" oor:op="replace">
        <prop oor:name="Visible" oor:type="xs:boolean">
          <value>false</value>
        </prop>
        <prop oor:name="UIName" oor:type="xs:string">
          <value xml:lang="en-US">Custom Animation</value>
        </prop>
        <prop oor:name="ImageURL" oor:type="xs:string">
          <value xml:lang="en-US">private:commandimage/CustomAnimation</value>
        </prop>
      </node>
      <node oor:name="private:resource/toolpanel/DrawingFramework/SlideTransitions" oor:op="replace">
        <prop oor:name="Visible" oor:type="xs:boolean">
          <value>false</value>
        </prop>
        <prop oor:name="UIName" oor:type="xs:string">
          <value xml:lang="en-US">Slide Transition</value>
        </prop>
        <prop oor:name="ImageURL" oor:type="xs:string">
          <value xml:lang="en-US">private:commandimage/RehearseTimings</value>
        </prop>
      </node>
    </node>
  </node>
</oor:component-data><|MERGE_RESOLUTION|>--- conflicted
+++ resolved
@@ -27,171 +27,6 @@
  ************************************************************************ -->
 <!DOCTYPE oor:component-data SYSTEM "../../../../../component-update.dtd">
 <oor:component-data oor:name="ImpressWindowState" oor:package="org.openoffice.Office.UI" xmlns:install="http://openoffice.org/2004/installation" xmlns:oor="http://openoffice.org/2001/registry" xmlns:xs="http://www.w3.org/2001/XMLSchema" xmlns:xsi="http://www.w3.org/2001/XMLSchema-instance">
-<<<<<<< HEAD
-    <node oor:name="UIElements">
-        <node oor:name="States">
-            <node oor:name="private:resource/toolbar/extrusionobjectbar" oor:op="replace">
-                <prop oor:name="DockingArea" oor:type="xs:int">
-                    <value>0</value>
-                </prop>
-                <prop oor:name="Docked" oor:type="xs:boolean">
-                    <value>false</value>
-                </prop>
-                <prop oor:name="Visible" oor:type="xs:boolean">
-                    <value>true</value>
-                </prop>
-                <prop oor:name="UIName" oor:type="xs:string">
-                    <value xml:lang="en-US">3D-Settings</value>
-                </prop>
-                <prop oor:name="HideFromToolbarMenu" oor:type="xs:boolean">
-                    <value>false</value>
-                </prop>
-                <prop oor:name="ContextSensitive" oor:type="xs:boolean">
-                    <value>true</value>
-                </prop>
-            </node>
-            <node oor:name="private:resource/toolbar/drawingobjectbar" oor:op="replace">
-                <prop oor:name="DockPos" oor:type="xs:string">
-                    <value>0,1</value>
-                </prop>
-                <prop oor:name="Docked" oor:type="xs:boolean">
-                    <value>true</value>
-                </prop>
-                <prop oor:name="DockingArea" oor:type="xs:int">
-                    <value>0</value>
-                </prop>
-                <prop oor:name="Visible" oor:type="xs:boolean">
-                    <value>true</value>
-                </prop>
-                <prop oor:name="UIName" oor:type="xs:string">
-                    <value xml:lang="en-US">Line and Filling</value>
-                </prop>
-                <prop oor:name="ContextSensitive" oor:type="xs:boolean">
-                    <value>true</value>
-                </prop>
-            </node>
-            <node oor:name="private:resource/toolbar/3dobjectsbar" oor:op="replace">
-                <prop oor:name="Docked" oor:type="xs:boolean">
-                    <value>false</value>
-                </prop>
-                <prop oor:name="Visible" oor:type="xs:boolean">
-                    <value>false</value>
-                </prop>
-                <prop oor:name="UIName" oor:type="xs:string">
-                    <value xml:lang="en-US">3D-Objects</value>
-                </prop>
-                <prop oor:name="HideFromToolbarMenu" oor:type="xs:boolean">
-                    <value>false</value>
-                </prop>
-            </node>
-            <node oor:name="private:resource/toolbar/alignmentbar" oor:op="replace">
-                <prop oor:name="Docked" oor:type="xs:boolean">
-                    <value>false</value>
-                </prop>
-                <prop oor:name="Visible" oor:type="xs:boolean">
-                    <value>false</value>
-                </prop>
-                <prop oor:name="UIName" oor:type="xs:string">
-                    <value xml:lang="en-US">Align</value>
-                </prop>
-            </node>
-            <node oor:name="private:resource/toolbar/arrowsbar" oor:op="replace">
-                <prop oor:name="Docked" oor:type="xs:boolean">
-                    <value>false</value>
-                </prop>
-                <prop oor:name="Visible" oor:type="xs:boolean">
-                    <value>false</value>
-                </prop>
-                <prop oor:name="UIName" oor:type="xs:string">
-                    <value xml:lang="en-US">Arrows</value>
-                </prop>
-                <prop oor:name="HideFromToolbarMenu" oor:type="xs:boolean">
-                    <value>true</value>
-                </prop>
-            </node>
-            <node oor:name="private:resource/toolbar/choosemodebar" oor:op="replace">
-                <prop oor:name="Docked" oor:type="xs:boolean">
-                    <value>false</value>
-                </prop>
-                <prop oor:name="Visible" oor:type="xs:boolean">
-                    <value>false</value>
-                </prop>
-                <prop oor:name="UIName" oor:type="xs:string">
-                    <value xml:lang="en-US">Mode</value>
-                </prop>
-            </node>
-            <node oor:name="private:resource/toolbar/commontaskbar" oor:op="replace">
-                <prop oor:name="DockPos" oor:type="xs:string">
-                    <value>1,0</value>
-                </prop>
-                <prop oor:name="Docked" oor:type="xs:boolean">
-                    <value>true</value>
-                </prop>
-                <prop oor:name="DockingArea" oor:type="xs:int">
-                    <value>0</value>
-                </prop>
-                <prop oor:name="Visible" oor:type="xs:boolean">
-                    <value>true</value>
-                </prop>
-                <prop oor:name="UIName" oor:type="xs:string">
-                    <value xml:lang="en-US">Presentation</value>
-                </prop>
-                <prop oor:name="ContextSensitive" oor:type="xs:boolean">
-                    <value>true</value>
-                </prop>
-            </node>
-            <node oor:name="private:resource/toolbar/connectorsbar" oor:op="replace">
-                <prop oor:name="Docked" oor:type="xs:boolean">
-                    <value>false</value>
-                </prop>
-                <prop oor:name="UIName" oor:type="xs:string">
-                    <value xml:lang="en-US">Connectors</value>
-                </prop>
-                <prop oor:name="Visible" oor:type="xs:boolean">
-                    <value>false</value>
-                </prop>
-                <prop oor:name="HideFromToolbarMenu" oor:type="xs:boolean">
-                    <value>true</value>
-                </prop>
-            </node>
-            <node oor:name="private:resource/toolbar/fullscreenbar" oor:op="replace">
-                <prop oor:name="Docked" oor:type="xs:boolean">
-                    <value>false</value>
-                </prop>
-                <prop oor:name="Style" oor:type="xs:int">
-                    <value>2</value>
-                </prop>
-                <prop oor:name="UIName" oor:type="xs:string">
-                    <value xml:lang="en-US">Full Screen</value>
-                </prop>
-                <prop oor:name="Visible" oor:type="xs:boolean">
-                    <value>true</value>
-                </prop>
-                <prop oor:name="HideFromToolbarMenu" oor:type="xs:boolean">
-                    <value>true</value>
-                </prop>
-                <prop oor:name="NoClose" oor:type="xs:boolean">
-                    <value>true</value>
-                </prop>
-                <prop oor:name="ContextSensitive" oor:type="xs:boolean">
-                    <value>true</value>
-                </prop>
-            </node>
-            <node oor:name="private:resource/toolbar/ellipsesbar" oor:op="replace">
-                <prop oor:name="Docked" oor:type="xs:boolean">
-                    <value>false</value>
-                </prop>
-                <prop oor:name="UIName" oor:type="xs:string">
-                    <value xml:lang="en-US">Circles and Ovals</value>
-                </prop>
-                <prop oor:name="Visible" oor:type="xs:boolean">
-                    <value>false</value>
-                </prop>
-                <prop oor:name="HideFromToolbarMenu" oor:type="xs:boolean">
-                    <value>false</value>
-                </prop>
-            </node>
-=======
   <node oor:name="UIElements">
     <node oor:name="States">
       <node oor:name="private:resource/toolbar/extrusionobjectbar" oor:op="replace">
@@ -294,40 +129,37 @@
         <prop oor:name="DockingArea" oor:type="xs:int">
           <value>0</value>
         </prop>
+        <prop oor:name="Visible" oor:type="xs:boolean">
+          <value>true</value>
+        </prop>
+        <prop oor:name="UIName" oor:type="xs:string">
+          <value xml:lang="en-US">Presentation</value>
+        </prop>
+        <prop oor:name="ContextSensitive" oor:type="xs:boolean">
+          <value>true</value>
+        </prop>
+      </node>
+      <node oor:name="private:resource/toolbar/connectorsbar" oor:op="replace">
+        <prop oor:name="Docked" oor:type="xs:boolean">
+          <value>false</value>
+        </prop>
+        <prop oor:name="UIName" oor:type="xs:string">
+          <value xml:lang="en-US">Connectors</value>
+        </prop>
+        <prop oor:name="Visible" oor:type="xs:boolean">
+          <value>false</value>
+        </prop>
+        <prop oor:name="HideFromToolbarMenu" oor:type="xs:boolean">
+          <value>true</value>
+        </prop>
+      </node>
+      <node oor:name="private:resource/toolbar/fullscreenbar" oor:op="replace">
+        <prop oor:name="Docked" oor:type="xs:boolean">
+          <value>false</value>
+        </prop>
         <prop oor:name="Style" oor:type="xs:int">
           <value>2</value>
         </prop>
-        <prop oor:name="Visible" oor:type="xs:boolean">
-          <value>true</value>
-        </prop>
-        <prop oor:name="UIName" oor:type="xs:string">
-          <value xml:lang="en-US">Presentation</value>
-        </prop>
-        <prop oor:name="ContextSensitive" oor:type="xs:boolean">
-          <value>true</value>
-        </prop>
-      </node>
-      <node oor:name="private:resource/toolbar/connectorsbar" oor:op="replace">
-        <prop oor:name="Docked" oor:type="xs:boolean">
-          <value>false</value>
-        </prop>
-        <prop oor:name="UIName" oor:type="xs:string">
-          <value xml:lang="en-US">Connectors</value>
-        </prop>
-        <prop oor:name="Visible" oor:type="xs:boolean">
-          <value>false</value>
-        </prop>
-        <prop oor:name="HideFromToolbarMenu" oor:type="xs:boolean">
-          <value>true</value>
-        </prop>
-      </node>
-      <node oor:name="private:resource/toolbar/fullscreenbar" oor:op="replace">
-        <prop oor:name="Docked" oor:type="xs:boolean">
-          <value>false</value>
-        </prop>
-        <prop oor:name="Style" oor:type="xs:int">
-          <value>2</value>
-        </prop>
         <prop oor:name="UIName" oor:type="xs:string">
           <value xml:lang="en-US">Full Screen</value>
         </prop>
@@ -358,7 +190,6 @@
           <value>false</value>
         </prop>
       </node>
->>>>>>> 767a5467
       <node oor:name="private:resource/toolbar/formtextobjectbar" oor:op="replace">
         <prop oor:name="UIName" oor:type="xs:string">
           <value xml:lang="en-US">Text Box Formatting</value>
@@ -970,61 +801,61 @@
           <value>true</value>
         </prop>
       </node>
-      <node oor:name="private:resource/toolpanel/DrawingFramework/MasterPages" oor:op="replace">
-        <prop oor:name="Visible" oor:type="xs:boolean">
-          <value>false</value>
-        </prop>
-        <prop oor:name="UIName" oor:type="xs:string">
-          <value xml:lang="en-US">Master Pages</value>
-        </prop>
-        <prop oor:name="ImageURL" oor:type="xs:string">
-          <value xml:lang="en-US">private:commandimage/PresentationLayout</value>
-        </prop>
-      </node>
-      <node oor:name="private:resource/toolpanel/DrawingFramework/Layouts" oor:op="replace">
-        <prop oor:name="Visible" oor:type="xs:boolean">
-          <value>false</value>
-        </prop>
-        <prop oor:name="UIName" oor:type="xs:string">
-          <value xml:lang="en-US">Layouts</value>
-        </prop>
-        <prop oor:name="ImageURL" oor:type="xs:string">
-          <value xml:lang="en-US">private:commandimage/ModifyPage</value>
-        </prop>
-      </node>
-      <node oor:name="private:resource/toolpanel/DrawingFramework/TableDesign" oor:op="replace">
-        <prop oor:name="Visible" oor:type="xs:boolean">
-          <value>false</value>
-        </prop>
-        <prop oor:name="UIName" oor:type="xs:string">
-          <value xml:lang="en-US">Table Design</value>
-        </prop>
-        <prop oor:name="ImageURL" oor:type="xs:string">
-          <value xml:lang="en-US">private:commandimage/InsertTable</value>
-        </prop>
-      </node>
-      <node oor:name="private:resource/toolpanel/DrawingFramework/CustomAnimations" oor:op="replace">
-        <prop oor:name="Visible" oor:type="xs:boolean">
-          <value>false</value>
-        </prop>
-        <prop oor:name="UIName" oor:type="xs:string">
-          <value xml:lang="en-US">Custom Animation</value>
-        </prop>
-        <prop oor:name="ImageURL" oor:type="xs:string">
-          <value xml:lang="en-US">private:commandimage/CustomAnimation</value>
-        </prop>
-      </node>
-      <node oor:name="private:resource/toolpanel/DrawingFramework/SlideTransitions" oor:op="replace">
-        <prop oor:name="Visible" oor:type="xs:boolean">
-          <value>false</value>
-        </prop>
-        <prop oor:name="UIName" oor:type="xs:string">
-          <value xml:lang="en-US">Slide Transition</value>
-        </prop>
-        <prop oor:name="ImageURL" oor:type="xs:string">
-          <value xml:lang="en-US">private:commandimage/RehearseTimings</value>
-        </prop>
-      </node>
+    </node>
+    <node oor:name="private:resource/toolpanel/DrawingFramework/MasterPages" oor:op="replace">
+      <prop oor:name="Visible" oor:type="xs:boolean">
+        <value>false</value>
+      </prop>
+      <prop oor:name="UIName" oor:type="xs:string">
+        <value xml:lang="en-US">Master Pages</value>
+      </prop>
+      <prop oor:name="ImageURL" oor:type="xs:string">
+        <value xml:lang="en-US">private:commandimage/PresentationLayout</value>
+      </prop>
+    </node>
+    <node oor:name="private:resource/toolpanel/DrawingFramework/Layouts" oor:op="replace">
+      <prop oor:name="Visible" oor:type="xs:boolean">
+        <value>false</value>
+      </prop>
+      <prop oor:name="UIName" oor:type="xs:string">
+        <value xml:lang="en-US">Layouts</value>
+      </prop>
+      <prop oor:name="ImageURL" oor:type="xs:string">
+        <value xml:lang="en-US">private:commandimage/ModifyPage</value>
+      </prop>
+    </node>
+    <node oor:name="private:resource/toolpanel/DrawingFramework/TableDesign" oor:op="replace">
+      <prop oor:name="Visible" oor:type="xs:boolean">
+        <value>false</value>
+      </prop>
+      <prop oor:name="UIName" oor:type="xs:string">
+        <value xml:lang="en-US">Table Design</value>
+      </prop>
+      <prop oor:name="ImageURL" oor:type="xs:string">
+        <value xml:lang="en-US">private:commandimage/InsertTable</value>
+      </prop>
+    </node>
+    <node oor:name="private:resource/toolpanel/DrawingFramework/CustomAnimations" oor:op="replace">
+      <prop oor:name="Visible" oor:type="xs:boolean">
+        <value>false</value>
+      </prop>
+      <prop oor:name="UIName" oor:type="xs:string">
+        <value xml:lang="en-US">Custom Animation</value>
+      </prop>
+      <prop oor:name="ImageURL" oor:type="xs:string">
+        <value xml:lang="en-US">private:commandimage/CustomAnimation</value>
+      </prop>
+    </node>
+    <node oor:name="private:resource/toolpanel/DrawingFramework/SlideTransitions" oor:op="replace">
+      <prop oor:name="Visible" oor:type="xs:boolean">
+        <value>false</value>
+      </prop>
+      <prop oor:name="UIName" oor:type="xs:string">
+        <value xml:lang="en-US">Slide Transition</value>
+      </prop>
+      <prop oor:name="ImageURL" oor:type="xs:string">
+        <value xml:lang="en-US">private:commandimage/RehearseTimings</value>
+      </prop>
     </node>
   </node>
 </oor:component-data>