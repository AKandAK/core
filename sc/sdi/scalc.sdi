--- conflicted
+++ resolved
@@ -8341,8 +8341,6 @@
     StatusBarConfig = FALSE,
     ToolBoxConfig = FALSE,
     GroupId = GID_INTERN;
-<<<<<<< HEAD
-=======
 ]
 
 SfxVoidItem ExportAsGraphic SID_EXPORT_AS_GRAPHIC
@@ -8367,5 +8365,4 @@
     StatusBarConfig = FALSE,
     ToolBoxConfig = TRUE,
     GroupId = GID_CHART;
->>>>>>> e74fc93e
 ]