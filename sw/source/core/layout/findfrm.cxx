/* -*- Mode: C++; tab-width: 4; indent-tabs-mode: nil; c-basic-offset: 4 -*- */
/*************************************************************************
 *
 * DO NOT ALTER OR REMOVE COPYRIGHT NOTICES OR THIS FILE HEADER.
 *
 * Copyright 2000, 2010 Oracle and/or its affiliates.
 *
 * OpenOffice.org - a multi-platform office productivity suite
 *
 * This file is part of OpenOffice.org.
 *
 * OpenOffice.org is free software: you can redistribute it and/or modify
 * it under the terms of the GNU Lesser General Public License version 3
 * only, as published by the Free Software Foundation.
 *
 * OpenOffice.org is distributed in the hope that it will be useful,
 * but WITHOUT ANY WARRANTY; without even the implied warranty of
 * MERCHANTABILITY or FITNESS FOR A PARTICULAR PURPOSE.  See the
 * GNU Lesser General Public License version 3 for more details
 * (a copy is included in the LICENSE file that accompanied this code).
 *
 * You should have received a copy of the GNU Lesser General Public License
 * version 3 along with OpenOffice.org.  If not, see
 * <http://www.openoffice.org/license.html>
 * for a copy of the LGPLv3 License.
 *
 ************************************************************************/

// MARKER(update_precomp.py): autogen include statement, do not remove
#include "precompiled_sw.hxx"


#include "pagefrm.hxx"
#include "rootfrm.hxx"
#include "cntfrm.hxx"
#include "node.hxx"
#include "doc.hxx"
#include "frmtool.hxx"
#include "flyfrm.hxx"
#include <frmfmt.hxx>
#include <cellfrm.hxx>
#include <rowfrm.hxx>
#include <swtable.hxx>

#include "tabfrm.hxx"
#include "sectfrm.hxx"
#include "flyfrms.hxx"
#include "ftnfrm.hxx"
#include "txtftn.hxx"
#include "fmtftn.hxx"
// OD 09.01.2004 #i11859#
#include <txtfrm.hxx>   // SwTxtFrm

/*************************************************************************
|*
|*  FindBodyCont, FindLastBodyCntnt()
|*
|*  Beschreibung        Sucht den ersten/letzten CntntFrm im BodyText unterhalb
|*      der Seite.
|*
|*************************************************************************/
SwLayoutFrm *SwFtnBossFrm::FindBodyCont()
{
    SwFrm *pLay = Lower();
    while ( pLay && !pLay->IsBodyFrm() )
        pLay = pLay->GetNext();
    return (SwLayoutFrm*)pLay;
}

SwCntntFrm *SwPageFrm::FindLastBodyCntnt()
{
    SwCntntFrm *pRet = FindFirstBodyCntnt();
    SwCntntFrm *pNxt = pRet;
    while ( pNxt && pNxt->IsInDocBody() && IsAnLower( pNxt ) )
    {   pRet = pNxt;
        pNxt = pNxt->FindNextCnt();
    }
    return pRet;
}

/*************************************************************************
|*
|*  SwLayoutFrm::ContainsCntnt
|*
|*  Beschreibung            Prueft, ob der Frame irgendwo in seiner
|*          untergeordneten Struktur einen oder mehrere CntntFrm's enthaelt;
|*          Falls ja wird der erste gefundene CntntFrm zurueckgegeben.
|*
|*************************************************************************/

const SwCntntFrm *SwLayoutFrm::ContainsCntnt() const
{
    //LayoutBlatt nach unten hin suchen und wenn dieses keinen Inhalt hat
    //solange die weiteren Blatter abklappern bis Inhalt gefunden oder der
    //this verlassen wird.
    //Sections: Cntnt neben Sections wuerde so nicht gefunden (leere Section
    //direct neben CntntFrm), deshalb muss fuer diese Aufwendiger rekursiv gesucht
    //werden.

    const SwLayoutFrm *pLayLeaf = this;
    do
    {
        while ( (!pLayLeaf->IsSctFrm() || pLayLeaf == this ) &&
                pLayLeaf->Lower() && pLayLeaf->Lower()->IsLayoutFrm() )
            pLayLeaf = (SwLayoutFrm*)pLayLeaf->Lower();

        if( pLayLeaf->IsSctFrm() && pLayLeaf != this )
        {
            const SwCntntFrm *pCnt = pLayLeaf->ContainsCntnt();
            if( pCnt )
                return pCnt;
            if( pLayLeaf->GetNext() )
            {
                if( pLayLeaf->GetNext()->IsLayoutFrm() )
                {
                    pLayLeaf = (SwLayoutFrm*)pLayLeaf->GetNext();
                    continue;
                }
                else
                    return (SwCntntFrm*)pLayLeaf->GetNext();
            }
        }
        else if ( pLayLeaf->Lower() )
            return (SwCntntFrm*)pLayLeaf->Lower();

        pLayLeaf = pLayLeaf->GetNextLayoutLeaf();
        if( !IsAnLower( pLayLeaf) )
            return 0;
    } while( pLayLeaf );
    return 0;
}

/*************************************************************************
|*
|*  SwLayoutFrm::FirstCell
|*
|*  Beschreibung    ruft zunaechst ContainsAny auf, um in die innerste Zelle
|*                  hineinzukommen. Dort hangelt es sich wieder hoch zum
|*                  ersten SwCellFrm, seit es SectionFrms gibt, reicht kein
|*                  ContainsCntnt()->GetUpper() mehr...
|*
|*************************************************************************/

const SwCellFrm *SwLayoutFrm::FirstCell() const
{
    const SwFrm* pCnt = ContainsAny();
    while( pCnt && !pCnt->IsCellFrm() )
        pCnt = pCnt->GetUpper();
    return (const SwCellFrm*)pCnt;
}

/*************************************************************************
|*
|*  SwLayoutFrm::ContainsAny
|*
|*  Beschreibung wie ContainsCntnt, nur dass nicht nur CntntFrms, sondern auch
|*          Bereiche und Tabellen zurueckgegeben werden.
|*
|*************************************************************************/

// --> OD 2006-02-01 #130797#
// New parameter <_bInvestigateFtnForSections> controls investigation of
// content of footnotes for sections.
const SwFrm *SwLayoutFrm::ContainsAny( const bool _bInvestigateFtnForSections ) const
{
    //LayoutBlatt nach unten hin suchen und wenn dieses keinen Inhalt hat
    //solange die weiteren Blatter abklappern bis Inhalt gefunden oder der
    //this verlassen wird.
    // Oder bis wir einen SectionFrm oder TabFrm gefunden haben

    const SwLayoutFrm *pLayLeaf = this;
    // --> OD 2006-02-01 #130797#
    const bool bNoFtn = IsSctFrm() && !_bInvestigateFtnForSections;
    // <--
    do
    {
        while ( ( (!pLayLeaf->IsSctFrm() && !pLayLeaf->IsTabFrm())
                 || pLayLeaf == this ) &&
                pLayLeaf->Lower() && pLayLeaf->Lower()->IsLayoutFrm() )
            pLayLeaf = (SwLayoutFrm*)pLayLeaf->Lower();

        if( ( pLayLeaf->IsTabFrm() || pLayLeaf->IsSctFrm() )
            && pLayLeaf != this )
        {
            // Wir liefern jetzt auch "geloeschte" SectionFrms zurueck,
            // damit diese beim SaveCntnt und RestoreCntnt mitgepflegt werden.
            return pLayLeaf;
        }
        else if ( pLayLeaf->Lower() )
            return (SwCntntFrm*)pLayLeaf->Lower();

        pLayLeaf = pLayLeaf->GetNextLayoutLeaf();
        if( bNoFtn && pLayLeaf && pLayLeaf->IsInFtn() )
        {
            do
            {
                pLayLeaf = pLayLeaf->GetNextLayoutLeaf();
            } while( pLayLeaf && pLayLeaf->IsInFtn() );
        }
        if( !IsAnLower( pLayLeaf) )
            return 0;
    } while( pLayLeaf );
    return 0;
}


/*************************************************************************
|*
|*  SwFrm::GetLower()
|*
|*************************************************************************/
const SwFrm* SwFrm::GetLower() const
{
    return IsLayoutFrm() ? ((SwLayoutFrm*)this)->Lower() : 0;
}

SwFrm* SwFrm::GetLower()
{
    return IsLayoutFrm() ? ((SwLayoutFrm*)this)->Lower() : 0;
}

/*************************************************************************
|*
|*  SwLayoutFrm::IsAnLower()
|*
|*************************************************************************/
sal_Bool SwLayoutFrm::IsAnLower( const SwFrm *pAssumed ) const
{
    const SwFrm *pUp = pAssumed;
    while ( pUp )
    {
        if ( pUp == this )
            return sal_True;
        if ( pUp->IsFlyFrm() )
            pUp = ((SwFlyFrm*)pUp)->GetAnchorFrm();
        else
            pUp = pUp->GetUpper();
    }
    return sal_False;
}

/** method to check relative position of layout frame to
    a given layout frame.

    OD 08.11.2002 - refactoring of pseudo-local method <lcl_Apres(..)> in
    <txtftn.cxx> for #104840#.

    @param _aCheckRefLayFrm
    constant reference of an instance of class <SwLayoutFrm> which
    is used as the reference for the relative position check.

    @author OD

    @return true, if <this> is positioned before the layout frame <p>
*/
bool SwLayoutFrm::IsBefore( const SwLayoutFrm* _pCheckRefLayFrm ) const
{
    OSL_ENSURE( !IsRootFrm() , "<IsBefore> called at a <SwRootFrm>.");
    OSL_ENSURE( !_pCheckRefLayFrm->IsRootFrm() , "<IsBefore> called with a <SwRootFrm>.");

    bool bReturn;

    // check, if on different pages
    const SwPageFrm *pMyPage = FindPageFrm();
    const SwPageFrm *pCheckRefPage = _pCheckRefLayFrm->FindPageFrm();
    if( pMyPage != pCheckRefPage )
    {
        // being on different page as check reference
        bReturn = pMyPage->GetPhyPageNum() < pCheckRefPage->GetPhyPageNum();
    }
    else
    {
        // being on same page as check reference
        // --> search my supreme parent <pUp>, which doesn't contain check reference.
        const SwLayoutFrm* pUp = this;
        while ( pUp->GetUpper() &&
                !pUp->GetUpper()->IsAnLower( _pCheckRefLayFrm )
              )
            pUp = pUp->GetUpper();
        if( !pUp->GetUpper() )
        {
            // can occur, if <this> is a fly frm
            bReturn = false;
        }
        else
        {
            // travel through the next's of <pUp> and check if one of these
            // contain the check reference.
            SwLayoutFrm* pUpNext = (SwLayoutFrm*)pUp->GetNext();
            while ( pUpNext &&
                    !pUpNext->IsAnLower( _pCheckRefLayFrm ) )
            {
                pUpNext = (SwLayoutFrm*)pUpNext->GetNext();
            }
            bReturn = pUpNext != 0;
        }
    }

    return bReturn;
}

//
// Local helper functions for GetNextLayoutLeaf
//

const SwFrm* lcl_FindLayoutFrame( const SwFrm* pFrm, bool bNext )
{
    const SwFrm* pRet = 0;
    if ( pFrm->IsFlyFrm() )
        pRet = bNext ? ((SwFlyFrm*)pFrm)->GetNextLink() : ((SwFlyFrm*)pFrm)->GetPrevLink();
    else
        pRet = bNext ? pFrm->GetNext() : pFrm->GetPrev();

    return pRet;
}

const SwFrm* lcl_GetLower( const SwFrm* pFrm, bool bFwd )
{
    if ( !pFrm->IsLayoutFrm() )
        return 0;

    return bFwd ?
           static_cast<const SwLayoutFrm*>(pFrm)->Lower() :
           static_cast<const SwLayoutFrm*>(pFrm)->GetLastLower();
}

/*************************************************************************
|*
|*  SwFrm::ImplGetNextLayoutLeaf
|*
|* Finds the next layout leaf. This is a layout frame, which does not
 * have a lower which is a LayoutFrame. That means, pLower can be 0 or a
 * content frame.
 *
 * However, pLower may be a TabFrm
 *
|*************************************************************************/

const SwLayoutFrm *SwFrm::ImplGetNextLayoutLeaf( bool bFwd ) const
{
    const SwFrm       *pFrm = this;
    const SwLayoutFrm *pLayoutFrm = 0;
    const SwFrm       *p = 0;
    bool bGoingUp = !bFwd;          // false for forward, true for backward
    do {

         bool bGoingFwdOrBwd = false, bGoingDown = false;

         bGoingDown = ( !bGoingUp && ( 0 != (p = lcl_GetLower( pFrm, bFwd ) ) ) );
         if ( !bGoingDown )
         {
             // I cannot go down, because either I'm currently going up or
             // because the is no lower.
             // I'll try to go forward:
             bGoingFwdOrBwd = (0 != (p = lcl_FindLayoutFrame( pFrm, bFwd ) ) );
             if ( !bGoingFwdOrBwd )
             {
                 // I cannot go forward, because there is no next frame.
                 // I'll try to go up:
                 bGoingUp = (0 != (p = pFrm->GetUpper() ) );
                 if ( !bGoingUp )
                 {
                    // I cannot go up, because there is no upper frame.
                    return 0;
                 }
             }
         }

        // If I could not go down or forward, I'll have to go up
        bGoingUp = !bGoingFwdOrBwd && !bGoingDown;

        pFrm = p;
        p = lcl_GetLower( pFrm, true );

    } while( ( p && !p->IsFlowFrm() ) ||
             pFrm == this ||
             0 == ( pLayoutFrm = pFrm->IsLayoutFrm() ? (SwLayoutFrm*)pFrm : 0 ) ||
             pLayoutFrm->IsAnLower( this ) );

    return pLayoutFrm;
}



/*************************************************************************
|*
|*    SwFrm::ImplGetNextCntntFrm( bool )
|*
|*      Rueckwaertswandern im Baum: Den untergeordneten Frm greifen,
|*      wenn es einen gibt und nicht gerade zuvor um eine Ebene
|*      aufgestiegen wurde (das wuerde zu einem endlosen Auf und Ab
|*      fuehren!). Damit wird sichergestellt, dass beim
|*      Rueckwaertswandern alle Unterbaeume durchsucht werden. Wenn
|*      abgestiegen wurde, wird zuerst an das Ende der Kette gegangen,
|*      weil im weiteren ja vom letzten Frm innerhalb eines anderen
|*      Frms rueckwaerts gegangen wird.
|*      Vorwaetzwander funktioniert analog.
|*
|*************************************************************************/

// Achtung: Fixes in ImplGetNextCntntFrm() muessen moeglicherweise auch in
// die weiter oben stehende Methode lcl_NextFrm(..) eingepflegt werden
const SwCntntFrm* SwCntntFrm::ImplGetNextCntntFrm( bool bFwd ) const
{
    const SwFrm *pFrm = this;
    // #100926#
    SwCntntFrm *pCntntFrm = 0;
    sal_Bool bGoingUp = sal_False;
    do {
        const SwFrm *p = 0;
        sal_Bool bGoingFwdOrBwd = sal_False, bGoingDown = sal_False;

        bGoingDown = ( !bGoingUp && ( 0 != ( p = lcl_GetLower( pFrm, true ) ) ) );
        if ( !bGoingDown )
        {
            bGoingFwdOrBwd = ( 0 != ( p = lcl_FindLayoutFrame( pFrm, bFwd ) ) );
            if ( !bGoingFwdOrBwd )
            {
                bGoingUp = ( 0 != ( p = pFrm->GetUpper() ) );
                if ( !bGoingUp )
                {
                    return 0;
                }
            }
        }

        bGoingUp = !(bGoingFwdOrBwd || bGoingDown);

        if ( !bFwd )
        {
            if( bGoingDown && p )
                while ( p->GetNext() )
                    p = p->GetNext();
        }

        pFrm = p;
    } while ( 0 == (pCntntFrm = (pFrm->IsCntntFrm() ? (SwCntntFrm*)pFrm:0) ));

    return pCntntFrm;
}




/*************************************************************************
|*
|*  SwFrm::FindRootFrm(), FindTabFrm(), FindFtnFrm(), FindFlyFrm(),
|*         FindPageFrm(), FindColFrm()
|*
|*************************************************************************/
SwRootFrm* SwFrm::FindRootFrm()
{
    // MIB: A layout frame is always registerd at a SwFrmFmt and a content
    // frame alyways at a SwCntntNode. For any other case we won't find
    // a root frame.
    // Casting the GetDep() result instead of the frame itself (that has
    // been done before) makes it save to use that method in constructors
    // and destructors.
    OSL_ENSURE( GetDep(), "frame is not registered any longer" );
    OSL_ENSURE( IsLayoutFrm() || IsCntntFrm(), "invalid frame type" );
    SwDoc *pDoc = IsLayoutFrm()
                        ? static_cast < SwFrmFmt * >( GetDep() )->GetDoc()
                        : static_cast < SwCntntNode * >( GetDep() )->GetDoc();
    return pDoc->GetRootFrm();
}

SwPageFrm* SwFrm::FindPageFrm()
{
    SwFrm *pRet = this;
    while ( pRet && !pRet->IsPageFrm() )
    {
        if ( pRet->GetUpper() )
            pRet = pRet->GetUpper();
        else if ( pRet->IsFlyFrm() )
        {
            // --> OD 2004-06-30 #i28701# - use new method <GetPageFrm()>
            if ( static_cast<SwFlyFrm*>(pRet)->GetPageFrm() )
                pRet = static_cast<SwFlyFrm*>(pRet)->GetPageFrm();
            else
                pRet = static_cast<SwFlyFrm*>(pRet)->AnchorFrm();
        }
        else
            return 0;
    }
    return (SwPageFrm*)pRet;
}

SwFtnBossFrm* SwFrm::FindFtnBossFrm( sal_Bool bFootnotes )
{
    SwFrm *pRet = this;
    // Innerhalb einer Tabelle gibt es keine Fussnotenbosse, auch spaltige
    // Bereiche enthalten dort keine Fussnotentexte
    if( pRet->IsInTab() )
        pRet = pRet->FindTabFrm();
    while ( pRet && !pRet->IsFtnBossFrm() )
    {
        if ( pRet->GetUpper() )
            pRet = pRet->GetUpper();
        else if ( pRet->IsFlyFrm() )
        {
            // --> OD 2004-06-30 #i28701# - use new method <GetPageFrm()>
            if ( static_cast<SwFlyFrm*>(pRet)->GetPageFrm() )
                pRet = static_cast<SwFlyFrm*>(pRet)->GetPageFrm();
            else
                pRet = static_cast<SwFlyFrm*>(pRet)->AnchorFrm();
        }
        else
            return 0;
    }
    if( bFootnotes && pRet && pRet->IsColumnFrm() &&
        !pRet->GetNext() && !pRet->GetPrev() )
    {
        SwSectionFrm* pSct = pRet->FindSctFrm();
        OSL_ENSURE( pSct, "FindFtnBossFrm: Single column outside section?" );
        if( !pSct->IsFtnAtEnd() )
            return pSct->FindFtnBossFrm( sal_True );
    }
    return (SwFtnBossFrm*)pRet;
}

SwTabFrm* SwFrm::ImplFindTabFrm()
{
    SwFrm *pRet = this;
    while ( !pRet->IsTabFrm() )
    {
        pRet = pRet->GetUpper();
        if ( !pRet )
            return 0;
    }
    return (SwTabFrm*)pRet;
}

SwSectionFrm* SwFrm::ImplFindSctFrm()
{
    SwFrm *pRet = this;
    while ( !pRet->IsSctFrm() )
    {
        pRet = pRet->GetUpper();
        if ( !pRet )
            return 0;
    }
    return (SwSectionFrm*)pRet;
}

SwFtnFrm *SwFrm::ImplFindFtnFrm()
{
    SwFrm *pRet = this;
    while ( !pRet->IsFtnFrm() )
    {
        pRet = pRet->GetUpper();
        if ( !pRet )
            return 0;
    }
    return (SwFtnFrm*)pRet;
}

SwFlyFrm *SwFrm::ImplFindFlyFrm()
{
    const SwFrm *pRet = this;
    do
    {
        if ( pRet->IsFlyFrm() )
            return (SwFlyFrm*)pRet;
        else
            pRet = pRet->GetUpper();
    } while ( pRet );
    return 0;
}

SwFrm *SwFrm::FindColFrm()
{
    SwFrm *pFrm = this;
    do
    {   pFrm = pFrm->GetUpper();
    } while ( pFrm && !pFrm->IsColumnFrm() );
    return pFrm;
}

SwRowFrm *SwFrm::FindRowFrm()
{
    SwFrm *pFrm = this;
    do
    {   pFrm = pFrm->GetUpper();
    } while ( pFrm && !pFrm->IsRowFrm() );
    return dynamic_cast< SwRowFrm* >( pFrm );
}

SwFrm* SwFrm::FindFooterOrHeader()
{
    SwFrm* pRet = this;
    do
    {   if ( pRet->GetType() & 0x0018 ) //Header und Footer
            return pRet;
        else if ( pRet->GetUpper() )
            pRet = pRet->GetUpper();
        else if ( pRet->IsFlyFrm() )
            pRet = ((SwFlyFrm*)pRet)->AnchorFrm();
        else
            return 0;
    } while ( pRet );
    return pRet;
}

const SwFtnFrm* SwFtnContFrm::FindFootNote() const
{
    const SwFtnFrm* pRet = (SwFtnFrm*)Lower();
    if( pRet && !pRet->GetAttr()->GetFtn().IsEndNote() )
        return pRet;
    return NULL;
}

const SwPageFrm* SwRootFrm::GetPageAtPos( const Point& rPt, const Size* pSize, bool bExtend ) const
{
    const SwPageFrm* pRet = 0;

    SwRect aRect;
    if ( pSize )
    {
        aRect.Pos()  = rPt;
        aRect.SSize() = *pSize;
    }

    const SwFrm* pPage = Lower();

    if ( !bExtend )
    {
        if( !Frm().IsInside( rPt ) )
            return 0;

        // skip pages above point:
        while( pPage && rPt.Y() > pPage->Frm().Bottom() )
            pPage = pPage->GetNext();
    }

<<<<<<< HEAD
    OSL_ENSURE( GetPageNum() <= maPageRects.size(), "number of pages differes from page rect array size" );
    USHORT nPageIdx = 0;
=======
    ASSERT( GetPageNum() <= maPageRects.size(), "number of pages differes from page rect array size" )
    sal_uInt16 nPageIdx = 0;
>>>>>>> 20529755

    while ( pPage && !pRet )
    {
        const SwRect& rBoundRect = bExtend ? maPageRects[ nPageIdx++ ] : pPage->Frm();

        if ( (!pSize && rBoundRect.IsInside(rPt)) ||
              (pSize && rBoundRect.IsOver(aRect)) )
        {
            pRet = static_cast<const SwPageFrm*>(pPage);
        }

        pPage = pPage->GetNext();
    }

    return pRet;
}

/*************************************************************************
|*
|*  SwFrmFrm::GetAttrSet()
|*
|*************************************************************************/
const SwAttrSet* SwFrm::GetAttrSet() const
{
    if ( IsCntntFrm() )
        return &((const SwCntntFrm*)this)->GetNode()->GetSwAttrSet();
    else
        return &((const SwLayoutFrm*)this)->GetFmt()->GetAttrSet();
}

/*************************************************************************
|*
|*  SwFrm::_FindNext(), _FindPrev(), InvalidateNextPos()
|*         _FindNextCnt() geht in Tabellen und Bereiche hineinund liefert
|*         nur SwCntntFrms.
|*
|*  Beschreibung        Invalidiert die Position des Naechsten Frames.
|*      Dies ist der direkte Nachfolger, oder bei CntntFrm's der naechste
|*      CntntFrm der im gleichen Fluss liegt wie ich:
|*      - Body,
|*      - Fussnoten,
|*      - Bei Kopf-/Fussbereichen ist die Benachrichtigung nur innerhalb des
|*        Bereiches weiterzuleiten.
|*      - dito fuer Flys.
|*      - Cntnts in Tabs halten sich ausschliesslich innerhalb ihrer Zelle
|*        auf.
|*      - Tabellen verhalten sich prinzipiell analog zu den Cntnts
|*      - Bereiche ebenfalls
|*
|*************************************************************************/

// Diese Hilfsfunktion ist ein Aequivalent zur ImplGetNextCntntFrm()-Methode,
// sie liefert allerdings neben ContentFrames auch TabFrms und SectionFrms.
SwFrm* lcl_NextFrm( SwFrm* pFrm )
{
    SwFrm *pRet = 0;
    sal_Bool bGoingUp = sal_False;
    do {
        SwFrm *p = 0;

        sal_Bool bGoingFwd = sal_False;
        sal_Bool bGoingDown = (!bGoingUp && ( 0 != (p = pFrm->IsLayoutFrm() ? ((SwLayoutFrm*)pFrm)->Lower() : 0)));

        if( !bGoingDown )
        {
            bGoingFwd = (0 != (p = ( pFrm->IsFlyFrm() ? ((SwFlyFrm*)pFrm)->GetNextLink() : pFrm->GetNext())));
            if ( !bGoingFwd )
            {
                bGoingUp = (0 != (p = pFrm->GetUpper()));
                if ( !bGoingUp )
                {
                    return 0;
                }
            }
        }
        bGoingUp = !(bGoingFwd || bGoingDown);
        pFrm = p;
    } while ( 0 == (pRet = ( ( pFrm->IsCntntFrm() || ( !bGoingUp &&
            ( pFrm->IsTabFrm() || pFrm->IsSctFrm() ) ) )? pFrm : 0 ) ) );
    return pRet;
}

SwFrm *SwFrm::_FindNext()
{
    sal_Bool bIgnoreTab = sal_False;
    SwFrm *pThis = this;

    if ( IsTabFrm() )
    {
        //Der letzte Cntnt der Tabelle wird
        //gegriffen und dessen Nachfolger geliefert. Um die Spezialbeh.
        //Fuer Tabellen (s.u.) auszuschalten wird bIgnoreTab gesetzt.
        if ( ((SwTabFrm*)this)->GetFollow() )
            return ((SwTabFrm*)this)->GetFollow();

        pThis = ((SwTabFrm*)this)->FindLastCntnt();
        if ( !pThis )
            pThis = this;
        bIgnoreTab = sal_True;
    }
    else if ( IsSctFrm() )
    {
        //Der letzte Cntnt des Bereichs wird gegriffen und dessen Nachfolger
        // geliefert.
        if ( ((SwSectionFrm*)this)->GetFollow() )
            return ((SwSectionFrm*)this)->GetFollow();

        pThis = ((SwSectionFrm*)this)->FindLastCntnt();
        if ( !pThis )
            pThis = this;
    }
    else if ( IsCntntFrm() )
    {
        if( ((SwCntntFrm*)this)->GetFollow() )
            return ((SwCntntFrm*)this)->GetFollow();
    }
    else if ( IsRowFrm() )
    {
        SwFrm* pMyUpper = GetUpper();
        if ( pMyUpper->IsTabFrm() && ((SwTabFrm*)pMyUpper)->GetFollow() )
            return ((SwTabFrm*)pMyUpper)->GetFollow()->GetLower();
        else return NULL;
    }
    else
        return NULL;

    SwFrm* pRet = NULL;
    const sal_Bool bFtn  = pThis->IsInFtn();
    if ( !bIgnoreTab && pThis->IsInTab() )
    {
        SwLayoutFrm *pUp = pThis->GetUpper();
        while ( !pUp->IsCellFrm() )
            pUp = pUp->GetUpper();
        OSL_ENSURE( pUp, "Cntnt in Tabelle aber nicht in Zelle." );
        SwFrm* pNxt = ((SwCellFrm*)pUp)->GetFollowCell();
        if ( pNxt )
            pNxt = ((SwCellFrm*)pNxt)->ContainsCntnt();
        if ( !pNxt )
        {
            pNxt = lcl_NextFrm( pThis );
            if ( pUp->IsAnLower( pNxt ) )
                pRet = pNxt;
        }
        else
            pRet = pNxt;
    }
    else
    {
        const sal_Bool bBody = pThis->IsInDocBody();
        SwFrm *pNxtCnt = lcl_NextFrm( pThis );
        if ( pNxtCnt )
        {
            if ( bBody || bFtn )
            {
                while ( pNxtCnt )
                {
                    // OD 02.04.2003 #108446# - check for endnote, only if found
                    // next content isn't contained in a section, that collect its
                    // endnotes at its end.
                    bool bEndn = IsInSct() && !IsSctFrm() &&
                                 ( !pNxtCnt->IsInSct() ||
                                   !pNxtCnt->FindSctFrm()->IsEndnAtEnd()
                                 );
                    if ( ( bBody && pNxtCnt->IsInDocBody() ) ||
                         ( pNxtCnt->IsInFtn() &&
                           ( bFtn ||
                             ( bEndn && pNxtCnt->FindFtnFrm()->GetAttr()->GetFtn().IsEndNote() )
                           )
                         )
                       )
                    {
                        pRet = pNxtCnt->IsInTab() ? pNxtCnt->FindTabFrm()
                                                    : (SwFrm*)pNxtCnt;
                        break;
                    }
                    pNxtCnt = lcl_NextFrm( pNxtCnt );
                }
            }
            else if ( pThis->IsInFly() )
            {
                pRet = pNxtCnt->IsInTab() ? pNxtCnt->FindTabFrm()
                                            : (SwFrm*)pNxtCnt;
            }
            else    //Fuss-/oder Kopfbereich
            {
                const SwFrm *pUp = pThis->GetUpper();
                const SwFrm *pCntUp = pNxtCnt->GetUpper();
                while ( pUp && pUp->GetUpper() &&
                        !pUp->IsHeaderFrm() && !pUp->IsFooterFrm() )
                    pUp = pUp->GetUpper();
                while ( pCntUp && pCntUp->GetUpper() &&
                        !pCntUp->IsHeaderFrm() && !pCntUp->IsFooterFrm() )
                    pCntUp = pCntUp->GetUpper();
                if ( pCntUp == pUp )
                {
                    pRet = pNxtCnt->IsInTab() ? pNxtCnt->FindTabFrm()
                                                : (SwFrm*)pNxtCnt;
                }
            }
        }
    }
    if( pRet && pRet->IsInSct() )
    {
        SwSectionFrm* pSct = pRet->FindSctFrm();
        //Fussnoten in spaltigen Rahmen duerfen nicht den Bereich
        //liefern, der die Fussnoten umfasst
        if( !pSct->IsAnLower( this ) &&
            (!bFtn || pSct->IsInFtn() ) )
            return pSct;
    }
    return pRet;
}

// --> OD 2005-12-01 #i27138# - add parameter <_bInSameFtn>
SwCntntFrm *SwFrm::_FindNextCnt( const bool _bInSameFtn )
{
    SwFrm *pThis = this;

    if ( IsTabFrm() )
    {
        if ( ((SwTabFrm*)this)->GetFollow() )
        {
            pThis = ((SwTabFrm*)this)->GetFollow()->ContainsCntnt();
            if( pThis )
                return (SwCntntFrm*)pThis;
        }
        pThis = ((SwTabFrm*)this)->FindLastCntnt();
        if ( !pThis )
            return 0;
    }
    else if ( IsSctFrm() )
    {
        if ( ((SwSectionFrm*)this)->GetFollow() )
        {
            pThis = ((SwSectionFrm*)this)->GetFollow()->ContainsCntnt();
            if( pThis )
                return (SwCntntFrm*)pThis;
        }
        pThis = ((SwSectionFrm*)this)->FindLastCntnt();
        if ( !pThis )
            return 0;
    }
    else if ( IsCntntFrm() && ((SwCntntFrm*)this)->GetFollow() )
        return ((SwCntntFrm*)this)->GetFollow();

    if ( pThis->IsCntntFrm() )
    {
        const sal_Bool bBody = pThis->IsInDocBody();
        const sal_Bool bFtn  = pThis->IsInFtn();
        SwCntntFrm *pNxtCnt = ((SwCntntFrm*)pThis)->GetNextCntntFrm();
        if ( pNxtCnt )
        {
            // --> OD 2005-12-01 #i27138#
            if ( bBody || ( bFtn && !_bInSameFtn ) )
            // <--
            {
                // handling for environments 'footnotes' and 'document body frames':
                while ( pNxtCnt )
                {
                    if ( (bBody && pNxtCnt->IsInDocBody()) ||
                         (bFtn  && pNxtCnt->IsInFtn()) )
                        return pNxtCnt;
                    pNxtCnt = pNxtCnt->GetNextCntntFrm();
                }
            }
            // --> OD 2005-12-01 #i27138#
            else if ( bFtn && _bInSameFtn )
            {
                // handling for environments 'each footnote':
                // Assure that found next content frame belongs to the same footnotes
                const SwFtnFrm* pFtnFrmOfNext( pNxtCnt->FindFtnFrm() );
                const SwFtnFrm* pFtnFrmOfCurr( pThis->FindFtnFrm() );
                OSL_ENSURE( pFtnFrmOfCurr,
                        "<SwFrm::_FindNextCnt() - unknown layout situation: current frame has to have an upper footnote frame." );
                if ( pFtnFrmOfNext == pFtnFrmOfCurr )
                {
                    return pNxtCnt;
                }
                else if ( pFtnFrmOfCurr->GetFollow() )
                {
                    // next content frame has to be the first content frame
                    // in the follow footnote, which contains a content frame.
                    SwFtnFrm* pFollowFtnFrmOfCurr(
                                        const_cast<SwFtnFrm*>(pFtnFrmOfCurr) );
                    pNxtCnt = 0L;
                    do {
                        pFollowFtnFrmOfCurr = pFollowFtnFrmOfCurr->GetFollow();
                        pNxtCnt = pFollowFtnFrmOfCurr->ContainsCntnt();
                    } while ( !pNxtCnt && pFollowFtnFrmOfCurr->GetFollow() );
                    return pNxtCnt;
                }
                else
                {
                    // current content frame is the last content frame in the
                    // footnote - no next content frame exists.
                    return 0L;
                }
            }
            // <--
            else if ( pThis->IsInFly() )
                // handling for environments 'unlinked fly frame' and
                // 'group of linked fly frames':
                return pNxtCnt;
            else
            {
                // handling for environments 'page header' and 'page footer':
                const SwFrm *pUp = pThis->GetUpper();
                const SwFrm *pCntUp = pNxtCnt->GetUpper();
                while ( pUp && pUp->GetUpper() &&
                        !pUp->IsHeaderFrm() && !pUp->IsFooterFrm() )
                    pUp = pUp->GetUpper();
                while ( pCntUp && pCntUp->GetUpper() &&
                        !pCntUp->IsHeaderFrm() && !pCntUp->IsFooterFrm() )
                    pCntUp = pCntUp->GetUpper();
                if ( pCntUp == pUp )
                    return pNxtCnt;
            }
        }
    }
    return 0;
}

/** method to determine previous content frame in the same environment
    for a flow frame (content frame, table frame, section frame)

    OD 2005-11-30 #i27138#

    @author OD
*/
SwCntntFrm* SwFrm::_FindPrevCnt( const bool _bInSameFtn )
{
    if ( !IsFlowFrm() )
    {
        // nothing to do, if current frame isn't a flow frame.
        return 0L;
    }

    SwCntntFrm* pPrevCntntFrm( 0L );

    // Because method <SwCntntFrm::GetPrevCntntFrm()> is used to travel
    // through the layout, a content frame, at which the travel starts, is needed.
    SwCntntFrm* pCurrCntntFrm = dynamic_cast<SwCntntFrm*>(this);

    // perform shortcut, if current frame is a follow, and
    // determine <pCurrCntntFrm>, if current frame is a table or section frame
    if ( pCurrCntntFrm && pCurrCntntFrm->IsFollow() )
    {
        // previous content frame is its master content frame
        pPrevCntntFrm = pCurrCntntFrm->FindMaster();
    }
    else if ( IsTabFrm() )
    {
        SwTabFrm* pTabFrm( static_cast<SwTabFrm*>(this) );
        if ( pTabFrm->IsFollow() )
        {
            // previous content frame is the last content of its master table frame
            pPrevCntntFrm = pTabFrm->FindMaster()->FindLastCntnt();
        }
        else
        {
            // start content frame for the search is the first content frame of
            // the table frame.
            pCurrCntntFrm = pTabFrm->ContainsCntnt();
        }
    }
    else if ( IsSctFrm() )
    {
        SwSectionFrm* pSectFrm( static_cast<SwSectionFrm*>(this) );
        if ( pSectFrm->IsFollow() )
        {
            // previous content frame is the last content of its master section frame
            pPrevCntntFrm = pSectFrm->FindMaster()->FindLastCntnt();
        }
        else
        {
            // start content frame for the search is the first content frame of
            // the section frame.
            pCurrCntntFrm = pSectFrm->ContainsCntnt();
        }
    }

    // search for next content frame, depending on the environment, in which
    // the current frame is in.
    if ( !pPrevCntntFrm && pCurrCntntFrm )
    {
        pPrevCntntFrm = pCurrCntntFrm->GetPrevCntntFrm();
        if ( pPrevCntntFrm )
        {
            if ( pCurrCntntFrm->IsInFly() )
            {
                // handling for environments 'unlinked fly frame' and
                // 'group of linked fly frames':
                // Nothing to do, <pPrevCntntFrm> is the one
            }
            else
            {
                const bool bInDocBody = pCurrCntntFrm->IsInDocBody();
                const bool bInFtn  = pCurrCntntFrm->IsInFtn();
                if ( bInDocBody || ( bInFtn && !_bInSameFtn ) )
                {
                    // handling for environments 'footnotes' and 'document body frames':
                    // Assure that found previous frame is also in one of these
                    // environments. Otherwise, travel further
                    while ( pPrevCntntFrm )
                    {
                        if ( ( bInDocBody && pPrevCntntFrm->IsInDocBody() ) ||
                             ( bInFtn && pPrevCntntFrm->IsInFtn() ) )
                        {
                            break;
                        }
                        pPrevCntntFrm = pPrevCntntFrm->GetPrevCntntFrm();
                    }
                }
                else if ( bInFtn && _bInSameFtn )
                {
                    // handling for environments 'each footnote':
                    // Assure that found next content frame belongs to the same footnotes
                    const SwFtnFrm* pFtnFrmOfPrev( pPrevCntntFrm->FindFtnFrm() );
                    const SwFtnFrm* pFtnFrmOfCurr( pCurrCntntFrm->FindFtnFrm() );
                    if ( pFtnFrmOfPrev != pFtnFrmOfCurr )
                    {
                        if ( pFtnFrmOfCurr->GetMaster() )
                        {
                            SwFtnFrm* pMasterFtnFrmOfCurr(
                                        const_cast<SwFtnFrm*>(pFtnFrmOfCurr) );
                            pPrevCntntFrm = 0L;
                            // --> OD 2007-07-05 #146872#
                            // correct wrong loop-condition
                            do {
                                pMasterFtnFrmOfCurr = pMasterFtnFrmOfCurr->GetMaster();
                                pPrevCntntFrm = pMasterFtnFrmOfCurr->FindLastCntnt();
                            } while ( !pPrevCntntFrm &&
                                      pMasterFtnFrmOfCurr->GetMaster() );
                            // <--
                        }
                        else
                        {
                            // current content frame is the first content in the
                            // footnote - no previous content exists.
                            pPrevCntntFrm = 0L;;
                        }
                    }
                }
                else
                {
                    // handling for environments 'page header' and 'page footer':
                    // Assure that found previous frame is also in the same
                    // page header respectively page footer as <pCurrCntntFrm>
                    // Note: At this point its clear, that <pCurrCntntFrm> has
                    //       to be inside a page header or page footer and that
                    //       neither <pCurrCntntFrm> nor <pPrevCntntFrm> are
                    //       inside a fly frame.
                    //       Thus, method <FindFooterOrHeader()> can be used.
                    OSL_ENSURE( pCurrCntntFrm->FindFooterOrHeader(),
                            "<SwFrm::_FindPrevCnt()> - unknown layout situation: current frame should be in page header or page footer" );
                    OSL_ENSURE( !pPrevCntntFrm->IsInFly(),
                            "<SwFrm::_FindPrevCnt()> - unknown layout situation: found previous frame should *not* be inside a fly frame." );
                    if ( pPrevCntntFrm->FindFooterOrHeader() !=
                                            pCurrCntntFrm->FindFooterOrHeader() )
                    {
                        pPrevCntntFrm = 0L;
                    }
                }
            }
        }
    }

    return pPrevCntntFrm;
}

SwFrm *SwFrm::_FindPrev()
{
    sal_Bool bIgnoreTab = sal_False;
    SwFrm *pThis = this;

    if ( IsTabFrm() )
    {
        //Der erste Cntnt der Tabelle wird
        //gegriffen und dessen Vorgaenger geliefert. Um die Spezialbeh.
        //Fuer Tabellen (s.u.) auszuschalten wird bIgnoreTab gesetzt.
        if ( ((SwTabFrm*)this)->IsFollow() )
            return ((SwTabFrm*)this)->FindMaster();
        else
            pThis = ((SwTabFrm*)this)->ContainsCntnt();
        bIgnoreTab = sal_True;
    }

    if ( pThis && pThis->IsCntntFrm() )
    {
        SwCntntFrm *pPrvCnt = ((SwCntntFrm*)pThis)->GetPrevCntntFrm();
        if( !pPrvCnt )
            return 0;
        if ( !bIgnoreTab && pThis->IsInTab() )
        {
            SwLayoutFrm *pUp = pThis->GetUpper();
            while ( !pUp->IsCellFrm() )
                pUp = pUp->GetUpper();
            OSL_ENSURE( pUp, "Cntnt in Tabelle aber nicht in Zelle." );
            if ( pUp->IsAnLower( pPrvCnt ) )
                return pPrvCnt;
        }
        else
        {
            SwFrm* pRet;
            const sal_Bool bBody = pThis->IsInDocBody();
            const sal_Bool bFtn  = bBody ? sal_False : pThis->IsInFtn();
            if ( bBody || bFtn )
            {
                while ( pPrvCnt )
                {
                    if ( (bBody && pPrvCnt->IsInDocBody()) ||
                            (bFtn   && pPrvCnt->IsInFtn()) )
                    {
                        pRet = pPrvCnt->IsInTab() ? pPrvCnt->FindTabFrm()
                                                  : (SwFrm*)pPrvCnt;
                        return pRet;
                    }
                    pPrvCnt = pPrvCnt->GetPrevCntntFrm();
                }
            }
            else if ( pThis->IsInFly() )
            {
                pRet = pPrvCnt->IsInTab() ? pPrvCnt->FindTabFrm()
                                            : (SwFrm*)pPrvCnt;
                return pRet;
            }
            else    //Fuss-/oder Kopfbereich oder Fly
            {
                const SwFrm *pUp = pThis->GetUpper();
                const SwFrm *pCntUp = pPrvCnt->GetUpper();
                while ( pUp && pUp->GetUpper() &&
                        !pUp->IsHeaderFrm() && !pUp->IsFooterFrm() )
                    pUp = pUp->GetUpper();
                while ( pCntUp && pCntUp->GetUpper() )
                    pCntUp = pCntUp->GetUpper();
                if ( pCntUp == pUp )
                {
                    pRet = pPrvCnt->IsInTab() ? pPrvCnt->FindTabFrm()
                                                : (SwFrm*)pPrvCnt;
                    return pRet;
                }
            }
        }
    }
    return 0;
}

void SwFrm::ImplInvalidateNextPos( sal_Bool bNoFtn )
{
    SwFrm *pFrm;
    if ( 0 != (pFrm = _FindNext()) )
    {
        if( pFrm->IsSctFrm() )
        {
            while( pFrm && pFrm->IsSctFrm() )
            {
                if( ((SwSectionFrm*)pFrm)->GetSection() )
                {
                    SwFrm* pTmp = ((SwSectionFrm*)pFrm)->ContainsAny();
                    if( pTmp )
                        pTmp->InvalidatePos();
                    else if( !bNoFtn )
                        ((SwSectionFrm*)pFrm)->InvalidateFtnPos();
                    if( !IsInSct() || FindSctFrm()->GetFollow() != pFrm )
                        pFrm->InvalidatePos();
                    return;
                }
                pFrm = pFrm->FindNext();
            }
            if( pFrm )
            {
                if ( pFrm->IsSctFrm())
                { // Damit der Inhalt eines Bereichs die Chance erhaelt,
                  // die Seite zu wechseln, muss er ebenfalls invalidiert werden.
                    SwFrm* pTmp = ((SwSectionFrm*)pFrm)->ContainsAny();
                    if( pTmp )
                        pTmp->InvalidatePos();
                    if( !IsInSct() || FindSctFrm()->GetFollow() != pFrm )
                        pFrm->InvalidatePos();
                }
                else
                    pFrm->InvalidatePos();
            }
        }
        else
            pFrm->InvalidatePos();
    }
}

/** method to invalidate printing area of next frame

    OD 09.01.2004 #i11859#

    @author OD

    FME 2004-04-19 #i27145# Moved function from SwTxtFrm to SwFrm
*/
void SwFrm::InvalidateNextPrtArea()
{
    // determine next frame
    SwFrm* pNextFrm = FindNext();
    // skip empty section frames and hidden text frames
    {
        while ( pNextFrm &&
                ( ( pNextFrm->IsSctFrm() &&
                    !static_cast<SwSectionFrm*>(pNextFrm)->GetSection() ) ||
                  ( pNextFrm->IsTxtFrm() &&
                    static_cast<SwTxtFrm*>(pNextFrm)->IsHiddenNow() ) ) )
        {
            pNextFrm = pNextFrm->FindNext();
        }
    }

    // Invalidate printing area of found next frame
    if ( pNextFrm )
    {
        if ( pNextFrm->IsSctFrm() )
        {
            // Invalidate printing area of found section frame, if
            // (1) this text frame isn't in a section OR
            // (2) found section frame isn't a follow of the section frame this
            //     text frame is in.
            if ( !IsInSct() || FindSctFrm()->GetFollow() != pNextFrm )
            {
                pNextFrm->InvalidatePrt();
            }

            // Invalidate printing area of first content in found section.
            SwFrm* pFstCntntOfSctFrm =
                    static_cast<SwSectionFrm*>(pNextFrm)->ContainsAny();
            if ( pFstCntntOfSctFrm )
            {
                pFstCntntOfSctFrm->InvalidatePrt();
            }
        }
        else
        {
            pNextFrm->InvalidatePrt();
        }
    }
}

/*************************************************************************
|*
|*    lcl_IsInColSect()
|*      liefert nur sal_True, wenn der Frame _direkt_ in einem spaltigen Bereich steht,
|*      nicht etwa, wenn er in einer Tabelle steht, die in einem spaltigen Bereich ist.
|*
|*************************************************************************/

sal_Bool lcl_IsInColSct( const SwFrm *pUp )
{
    sal_Bool bRet = sal_False;
    while( pUp )
    {
        if( pUp->IsColumnFrm() )
            bRet = sal_True;
        else if( pUp->IsSctFrm() )
            return bRet;
        else if( pUp->IsTabFrm() )
            return sal_False;
        pUp = pUp->GetUpper();
    }
    return sal_False;
}

/*************************************************************************
|*
|*    SwFrm::IsMoveable();
|*
|*************************************************************************/
/** determine, if frame is moveable in given environment

    OD 08.08.2003 #110978#
    method replaced 'old' method <sal_Bool IsMoveable() const>.
    Determines, if frame is moveable in given environment. if no environment
    is given (parameter _pLayoutFrm == 0L), the movability in the actual
    environment (<this->GetUpper()) is checked.

    @author OD
*/

bool SwFrm::IsMoveable( const SwLayoutFrm* _pLayoutFrm ) const
{
    bool bRetVal = false;

    if ( !_pLayoutFrm )
    {
        _pLayoutFrm = GetUpper();
    }

    if ( _pLayoutFrm && IsFlowFrm() )
    {
        if ( _pLayoutFrm->IsInSct() && lcl_IsInColSct( _pLayoutFrm ) )
        {
            bRetVal = true;
        }
        else if ( _pLayoutFrm->IsInFly() ||
                  _pLayoutFrm->IsInDocBody() ||
                  _pLayoutFrm->IsInFtn() )
        {
            if ( _pLayoutFrm->IsInTab() && !IsTabFrm() &&
                 ( !IsCntntFrm() || !const_cast<SwFrm*>(this)->GetNextCellLeaf( MAKEPAGE_NONE ) ) )
            {
                bRetVal = false;
            }
            else
            {
                if ( _pLayoutFrm->IsInFly() )
                {
                    // if fly frame has a follow (next linked fly frame),
                    // frame is moveable.
                    if ( const_cast<SwLayoutFrm*>(_pLayoutFrm)->FindFlyFrm()->GetNextLink() )
                    {
                        bRetVal = true;
                    }
                    else
                    {
                        // if environment is columned, frame is moveable, if
                        // it isn't in last column.
                        // search for column frame
                        const SwFrm* pCol = _pLayoutFrm;
                        while ( pCol && !pCol->IsColumnFrm() )
                        {
                            pCol = pCol->GetUpper();
                        }
                        // frame is moveable, if found column frame isn't last one.
                        if ( pCol && pCol->GetNext() )
                        {
                            bRetVal = true;
                        }
                    }
                }
                else
                {
                    bRetVal = true;
                }
            }
        }
    }

    return bRetVal;
}

/*************************************************************************
|*
|*    SwFrm::SetInfFlags();
|*
|*************************************************************************/
void SwFrm::SetInfFlags()
{
    if ( !IsFlyFrm() && !GetUpper() ) //noch nicht gepastet, keine Informationen
        return;                       //lieferbar

    bInfInvalid = bInfBody = bInfTab = bInfFly = bInfFtn = bInfSct = sal_False;

    SwFrm *pFrm = this;
    if( IsFtnContFrm() )
        bInfFtn = sal_True;
    do
    {   // bInfBody wird nur am Seitenbody, nicht im ColumnBody gesetzt
        if ( pFrm->IsBodyFrm() && !bInfFtn && pFrm->GetUpper()
             && pFrm->GetUpper()->IsPageFrm() )
            bInfBody = sal_True;
        else if ( pFrm->IsTabFrm() || pFrm->IsCellFrm() )
        {
            bInfTab = sal_True;
        }
        else if ( pFrm->IsFlyFrm() )
            bInfFly = sal_True;
        else if ( pFrm->IsSctFrm() )
            bInfSct = sal_True;
        else if ( pFrm->IsFtnFrm() )
            bInfFtn = sal_True;

        pFrm = pFrm->GetUpper();

    } while ( pFrm && !pFrm->IsPageFrm() ); //Oberhalb der Seite kommt nix
}

/*-----------------22.8.2001 14:30------------------
 * SwFrm::SetDirFlags( sal_Bool )
 * actualizes the vertical or the righttoleft-flags.
 * If the property is derived, it's from the upper or (for fly frames) from
 * the anchor. Otherwise we've to call a virtual method to check the property.
 * --------------------------------------------------*/

void SwFrm::SetDirFlags( sal_Bool bVert )
{
    if( bVert )
    {
        // OD 2004-01-21 #114969# - if derived, valid vertical flag only if
        // vertical flag of upper/anchor is valid.
        if( bDerivedVert )
        {
            const SwFrm* pAsk = IsFlyFrm() ?
                          ((SwFlyFrm*)this)->GetAnchorFrm() : GetUpper();

            OSL_ENSURE( pAsk != this, "Autsch! Stack overflow is about to happen" );

            if( pAsk )
            {
                bVertical = pAsk->IsVertical() ? 1 : 0;
                bReverse  = pAsk->IsReverse()  ? 1 : 0;

                bVertLR  = pAsk->IsVertLR() ? 1 : 0;
                //Badaa: 2008-04-18 * Support for Classical Mongolian Script (SCMS) joint with Jiayanmin
                if ( !pAsk->bInvalidVert )
                    bInvalidVert = sal_False;
            }
        }
        else
            CheckDirection( bVert );
    }
    else
    {
        sal_Bool bInv = 0;
        if( !bDerivedR2L ) // CheckDirection is able to set bDerivedR2L!
            CheckDirection( bVert );
        if( bDerivedR2L )
        {
            const SwFrm* pAsk = IsFlyFrm() ?
                          ((SwFlyFrm*)this)->GetAnchorFrm() : GetUpper();

            OSL_ENSURE( pAsk != this, "Autsch! Stack overflow is about to happen" );

            if( pAsk )
                bRightToLeft = pAsk->IsRightToLeft() ? 1 : 0;
            if( !pAsk || pAsk->bInvalidR2L )
                bInv = bInvalidR2L;
        }
        bInvalidR2L = bInv;
    }
}

SwLayoutFrm* SwFrm::GetNextCellLeaf( MakePageType )
{
    SwFrm* pTmpFrm = this;
    while ( !pTmpFrm->IsCellFrm() )
        pTmpFrm = pTmpFrm->GetUpper();

    OSL_ENSURE( pTmpFrm, "SwFrm::GetNextCellLeaf() without cell" );
    return ((SwCellFrm*)pTmpFrm)->GetFollowCell();
}

SwLayoutFrm* SwFrm::GetPrevCellLeaf( MakePageType )
{
    SwFrm* pTmpFrm = this;
    while ( !pTmpFrm->IsCellFrm() )
        pTmpFrm = pTmpFrm->GetUpper();

    OSL_ENSURE( pTmpFrm, "SwFrm::GetNextPreviousLeaf() without cell" );
    return ((SwCellFrm*)pTmpFrm)->GetPreviousCell();
}

SwCellFrm* lcl_FindCorrespondingCellFrm( const SwRowFrm& rOrigRow,
                                         const SwCellFrm& rOrigCell,
                                         const SwRowFrm& rCorrRow,
                                         bool bInFollow )
{
    SwCellFrm* pRet = NULL;
    SwCellFrm* pCell = (SwCellFrm*)rOrigRow.Lower();
    SwCellFrm* pCorrCell = (SwCellFrm*)rCorrRow.Lower();

    while ( pCell != &rOrigCell && !pCell->IsAnLower( &rOrigCell ) )
    {
        pCell = (SwCellFrm*)pCell->GetNext();
        pCorrCell = (SwCellFrm*)pCorrCell->GetNext();
    }

    OSL_ENSURE( pCell && pCorrCell, "lcl_FindCorrespondingCellFrm does not work" );

    if ( pCell != &rOrigCell )
    {
        // rOrigCell must be a lower of pCell. We need to recurse into the rows:
        OSL_ENSURE( pCell->Lower() && pCell->Lower()->IsRowFrm(),
                "lcl_FindCorrespondingCellFrm does not work" );

        SwRowFrm* pRow = (SwRowFrm*)pCell->Lower();
        while ( !pRow->IsAnLower( &rOrigCell ) )
            pRow = (SwRowFrm*)pRow->GetNext();

        SwRowFrm* pCorrRow = 0;
        if ( bInFollow )
            pCorrRow = pRow->GetFollowRow();
        else
        {
            SwRowFrm* pTmpRow = static_cast<SwRowFrm*>(pCorrCell->GetLastLower());

            if ( pTmpRow && pTmpRow->GetFollowRow() == pRow )
                pCorrRow = pTmpRow;
        }

        if ( pCorrRow )
            pRet = lcl_FindCorrespondingCellFrm( *pRow, rOrigCell, *pCorrRow, bInFollow );
    }
    else
        pRet = pCorrCell;

    return pRet;
}

// VERSION OF GetFollowCell() that assumes that we always have a follow flow line:
SwCellFrm* SwCellFrm::GetFollowCell() const
{
    SwCellFrm* pRet = NULL;

    // NEW TABLES
    // Covered cells do not have follow cells!
    const long nRowSpan = GetLayoutRowSpan();
    if ( nRowSpan < 1 )
        return NULL;

    // find most upper row frame
    const SwFrm* pRow = GetUpper();
    while( !pRow->IsRowFrm() || !pRow->GetUpper()->IsTabFrm() )
        pRow = pRow->GetUpper();

    if ( !pRow )
        return NULL;

    const SwTabFrm* pTabFrm = static_cast<const SwTabFrm*>( pRow->GetUpper() );
    if ( !pRow || !pTabFrm->GetFollow() || !pTabFrm->HasFollowFlowLine() )
        return NULL;

    const SwCellFrm* pThisCell = this;

    // Get last cell of the current table frame that belongs to the rowspan:
    if ( nRowSpan > 1 )
    {
        // optimization: Will end of row span be in last row or exceed row?
        long nMax = 0;
        while ( pRow->GetNext() && ++nMax < nRowSpan )
            pRow = pRow->GetNext();

        if ( !pRow->GetNext() )
        {
            pThisCell = &pThisCell->FindStartEndOfRowSpanCell( false, true );
            pRow = pThisCell->GetUpper();
        }
    }

    const SwRowFrm* pFollowRow = NULL;
    if ( !pRow->GetNext() &&
         NULL != ( pFollowRow = pRow->IsInSplitTableRow() ) &&
         ( !pFollowRow->IsRowSpanLine() || nRowSpan > 1 ) )
         pRet = lcl_FindCorrespondingCellFrm( *((SwRowFrm*)pRow), *pThisCell, *pFollowRow, true );

    return pRet;
}

// VERSION OF GetPreviousCell() THAT ASSUMES THAT WE ALWAYS HAVE A FFL
SwCellFrm* SwCellFrm::GetPreviousCell() const
{
    SwCellFrm* pRet = NULL;

    // NEW TABLES
    // Covered cells do not have previous cells!
    if ( GetLayoutRowSpan() < 1 )
        return NULL;

    // find most upper row frame
    const SwFrm* pRow = GetUpper();
    while( !pRow->IsRowFrm() || !pRow->GetUpper()->IsTabFrm() )
        pRow = pRow->GetUpper();

    OSL_ENSURE( pRow->GetUpper() && pRow->GetUpper()->IsTabFrm(), "GetPreviousCell without Table" );

    SwTabFrm* pTab = (SwTabFrm*)pRow->GetUpper();

    if ( pTab->IsFollow() )
    {
        const SwFrm* pTmp = pTab->GetFirstNonHeadlineRow();
        const bool bIsInFirstLine = ( pTmp == pRow );

        if ( bIsInFirstLine )
        {
            SwTabFrm *pMaster = (SwTabFrm*)pTab->FindMaster();
            if ( pMaster && pMaster->HasFollowFlowLine() )
            {
                SwRowFrm* pMasterRow = static_cast<SwRowFrm*>(pMaster->GetLastLower());
                if ( pMasterRow )
                    pRet = lcl_FindCorrespondingCellFrm( *((SwRowFrm*)pRow), *this, *pMasterRow, false );
                if ( pRet && pRet->GetTabBox()->getRowSpan() < 1 )
                    pRet = &const_cast<SwCellFrm&>(pRet->FindStartEndOfRowSpanCell( true, true ));
            }
        }
    }

    return pRet;
}

// --> NEW TABLES
const SwCellFrm& SwCellFrm::FindStartEndOfRowSpanCell( bool bStart, bool bCurrentTableOnly ) const
{
    const SwCellFrm* pRet = 0;

    const SwTabFrm* pTableFrm = dynamic_cast<const SwTabFrm*>(GetUpper()->GetUpper());

    if ( !bStart && pTableFrm->IsFollow() && pTableFrm->IsInHeadline( *this ) )
        return *this;

    OSL_ENSURE( pTableFrm &&
            (  (bStart && GetTabBox()->getRowSpan() < 1) ||
              (!bStart && GetLayoutRowSpan() > 1) ),
            "SwCellFrm::FindStartRowSpanCell: No rowspan, no table, no cookies" );

    if ( pTableFrm )
    {
        const SwTable* pTable = pTableFrm->GetTable();

        sal_uInt16 nMax = USHRT_MAX;
        if ( bCurrentTableOnly )
        {
            const SwFrm* pCurrentRow = GetUpper();
            const bool bDoNotEnterHeadline = bStart && pTableFrm->IsFollow() &&
                                        !pTableFrm->IsInHeadline( *pCurrentRow );

            // check how many rows we are allowed to go up or down until we reach the end of
            // the current table frame:
            nMax = 0;
            while ( bStart ? pCurrentRow->GetPrev() : pCurrentRow->GetNext() )
            {
                if ( bStart )
                {
                    // do not enter a repeated headline:
                    if ( bDoNotEnterHeadline && pTableFrm->IsFollow() &&
                         pTableFrm->IsInHeadline( *pCurrentRow->GetPrev() ) )
                        break;

                    pCurrentRow = pCurrentRow->GetPrev();
                }
                else
                    pCurrentRow = pCurrentRow->GetNext();

                ++nMax;
            }
        }

        // By passing the nMax value for Find*OfRowSpan (in case of bCurrentTableOnly
        // is set) we assure that we find a rMasterBox that has a SwCellFrm in
        // the current table frame:
        const SwTableBox& rMasterBox = bStart ?
                                       GetTabBox()->FindStartOfRowSpan( *pTable, nMax ) :
                                       GetTabBox()->FindEndOfRowSpan( *pTable, nMax );

        SwClientIter aIter( const_cast<SwFrmFmt&>( *rMasterBox.GetFrmFmt()) );

        for ( SwClient* pLast = aIter.First( TYPE( SwFrm ) ); pLast; pLast = aIter.Next() )
        {
            OSL_ENSURE( ((SwFrm*)pLast)->IsCellFrm(), "Non-row frame registered in table line" );
            const SwCellFrm* pMasterCell = static_cast<const SwCellFrm*>(pLast);

            if ( pMasterCell->GetTabBox() == &rMasterBox )
            {
                const SwTabFrm* pMasterTable = static_cast<const SwTabFrm*>(pMasterCell->GetUpper()->GetUpper());

                if ( bCurrentTableOnly )
                {
                    if ( pMasterTable == pTableFrm )
                    {
                        pRet = pMasterCell;
                        break;
                    }
                }
                else
                {
                    if ( pMasterTable == pTableFrm ||
                         (  (bStart && pMasterTable->IsAnFollow(pTableFrm)) ||
                           (!bStart && pTableFrm->IsAnFollow(pMasterTable)) ) )
                    {
                        pRet = pMasterCell;
                        break;
                    }
                }
            }
        }
    }

    OSL_ENSURE( pRet, "SwCellFrm::FindStartRowSpanCell: No result" );

    return *pRet;
}
// <-- NEW TABLES

const SwRowFrm* SwFrm::IsInSplitTableRow() const
{
    OSL_ENSURE( IsInTab(), "IsInSplitTableRow should only be called for frames in tables" );

    const SwFrm* pRow = this;

    // find most upper row frame
    while( pRow && ( !pRow->IsRowFrm() || !pRow->GetUpper()->IsTabFrm() ) )
        pRow = pRow->GetUpper();

    if ( !pRow ) return NULL;

    OSL_ENSURE( pRow->GetUpper()->IsTabFrm(), "Confusion in table layout" );

    const SwTabFrm* pTab = (SwTabFrm*)pRow->GetUpper();
    // --> OD 2006-06-28 #b6443897#
    // If most upper row frame is a headline row, the current frame
    // can't be in a splitted table row. Thus, add corresponding condition.
    if ( pRow->GetNext() ||
         pTab->GetTable()->IsHeadline(
                    *(static_cast<const SwRowFrm*>(pRow)->GetTabLine()) ) ||
         !pTab->HasFollowFlowLine() ||
         !pTab->GetFollow() )
        return NULL;
    // <--

    // skip headline
    const SwRowFrm* pFollowRow = pTab->GetFollow()->GetFirstNonHeadlineRow();

    OSL_ENSURE( pFollowRow, "SwFrm::IsInSplitTableRow() does not work" );

    return pFollowRow;
}

const SwRowFrm* SwFrm::IsInFollowFlowRow() const
{
    OSL_ENSURE( IsInTab(), "IsInSplitTableRow should only be called for frames in tables" );

    // find most upper row frame
    const SwFrm* pRow = this;
    while( pRow && ( !pRow->IsRowFrm() || !pRow->GetUpper()->IsTabFrm() ) )
        pRow = pRow->GetUpper();

    if ( !pRow ) return NULL;

    OSL_ENSURE( pRow->GetUpper()->IsTabFrm(), "Confusion in table layout" );

    const SwTabFrm* pTab = (SwTabFrm*)pRow->GetUpper();

    const SwTabFrm* pMaster = pTab->IsFollow() ? pTab->FindMaster() : 0;

    if ( !pMaster || !pMaster->HasFollowFlowLine() )
        return NULL;

    const SwFrm* pTmp = pTab->GetFirstNonHeadlineRow();
    const bool bIsInFirstLine = ( pTmp == pRow );

    if ( !bIsInFirstLine )
        return NULL;

    const SwRowFrm* pMasterRow = static_cast<const SwRowFrm*>(pMaster->GetLastLower());
    return pMasterRow;
}

bool SwFrm::IsInBalancedSection() const
{
    bool bRet = false;

    if ( IsInSct() )
    {
        const SwSectionFrm* pSectionFrm = FindSctFrm();
        if ( pSectionFrm )
            bRet = pSectionFrm->IsBalancedSection();
    }
    return bRet;
}

/*
 * SwLayoutFrm::GetLastLower()
 */
const SwFrm* SwLayoutFrm::GetLastLower() const
{
    const SwFrm* pRet = Lower();
    if ( !pRet )
        return 0;
    while ( pRet->GetNext() )
        pRet = pRet->GetNext();
    return pRet;
}

/* vim:set shiftwidth=4 softtabstop=4 expandtab: */<|MERGE_RESOLUTION|>--- conflicted
+++ resolved
@@ -632,13 +632,8 @@
             pPage = pPage->GetNext();
     }
 
-<<<<<<< HEAD
     OSL_ENSURE( GetPageNum() <= maPageRects.size(), "number of pages differes from page rect array size" );
-    USHORT nPageIdx = 0;
-=======
-    ASSERT( GetPageNum() <= maPageRects.size(), "number of pages differes from page rect array size" )
     sal_uInt16 nPageIdx = 0;
->>>>>>> 20529755
 
     while ( pPage && !pRet )
     {
