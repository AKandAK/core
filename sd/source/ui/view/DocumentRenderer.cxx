/*************************************************************************
 *
 * DO NOT ALTER OR REMOVE COPYRIGHT NOTICES OR THIS FILE HEADER.
 *
 * Copyright 2000, 2010 Oracle and/or its affiliates.
 *
 * OpenOffice.org - a multi-platform office productivity suite
 *
 * This file is part of OpenOffice.org.
 *
 * OpenOffice.org is free software: you can redistribute it and/or modify
 * it under the terms of the GNU Lesser General Public License version 3
 * only, as published by the Free Software Foundation.
 *
 * OpenOffice.org is distributed in the hope that it will be useful,
 * but WITHOUT ANY WARRANTY; without even the implied warranty of
 * MERCHANTABILITY or FITNESS FOR A PARTICULAR PURPOSE.  See the
 * GNU Lesser General Public License version 3 for more details
 * (a copy is included in the LICENSE file that accompanied this code).
 *
 * You should have received a copy of the GNU Lesser General Public License
 * version 3 along with OpenOffice.org.  If not, see
 * <http://www.openoffice.org/license.html>
 * for a copy of the LGPLv3 License.
 *
 ************************************************************************/

#include "precompiled_sd.hxx"

#include <com/sun/star/beans/XPropertySet.hpp>

#include "DocumentRenderer.hxx"
#include "DocumentRenderer.hrc"

#include "drawdoc.hxx"
#include "optsitem.hxx"
#include "sdresid.hxx"
#include "strings.hrc"
#include "sdattr.hxx"
#include "Window.hxx"
#include "drawview.hxx"
#include "DrawViewShell.hxx"
#include "FrameView.hxx"
#include "Outliner.hxx"
#include "OutlineViewShell.hxx"

#include <basegfx/polygon/b2dpolygon.hxx>
#include <basegfx/polygon/b2dpolypolygon.hxx>
#include <basegfx/matrix/b2dhommatrix.hxx>
#include <sfx2/printer.hxx>
#include <editeng/editstat.hxx>
#include <editeng/outlobj.hxx>
#include <svx/svdetc.hxx>
#include <svx/svditer.hxx>
#include <svx/svdopage.hxx>
#include <svx/svdopath.hxx>
#include <svx/xlnclit.hxx>
#include <toolkit/awt/vclxdevice.hxx>
#include <tools/resary.hxx>
#include <unotools/localedatawrapper.hxx>
#include <vcl/msgbox.hxx>
#include <unotools/moduleoptions.hxx>

#include <vector>

using namespace ::com::sun::star;
using namespace ::com::sun::star::uno;
using ::rtl::OUString;


namespace sd {

namespace {
    OUString A2S (const char* pString)
    {
        return OUString::createFromAscii(pString);
    }



    /** Convenience class to extract values from the sequence of properties
        given to one of the XRenderable methods.
    */
    class PrintOptions
    {
    public:
        PrintOptions (
            const vcl::PrinterOptionsHelper& rHelper,
            const ::std::vector<sal_Int32>& rSlidesPerPage)
            : mrProperties(rHelper),
              maSlidesPerPage(rSlidesPerPage)
        {
        }

        bool IsWarningOrientation (void) const
        {
            return GetBoolValue(NULL, true);
        }

        bool IsPrintPageName (void) const
        {
            return GetBoolValue("IsPrintName");
        }

        bool IsDate (void) const
        {
            return GetBoolValue("IsPrintDateTime");
        }

        bool IsTime (void) const
        {
            return GetBoolValue("IsPrintDateTime");
        }

        bool IsHiddenPages (void) const
        {
            return GetBoolValue("IsPrintHidden");
        }

        bool IsHandoutHorizontal (void) const
        {
            return GetBoolValue("SlidesPerPageOrder", sal_Int32(0), true);
        }

        sal_Int32 GetHandoutPageCount (void) const
        {
            sal_uInt32 nIndex = static_cast<sal_Int32>(mrProperties.getIntValue("SlidesPerPage", sal_Int32(0)));
            if (nIndex<maSlidesPerPage.size())
                return maSlidesPerPage[nIndex];
            else if ( ! maSlidesPerPage.empty())
                return maSlidesPerPage[0];
            else
                return 0;
        }

        bool IsDraw (void) const
        {
            return GetBoolValue("PageContentType", sal_Int32(0));
        }

        bool IsHandout (void) const
        {
            return GetBoolValue("PageContentType", sal_Int32(1));
        }

        bool IsNotes (void) const
        {
            return GetBoolValue("PageContentType", sal_Int32(2));
        }

        bool IsOutline (void) const
        {
            return GetBoolValue("PageContentType", sal_Int32(3));
        }

        sal_uLong GetOutputQuality (void) const
        {
            sal_Int32 nQuality = static_cast<sal_Int32>(mrProperties.getIntValue( "Quality", sal_Int32(0) ));
            return nQuality;
        }

        bool IsPageSize (void) const
        {
            return GetBoolValue("PageOptions", sal_Int32(1));
        }

        bool IsTilePage (void) const
        {
            return GetBoolValue("PageOptions", sal_Int32(2)) || GetBoolValue("PageOptions", sal_Int32(3));
        }

        bool IsCutPage (void) const
        {
            return GetBoolValue("PageOptions", sal_Int32(0));
        }

        bool IsBooklet (void) const
        {
            return GetBoolValue("PrintProspect", false);
        }

        bool IsPrintExcluded (void) const
        {
            return (IsNotes() || IsDraw() || IsHandout()) &&  IsHiddenPages();
        }

        bool IsPrintFrontPage (void) const
        {
            sal_Int32 nInclude = static_cast<sal_Int32>(mrProperties.getIntValue( "PrintProspectInclude", 0 ));
            return nInclude == 0 || nInclude == 1;
        }

        bool IsPrintBackPage (void) const
        {
            sal_Int32 nInclude = static_cast<sal_Int32>(mrProperties.getIntValue( "PrintProspectInclude", 0 ));
            return nInclude == 0 || nInclude == 2;
        }

        bool IsPaperBin (void) const
        {
            return GetBoolValue("PrintPaperFromSetup", false);
        }

        OUString GetPrinterSelection (void) const
        {
            sal_Int32 nContent = static_cast<sal_Int32>(mrProperties.getIntValue( "PrintContent", 0 ));
            OUString sValue( A2S("all") );
            if( nContent == 1 )
                sValue = mrProperties.getStringValue( "PageRange", A2S( "all" ) );
            else if( nContent == 2 )
                sValue = A2S( "selection" );
            return sValue;
        }

    private:
        const vcl::PrinterOptionsHelper& mrProperties;
        const ::std::vector<sal_Int32> maSlidesPerPage;

        /** When the value of the property with name pName is a boolean then
            return its value. When the property is unknown then
            bDefaultValue is returned.  Otherwise <FALSE/> is returned.
        */
        bool GetBoolValue (
            const sal_Char* pName,
            const bool bDefaultValue = false) const
        {
            sal_Bool bValue = mrProperties.getBoolValue( pName, bDefaultValue );
            return bValue;
        }

        /** Return <TRUE/> when the value of the property with name pName is
            a string and its value equals pValue. When the property is
            unknown then bDefaultValue is returned.  Otherwise <FALSE/> is
            returned.
        */
        bool GetBoolValue (
            const sal_Char* pName,
            const sal_Char* pValue,
            const bool bDefaultValue = false) const
        {
            OUString sValue( mrProperties.getStringValue( pName ) );
            if (sValue.getLength())
                return sValue.equalsAscii(pValue);
            else
                return bDefaultValue;
        }

        /** Return <TRUE/> when the value of the property with name pName is
            an integer and its value is nTriggerValue. Otherwise <FALSE/> is
            returned.
        */
        bool GetBoolValue (
            const sal_Char* pName,
            const sal_Int32 nTriggerValue) const
        {
            sal_Int32 nValue = static_cast<sal_Int32>(mrProperties.getIntValue( pName ));
            return nValue == nTriggerValue;
        }
    };



    /** This class is like MultiSelection but understands two special values.
        "all" indicates that all pages are selected.  "selection" indicates that no
        pages but a set of shapes is selected.
    */
    class Selection
    {
    public:
        Selection (const OUString& rsSelection, const SdPage* pCurrentPage)
            : mbAreAllPagesSelected(rsSelection.equalsAscii("all")),
              mbIsShapeSelection(rsSelection.equalsAscii("selection")),
              mnCurrentPageIndex(pCurrentPage!=NULL ? (pCurrentPage->GetPageNum()-1)/2 : -1),
              mpSelectedPages()
        {
            if ( ! (mbAreAllPagesSelected || mbIsShapeSelection))
                mpSelectedPages.reset(new MultiSelection(rsSelection));
        }

        bool IsMarkedOnly (void) const
        {
            return mbIsShapeSelection;
        }

        /** Call with a 0 based page index.
        */
        bool IsSelected (const sal_Int32 nIndex) const
        {
            if (mbAreAllPagesSelected)
                return true;
            else if (mpSelectedPages)
                return mpSelectedPages->IsSelected(nIndex+1);
            else if (mbIsShapeSelection && nIndex==mnCurrentPageIndex)
                return true;
            else
                return false;
        }

    private:
        const bool mbAreAllPagesSelected;
        const bool mbIsShapeSelection;
        const sal_Int32 mnCurrentPageIndex;
        ::boost::scoped_ptr<MultiSelection> mpSelectedPages;
    };

    /** A collection of values that helps to reduce the number of arguments
        given to some functions.  Note that not all values are set at the
        same time.
    */
    class PrintInfo
    {
    public:
        PrintInfo (
            const Printer* pPrinter,
            const OUString& rsPrinterSelection,
            const ::boost::shared_ptr<ViewShell> pView)
            : mpPrinter(pPrinter),
              mnDrawMode(DRAWMODE_DEFAULT),
              msTimeDate(),
              msPageString(),
              maPrintSize(0,0),
              maPageSize(0,0),
              meOrientation(ORIENTATION_PORTRAIT),
              maMap(),
              maSelection(rsPrinterSelection, pView ? pView->getCurrentPage() : NULL),
              mbPrintMarkedOnly(maSelection.IsMarkedOnly())
        {}

        const Printer* mpPrinter;
        sal_uLong mnDrawMode;
        ::rtl::OUString msTimeDate;
        ::rtl::OUString msPageString;
        Size maPrintSize;
        Size maPageSize;
        Orientation meOrientation;
        MapMode maMap;
        const Selection maSelection;
        bool mbPrintMarkedOnly;
    };



    /** Output one page of the document to the given printer.  Note that
        more than one document page may be output to one printer page.
    */
    void PrintPage (
        Printer& rPrinter,
        ::sd::View& rPrintView,
        SdPage& rPage,
        View* pView,
        const bool bPrintMarkedOnly,
        const SetOfByte& rVisibleLayers,
        const SetOfByte& rPrintableLayers)
    {
        rPrintView.ShowSdrPage(&rPage);

        const MapMode aOriginalMapMode (rPrinter.GetMapMode());

        // Set the visible layers
        SdrPageView* pPageView = rPrintView.GetSdrPageView();
        OSL_ASSERT(pPageView!=NULL);
        pPageView->SetVisibleLayers(rVisibleLayers);
        pPageView->SetPrintableLayers(rPrintableLayers);

        if (pView!=NULL && bPrintMarkedOnly)
            pView->DrawMarkedObj(rPrinter);
        else
            rPrintView.CompleteRedraw(&rPrinter, Rectangle(Point(0,0), rPage.GetSize()));

        rPrinter.SetMapMode(aOriginalMapMode);

        rPrintView.HideSdrPage();
    }




    /** Output a string (that typically is not part of a document page) to
        the given printer.
    */
    void PrintMessage (
        Printer& rPrinter,
        const ::rtl::OUString& rsPageString,
        const Point& rPageStringOffset)
    {
        const Font aOriginalFont (rPrinter.OutputDevice::GetFont());
        rPrinter.SetFont(Font(FAMILY_SWISS, Size(0, 423)));
        rPrinter.DrawText(rPageStringOffset, rsPageString);
        rPrinter.SetFont(aOriginalFont);
    }




    /** Read the resource file and process it into a sequence of properties
        that can be passed to the printing dialog.
    */
    class DialogCreator : Resource
    {
    public:
        DialogCreator (bool bImpress)
            : Resource(SdResId(_STR_IMPRESS_PRINT_UI_OPTIONS))
            , mbImpress(bImpress)
        {
            ProcessResource();
        }

        Sequence< beans::PropertyValue > GetDialogControls(void) const
        {
            if (maProperties.empty())
                return Sequence< beans::PropertyValue >();
            else
            {
                return Sequence<beans::PropertyValue>(
                        &maProperties.front(),
                        maProperties.size());
            }
        }

        ::std::vector<sal_Int32> GetSlidesPerPage (void) const
        {
            return maSlidesPerPage;
        }

    private:
        Any maDialog;
        ::std::vector<beans::PropertyValue> maProperties;
        ::std::vector<sal_Int32> maSlidesPerPage;
        bool mbImpress;

        void ProcessResource (void)
        {
            SvtModuleOptions aOpt;
            String aAppGroupname( String( SdResId( _STR_IMPRESS_PRINT_UI_GROUP_NAME ) ) );
            aAppGroupname.SearchAndReplace( String( RTL_CONSTASCII_USTRINGPARAM( "%s" ) ),
                                           aOpt.GetModuleName( mbImpress ? SvtModuleOptions::E_SIMPRESS : SvtModuleOptions::E_SDRAW ) );
            AddDialogControl( vcl::PrinterOptionsHelper::getGroupControlOpt(
                                aAppGroupname,
                                rtl::OUString( RTL_CONSTASCII_USTRINGPARAM( ".HelpID:vcl:PrintDialog:TabPage:AppPage" ) )
                                ) );

            uno::Sequence< rtl::OUString > aHelpIds;
            if( mbImpress )
            {
                vcl::PrinterOptionsHelper::UIControlOptions aPrintOpt;
                aPrintOpt.maGroupHint = rtl::OUString( RTL_CONSTASCII_USTRINGPARAM( "JobPage" ) );
                AddDialogControl( vcl::PrinterOptionsHelper::getSubgroupControlOpt(
                                    String( SdResId(_STR_IMPRESS_PRINT_UI_PRINT_GROUP) ),
                                    rtl::OUString(),
                                    aPrintOpt )
                                    );

                aHelpIds.realloc( 1 );
                aHelpIds[0] = rtl::OUString( RTL_CONSTASCII_USTRINGPARAM( ".HelpID:vcl:PrintDialog:PageContentType:ListBox" ) );
                AddDialogControl( vcl::PrinterOptionsHelper::getChoiceControlOpt(
                                    String( SdResId( _STR_IMPRESS_PRINT_UI_CONTENT ) ),
                                    aHelpIds,
                                    OUString( RTL_CONSTASCII_USTRINGPARAM( "PageContentType" ) ),
                                    CreateChoice(_STR_IMPRESS_PRINT_UI_CONTENT_CHOICES),
                                    0,
                                    OUString( RTL_CONSTASCII_USTRINGPARAM( "List" ) )
                                    )
                                );

                aHelpIds[0] = rtl::OUString( RTL_CONSTASCII_USTRINGPARAM( ".HelpID:vcl:PrintDialog:SlidesPerPage:ListBox" ) );
                vcl::PrinterOptionsHelper::UIControlOptions
                    aContentOpt( OUString( RTL_CONSTASCII_USTRINGPARAM( "PageContentType" ) ), 1 );
                AddDialogControl( vcl::PrinterOptionsHelper::getChoiceControlOpt(
                                    String( SdResId( _STR_IMPRESS_PRINT_UI_SLIDESPERPAGE ) ),
                                    aHelpIds,
                                    OUString( RTL_CONSTASCII_USTRINGPARAM( "SlidesPerPage" ) ),
                                    GetSlidesPerPageSequence(),
                                    0,
                                    OUString( RTL_CONSTASCII_USTRINGPARAM( "List" ) ),
                                    Sequence< sal_Bool >(),
                                    aContentOpt
                                    )
                                );

                aHelpIds[0] = rtl::OUString( RTL_CONSTASCII_USTRINGPARAM( ".HelpID:vcl:PrintDialog:SlidesPerPageOrder:ListBox" ) );
                vcl::PrinterOptionsHelper::UIControlOptions
                    aSlidesPerPageOpt( OUString( RTL_CONSTASCII_USTRINGPARAM( "SlidesPerPage" ) ), -1, sal_True );
                AddDialogControl( vcl::PrinterOptionsHelper::getChoiceControlOpt(
                                    String( SdResId( _STR_IMPRESS_PRINT_UI_ORDER ) ),
                                    aHelpIds,
                                    OUString( RTL_CONSTASCII_USTRINGPARAM( "SlidesPerPageOrder" ) ),
                                    CreateChoice(_STR_IMPRESS_PRINT_UI_ORDER_CHOICES),
                                    0,
                                    OUString( RTL_CONSTASCII_USTRINGPARAM( "List" ) ),
                                    Sequence< sal_Bool >(),
                                    aSlidesPerPageOpt )
                                );
            }

            AddDialogControl( vcl::PrinterOptionsHelper::getSubgroupControlOpt(
                               String( SdResId(_STR_IMPRESS_PRINT_UI_INCLUDE_CONTENT) ), rtl::OUString() ) );


            if( mbImpress )
            {
                AddDialogControl( vcl::PrinterOptionsHelper::getBoolControlOpt(
                                    String( SdResId(_STR_IMPRESS_PRINT_UI_IS_PRINT_NAME) ),
                                    OUString( RTL_CONSTASCII_USTRINGPARAM( ".HelpID:vcl:PrintDialog:IsPrintName:CheckBox" ) ),
                                    OUString( RTL_CONSTASCII_USTRINGPARAM( "IsPrintName" ) ),
                                    sal_False
                                    )
                                );
            }
            else
            {
                AddDialogControl( vcl::PrinterOptionsHelper::getBoolControlOpt(
                                    String( SdResId(_STR_DRAW_PRINT_UI_IS_PRINT_NAME) ),
                                    OUString( RTL_CONSTASCII_USTRINGPARAM( ".HelpID:vcl:PrintDialog:IsPrintName:CheckBox" ) ),
                                    OUString( RTL_CONSTASCII_USTRINGPARAM( "IsPrintName" ) ),
                                    sal_False
                                    )
                                );
            }

            AddDialogControl( vcl::PrinterOptionsHelper::getBoolControlOpt(
                                String( SdResId(_STR_IMPRESS_PRINT_UI_IS_PRINT_DATE) ),
                                OUString( RTL_CONSTASCII_USTRINGPARAM( ".HelpID:vcl:PrintDialog:IsPrintDateTime:CheckBox" ) ),
                                OUString( RTL_CONSTASCII_USTRINGPARAM( "IsPrintDateTime" ) ),
                                sal_False
                                )
                            );

            if( mbImpress )
            {
                AddDialogControl( vcl::PrinterOptionsHelper::getBoolControlOpt(
                                    String( SdResId(_STR_IMPRESS_PRINT_UI_IS_PRINT_HIDDEN) ),
                                    OUString( RTL_CONSTASCII_USTRINGPARAM( ".HelpID:vcl:PrintDialog:IsPrintHidden:CheckBox" ) ),
                                    OUString( RTL_CONSTASCII_USTRINGPARAM( "IsPrintHidden" ) ),
                                    sal_False
                                    )
                                );
            }

            AddDialogControl( vcl::PrinterOptionsHelper::getSubgroupControlOpt(
                               String( SdResId(_STR_IMPRESS_PRINT_UI_QUALITY) ), rtl::OUString() ) );

            aHelpIds.realloc( 3 );
            aHelpIds[0] = rtl::OUString( RTL_CONSTASCII_USTRINGPARAM( ".HelpID:vcl:PrintDialog:Quality:RadioButton:0" ) );
            aHelpIds[1] = rtl::OUString( RTL_CONSTASCII_USTRINGPARAM( ".HelpID:vcl:PrintDialog:Quality:RadioButton:1" ) );
            aHelpIds[2] = rtl::OUString( RTL_CONSTASCII_USTRINGPARAM( ".HelpID:vcl:PrintDialog:Quality:RadioButton:2" ) );
            AddDialogControl( vcl::PrinterOptionsHelper::getChoiceControlOpt(
                                rtl::OUString(),
                                aHelpIds,
                                OUString( RTL_CONSTASCII_USTRINGPARAM( "Quality" ) ),
                                CreateChoice(_STR_IMPRESS_PRINT_UI_QUALITY_CHOICES),
                                0
                                )
                            );

            AddDialogControl( vcl::PrinterOptionsHelper::getSubgroupControlOpt(
                               String( SdResId(_STR_IMPRESS_PRINT_UI_PAGE_OPTIONS) ), rtl::OUString() ) );

            aHelpIds.realloc( 4 );
            aHelpIds[0] = rtl::OUString( RTL_CONSTASCII_USTRINGPARAM( ".HelpID:vcl:PrintDialog:PageOptions:RadioButton:0" ) );
            aHelpIds[1] = rtl::OUString( RTL_CONSTASCII_USTRINGPARAM( ".HelpID:vcl:PrintDialog:PageOptions:RadioButton:1" ) );
            aHelpIds[2] = rtl::OUString( RTL_CONSTASCII_USTRINGPARAM( ".HelpID:vcl:PrintDialog:PageOptions:RadioButton:2" ) );
            aHelpIds[3] = rtl::OUString( RTL_CONSTASCII_USTRINGPARAM( ".HelpID:vcl:PrintDialog:PageOptions:RadioButton:3" ) );
            if( mbImpress )
            {
                // FIXME: additional dependency on PrintProspect = false
                vcl::PrinterOptionsHelper::UIControlOptions
                    aPageOptionsOpt( OUString( RTL_CONSTASCII_USTRINGPARAM( "PageContentType" ) ), 0 );
                AddDialogControl( vcl::PrinterOptionsHelper::getChoiceControlOpt(
                                    rtl::OUString(),
                                    aHelpIds,
                                    OUString( RTL_CONSTASCII_USTRINGPARAM( "PageOptions" ) ),
                                    CreateChoice(_STR_IMPRESS_PRINT_UI_PAGE_OPTIONS_CHOICES),
                                    0,
                                    OUString( RTL_CONSTASCII_USTRINGPARAM( "Radio" ) ),
                                    Sequence< sal_Bool >(),
                                    aPageOptionsOpt
                                    )
                                );
            }
            else
            {
                vcl::PrinterOptionsHelper::UIControlOptions
                    aPageOptionsOpt( OUString( RTL_CONSTASCII_USTRINGPARAM( "PrintProspect" ) ), sal_False );
                AddDialogControl( vcl::PrinterOptionsHelper::getChoiceControlOpt(
                                    rtl::OUString(),
                                    aHelpIds,
                                    OUString( RTL_CONSTASCII_USTRINGPARAM( "PageOptions" ) ),
                                    CreateChoice(_STR_IMPRESS_PRINT_UI_PAGE_OPTIONS_CHOICES_DRAW),
                                    0,
                                    OUString( RTL_CONSTASCII_USTRINGPARAM( "Radio" ) ),
                                    Sequence< sal_Bool >(),
                                    aPageOptionsOpt
                                    )
                                );
            }

            vcl::PrinterOptionsHelper::UIControlOptions aBrochureOpt;
            aBrochureOpt.maGroupHint = OUString( RTL_CONSTASCII_USTRINGPARAM( "LayoutPage" ) );
            AddDialogControl( vcl::PrinterOptionsHelper::getSubgroupControlOpt(
                               String( SdResId(_STR_IMPRESS_PRINT_UI_PAGE_SIDES) ), rtl::OUString(),
                               aBrochureOpt ) );

            // brochure printing
            AddDialogControl( vcl::PrinterOptionsHelper::getBoolControlOpt(
                                String( SdResId(_STR_IMPRESS_PRINT_UI_BROCHURE) ),
                                rtl::OUString( RTL_CONSTASCII_USTRINGPARAM( ".HelpID:vcl:PrintDialog:PrintProspect:CheckBox" ) ),
                                OUString( RTL_CONSTASCII_USTRINGPARAM( "PrintProspect" ) ),
                                sal_False,
                                aBrochureOpt
                                )
                            );

            vcl::PrinterOptionsHelper::UIControlOptions
                aIncludeOpt( OUString( RTL_CONSTASCII_USTRINGPARAM( "PrintProspect" ) ), -1, sal_False );
            aIncludeOpt.maGroupHint = OUString( RTL_CONSTASCII_USTRINGPARAM( "LayoutPage" ) );
            aHelpIds.realloc( 1 );
            aHelpIds[0] = rtl::OUString( RTL_CONSTASCII_USTRINGPARAM( ".HelpID:vcl:PrintDialog:PrintProspectInclude:ListBox" ) );
            AddDialogControl( vcl::PrinterOptionsHelper::getChoiceControlOpt(
                                String( SdResId(_STR_IMPRESS_PRINT_UI_BROCHURE_INCLUDE) ),
                                aHelpIds,
                                OUString( RTL_CONSTASCII_USTRINGPARAM( "PrintProspectInclude" ) ),
                                CreateChoice(_STR_IMPRESS_PRINT_UI_BROCHURE_INCLUDE_LIST),
                                0,
                                OUString( RTL_CONSTASCII_USTRINGPARAM( "List" ) ),
                                Sequence< sal_Bool >(),
                                aIncludeOpt
                                )
                            );

            // paper tray (on options page)
            vcl::PrinterOptionsHelper::UIControlOptions aPaperTrayOpt;
            aPaperTrayOpt.maGroupHint = rtl::OUString( RTL_CONSTASCII_USTRINGPARAM( "OptionsPageOptGroup" ) );
            AddDialogControl( vcl::PrinterOptionsHelper::getBoolControlOpt(
                                String( SdResId(_STR_IMPRESS_PRINT_UI_PAPER_TRAY) ),
                                rtl::OUString( RTL_CONSTASCII_USTRINGPARAM( ".HelpID:vcl:PrintDialog:PrintPaperFromSetup:CheckBox" ) ),
                                OUString( RTL_CONSTASCII_USTRINGPARAM( "PrintPaperFromSetup" ) ),
                                sal_False,
                                aPaperTrayOpt
                                )
                            );
            // print range selection
            vcl::PrinterOptionsHelper::UIControlOptions aPrintRangeOpt;
            aPrintRangeOpt.mbInternalOnly = sal_True;
            aPrintRangeOpt.maGroupHint = rtl::OUString( RTL_CONSTASCII_USTRINGPARAM( "PrintRange" ) );
            AddDialogControl( vcl::PrinterOptionsHelper::getSubgroupControlOpt(
                                String( SdResId( _STR_IMPRESS_PRINT_UI_PAGE_RANGE ) ),
                                rtl::OUString(),
                                aPrintRangeOpt )
                             );

            // create a choice for the content to create
            rtl::OUString aPrintRangeName( RTL_CONSTASCII_USTRINGPARAM( "PrintContent" ) );
            aHelpIds.realloc( 3 );
            aHelpIds[0] = rtl::OUString( RTL_CONSTASCII_USTRINGPARAM( ".HelpID:vcl:PrintDialog:PrintContent:RadioButton:0" ) );
            aHelpIds[1] = rtl::OUString( RTL_CONSTASCII_USTRINGPARAM( ".HelpID:vcl:PrintDialog:PrintContent:RadioButton:1" ) );
            aHelpIds[2] = rtl::OUString( RTL_CONSTASCII_USTRINGPARAM( ".HelpID:vcl:PrintDialog:PrintContent:RadioButton:2" ) );
            AddDialogControl( vcl::PrinterOptionsHelper::getChoiceControlOpt( rtl::OUString(),
                                aHelpIds,
                                aPrintRangeName,
                                CreateChoice(mbImpress
                                             ? _STR_IMPRESS_PRINT_UI_PAGE_RANGE_CHOICE
                                             : _STR_DRAW_PRINT_UI_PAGE_RANGE_CHOICE),
                                0 )
                            );
            // create a an Edit dependent on "Pages" selected
            vcl::PrinterOptionsHelper::UIControlOptions aPageRangeOpt( aPrintRangeName, 1, sal_True );
            AddDialogControl( vcl::PrinterOptionsHelper::getEditControlOpt( rtl::OUString(),
                                rtl::OUString( RTL_CONSTASCII_USTRINGPARAM( ".HelpID:vcl:PrintDialog:PageRange:Edit" ) ),
                                rtl::OUString( RTL_CONSTASCII_USTRINGPARAM( "PageRange" ) ),
                                rtl::OUString(),
                                aPageRangeOpt )
                            );

            FreeResource();
        }

        void AddDialogControl( const Any& i_rCtrl )
        {
            beans::PropertyValue aVal;
            aVal.Value = i_rCtrl;
            maProperties.push_back( aVal );
        }

        Sequence<rtl::OUString> CreateChoice (const sal_uInt16 nResourceId) const
        {
            SdResId aResourceId (nResourceId);
            ResStringArray aChoiceStrings (aResourceId);

            const sal_uInt32 nCount (aChoiceStrings.Count());
            Sequence<rtl::OUString> aChoices (nCount);
            for (sal_uInt32 nIndex=0; nIndex<nCount; ++nIndex)
                aChoices[nIndex] = aChoiceStrings.GetString(nIndex);

            return aChoices;
        }

        Sequence<rtl::OUString> GetSlidesPerPageSequence (void)
        {
            const Sequence<rtl::OUString> aChoice (
                CreateChoice(_STR_IMPRESS_PRINT_UI_SLIDESPERPAGE_CHOICES));
            maSlidesPerPage.clear();
            maSlidesPerPage.push_back(0); // first is using the default
            for (sal_Int32 nIndex=1,nCount=aChoice.getLength(); nIndex<nCount; ++nIndex)
                maSlidesPerPage.push_back(aChoice[nIndex].toInt32());
            return aChoice;
        }
    };




    /** The Prepare... methods of the DocumentRenderer::Implementation class
        create a set of PrinterPage objects that contain all necessary
        information to do the actual printing.  There is one PrinterPage
        object per printed page.  Derived classes implement the actual, mode
        specific printing.

        This and all derived classes support the asynchronous printing
        process by not storing pointers to any data with lifetime shorter
        than the PrinterPage objects, i.e. slides, shapes, (one of) the
        outliner (of the document).
    */
    class PrinterPage
    {
    public:
        PrinterPage (
            const PageKind ePageKind,
            const MapMode& rMapMode,
            const bool bPrintMarkedOnly,
            const ::rtl::OUString& rsPageString,
            const Point& rPageStringOffset,
            const sal_uLong nDrawMode,
            const Orientation eOrientation,
            const sal_uInt16 nPaperTray)
            : mePageKind(ePageKind),
              maMap(rMapMode),
              mbPrintMarkedOnly(bPrintMarkedOnly),
              msPageString(rsPageString),
              maPageStringOffset(rPageStringOffset),
              mnDrawMode(nDrawMode),
              meOrientation(eOrientation),
              mnPaperTray(nPaperTray)
        {
        }

        virtual ~PrinterPage (void) {}

        virtual void Print (
            Printer& rPrinter,
            SdDrawDocument& rDocument,
            ViewShell& rViewShell,
            View* pView,
            DrawView& rPrintView,
            const SetOfByte& rVisibleLayers,
            const SetOfByte& rPrintableLayers) const = 0;

        sal_uLong GetDrawMode (void) const { return mnDrawMode; }
        Orientation GetOrientation (void) const { return meOrientation; }
        sal_uInt16 GetPaperTray (void) const { return mnPaperTray; }

    protected:
        const PageKind mePageKind;
        const MapMode maMap;
        const bool mbPrintMarkedOnly;
        const ::rtl::OUString msPageString;
        const Point maPageStringOffset;
        const sal_uLong mnDrawMode;
        const Orientation meOrientation;
        const sal_uInt16 mnPaperTray;
    };




    /** The RegularPrinterPage is used for printing one regular slide (no
        notes, handout, or outline) to one printer page.
    */
    class RegularPrinterPage : public PrinterPage
    {
    public:
        RegularPrinterPage (
            const sal_uInt16 nPageIndex,
            const PageKind ePageKind,
            const MapMode& rMapMode,
            const bool bPrintMarkedOnly,
            const ::rtl::OUString& rsPageString,
            const Point& rPageStringOffset,
            const sal_uLong nDrawMode,
            const Orientation eOrientation,
            const sal_uInt16 nPaperTray)
            : PrinterPage(ePageKind, rMapMode, bPrintMarkedOnly, rsPageString,
                rPageStringOffset, nDrawMode, eOrientation, nPaperTray),
              mnPageIndex(nPageIndex)
        {
        }

        virtual ~RegularPrinterPage (void) {}

        virtual void Print (
            Printer& rPrinter,
            SdDrawDocument& rDocument,
            ViewShell& rViewShell,
            View* pView,
            DrawView& rPrintView,
            const SetOfByte& rVisibleLayers,
            const SetOfByte& rPrintableLayers) const
        {
            (void)rViewShell;
            SdPage* pPageToPrint = rDocument.GetSdPage(mnPageIndex, mePageKind);
            rPrinter.SetMapMode(maMap);
            PrintPage(
                rPrinter,
                rPrintView,
                *pPageToPrint,
                pView,
                mbPrintMarkedOnly,
                rVisibleLayers,
                rPrintableLayers);
            PrintMessage(
                rPrinter,
                msPageString,
                maPageStringOffset);
        }

    private:
        const sal_uInt16 mnPageIndex;
    };




    /** Print one slide multiple times on a printer page so that the whole
        printer page is covered.
    */
    class TiledPrinterPage : public PrinterPage
    {
    public:
        TiledPrinterPage (
            const sal_uInt16 nPageIndex,
            const PageKind ePageKind,
            const sal_Int32 nGap,
            const bool bPrintMarkedOnly,
            const ::rtl::OUString& rsPageString,
            const Point& rPageStringOffset,
            const sal_uLong nDrawMode,
            const Orientation eOrientation,
            const sal_uInt16 nPaperTray)
            : PrinterPage(ePageKind, MapMode(), bPrintMarkedOnly, rsPageString,
                rPageStringOffset, nDrawMode, eOrientation, nPaperTray),
              mnPageIndex(nPageIndex),
              mnGap(nGap)
        {
        }

        virtual ~TiledPrinterPage (void) {}

        virtual void Print (
            Printer& rPrinter,
            SdDrawDocument& rDocument,
            ViewShell& rViewShell,
            View* pView,
            DrawView& rPrintView,
            const SetOfByte& rVisibleLayers,
            const SetOfByte& rPrintableLayers) const
        {
            (void)rViewShell;
            SdPage* pPageToPrint = rDocument.GetSdPage(mnPageIndex, mePageKind);
            if (pPageToPrint==NULL)
                return;
            MapMode aMap (rPrinter.GetMapMode());

            const Size aPageSize (pPageToPrint->GetSize());
            const Size aPrintSize (rPrinter.GetOutputSize());

            const sal_Int32 nPageWidth (aPageSize.Width() + mnGap
                - pPageToPrint->GetLftBorder() - pPageToPrint->GetRgtBorder());
            const sal_Int32 nPageHeight (aPageSize.Height() + mnGap
                - pPageToPrint->GetUppBorder() - pPageToPrint->GetLwrBorder());
            if (nPageWidth<=0 || nPageHeight<=0)
                return;

            // Print at least two rows and columns.  More if the document
            // page fits completely onto the printer page.
            const sal_Int32 nColumnCount (::std::max(sal_Int32(2),
                    sal_Int32(aPrintSize.Width() / nPageWidth)));
            const sal_Int32 nRowCount (::std::max(sal_Int32(2),
                    sal_Int32(aPrintSize.Height() / nPageHeight)));
            Point aPrintOrigin;
            for (sal_Int32 nRow=0; nRow<nRowCount; ++nRow)
                for (sal_Int32 nColumn=0; nColumn<nColumnCount; ++nColumn)
                {
                    aMap.SetOrigin(Point(nColumn*nPageWidth,nRow*nPageHeight));
                    rPrinter.SetMapMode(aMap);
                    PrintPage(
                        rPrinter,
                        rPrintView,
                        *pPageToPrint,
                        pView,
                        mbPrintMarkedOnly,
                        rVisibleLayers,
                        rPrintableLayers);
                }

            PrintMessage(
                rPrinter,
                msPageString,
                maPageStringOffset);
        }

    private:
        const sal_uInt16 mnPageIndex;
        const sal_Int32 mnGap;
    };

    /** Print two slides to one printer page so that the resulting pages
        form a booklet.
    */
    class BookletPrinterPage : public PrinterPage
    {
    public:
        BookletPrinterPage (
            const sal_uInt16 nFirstPageIndex,
            const sal_uInt16 nSecondPageIndex,
            const Point& rFirstOffset,
            const Point& rSecondOffset,
            const PageKind ePageKind,
            const MapMode& rMapMode,
            const bool bPrintMarkedOnly,
            const sal_uLong nDrawMode,
            const Orientation eOrientation,
            const sal_uInt16 nPaperTray)
            : PrinterPage(ePageKind, rMapMode, bPrintMarkedOnly, ::rtl::OUString(),
                Point(), nDrawMode, eOrientation, nPaperTray),
              mnFirstPageIndex(nFirstPageIndex),
              mnSecondPageIndex(nSecondPageIndex),
              maFirstOffset(rFirstOffset),
              maSecondOffset(rSecondOffset)
        {
        }

        virtual ~BookletPrinterPage (void) {}

        virtual void Print (
            Printer& rPrinter,
            SdDrawDocument& rDocument,
            ViewShell& rViewShell,
            View* pView,
            DrawView& rPrintView,
            const SetOfByte& rVisibleLayers,
            const SetOfByte& rPrintableLayers) const
        {
            (void)rViewShell;
            MapMode aMap (maMap);
            SdPage* pPageToPrint = rDocument.GetSdPage(mnFirstPageIndex, mePageKind);
            if (pPageToPrint)
            {
                aMap.SetOrigin(maFirstOffset);
                rPrinter.SetMapMode(aMap);
                PrintPage(
                    rPrinter,
                    rPrintView,
                    *pPageToPrint,
                    pView,
                    mbPrintMarkedOnly,
                    rVisibleLayers,
                    rPrintableLayers);
            }

            pPageToPrint = rDocument.GetSdPage(mnSecondPageIndex, mePageKind);
            if( pPageToPrint )
            {
                aMap.SetOrigin(maSecondOffset);
                rPrinter.SetMapMode(aMap);
                PrintPage(
                    rPrinter,
                    rPrintView,
                    *pPageToPrint,
                    pView,
                    mbPrintMarkedOnly,
                    rVisibleLayers,
                    rPrintableLayers);
            }
        }

    private:
        const sal_uInt16 mnFirstPageIndex;
        const sal_uInt16 mnSecondPageIndex;
        const Point maFirstOffset;
        const Point maSecondOffset;
    };




    /** One handout page displays one to nine slides.
    */
    class HandoutPrinterPage : public PrinterPage
    {
    public:
        HandoutPrinterPage (
            const sal_uInt16 nHandoutPageIndex,
            const ::std::vector<sal_uInt16>& rPageIndices,
            const MapMode& rMapMode,
            const ::rtl::OUString& rsPageString,
            const Point& rPageStringOffset,
            const sal_uLong nDrawMode,
            const Orientation eOrientation,
            const sal_uInt16 nPaperTray)
            : PrinterPage(PK_HANDOUT, rMapMode, false, rsPageString,
                rPageStringOffset, nDrawMode, eOrientation, nPaperTray),
              mnHandoutPageIndex(nHandoutPageIndex),
              maPageIndices(rPageIndices)
        {
        }

        virtual void Print (
            Printer& rPrinter,
            SdDrawDocument& rDocument,
            ViewShell& rViewShell,
            View* pView,
            DrawView& rPrintView,
            const SetOfByte& rVisibleLayers,
            const SetOfByte& rPrintableLayers) const
        {
            SdPage& rHandoutPage (*rDocument.GetSdPage(0, PK_HANDOUT));

            Reference< com::sun::star::beans::XPropertySet > xHandoutPage( rHandoutPage.getUnoPage(), UNO_QUERY );
            const rtl::OUString sPageNumber( RTL_CONSTASCII_USTRINGPARAM( "Number" ) );

            // Collect the page objects of the handout master.
            std::vector<SdrPageObj*> aHandoutPageObjects;
            SdrObjListIter aShapeIter (rHandoutPage);
            while (aShapeIter.IsMore())
            {
                SdrPageObj* pPageObj = dynamic_cast<SdrPageObj*>(aShapeIter.Next());
                if (pPageObj)
                    aHandoutPageObjects.push_back(pPageObj);
            }
            if (aHandoutPageObjects.empty())
                return;

            // Connect page objects with pages.
            std::vector<SdrPageObj*>::iterator aPageObjIter (aHandoutPageObjects.begin());
            for (std::vector<sal_uInt16>::const_iterator
                     iPageIndex(maPageIndices.begin()),
                     iEnd(maPageIndices.end());
                 iPageIndex!=iEnd && aPageObjIter!=aHandoutPageObjects.end();
                 ++iPageIndex)
            {
                // Check if the page still exists.
                if (*iPageIndex >= rDocument.GetSdPageCount(PK_STANDARD))
                    continue;

                SdrPageObj* pPageObj = (*aPageObjIter++);
                pPageObj->SetReferencedPage(rDocument.GetSdPage(*iPageIndex, PK_STANDARD));
            }

            // if there are more page objects than pages left, set the rest to invisible
            int nHangoverCount = 0;
            while (aPageObjIter != aHandoutPageObjects.end())
            {
                (*aPageObjIter++)->SetReferencedPage(0L);
                nHangoverCount++;
            }

            // Hide outlines for objects that have pages attached.
            if (nHangoverCount > 0)
            {
                int nSkip = aHandoutPageObjects.size() - nHangoverCount;
                aShapeIter.Reset();
                while (aShapeIter.IsMore())
                {
                    SdrPathObj* pPathObj = dynamic_cast<SdrPathObj*>(aShapeIter.Next());
                    if (pPathObj)
                    {
                        if (nSkip > 0)
                            --nSkip;
                        else
                            pPathObj->SetMergedItem(XLineStyleItem(XLINE_NONE));
                    }
                }
            }

            if( xHandoutPage.is() ) try
            {
                xHandoutPage->setPropertyValue( sPageNumber, Any( static_cast<sal_Int16>(mnHandoutPageIndex) ) );
            }
            catch( Exception& )
            {
            }
            rViewShell.SetPrintedHandoutPageNum( mnHandoutPageIndex + 1 );

            MapMode aMap (rPrinter.GetMapMode());
            rPrinter.SetMapMode(maMap);

            PrintPage(
                rPrinter,
                rPrintView,
                rHandoutPage,
                pView,
                false,
                rVisibleLayers,
                rPrintableLayers);
            PrintMessage(
                rPrinter,
                msPageString,
                maPageStringOffset);

            if( xHandoutPage.is() ) try
            {
                xHandoutPage->setPropertyValue( sPageNumber, Any( static_cast<sal_Int16>(0) ) );
            }
            catch( Exception& )
            {
            }
            rViewShell.SetPrintedHandoutPageNum(1);

            // Restore outlines.
            if (nHangoverCount > 0)
            {
                aShapeIter.Reset();
                while (aShapeIter.IsMore())
                {
                    SdrPathObj* pPathObj = dynamic_cast<SdrPathObj*>(aShapeIter.Next());
                    if (pPathObj != NULL)
                        pPathObj->SetMergedItem(XLineStyleItem(XLINE_SOLID));
                }
            }

       }

    private:
        const sal_uInt16 mnHandoutPageIndex;
        const ::std::vector<sal_uInt16> maPageIndices;
    };




    /** The outline information (title, subtitle, outline objects) of the
        document.  There is no fixed mapping of slides to printer pages.
    */
    class OutlinerPrinterPage : public PrinterPage
    {
    public:
        OutlinerPrinterPage (
            OutlinerParaObject* pParaObject,
            const MapMode& rMapMode,
            const ::rtl::OUString& rsPageString,
            const Point& rPageStringOffset,
            const sal_uLong nDrawMode,
            const Orientation eOrientation,
            const sal_uInt16 nPaperTray)
            : PrinterPage(PK_HANDOUT, rMapMode, false, rsPageString,
                rPageStringOffset, nDrawMode, eOrientation, nPaperTray),
              mpParaObject(pParaObject)
        {
        }

        ~OutlinerPrinterPage (void)
        {
            mpParaObject.reset();
        }

        virtual void Print (
            Printer& rPrinter,
            SdDrawDocument& rDocument,
            ViewShell& rViewShell,
            View* pView,
            DrawView& rPrintView,
            const SetOfByte& rVisibleLayers,
            const SetOfByte& rPrintableLayers) const
        {
            (void)rViewShell;
            (void)pView;
            (void)rPrintView;
            (void)rVisibleLayers;
            (void)rPrintableLayers;

            // Set up the printer.
            rPrinter.SetMapMode(maMap);

            // Get and set up the outliner.
            const Rectangle aOutRect (rPrinter.GetPageOffset(), rPrinter.GetOutputSize());
            Outliner* pOutliner = rDocument.GetInternalOutliner();
            const sal_uInt16 nSavedOutlMode (pOutliner->GetMode());
            const sal_Bool bSavedUpdateMode (pOutliner->GetUpdateMode());
            const Size aSavedPaperSize (pOutliner->GetPaperSize());

            pOutliner->Init(OUTLINERMODE_OUTLINEVIEW);
            pOutliner->SetPaperSize(aOutRect.GetSize());
            pOutliner->SetUpdateMode(sal_True);
            pOutliner->Clear();
            pOutliner->SetText(*mpParaObject);

            pOutliner->Draw(&rPrinter, aOutRect);

            PrintMessage(
                rPrinter,
                msPageString,
                maPageStringOffset);

            // Restore outliner and printer.
            pOutliner->Clear();
            pOutliner->SetUpdateMode(bSavedUpdateMode);
            pOutliner->SetPaperSize(aSavedPaperSize);
            pOutliner->Init(nSavedOutlMode);
        }

    private:
        ::boost::scoped_ptr<OutlinerParaObject> mpParaObject;
    };
}


//===== DocumentRenderer::Implementation ======================================

class DocumentRenderer::Implementation
    : public SfxListener,
      public vcl::PrinterOptionsHelper
{
public:
    Implementation (ViewShellBase& rBase)
        : mrBase(rBase),
          mbIsDisposed(false),
          mpPrinter(NULL),
          mpOptions(),
          maPrinterPages(),
          mpPrintView(),
          mbHasOrientationWarningBeenShown(false)
    {
        DialogCreator aCreator( mrBase.GetDocShell()->GetDocumentType() == DOCUMENT_TYPE_IMPRESS );
        m_aUIProperties = aCreator.GetDialogControls();
        maSlidesPerPage = aCreator.GetSlidesPerPage();

        StartListening(mrBase);
    }




    virtual ~Implementation (void)
    {
        EndListening(mrBase);
    }




    virtual void Notify (SfxBroadcaster& rBroadcaster, const SfxHint& rHint)
    {
        const SfxSimpleHint* pSimpleHint = dynamic_cast<const SfxSimpleHint*>(&rHint);
        if (pSimpleHint != NULL
            && pSimpleHint->GetId() == SFX_HINT_DYING
            && &rBroadcaster == &static_cast<SfxBroadcaster&>(mrBase))
        {
            Dispose();
        }
    }



    /** Process the sequence of properties given to one of the XRenderable
        methods.
    */
    void ProcessProperties (const css::uno::Sequence<css::beans::PropertyValue >& rOptions)
    {
        OSL_ASSERT(!mbIsDisposed);
        if (mbIsDisposed)
            return;

        bool bIsValueChanged = processProperties( rOptions );
        bool bIsPaperChanged = false;

        // The RenderDevice property is handled specially: its value is
        // stored in mpPrinter instead of being retrieved on demand.
        Any aDev( getValue( OUString( RTL_CONSTASCII_USTRINGPARAM( "RenderDevice" ) ) ) );
        Reference<awt::XDevice> xRenderDevice;

        if (aDev >>= xRenderDevice)
        {
            VCLXDevice* pDevice = VCLXDevice::GetImplementation(xRenderDevice);
            OutputDevice* pOut = pDevice ? pDevice->GetOutputDevice() : NULL;
            mpPrinter = dynamic_cast<Printer*>(pOut);
            Size aPageSizePixel = mpPrinter ? mpPrinter->GetPaperSizePixel() : Size();
            if( aPageSizePixel != maPrinterPageSizePixel )
            {
                bIsPaperChanged = true;
                maPrinterPageSizePixel = aPageSizePixel;
            }
        }

        if (bIsValueChanged)
        {
            if ( ! mpOptions )
                mpOptions.reset(new PrintOptions(*this, maSlidesPerPage));
        }
        if( bIsValueChanged || bIsPaperChanged )
            PreparePages();
    }



    /** Return the number of pages that are to be printed.
    */
    sal_Int32 GetPrintPageCount (void)
    {
        OSL_ASSERT(!mbIsDisposed);
        if (mbIsDisposed)
            return 0;
        else
            return maPrinterPages.size();
    }



    /** Return a sequence of properties that can be returned by the
        XRenderable::getRenderer() method.
    */
    css::uno::Sequence<css::beans::PropertyValue> GetProperties (
        const css::uno::Sequence<css::beans::PropertyValue>& rOptions)
    {
        (void)rOptions;

        css::uno::Sequence<css::beans::PropertyValue> aProperties (3);

        aProperties[0].Name = A2S("ExtraPrintUIOptions");
        aProperties[0].Value <<= m_aUIProperties;

        aProperties[1].Name = A2S("PageSize");
        aProperties[1].Value <<= maPrintSize;

        // FIXME: is this always true ?
        aProperties[2].Name = A2S("PageIncludesNonprintableArea");
        aProperties[2].Value = makeAny( sal_True );

        return aProperties;
    }




    /** Print one of the prepared pages.
    */
    void PrintPage (const sal_Int32 nIndex)
    {
        OSL_ASSERT(!mbIsDisposed);
        if (mbIsDisposed)
            return;

        Printer& rPrinter (*mpPrinter);

        ::boost::shared_ptr<ViewShell> pViewShell (mrBase.GetMainViewShell());
        if ( ! pViewShell)
            return;

        SdDrawDocument* pDocument = pViewShell->GetDoc();
        OSL_ASSERT(pDocument!=NULL);

        ::boost::shared_ptr<DrawViewShell> pDrawViewShell(
            ::boost::dynamic_pointer_cast<DrawViewShell>(mrBase.GetMainViewShell()));

        if ( ! mpPrintView)
            mpPrintView.reset(new DrawView(mrBase.GetDocShell(), &rPrinter, pDrawViewShell.get()));

        if (nIndex<0 || sal::static_int_cast<sal_uInt32>(nIndex)>=maPrinterPages.size())
            return;

        const ::boost::shared_ptr<PrinterPage> pPage (maPrinterPages[nIndex]);
        OSL_ASSERT(pPage);
        if ( ! pPage)
            return;

        const Orientation eSavedOrientation (rPrinter.GetOrientation());
        const sal_uLong nSavedDrawMode (rPrinter.GetDrawMode());
        const MapMode aSavedMapMode (rPrinter.GetMapMode());
        const sal_uInt16 nSavedPaperBin (rPrinter.GetPaperBin());


        // Set page orientation.
        if ( ! rPrinter.SetOrientation(pPage->GetOrientation()))
        {
            if ( ! mbHasOrientationWarningBeenShown
                && mpOptions->IsWarningOrientation())
            {
                mbHasOrientationWarningBeenShown = true;
                // Show warning that the orientation could not be set.
                if (pViewShell)
                {
                    WarningBox aWarnBox(
                        pViewShell->GetActiveWindow(),
                        (WinBits)(WB_OK_CANCEL | WB_DEF_CANCEL),
                        String(SdResId(STR_WARN_PRINTFORMAT_FAILURE)));
                    if (aWarnBox.Execute() != RET_OK)
                        return;
                }
            }
        }

        // Set the draw mode.
        rPrinter.SetDrawMode(pPage->GetDrawMode());

        // Set paper tray.
        rPrinter.SetPaperBin(pPage->GetPaperTray());

        // Print the actual page.
        pPage->Print(
            rPrinter,
            *pDocument,
            *pViewShell,
            pDrawViewShell ? pDrawViewShell->GetView() : NULL,
            *mpPrintView,
            pViewShell->GetFrameView()->GetVisibleLayers(),
            pViewShell->GetFrameView()->GetPrintableLayers());

        rPrinter.SetOrientation(eSavedOrientation);
        rPrinter.SetDrawMode(nSavedDrawMode);
        rPrinter.SetMapMode(aSavedMapMode);
        rPrinter.SetPaperBin(nSavedPaperBin);
    }




private:
    ViewShellBase& mrBase;
    bool mbIsDisposed;
    Printer* mpPrinter;
    Size maPrinterPageSizePixel;
    ::boost::scoped_ptr<PrintOptions> mpOptions;
    ::std::vector< ::boost::shared_ptr< ::sd::PrinterPage> > maPrinterPages;
    ::boost::scoped_ptr<DrawView> mpPrintView;
    bool mbHasOrientationWarningBeenShown;
    ::std::vector<sal_Int32> maSlidesPerPage;
    awt::Size maPrintSize;

    void Dispose (void)
    {
        mbIsDisposed = true;
    }



    /** Determine and set the paper orientation.
    */
    bool SetupPaperOrientation (
        const PageKind ePageKind,
        PrintInfo& rInfo)
    {
        SdDrawDocument* pDocument = mrBase.GetMainViewShell()->GetDoc();
        rInfo.meOrientation = ORIENTATION_PORTRAIT;

        if( ! mpOptions->IsBooklet())
        {
            rInfo.meOrientation = pDocument->GetSdPage(0, ePageKind)->GetOrientation();
        }
        else if (rInfo.maPageSize.Width() < rInfo.maPageSize.Height())
            rInfo.meOrientation = ORIENTATION_LANDSCAPE;

        const Size aPaperSize (rInfo.mpPrinter->GetPaperSize());
        if( (rInfo.meOrientation == ORIENTATION_LANDSCAPE &&
              (aPaperSize.Width() < aPaperSize.Height()))
           ||
            (rInfo.meOrientation == ORIENTATION_PORTRAIT &&
              (aPaperSize.Width() > aPaperSize.Height()))
          )
        {
            maPrintSize = awt::Size(aPaperSize.Height(), aPaperSize.Width());
            //            rInfo.maPrintSize = Size(rInfo.maPrintSize.Height(), rInfo.maPrintSize.Width());
        }
        else
        {
            maPrintSize = awt::Size(aPaperSize.Width(), aPaperSize.Height());
        }

        return true;
    }



    /** Top most method for preparing printer pages.  In this and the other
        Prepare... methods the various special cases are detected and
        handled.
        For every page that is to be printed (that may contain several
        slides) one PrinterPage object is created and inserted into
        maPrinterPages.
    */
    void PreparePages (void)
    {
        mpPrintView.reset();
        maPrinterPages.clear();
        mbHasOrientationWarningBeenShown = false;

        ViewShell* pShell = mrBase.GetMainViewShell().get();

        PrintInfo aInfo (mpPrinter, mpOptions->GetPrinterSelection(), mrBase.GetMainViewShell());

        if (aInfo.mpPrinter!=NULL && pShell!=NULL)
        {

            MapMode aMap (aInfo.mpPrinter->GetMapMode());
            aMap.SetMapUnit(MAP_100TH_MM);
            aInfo.maMap = aMap;
            mpPrinter->SetMapMode(aMap);

            ::Outliner& rOutliner = mrBase.GetDocument()->GetDrawOutliner();
            const sal_uLong nSavedControlWord (rOutliner.GetControlWord());
            sal_uLong nCntrl = nSavedControlWord;
            nCntrl &= ~EE_CNTRL_MARKFIELDS;
            nCntrl &= ~EE_CNTRL_ONLINESPELLING;
            rOutliner.SetControlWord( nCntrl );

            // When in outline view then apply all pending changes to the model.
            if (pShell->ISA(OutlineViewShell))
                static_cast<OutlineViewShell*>(pShell)->PrepareClose (sal_False, sal_False);

            // Collect some frequently used data.
            if (mpOptions->IsDate())
            {
                aInfo.msTimeDate += GetSdrGlobalData().GetLocaleData()->getDate( Date() );
                aInfo.msTimeDate += ::rtl::OUString((sal_Unicode)' ');
            }

            if (mpOptions->IsTime())
                aInfo.msTimeDate += GetSdrGlobalData().GetLocaleData()->getTime( Time(), sal_False, sal_False );
            aInfo.maPrintSize = aInfo.mpPrinter->GetOutputSize();
            maPrintSize = awt::Size(
                aInfo.mpPrinter->GetPaperSize().Width(),
                aInfo.mpPrinter->GetPaperSize().Height());

            switch (mpOptions->GetOutputQuality())
            {
                case 1:
                    aInfo.mnDrawMode = DRAWMODE_GRAYLINE | DRAWMODE_GRAYFILL
                        | DRAWMODE_BLACKTEXT | DRAWMODE_GRAYBITMAP
                        | DRAWMODE_GRAYGRADIENT;
                    break;

                case 2:
                    aInfo.mnDrawMode = DRAWMODE_BLACKLINE | DRAWMODE_BLACKTEXT
                        | DRAWMODE_WHITEFILL | DRAWMODE_GRAYBITMAP
                        | DRAWMODE_WHITEGRADIENT;
                    break;

                default:
                    aInfo.mnDrawMode = DRAWMODE_DEFAULT;
            }

            // check if selected range of pages contains transparent objects
            /*
            const bool bPrintPages (bPrintNotes || bPrintDraw || bPrintHandout);
            const bool bContainsTransparency (bPrintPages && ContainsTransparency());
            if (pPrinter->InitJob (mrBase.GetWindow(), !bIsAPI && bContainsTransparency))
            */

            if (mpOptions->IsDraw())
                PrepareStdOrNotes(PK_STANDARD, aInfo);
            if (mpOptions->IsNotes())
                PrepareStdOrNotes(PK_NOTES, aInfo);
            if (mpOptions->IsHandout())
            {
                InitHandoutTemplate();
                PrepareHandout(aInfo);
            }
            if (mpOptions->IsOutline())
                PrepareOutline(aInfo);

            rOutliner.SetControlWord(nSavedControlWord);
        }
    }




    /** Create the page objects of the handout template.  When the actual
        printing takes place then the page objects are assigned different
        sets of slides for each printed page (see HandoutPrinterPage::Print).
    */
    void InitHandoutTemplate (void)
    {
        const sal_Int32 nSlidesPerHandout (mpOptions->GetHandoutPageCount());
        const bool bHandoutHorizontal (mpOptions->IsHandoutHorizontal());

        AutoLayout eLayout = AUTOLAYOUT_HANDOUT6;
        switch (nSlidesPerHandout)
        {
            case 0: eLayout = AUTOLAYOUT_NONE; break; // AUTOLAYOUT_HANDOUT1; break;
            case 1: eLayout = AUTOLAYOUT_HANDOUT1; break;
            case 2: eLayout = AUTOLAYOUT_HANDOUT2; break;
            case 3: eLayout = AUTOLAYOUT_HANDOUT3; break;
            case 4: eLayout = AUTOLAYOUT_HANDOUT4; break;
            default:
            case 6: eLayout = AUTOLAYOUT_HANDOUT6; break;
            case 9: eLayout = AUTOLAYOUT_HANDOUT9; break;
        }

        if( !mrBase.GetDocument() )
            return;

        SdDrawDocument& rModel = *mrBase.GetDocument();

        // first, prepare handout page (not handout master)

        SdPage* pHandout = rModel.GetSdPage(0, PK_HANDOUT);
        if( !pHandout )
            return;

        // delete all previous shapes from handout page
        while( pHandout->GetObjCount() )
        {
            SdrObject* pObj = pHandout->NbcRemoveObject(0);
            if( pObj )
                SdrObject::Free( pObj  );
        }

        const bool bDrawLines (eLayout == AUTOLAYOUT_HANDOUT3);

        std::vector< Rectangle > aAreas;
        SdPage::CalculateHandoutAreas( rModel, eLayout, bHandoutHorizontal, aAreas );

        std::vector< Rectangle >::iterator iter( aAreas.begin() );
        while( iter != aAreas.end() )
        {
            pHandout->NbcInsertObject( new SdrPageObj((*iter++)) );

            if( bDrawLines && (iter != aAreas.end())  )
            {
                Rectangle aRect( (*iter++) );

                basegfx::B2DPolygon aPoly;
                aPoly.insert(0, basegfx::B2DPoint( aRect.Left(), aRect.Top() ) );
                aPoly.insert(1, basegfx::B2DPoint( aRect.Right(), aRect.Top() ) );

                basegfx::B2DHomMatrix aMatrix;
                aMatrix.translate( 0.0, static_cast< double >( aRect.GetHeight() / 7 ) );

                basegfx::B2DPolyPolygon aPathPoly;
                for( sal_uInt16 nLine = 0; nLine < 7; nLine++ )
                {
                    aPoly.transform( aMatrix );
                    aPathPoly.append( aPoly );
                }

                SdrPathObj* pPathObj = new SdrPathObj(OBJ_PATHLINE, aPathPoly );
                pPathObj->SetMergedItem(XLineStyleItem(XLINE_SOLID));
                pPathObj->SetMergedItem(XLineColorItem(String(), Color(COL_BLACK)));

                pHandout->NbcInsertObject( pPathObj );
            }
        }
    }




    /** Detect whether any of the slides that are to be printed contains
        partially transparent or translucent shapes.
    */
    bool ContainsTransparency (const PrintInfo& rInfo) const
    {
        // const bool bPrintExcluded (mpOptions->IsPrintExcluded());
        bool bContainsTransparency = false;

        for (sal_uInt16
                 nIndex=0,
                 nCount=mrBase.GetDocument()->GetSdPageCount(PK_STANDARD);
             nIndex < nCount && !bContainsTransparency;
             ++nIndex)
        {
            SdPage* pPage = GetFilteredPage(nIndex, PK_STANDARD, rInfo);
            if (pPage == NULL)
                continue;

            bContainsTransparency = pPage->HasTransparentObjects();
            if ( ! bContainsTransparency && pPage->TRG_HasMasterPage())
                bContainsTransparency = pPage->TRG_GetMasterPage().HasTransparentObjects();
        }

        return bContainsTransparency;
    }




    /** Detect whether the specified slide is to be printed.
        @return
            When the slide is not to be printed then <NULL/> is returned.
            Otherwise a pointer to the slide is returned.
    */
    SdPage* GetFilteredPage (
        const sal_Int32 nPageIndex,
        const PageKind ePageKind,
        const PrintInfo& rInfo) const
    {
        OSL_ASSERT(mrBase.GetDocument() != NULL);
        OSL_ASSERT(nPageIndex>=0);
        if ( ! rInfo.maSelection.IsSelected(nPageIndex))
            return NULL;
        SdPage* pPage = mrBase.GetDocument()->GetSdPage(
            sal::static_int_cast<sal_uInt16>(nPageIndex),
            ePageKind);
        if (pPage == NULL)
            return NULL;
        if ( ! pPage->IsExcluded() || mpOptions->IsPrintExcluded())
            return pPage;
        else
            return NULL;
    }




    /** Prepare the outline of the document for printing.  There is no fixed
        number of slides whose outline data is put onto one printer page.
        If the current printer page has enough room for the outline of the
        current slide then that is added.  Otherwise a new printer page is
        started.
    */
    void PrepareOutline (PrintInfo& rInfo)
    {
        MapMode aMap (rInfo.maMap);
        Point aPageOfs (rInfo.mpPrinter->GetPageOffset() );
        // aMap.SetOrigin(Point() - aPageOfs);
        aMap.SetScaleX(Fraction(1,2));
        aMap.SetScaleY(Fraction(1,2));
        mpPrinter->SetMapMode(aMap);

        Rectangle aOutRect(aPageOfs, rInfo.mpPrinter->GetOutputSize());
        if( aOutRect.GetWidth() > aOutRect.GetHeight() )
        {
            Size aPaperSize( rInfo.mpPrinter->PixelToLogic( rInfo.mpPrinter->GetPaperSizePixel(), MapMode( MAP_100TH_MM ) ) );
            maPrintSize.Width  = aPaperSize.Height();
            maPrintSize.Height = aPaperSize.Width();
            aOutRect = Rectangle( Point( aPageOfs.Y(), aPageOfs.X() ),
                                  Size( aOutRect.GetHeight(), aOutRect.GetWidth() ) );
        }

        Link aOldLink;
        Outliner* pOutliner = mrBase.GetDocument()->GetInternalOutliner();
        pOutliner->Init(OUTLINERMODE_OUTLINEVIEW);
        const sal_uInt16 nSavedOutlMode (pOutliner->GetMode());
        const sal_Bool bSavedUpdateMode (pOutliner->GetUpdateMode());
        const Size aSavedPaperSize (pOutliner->GetPaperSize());
        const MapMode aSavedMapMode (pOutliner->GetRefMapMode());
        pOutliner->SetPaperSize(aOutRect.GetSize());
        pOutliner->SetUpdateMode(sal_True);

        long nPageH = aOutRect.GetHeight();

        for (sal_uInt16
                 nIndex=0,
                 nCount=mrBase.GetDocument()->GetSdPageCount(PK_STANDARD);
             nIndex < nCount;
             )
        {
            pOutliner->Clear();
            pOutliner->SetFirstPageNumber(nIndex+1);

            Paragraph* pPara = NULL;
            sal_Int32 nH (0);
            while (nH < nPageH && nIndex<nCount)
            {
                SdPage* pPage = GetFilteredPage(nIndex, PK_STANDARD, rInfo);
                ++nIndex;
                if (pPage == NULL)
                    continue;

                SdrTextObj* pTextObj = NULL;
                sal_uInt32 nObj (0);

                while (pTextObj==NULL && nObj < pPage->GetObjCount())
                {
                    SdrObject* pObj = pPage->GetObj(nObj++);
                    if (pObj->GetObjInventor() == SdrInventor
                        && pObj->GetObjIdentifier() == OBJ_TITLETEXT)
                    {
                        pTextObj = dynamic_cast<SdrTextObj*>(pObj);
                    }
                }

                pPara = pOutliner->GetParagraph(pOutliner->GetParagraphCount() - 1);

                if (pTextObj!=NULL
                    && !pTextObj->IsEmptyPresObj()
                    && pTextObj->GetOutlinerParaObject())
                {
                    pOutliner->AddText(*(pTextObj->GetOutlinerParaObject()));
                }
                else
                    pOutliner->Insert(String());

                pTextObj = NULL;
                nObj = 0;

                while (pTextObj==NULL && nObj<pPage->GetObjCount())
                {
                    SdrObject* pObj = pPage->GetObj(nObj++);
                    if (pObj->GetObjInventor() == SdrInventor
                        && pObj->GetObjIdentifier() == OBJ_OUTLINETEXT)
                    {
                        pTextObj = dynamic_cast<SdrTextObj*>(pObj);
                    }
                }

                bool bSubTitle (false);
                if (!pTextObj)
                {
                    bSubTitle = true;
                    pTextObj = dynamic_cast<SdrTextObj*>(pPage->GetPresObj(PRESOBJ_TEXT));  // Untertitel vorhanden?
                }

                sal_uLong nParaCount1 = pOutliner->GetParagraphCount();

                if (pTextObj!=NULL
                    && !pTextObj->IsEmptyPresObj()
                    && pTextObj->GetOutlinerParaObject())
                {
                    pOutliner->AddText(*(pTextObj->GetOutlinerParaObject()));
                }

                if (bSubTitle )
                {
                    const sal_Int32 nParaCount2 (pOutliner->GetParagraphCount());
                    for (sal_Int32 nPara=nParaCount1; nPara<nParaCount2; ++nPara)
                    {
                        Paragraph* pP = pOutliner->GetParagraph(nPara);
                        if (pP!=NULL && pOutliner->GetDepth((sal_uInt16)nPara) > 0)
                            pOutliner->SetDepth(pP, 0);
                    }
                }

                nH = pOutliner->GetTextHeight();
            }

            // Remove the last paragraph when that does not fit completely on
            // the current page.
            if (nH > nPageH && pPara!=NULL)
            {
                sal_uLong nCnt = pOutliner->GetAbsPos(
                    pOutliner->GetParagraph( pOutliner->GetParagraphCount() - 1 ) );
                sal_uLong nParaPos = pOutliner->GetAbsPos( pPara );
                nCnt -= nParaPos;
                pPara = pOutliner->GetParagraph( ++nParaPos );
                if ( nCnt && pPara )
                {
                    pOutliner->Remove(pPara, nCnt);
                    --nIndex;
                }
            }

            maPrinterPages.push_back(
                ::boost::shared_ptr<PrinterPage>(
                    new OutlinerPrinterPage(
                        pOutliner->CreateParaObject(),
                        aMap,
                        rInfo.msTimeDate,
                        aPageOfs,
                        rInfo.mnDrawMode,
                        rInfo.meOrientation,
                        rInfo.mpPrinter->GetPaperBin())));
        }

        pOutliner->SetRefMapMode(aSavedMapMode);
        pOutliner->SetUpdateMode(bSavedUpdateMode);
        pOutliner->SetPaperSize(aSavedPaperSize);
        pOutliner->Init(nSavedOutlMode);
    }




    /** Prepare handout pages for slides that are to be printed.
    */
    void PrepareHandout (PrintInfo& rInfo)
    {
        SdDrawDocument* pDocument = mrBase.GetDocument();
        OSL_ASSERT(pDocument != NULL);
        SdPage& rHandoutPage (*pDocument->GetSdPage(0, PK_HANDOUT));

        const bool bScalePage (mpOptions->IsPageSize());

        sal_uInt16 nPaperBin;
        if ( ! mpOptions->IsPaperBin())
            nPaperBin = rHandoutPage.GetPaperBin();
        else
            nPaperBin = rInfo.mpPrinter->GetPaperBin();

        // Change orientation?
        SdPage& rMaster (dynamic_cast<SdPage&>(rHandoutPage.TRG_GetMasterPage()));
        rInfo.meOrientation = rMaster.GetOrientation();

        const Size aPaperSize (rInfo.mpPrinter->GetPaperSize());
        if( (rInfo.meOrientation == ORIENTATION_LANDSCAPE &&
              (aPaperSize.Width() < aPaperSize.Height()))
           ||
            (rInfo.meOrientation == ORIENTATION_PORTRAIT &&
              (aPaperSize.Width() > aPaperSize.Height()))
          )
        {
            maPrintSize = awt::Size(aPaperSize.Height(), aPaperSize.Width());
        }
        else
        {
            maPrintSize = awt::Size(aPaperSize.Width(), aPaperSize.Height());
        }

        MapMode aMap (rInfo.maMap);
        const Point aPageOfs (rInfo.mpPrinter->GetPageOffset());
        //DrawView* pPrintView;

        // aMap.SetOrigin(Point() - aPageOfs);

        if ( bScalePage )
        {
            const Size aPageSize (rHandoutPage.GetSize());
            const Size aPrintSize (rInfo.mpPrinter->GetOutputSize());

            const double fHorz = (double) aPrintSize.Width()    / aPageSize.Width();
            const double fVert = (double) aPrintSize.Height() / aPageSize.Height();

            Fraction    aFract;
            if ( fHorz < fVert )
                aFract = Fraction(aPrintSize.Width(), aPageSize.Width());
            else
                aFract = Fraction(aPrintSize.Height(), aPageSize.Height());

            aMap.SetScaleX(aFract);
            aMap.SetScaleY(aFract);
            aMap.SetOrigin(Point());
        }

        ::boost::shared_ptr<ViewShell> pViewShell (mrBase.GetMainViewShell());
        pViewShell->WriteFrameViewData();

        // Count page shapes.
        sal_uInt32 nShapeCount (0);
        SdrObjListIter aShapeIter (rHandoutPage);
        while (aShapeIter.IsMore())
        {
            SdrPageObj* pPageObj = dynamic_cast<SdrPageObj*>(aShapeIter.Next());
            if (pPageObj)
                ++nShapeCount;
        }

        const sal_uInt16 nPageCount = mrBase.GetDocument()->GetSdPageCount(PK_STANDARD);
        const sal_uInt16 nHandoutPageCount = nShapeCount ? (nPageCount + nShapeCount - 1) / nShapeCount : 0;
        pViewShell->SetPrintedHandoutPageCount( nHandoutPageCount );
        mrBase.GetDocument()->setHandoutPageCount( nHandoutPageCount );

        // Distribute pages to handout pages.
<<<<<<< HEAD
        ::std::vector<sal_uInt16> aPageIndices;
        std::vector<SdPage*> aPagesVector;
        for (sal_uInt16
=======
        ::std::vector<USHORT> aPageIndices;

        for (USHORT
>>>>>>> d68d1c27
                 nIndex=0,
                 nCount= nPageCount,
                 nHandoutPageIndex=0;
             nIndex <= nCount;
             ++nIndex)
        {
            if (nIndex < nCount)
            {
                if (GetFilteredPage(nIndex, PK_STANDARD, rInfo) == NULL)
                    continue;
                aPageIndices.push_back(nIndex);
            }

            // Create a printer page when we have found one page for each
            // placeholder or when this is the last (and special) loop.
            if (!aPageIndices.empty() && (aPageIndices.size() == nShapeCount || nIndex==nCount))
            {
                maPrinterPages.push_back(
                    ::boost::shared_ptr<PrinterPage>(
                        new HandoutPrinterPage(
                            nHandoutPageIndex++,
                            aPageIndices,
                            aMap,
                            rInfo.msTimeDate,
                            aPageOfs,
                            rInfo.mnDrawMode,
                            rInfo.meOrientation,
                            nPaperBin)));
                aPageIndices.clear();
            }
        }
    }




    /** Prepare the notes pages or regular slides.
    */
    void PrepareStdOrNotes (
        const PageKind ePageKind,
        PrintInfo& rInfo)
    {
        OSL_ASSERT(rInfo.mpPrinter != NULL);

        // Fill in page kind specific data.
        SdDrawDocument* pDocument = mrBase.GetMainViewShell()->GetDoc();
        if (pDocument->GetSdPageCount(ePageKind) == 0)
            return;
        SdPage* pRefPage = pDocument->GetSdPage(0, ePageKind);
        rInfo.maPageSize = pRefPage->GetSize();

        if ( ! SetupPaperOrientation(ePageKind, rInfo))
            return;

        MapMode aMap (rInfo.maMap);
        // aMap.SetOrigin(Point() - rInfo.mpPrinter->GetPageOffset());
        rInfo.maMap = aMap;

        if (mpOptions->IsBooklet())
            PrepareBooklet(ePageKind, rInfo);
        else
            PrepareRegularPages(ePageKind, rInfo);
    }




    /** Prepare slides in a non-booklet way: one slide per one to many
        printer pages.
    */
    void PrepareRegularPages (
        const PageKind ePageKind,
        PrintInfo& rInfo)
    {
        ::boost::shared_ptr<ViewShell> pViewShell (mrBase.GetMainViewShell());
        pViewShell->WriteFrameViewData();
        Point aPtZero;

        for (sal_uInt16
                 nIndex=0,
                 nCount=mrBase.GetDocument()->GetSdPageCount(PK_STANDARD);
             nIndex < nCount;
             ++nIndex)
        {
            SdPage* pPage = GetFilteredPage(nIndex, ePageKind, rInfo);
            if (pPage == NULL)
                continue;

            MapMode aMap (rInfo.maMap);
            // Kann sich die Seitengroesse geaendert haben?
            const Size aPageSize = pPage->GetSize();

            if (mpOptions->IsPageSize())
            {
                const double fHorz ((double) rInfo.maPrintSize.Width()  / aPageSize.Width());
                const double fVert ((double) rInfo.maPrintSize.Height() / aPageSize.Height());

                Fraction aFract;
                if (fHorz < fVert)
                    aFract = Fraction(rInfo.maPrintSize.Width(), aPageSize.Width());
                else
                    aFract = Fraction(rInfo.maPrintSize.Height(), aPageSize.Height());

                aMap.SetScaleX(aFract);
                aMap.SetScaleY(aFract);
                aMap.SetOrigin(Point());
            }

            if (mpOptions->IsPrintPageName())
            {
                rInfo.msPageString = pPage->GetName();
                rInfo.msPageString += ::rtl::OUString(sal_Unicode(' '));
            }
            else
                rInfo.msPageString = ::rtl::OUString();
            rInfo.msPageString += rInfo.msTimeDate;

            long aPageWidth   = aPageSize.Width() - pPage->GetLftBorder() - pPage->GetRgtBorder();
            long aPageHeight  = aPageSize.Height() - pPage->GetUppBorder() - pPage->GetLwrBorder();
            // Bugfix zu 44530:
            // Falls implizit umgestellt wurde (Landscape/Portrait)
            // wird dies beim Kacheln, bzw. aufteilen (Poster) beruecksichtigt
            sal_Bool bSwitchPageSize = sal_False;
            if( ( rInfo.maPrintSize.Width() > rInfo.maPrintSize.Height()
                    && aPageWidth < aPageHeight )
                || ( rInfo.maPrintSize.Width() < rInfo.maPrintSize.Height()
                    && aPageWidth > aPageHeight ) )
            {
                bSwitchPageSize = sal_True;
                const sal_Int32 nTmp (rInfo.maPrintSize.Width());
                rInfo.maPrintSize.Width() = rInfo.maPrintSize.Height();
                rInfo.maPrintSize.Height() = nTmp;
            }

            if (mpOptions->IsTilePage()
                && aPageWidth < rInfo.maPrintSize.Width()
                && aPageHeight < rInfo.maPrintSize.Height())
            {
                // Put multiple slides on one printer page.
                PrepareTiledPage(nIndex, *pPage, ePageKind, rInfo);
            }
            else
            {
                rInfo.maMap = aMap;
                PrepareScaledPage(nIndex, *pPage, ePageKind, rInfo);
            }
        }
    }




    /** Put two slides on one printer page.
    */
    void PrepareBooklet (
        const PageKind ePageKind,
        const PrintInfo& rInfo)
    {
        MapMode aStdMap (rInfo.maMap);
        Point aOffset;
        Size aPrintSize_2 (rInfo.maPrintSize);
        Size aPageSize_2 (rInfo.maPageSize);

        if (rInfo.meOrientation == ORIENTATION_LANDSCAPE)
            aPrintSize_2.Width() >>= 1;
        else
            aPrintSize_2.Height() >>= 1;

        const double fPageWH = (double) aPageSize_2.Width() / aPageSize_2.Height();
        const double fPrintWH = (double) aPrintSize_2.Width() / aPrintSize_2.Height();

        if( fPageWH < fPrintWH )
        {
            aPageSize_2.Width() = (long) ( aPrintSize_2.Height() * fPageWH );
            aPageSize_2.Height()= aPrintSize_2.Height();
        }
        else
        {
            aPageSize_2.Width() = aPrintSize_2.Width();
            aPageSize_2.Height() = (long) ( aPrintSize_2.Width() / fPageWH );
        }

        MapMode aMap (rInfo.maMap);
        aMap.SetScaleX( Fraction( aPageSize_2.Width(), rInfo.maPageSize.Width() ) );
        aMap.SetScaleY( Fraction( aPageSize_2.Height(), rInfo.maPageSize.Height() ) );

        // calculate adjusted print size
        const Size aAdjustedPrintSize (OutputDevice::LogicToLogic(
            rInfo.maPrintSize,
            aStdMap,
            aMap));

        if (rInfo.meOrientation == ORIENTATION_LANDSCAPE)
        {
            aOffset.X() = ( ( aAdjustedPrintSize.Width() >> 1 ) - rInfo.maPageSize.Width() ) >> 1;
            aOffset.Y() = ( aAdjustedPrintSize.Height() - rInfo.maPageSize.Height() ) >> 1;
        }
        else
        {
            aOffset.X() = ( aAdjustedPrintSize.Width() - rInfo.maPageSize.Width() ) >> 1;
            aOffset.Y() = ( ( aAdjustedPrintSize.Height() >> 1 ) - rInfo.maPageSize.Height() ) >> 1;
        }

        // create vector of pages to print
        ::std::vector< sal_uInt16 > aPageVector;
        for (sal_uInt16
                 nIndex=0,
                 nCount=mrBase.GetDocument()->GetSdPageCount(ePageKind);
             nIndex < nCount;
             ++nIndex)
        {
            SdPage* pPage = GetFilteredPage(nIndex, ePageKind, rInfo);
            if (pPage != NULL)
                aPageVector.push_back(nIndex);
        }

        // create pairs of pages to print on each page
        typedef ::std::vector< ::std::pair< sal_uInt16, sal_uInt16 > > PairVector;
        PairVector aPairVector;
        if ( ! aPageVector.empty())
        {
            sal_uInt32 nFirstIndex = 0, nLastIndex = aPageVector.size() - 1;

            if( aPageVector.size() & 1 )
                aPairVector.push_back( ::std::make_pair( (sal_uInt16) 65535, aPageVector[ nFirstIndex++ ] ) );
            else
                aPairVector.push_back( ::std::make_pair( aPageVector[ nLastIndex-- ], aPageVector[ nFirstIndex++ ] ) );

            while( nFirstIndex < nLastIndex )
            {
                if( nFirstIndex & 1 )
                    aPairVector.push_back( ::std::make_pair( aPageVector[ nFirstIndex++ ], aPageVector[ nLastIndex-- ] ) );
                else
                    aPairVector.push_back( ::std::make_pair( aPageVector[ nLastIndex-- ], aPageVector[ nFirstIndex++ ] ) );
            }
        }

        for (sal_uInt32
                 nIndex=0,
                 nCount=aPairVector.size();
             nIndex < nCount;
             ++nIndex)
        {
            const bool bIsIndexOdd (nIndex & 1);
            if ((!bIsIndexOdd && mpOptions->IsPrintFrontPage())
                || (bIsIndexOdd && mpOptions->IsPrintBackPage()))
            {
                const ::std::pair<sal_uInt16, sal_uInt16> aPair (aPairVector[nIndex]);
                Point aSecondOffset (aOffset);
                if (rInfo.meOrientation == ORIENTATION_LANDSCAPE)
                    aSecondOffset.X() += aAdjustedPrintSize.Width() / 2;
                else
                    aSecondOffset.Y() += aAdjustedPrintSize.Height() / 2;
                maPrinterPages.push_back(
                    ::boost::shared_ptr<PrinterPage>(
                        new BookletPrinterPage(
                            aPair.first,
                            aPair.second,
                            aOffset,
                            aSecondOffset,
                            ePageKind,
                            aMap,
                            rInfo.mbPrintMarkedOnly,
                            rInfo.mnDrawMode,
                            rInfo.meOrientation,
                            rInfo.mpPrinter->GetPaperBin())));

            }
        }
    }




    /** Print one slide multiple times on one printer page so that the whole
        printer page is covered.
    */
    void PrepareTiledPage (
        const sal_Int32 nPageIndex,
        const SdPage& rPage,
        const PageKind ePageKind,
        const PrintInfo& rInfo)
    {
        sal_uInt16 nPaperBin;
        if ( ! mpOptions->IsPaperBin())
            nPaperBin = rPage.GetPaperBin();
        else
            nPaperBin = rInfo.mpPrinter->GetPaperBin();

        maPrinterPages.push_back(
            ::boost::shared_ptr<PrinterPage>(
                new TiledPrinterPage(
                    sal::static_int_cast<sal_uInt16>(nPageIndex),
                    ePageKind,
                    500,
                    rInfo.mbPrintMarkedOnly,
                    rInfo.msPageString,
                    rInfo.mpPrinter->GetPageOffset(),
                    rInfo.mnDrawMode,
                    rInfo.meOrientation,
                    nPaperBin)));
    }



    /** Print one standard slide or notes page on one to many printer
        pages.  More than on printer page is used when the slide is larger
        than the printable area.
    */
    void PrepareScaledPage (
        const sal_Int32 nPageIndex,
        const SdPage& rPage,
        const PageKind ePageKind,
        const PrintInfo& rInfo)
    {
        const Point aPageOffset (rInfo.mpPrinter->GetPageOffset());

        sal_uInt16 nPaperBin;
        if ( ! mpOptions->IsPaperBin())
            nPaperBin = rPage.GetPaperBin();
        else
            nPaperBin = rInfo.mpPrinter->GetPaperBin();

        // For pages larger then the printable area there
        // are three options:
        // 1. Scale down to the page to the printable area.
        // 2. Print only the upper left part of the page
        //    (without the unprintable borders).
        // 3. Split the page into parts of the size of the
        // printable area.
        const bool bScalePage (mpOptions->IsPageSize());
        const bool bCutPage (mpOptions->IsCutPage());
        MapMode aMap (rInfo.maMap);
        if (bScalePage || bCutPage)
        {
            // Handle 1 and 2.

            // if CutPage is set then do not move it, otherwise move the
            // scaled page to printable area
            #if 0
            if (bCutPage)
                aMap.SetOrigin(Point(-aPageOffset.X(), -aPageOffset.Y()));
            else
                aMap.SetOrigin(Point(0,0));
            #endif
            maPrinterPages.push_back(
                ::boost::shared_ptr<PrinterPage>(
                    new RegularPrinterPage(
                        sal::static_int_cast<sal_uInt16>(nPageIndex),
                        ePageKind,
                        aMap,
                        rInfo.mbPrintMarkedOnly,
                        rInfo.msPageString,
                        aPageOffset,
                        rInfo.mnDrawMode,
                        rInfo.meOrientation,
                        nPaperBin)));
        }
        else
        {
            // Handle 3.  Print parts of the page in the size of the
            // printable area until the whole page is covered.

            // keep the page content at its position if it fits, otherwise
            // move it to the printable area
            const long nPageWidth (
                rInfo.maPageSize.Width() - rPage.GetLftBorder() - rPage.GetRgtBorder());
            const long nPageHeight (
                rInfo.maPageSize.Height() - rPage.GetUppBorder() - rPage.GetLwrBorder());
            #if 0
            Point aOrigin (
                nPageWidth < rInfo.maPrintSize.Width() ? -aPageOffset.X() : 0,
                nPageHeight < rInfo.maPrintSize.Height() ? -aPageOffset.Y() : 0);
            #else
            Point aOrigin ( 0, 0 );
            #endif
            for (Point aPageOrigin = aOrigin;
                 -aPageOrigin.Y()<nPageHeight;
                 aPageOrigin.Y() -= rInfo.maPrintSize.Height())
            {
                for (aPageOrigin.X()=aOrigin.X();
                     -aPageOrigin.X()<nPageWidth;
                     aPageOrigin.X() -= rInfo.maPrintSize.Width())
                {
                    aMap.SetOrigin(aPageOrigin);
                    maPrinterPages.push_back(
                        ::boost::shared_ptr<PrinterPage>(
                            new RegularPrinterPage(
                                sal::static_int_cast<sal_uInt16>(nPageIndex),
                                ePageKind,
                                aMap,
                                rInfo.mbPrintMarkedOnly,
                                rInfo.msPageString,
                                aPageOffset,
                                rInfo.mnDrawMode,
                                rInfo.meOrientation,
                                nPaperBin)));
                }
            }
        }
    }
};




//===== DocumentRenderer ======================================================

DocumentRenderer::DocumentRenderer (ViewShellBase& rBase)
    : DocumentRendererInterfaceBase(m_aMutex),
      mpImpl(new Implementation(rBase))
{
}




DocumentRenderer::~DocumentRenderer (void)
{
}




//----- XRenderable -----------------------------------------------------------

sal_Int32 SAL_CALL DocumentRenderer::getRendererCount (
    const css::uno::Any& aSelection,
    const css::uno::Sequence<css::beans::PropertyValue >& rOptions)
    throw (css::lang::IllegalArgumentException, css::uno::RuntimeException)
{
    (void)aSelection;
    mpImpl->ProcessProperties(rOptions);
    return mpImpl->GetPrintPageCount();
}




Sequence<beans::PropertyValue> SAL_CALL DocumentRenderer::getRenderer (
    sal_Int32 nRenderer,
    const css::uno::Any& rSelection,
    const css::uno::Sequence<css::beans::PropertyValue>& rOptions)
    throw (css::lang::IllegalArgumentException, css::uno::RuntimeException)
{
    (void)nRenderer;
    (void)rSelection;
    mpImpl->ProcessProperties(rOptions);
    return mpImpl->GetProperties(rOptions);
}




void SAL_CALL DocumentRenderer::render (
    sal_Int32 nRenderer,
    const css::uno::Any& rSelection,
    const css::uno::Sequence<css::beans::PropertyValue>& rOptions)
    throw (css::lang::IllegalArgumentException, css::uno::RuntimeException)
{
    (void)rSelection;
    mpImpl->ProcessProperties(rOptions);
    mpImpl->PrintPage(nRenderer);
}



} // end of namespace sd<|MERGE_RESOLUTION|>--- conflicted
+++ resolved
@@ -1948,15 +1948,8 @@
         mrBase.GetDocument()->setHandoutPageCount( nHandoutPageCount );
 
         // Distribute pages to handout pages.
-<<<<<<< HEAD
         ::std::vector<sal_uInt16> aPageIndices;
-        std::vector<SdPage*> aPagesVector;
         for (sal_uInt16
-=======
-        ::std::vector<USHORT> aPageIndices;
-
-        for (USHORT
->>>>>>> d68d1c27
                  nIndex=0,
                  nCount= nPageCount,
                  nHandoutPageIndex=0;
