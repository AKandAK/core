--- conflicted
+++ resolved
@@ -174,13 +174,8 @@
         print "Error, no SRC_ROOT in env found.\n";
         exit( -1 );
     }
-<<<<<<< HEAD
     my $src_root = $ENV{SRC_ROOT};
     my $ooo_src_root = $ENV{SRC_ROOT};
-=======
-    my $src_root = $ENV{SOURCE_ROOT_DIR};
-    my $ooo_src_root = $src_root."/l10n/l10n";
->>>>>>> e1028d92
     my $so_l10n_path  = $src_root."/sun/l10n_so/source";
     my $ooo_l10n_path = $ooo_src_root."/l10n/source";
 
