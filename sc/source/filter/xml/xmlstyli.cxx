/* -*- Mode: C++; tab-width: 4; indent-tabs-mode: nil; c-basic-offset: 4 -*- */
/*************************************************************************
 *
 * DO NOT ALTER OR REMOVE COPYRIGHT NOTICES OR THIS FILE HEADER.
 *
 * Copyright 2000, 2010 Oracle and/or its affiliates.
 *
 * OpenOffice.org - a multi-platform office productivity suite
 *
 * This file is part of OpenOffice.org.
 *
 * OpenOffice.org is free software: you can redistribute it and/or modify
 * it under the terms of the GNU Lesser General Public License version 3
 * only, as published by the Free Software Foundation.
 *
 * OpenOffice.org is distributed in the hope that it will be useful,
 * but WITHOUT ANY WARRANTY; without even the implied warranty of
 * MERCHANTABILITY or FITNESS FOR A PARTICULAR PURPOSE.  See the
 * GNU Lesser General Public License version 3 for more details
 * (a copy is included in the LICENSE file that accompanied this code).
 *
 * You should have received a copy of the GNU Lesser General Public License
 * version 3 along with OpenOffice.org.  If not, see
 * <http://www.openoffice.org/license.html>
 * for a copy of the LGPLv3 License.
 *
 ************************************************************************/

#include "xmlstyli.hxx"
#include <xmloff/nmspmap.hxx>
#include <xmloff/xmlnmspe.hxx>
#include <xmloff/xmlimppr.hxx>
#include <xmloff/families.hxx>
#include <xmloff/xmlnumfi.hxx>
#include <xmloff/XMLGraphicsDefaultStyle.hxx>
#include <xmloff/xmltoken.hxx>
#include <com/sun/star/style/XStyleFamiliesSupplier.hpp>
#include <com/sun/star/container/XNameContainer.hpp>
#include <com/sun/star/sheet/XSheetConditionalEntries.hpp>
#include <com/sun/star/table/BorderLine2.hpp>
#include <comphelper/extract.hxx>
#include <xmloff/xmlprcon.hxx>
#include <xmloff/xmluconv.hxx>
#include "XMLTableHeaderFooterContext.hxx"
#include "XMLConverter.hxx"
#include "XMLTableShapeImportHelper.hxx"
#include "sheetdata.hxx"
#include "xmlannoi.hxx"
#include "textuno.hxx"
#include "cellsuno.hxx"

#include "docuno.hxx"
#include "unonames.hxx"
#include "document.hxx"
#include "conditio.hxx"
#include "svl/intitem.hxx"
#include "rangelst.hxx"
#include "rangeutl.hxx"
#include "docfunc.hxx"
#include "markdata.hxx"
#include "docpool.hxx"
#include "scitems.hxx"
#include "patattr.hxx"

#define XML_LINE_LEFT 0
#define XML_LINE_RIGHT 1
#define XML_LINE_TOP 2
#define XML_LINE_BOTTOM 3

#define XML_LINE_TLBR 0
#define XML_LINE_BLTR 1

using namespace ::com::sun::star;
using namespace ::com::sun::star::xml::sax;
using namespace ::com::sun::star::style;
using namespace ::com::sun::star::frame;
using namespace ::com::sun::star::beans;
using namespace ::com::sun::star::container;
using namespace xmloff::token;
using namespace ::formula;

using rtl::OUString;
using com::sun::star::uno::Reference;
using com::sun::star::uno::UNO_QUERY;

ScXMLCellImportPropertyMapper::ScXMLCellImportPropertyMapper(
        const UniReference< XMLPropertySetMapper >& rMapper,
        SvXMLImport& rImportP) :
    SvXMLImportPropertyMapper( rMapper, rImportP )
{
}

ScXMLCellImportPropertyMapper::~ScXMLCellImportPropertyMapper()
{
}

void ScXMLCellImportPropertyMapper::finished(::std::vector< XMLPropertyState >& rProperties, sal_Int32 nStartIndex, sal_Int32 nEndIndex ) const
{
    static const sal_Int16 aPaddingCTF[4] = { CTF_SC_LEFTPADDING, CTF_SC_RIGHTPADDING,
                                            CTF_SC_TOPPADDING, CTF_SC_BOTTOMPADDING };
    static const sal_Int16 aBorderCTF[4] = { CTF_SC_LEFTBORDER, CTF_SC_RIGHTBORDER,
                                            CTF_SC_TOPBORDER, CTF_SC_BOTTOMBORDER };

    SvXMLImportPropertyMapper::finished(rProperties, nStartIndex, nEndIndex);
    XMLPropertyState* pAllPaddingProperty(NULL);
    XMLPropertyState* pPadding[4] = { NULL, NULL, NULL, NULL };
    XMLPropertyState* pNewPadding[4] = { NULL, NULL, NULL, NULL };
    XMLPropertyState* pAllBorderProperty = NULL;
    XMLPropertyState* pBorders[4] = { NULL, NULL, NULL, NULL };
    XMLPropertyState* pNewBorders[4] = { NULL, NULL, NULL, NULL };
    XMLPropertyState* pAllBorderWidthProperty = NULL;
    XMLPropertyState* pBorderWidths[4] = { NULL, NULL, NULL, NULL };
    XMLPropertyState* pDiagBorders[2] = { 0 };
    XMLPropertyState* pOldDiagBorderWidths[2] = { 0 };      // old attribute names without "s"
    XMLPropertyState* pDiagBorderWidths[2] = { 0 };

    ::std::vector< XMLPropertyState >::iterator endproperty(rProperties.end());
    for (::std::vector< XMLPropertyState >::iterator aIter =  rProperties.begin();
        aIter != endproperty; ++aIter)
    {
        XMLPropertyState*property = &(*aIter);
        if (property->mnIndex != -1)
        {
            sal_Int16 nContextID = getPropertySetMapper()->GetEntryContextId(property->mnIndex);
            switch (nContextID)
            {
                case CTF_SC_ALLPADDING                  : pAllPaddingProperty = &*property; break;
                case CTF_SC_LEFTPADDING                 : pPadding[XML_LINE_LEFT] = &*property; break;
                case CTF_SC_RIGHTPADDING                : pPadding[XML_LINE_RIGHT] = &*property; break;
                case CTF_SC_TOPPADDING                  : pPadding[XML_LINE_TOP] = &*property; break;
                case CTF_SC_BOTTOMPADDING               : pPadding[XML_LINE_BOTTOM] = &*property; break;
                case CTF_SC_ALLBORDER                   : pAllBorderProperty = &*property; break;
                case CTF_SC_LEFTBORDER                  : pBorders[XML_LINE_LEFT] = &*property; break;
                case CTF_SC_RIGHTBORDER                 : pBorders[XML_LINE_RIGHT] = &*property; break;
                case CTF_SC_TOPBORDER                   : pBorders[XML_LINE_TOP] = &*property; break;
                case CTF_SC_BOTTOMBORDER                : pBorders[XML_LINE_BOTTOM] = &*property; break;
                case CTF_SC_ALLBORDERWIDTH              : pAllBorderWidthProperty = &*property; break;
                case CTF_SC_LEFTBORDERWIDTH             : pBorderWidths[XML_LINE_LEFT] = &*property; break;
                case CTF_SC_RIGHTBORDERWIDTH            : pBorderWidths[XML_LINE_RIGHT] = &*property; break;
                case CTF_SC_TOPBORDERWIDTH              : pBorderWidths[XML_LINE_TOP] = &*property; break;
                case CTF_SC_BOTTOMBORDERWIDTH           : pBorderWidths[XML_LINE_BOTTOM] = &*property; break;
                case CTF_SC_DIAGONALTLBR                : pDiagBorders[XML_LINE_TLBR] = &*property; break;
                case CTF_SC_DIAGONALBLTR                : pDiagBorders[XML_LINE_BLTR] = &*property; break;
                case CTF_SC_DIAGONALTLBRWIDTH           : pOldDiagBorderWidths[XML_LINE_TLBR] = &*property; break;
                case CTF_SC_DIAGONALTLBRWIDTHS          : pDiagBorderWidths[XML_LINE_TLBR] = &*property; break;
                case CTF_SC_DIAGONALBLTRWIDTH           : pOldDiagBorderWidths[XML_LINE_BLTR] = &*property; break;
                case CTF_SC_DIAGONALBLTRWIDTHS          : pDiagBorderWidths[XML_LINE_BLTR] = &*property; break;
            }
        }
    }
    sal_uInt16 i;

    // #i27594#; copy Value, but don't insert
    if (pAllBorderWidthProperty)
        pAllBorderWidthProperty->mnIndex = -1;
    if (pAllBorderProperty)
        pAllBorderProperty->mnIndex = -1;
    if (pAllPaddingProperty)
        pAllPaddingProperty->mnIndex = -1;

    for (i = 0; i < 4; ++i)
    {
        if (pAllPaddingProperty && !pPadding[i])
            pNewPadding[i] = new XMLPropertyState(maPropMapper->FindEntryIndex(aPaddingCTF[i]), pAllPaddingProperty->maValue);
        if (pAllBorderProperty && !pBorders[i])
        {
            pNewBorders[i] = new XMLPropertyState(maPropMapper->FindEntryIndex(aBorderCTF[i]), pAllBorderProperty->maValue);
            pBorders[i] = pNewBorders[i];
        }
        if( !pBorderWidths[i] )
            pBorderWidths[i] = pAllBorderWidthProperty;
        else
            pBorderWidths[i]->mnIndex = -1;
        if( pBorders[i] )
        {
            table::BorderLine2 aBorderLine;
            pBorders[i]->maValue >>= aBorderLine;
            if( pBorderWidths[i] )
            {
                // Merge style:border-line-width values to fo:border values. Do
                // not override fo:border line width or line style with an
                // empty value!
                table::BorderLine2 aBorderLineWidth;
                pBorderWidths[i]->maValue >>= aBorderLineWidth;
                aBorderLine.OuterLineWidth = aBorderLineWidth.OuterLineWidth;
                aBorderLine.InnerLineWidth = aBorderLineWidth.InnerLineWidth;
                aBorderLine.LineDistance = aBorderLineWidth.LineDistance;
                pBorders[i]->maValue <<= aBorderLine;
            }
        }
    }
    for( i = 0; i < 2; ++i )
    {
        if( pDiagBorders[i] && ( pDiagBorderWidths[i] || pOldDiagBorderWidths[i] ) )
        {
            table::BorderLine2 aBorderLine;
            pDiagBorders[i]->maValue >>= aBorderLine;
            table::BorderLine2 aBorderLineWidth;
            if (pDiagBorderWidths[i])
                pDiagBorderWidths[i]->maValue >>= aBorderLineWidth;     // prefer new attribute
            else
                pOldDiagBorderWidths[i]->maValue >>= aBorderLineWidth;
            aBorderLine.OuterLineWidth = aBorderLineWidth.OuterLineWidth;
            aBorderLine.InnerLineWidth = aBorderLineWidth.InnerLineWidth;
            aBorderLine.LineDistance = aBorderLineWidth.LineDistance;
            pDiagBorders[i]->maValue <<= aBorderLine;
            if (pDiagBorderWidths[i])
                pDiagBorderWidths[i]->mnIndex = -1;
            if (pOldDiagBorderWidths[i])
                pOldDiagBorderWidths[i]->mnIndex = -1;      // reset mnIndex for old and new attribute if both are present
        }
    }

    for (i = 0; i < 4; ++i)
    {
        if (pNewPadding[i])
        {
            rProperties.push_back(*pNewPadding[i]);
            delete pNewPadding[i];
        }
        if (pNewBorders[i])
        {
            rProperties.push_back(*pNewBorders[i]);
            delete pNewBorders[i];
        }
    }
}

ScXMLRowImportPropertyMapper::ScXMLRowImportPropertyMapper(
        const UniReference< XMLPropertySetMapper >& rMapper,
        SvXMLImport& rImportP) :
    SvXMLImportPropertyMapper( rMapper, rImportP )
{
}

ScXMLRowImportPropertyMapper::~ScXMLRowImportPropertyMapper()
{
}

void ScXMLRowImportPropertyMapper::finished(::std::vector< XMLPropertyState >& rProperties, sal_Int32 nStartIndex, sal_Int32 nEndIndex ) const
{
    SvXMLImportPropertyMapper::finished(rProperties, nStartIndex, nEndIndex);
    XMLPropertyState* pHeight(NULL);
    XMLPropertyState* pOptimalHeight(NULL);
    XMLPropertyState* pPageBreak(NULL);
    ::std::vector< XMLPropertyState >::iterator endproperty(rProperties.end());
    for (::std::vector< XMLPropertyState >::iterator aIter = rProperties.begin();
        aIter != endproperty; ++aIter)
    {
        XMLPropertyState* property = &(*aIter);
        if (property->mnIndex != -1)
        {
            sal_Int16 nContextID = getPropertySetMapper()->GetEntryContextId(property->mnIndex);
            switch (nContextID)
            {
                case CTF_SC_ROWHEIGHT                   : pHeight = property; break;
                case CTF_SC_ROWOPTIMALHEIGHT            : pOptimalHeight = property; break;
                case CTF_SC_ROWBREAKBEFORE              : pPageBreak = property; break;
            }
        }
    }
    if (pPageBreak)
    {
        if(!(::cppu::any2bool(pPageBreak->maValue)))
            pPageBreak->mnIndex = -1;
    }
    if (pOptimalHeight)
    {
        if (::cppu::any2bool(pOptimalHeight->maValue))
        {
            if (pHeight)
            {
                // set the stored height, but keep "optimal" flag:
                // pass the height value as OptimalHeight property (only allowed while loading!)
                pOptimalHeight->maValue = pHeight->maValue;
                pHeight->mnIndex = -1;
            }
            else
                pOptimalHeight->mnIndex = -1;
        }
    }
    else if (pHeight)
    {
        rProperties.push_back(XMLPropertyState(maPropMapper->FindEntryIndex(CTF_SC_ROWOPTIMALHEIGHT), ::cppu::bool2any( false )));
    }
    // don't access pointers to rProperties elements after push_back!
}

class ScXMLMapContext : public SvXMLImportContext
{
    rtl::OUString msApplyStyle;
    rtl::OUString msCondition;
    rtl::OUString msBaseCell;

    const ScXMLImport& GetScImport() const { return (const ScXMLImport&)GetImport(); }
    ScXMLImport& GetScImport() { return (ScXMLImport&)GetImport(); }
public:

    ScXMLMapContext(
            SvXMLImport& rImport, sal_uInt16 nPrfx,
            const rtl::OUString& rLName,
            const uno::Reference< xml::sax::XAttributeList > & xAttrList );
    virtual ~ScXMLMapContext();

    ScCondFormatEntry* CreateConditionEntry();
};

ScXMLMapContext::ScXMLMapContext(SvXMLImport& rImport, sal_uInt16 nPrfx,
            const OUString& rLName, const uno::Reference< xml::sax::XAttributeList > & xAttrList )
    : SvXMLImportContext( rImport, nPrfx, rLName )
{
    sal_Int16 nAttrCount(xAttrList.is() ? xAttrList->getLength() : 0);
    for( sal_Int16 i=0; i < nAttrCount; ++i )
    {
        const OUString& rAttrName(xAttrList->getNameByIndex( i ));
        OUString aLocalName;
        sal_uInt16 nPrefix(GetImport().GetNamespaceMap().GetKeyByAttrName( rAttrName, &aLocalName ));
        const OUString& rValue(xAttrList->getValueByIndex( i ));

        // TODO: use a map here
        if( XML_NAMESPACE_STYLE == nPrefix )
        {
            if( IsXMLToken(aLocalName, XML_CONDITION ) )
                msCondition = rValue;
            else if( IsXMLToken(aLocalName, XML_APPLY_STYLE_NAME ) )
                msApplyStyle = GetImport().GetStyleDisplayName( XML_STYLE_FAMILY_TABLE_CELL, rValue);
            else if ( IsXMLToken(aLocalName, XML_BASE_CELL_ADDRESS ) )
                msBaseCell = rValue;
        }
    }
}

ScCondFormatEntry* ScXMLMapContext::CreateConditionEntry()
{
    OUString aCondition, aConditionNmsp;
    FormulaGrammar::Grammar eGrammar = FormulaGrammar::GRAM_UNSPECIFIED;
    GetScImport().ExtractFormulaNamespaceGrammar( aCondition, aConditionNmsp, eGrammar, msCondition );
    bool bHasNmsp = aCondition.getLength() < msCondition.getLength();

    // parse a condition from the attribute string
    ScXMLConditionParseResult aParseResult;
    ScXMLConditionHelper::parseCondition( aParseResult, aCondition, 0 );

    if( !bHasNmsp )
    {
        // the attribute does not contain a namespace: try to find a namespace of an external grammar
        FormulaGrammar::Grammar eNewGrammar = FormulaGrammar::GRAM_UNSPECIFIED;
        GetScImport().ExtractFormulaNamespaceGrammar( aCondition, aConditionNmsp, eNewGrammar, aCondition, true );
        if( eNewGrammar != FormulaGrammar::GRAM_EXTERNAL )
            eGrammar = eNewGrammar;
    }

    ScConditionMode eMode = ScConditionEntry::GetModeFromApi(aParseResult.meOperator);
    rtl::OUString aExpr1, aExpr2, aNmsp1, aNmsp2;
    ScDocument* pDoc = GetScImport().GetDocument();

    ScCondFormatEntry* pEntry =  new ScCondFormatEntry(eMode, aParseResult.maOperand1, aParseResult.maOperand2, pDoc, ScAddress(), msApplyStyle,
                                                    aNmsp1, aNmsp2, eGrammar, eGrammar);

    pEntry->SetSrcString(msBaseCell);
    return pEntry;
}

ScXMLMapContext::~ScXMLMapContext()
{
}

void XMLTableStyleContext::SetAttribute( sal_uInt16 nPrefixKey,
                                        const OUString& rLocalName,
                                        const OUString& rValue )
{
    // TODO: use a map here
    if( IsXMLToken(rLocalName, XML_DATA_STYLE_NAME ) )
        sDataStyleName = rValue;
    else if ( IsXMLToken(rLocalName, XML_MASTER_PAGE_NAME ) )
        sPageStyle = rValue;
    else
        XMLPropStyleContext::SetAttribute( nPrefixKey, rLocalName, rValue );
}

TYPEINIT1( XMLTableStyleContext, XMLPropStyleContext );

XMLTableStyleContext::XMLTableStyleContext( ScXMLImport& rImport,
        sal_uInt16 nPrfx, const OUString& rLName,
        const uno::Reference< XAttributeList > & xAttrList,
        SvXMLStylesContext& rStyles, sal_uInt16 nFamily, bool bDefaultStyle ) :
    XMLPropStyleContext( rImport, nPrfx, rLName, xAttrList, rStyles, nFamily, bDefaultStyle ),
    sDataStyleName(),
    pStyles(&rStyles),
    nNumberFormat(-1),
    nLastSheet(-1),
    bParentSet(false),
    mpCondFormat(NULL),
    mbDeleteCondFormat(true)
{
}

XMLTableStyleContext::~XMLTableStyleContext()
{
    if(mbDeleteCondFormat)
        delete mpCondFormat;
}

SvXMLImportContext *XMLTableStyleContext::CreateChildContext(
        sal_uInt16 nPrefix,
        const OUString& rLocalName,
        const uno::Reference< XAttributeList > & xAttrList )
{
    SvXMLImportContext *pContext(NULL);

    if( (XML_NAMESPACE_STYLE == nPrefix) &&
        IsXMLToken(rLocalName, XML_MAP ) )
    {
        if(!mpCondFormat)
            mpCondFormat = new ScConditionalFormat( 0, GetScImport().GetDocument() );
        ScXMLMapContext* pMapContext = new ScXMLMapContext(GetImport(), nPrefix, rLocalName, xAttrList);
        pContext = pMapContext;
        mpCondFormat->AddEntry(pMapContext->CreateConditionEntry());
    }
    if (!pContext)
        pContext = XMLPropStyleContext::CreateChildContext( nPrefix, rLocalName,
                                                           xAttrList );
    return pContext;
}

void XMLTableStyleContext::ApplyCondFormat( uno::Sequence<table::CellRangeAddress> xCellRanges )
{
    if(!mpCondFormat || GetScImport().HasNewCondFormatData())
        return;

    ScRangeList aRangeList;
    sal_Int32 nRanges = xCellRanges.getLength();
    for(sal_Int32 i = 0; i < nRanges; ++i)
    {
        table::CellRangeAddress aAddress = xCellRanges[i];
        ScRange aRange( aAddress.StartColumn, aAddress.StartRow, aAddress.Sheet, aAddress.EndColumn, aAddress.EndRow, aAddress.Sheet );
        aRangeList.Join( aRange, false );
    }

    ScDocument* pDoc = GetScImport().GetDocument();
    SCTAB nTab = GetScImport().GetTables().GetCurrentSheet();
    ScConditionalFormatList* pFormatList = pDoc->GetCondFormList(nTab);
    for(ScConditionalFormatList::iterator itr = pFormatList->begin(), itrEnd = pFormatList->end();
                    itr != itrEnd; ++itr)
    {
        if(itr->EqualEntries(*mpCondFormat))
        {
            ScRangeList& rRangeList = itr->GetRangeList();
            sal_uInt32 nCondId = itr->GetKey();
            size_t n = aRangeList.size();
            for(size_t i = 0; i < n; ++i)
            {
                const ScRange* pRange = aRangeList[i];
                rRangeList.Join(*pRange);
            }

<<<<<<< HEAD
            ScPatternAttr aPattern( pDoc->GetPool() );
            aPattern.GetItemSet().Put( SfxUInt32Item( ATTR_CONDITIONAL, nCondId ) );
            ScMarkData aMarkData;
            aMarkData.MarkFromRangeList(aRangeList, true);
            pDoc->ApplySelectionPattern( aPattern , aMarkData);

            break;
=======
            pDoc->AddCondFormatData( aRangeList, nTab, nCondId );
            return;
>>>>>>> e74fc93e
        }
    }

    if(mpCondFormat && mbDeleteCondFormat)
    {
        mbDeleteCondFormat = false;
        sal_uLong nIndex = pDoc->AddCondFormat(mpCondFormat, nTab );
        mpCondFormat->SetKey(nIndex);
        mpCondFormat->AddRange(aRangeList);

<<<<<<< HEAD
        ScPatternAttr aPattern( pDoc->GetPool() );
        aPattern.GetItemSet().Put( SfxUInt32Item( ATTR_CONDITIONAL, nIndex ) );
        ScMarkData aMarkData;
        aMarkData.MarkFromRangeList(aRangeList, true);
        pDoc->ApplySelectionPattern( aPattern , aMarkData);
=======
        pDoc->AddCondFormatData( aRangeList, nTab, nIndex );
        mbDeleteCondFormat = false;
>>>>>>> e74fc93e
    }


}

void XMLTableStyleContext::FillPropertySet(
    const uno::Reference< XPropertySet > & rPropSet )
{
    if (!IsDefaultStyle())
    {
        if (GetFamily() == XML_STYLE_FAMILY_TABLE_CELL)
        {
            if (!bParentSet)
            {
                AddProperty(CTF_SC_CELLSTYLE, uno::makeAny(GetImport().GetStyleDisplayName( XML_STYLE_FAMILY_TABLE_CELL, GetParentName() )));
                bParentSet = true;
            }
            sal_Int32 nNumFmt = GetNumberFormat();
            if (nNumFmt >= 0)
                AddProperty(CTF_SC_NUMBERFORMAT, uno::makeAny(nNumFmt));
        }
        else if (GetFamily() == XML_STYLE_FAMILY_TABLE_TABLE)
        {
            if (!sPageStyle.isEmpty())
                AddProperty(CTF_SC_MASTERPAGENAME, uno::makeAny(GetImport().GetStyleDisplayName( XML_STYLE_FAMILY_MASTER_PAGE, sPageStyle )));
        }
    }
    XMLPropStyleContext::FillPropertySet(rPropSet);
}

void XMLTableStyleContext::SetDefaults()
{
    if ((GetFamily() == XML_STYLE_FAMILY_TABLE_CELL) && GetImport().GetModel().is())
    {
        uno::Reference <lang::XMultiServiceFactory> xMultiServiceFactory(GetImport().GetModel(), uno::UNO_QUERY);
        if (xMultiServiceFactory.is())
        {
            uno::Reference <beans::XPropertySet> xProperties(xMultiServiceFactory->createInstance(rtl::OUString(RTL_CONSTASCII_USTRINGPARAM("com.sun.star.sheet.Defaults"))), uno::UNO_QUERY);
            if (xProperties.is())
                FillPropertySet(xProperties);
        }
    }
}

void XMLTableStyleContext::AddProperty(const sal_Int16 nContextID, const uno::Any& rValue)
{
    XMLPropertyState* property = FindProperty(nContextID);
    if (property)
        property->mnIndex = -1; // #i46996# remove old property, so it isn't double
    sal_Int32 nIndex(static_cast<XMLTableStylesContext *>(pStyles)->GetIndex(nContextID));
    OSL_ENSURE(nIndex != -1, "Property not found in Map");
    XMLPropertyState aPropState(nIndex, rValue);
    GetProperties().push_back(aPropState); // has to be insertes in a sort order later
}

XMLPropertyState* XMLTableStyleContext::FindProperty(const sal_Int16 nContextID)
{
    XMLPropertyState* pRet = NULL;
    UniReference < XMLPropertySetMapper > xPrMap;
    UniReference < SvXMLImportPropertyMapper > xImpPrMap =
        pStyles->GetImportPropertyMapper( GetFamily() );
    OSL_ENSURE( xImpPrMap.is(), "There is the import prop mapper" );
    if( xImpPrMap.is() )
        xPrMap = xImpPrMap->getPropertySetMapper();
    if( xPrMap.is() )
    {
        ::std::vector< XMLPropertyState >::iterator endproperty(GetProperties().end());
        ::std::vector< XMLPropertyState >::iterator aIter(GetProperties().begin());
        while(!pRet && aIter != endproperty)
        {
            XMLPropertyState* property = &(*aIter);
            if (property->mnIndex != -1 && xPrMap->GetEntryContextId(property->mnIndex) == nContextID)
            {
                pRet = property;
            }
            else
                ++aIter;
        }
    }
    return pRet;
}

sal_Int32 XMLTableStyleContext::GetNumberFormat()
{
    if (nNumberFormat < 0 && !sDataStyleName.isEmpty())
    {
        const SvXMLNumFormatContext* pStyle = static_cast<const SvXMLNumFormatContext*>(
            pStyles->FindStyleChildContext(XML_STYLE_FAMILY_DATA_STYLE, sDataStyleName, sal_True));

        if (!pStyle)
        {
            XMLTableStylesContext* pMyStyles = static_cast<XMLTableStylesContext*>(GetScImport().GetStyles());
            if (pMyStyles)
                pStyle = static_cast<const SvXMLNumFormatContext*>(
                    pMyStyles->FindStyleChildContext(XML_STYLE_FAMILY_DATA_STYLE, sDataStyleName, sal_True));
            else
            {
                OSL_FAIL("not possible to get style");
            }
        }
        if (pStyle)
            nNumberFormat = const_cast<SvXMLNumFormatContext*>(pStyle)->GetKey();
    }
    return nNumberFormat;
}

// ----------------------------------------------------------------------------

SvXMLStyleContext *XMLTableStylesContext::CreateStyleStyleChildContext(
        sal_uInt16 nFamily, sal_uInt16 nPrefix, const OUString& rLocalName,
        const uno::Reference< xml::sax::XAttributeList > & xAttrList )
{
    SvXMLStyleContext *pStyle;
    // use own wrapper for text and paragraph, to record style usage
    if (nFamily == XML_STYLE_FAMILY_TEXT_PARAGRAPH || nFamily == XML_STYLE_FAMILY_TEXT_TEXT)
        pStyle = new ScCellTextStyleContext( GetImport(), nPrefix, rLocalName,
                                            xAttrList, *this, nFamily );
    else
        pStyle = SvXMLStylesContext::CreateStyleStyleChildContext(
                    nFamily, nPrefix, rLocalName, xAttrList );

    if (!pStyle)
    {
        switch( nFamily )
        {
        case XML_STYLE_FAMILY_TABLE_CELL:
        case XML_STYLE_FAMILY_TABLE_COLUMN:
        case XML_STYLE_FAMILY_TABLE_ROW:
        case XML_STYLE_FAMILY_TABLE_TABLE:
            pStyle = new XMLTableStyleContext( GetScImport(), nPrefix, rLocalName,
                                               xAttrList, *this, nFamily );
            break;
        }
    }

    return pStyle;
}

SvXMLStyleContext *XMLTableStylesContext::CreateDefaultStyleStyleChildContext(
        sal_uInt16 nFamily, sal_uInt16 nPrefix, const OUString& rLocalName,
        const uno::Reference< xml::sax::XAttributeList > & xAttrList )
{
    SvXMLStyleContext *pStyle(SvXMLStylesContext::CreateDefaultStyleStyleChildContext( nFamily, nPrefix,
                                                            rLocalName,
                                                            xAttrList ));
    if (!pStyle)
    {
        switch( nFamily )
        {
            case XML_STYLE_FAMILY_TABLE_CELL:
                pStyle = new XMLTableStyleContext( GetScImport(), nPrefix, rLocalName,
                                            xAttrList, *this, nFamily, sal_True);
            break;
            case XML_STYLE_FAMILY_SD_GRAPHICS_ID:
                pStyle = new XMLGraphicsDefaultStyle( GetScImport(), nPrefix, rLocalName,
                                            xAttrList, *this);
            break;
        }
    }

    return pStyle;
}

XMLTableStylesContext::XMLTableStylesContext( SvXMLImport& rImport,
        sal_uInt16 nPrfx ,
        const OUString& rLName ,
        const uno::Reference< XAttributeList > & xAttrList,
        const bool bTempAutoStyles ) :
    SvXMLStylesContext( rImport, nPrfx, rLName, xAttrList ),
    sCellStyleServiceName( rtl::OUString(RTL_CONSTASCII_USTRINGPARAM( "com.sun.star.style.CellStyle" ) )),
    sColumnStyleServiceName( rtl::OUString(RTL_CONSTASCII_USTRINGPARAM( XML_STYLE_FAMILY_TABLE_COLUMN_STYLES_NAME ))),
    sRowStyleServiceName( rtl::OUString(RTL_CONSTASCII_USTRINGPARAM( XML_STYLE_FAMILY_TABLE_ROW_STYLES_NAME ))),
    sTableStyleServiceName( rtl::OUString(RTL_CONSTASCII_USTRINGPARAM( XML_STYLE_FAMILY_TABLE_TABLE_STYLES_NAME ))),
    nNumberFormatIndex(-1),
    nConditionalFormatIndex(-1),
    nCellStyleIndex(-1),
    nMasterPageNameIndex(-1),
    bAutoStyles(bTempAutoStyles)
{
}

XMLTableStylesContext::~XMLTableStylesContext()
{
}

void XMLTableStylesContext::EndElement()
{
    SvXMLStylesContext::EndElement();
    if (bAutoStyles)
        GetImport().GetTextImport()->SetAutoStyles( this );
    else
        ((ScXMLImport&)GetImport()).InsertStyles();
}

UniReference < SvXMLImportPropertyMapper >
    XMLTableStylesContext::GetImportPropertyMapper(
                    sal_uInt16 nFamily ) const
{
    UniReference < SvXMLImportPropertyMapper > xMapper(SvXMLStylesContext::GetImportPropertyMapper(nFamily));

    if (!xMapper.is())
    {
        switch( nFamily )
        {
            case XML_STYLE_FAMILY_TABLE_CELL:
            {
                if( !xCellImpPropMapper.is() )
                {
                    ((XMLTableStylesContext *)this)->xCellImpPropMapper =
                        new ScXMLCellImportPropertyMapper( GetScImport().GetCellStylesPropertySetMapper(), const_cast<SvXMLImport&>(GetImport()) );
                    xCellImpPropMapper->ChainImportMapper(XMLTextImportHelper::CreateParaExtPropMapper(const_cast<SvXMLImport&>(GetImport()), const_cast<XMLFontStylesContext*>(GetScImport().GetFontDecls())));
                }
                xMapper = xCellImpPropMapper;
            }
            break;
            case XML_STYLE_FAMILY_TABLE_COLUMN:
            {
                if( !xColumnImpPropMapper.is() )
                    ((XMLTableStylesContext *)this)->xColumnImpPropMapper =
                        new SvXMLImportPropertyMapper( GetScImport().GetColumnStylesPropertySetMapper(), const_cast<SvXMLImport&>(GetImport()) );
                xMapper = xColumnImpPropMapper;
            }
             break;
            case XML_STYLE_FAMILY_TABLE_ROW:
            {
                if( !xRowImpPropMapper.is() )
                    ((XMLTableStylesContext *)this)->xRowImpPropMapper =
                        new ScXMLRowImportPropertyMapper( GetScImport().GetRowStylesPropertySetMapper(), const_cast<SvXMLImport&>(GetImport()) );
                xMapper = xRowImpPropMapper;
            }
             break;
            case XML_STYLE_FAMILY_TABLE_TABLE:
            {
                if( !xTableImpPropMapper.is() )
                    ((XMLTableStylesContext *)this)->xTableImpPropMapper =
                        new SvXMLImportPropertyMapper( GetScImport().GetTableStylesPropertySetMapper(), const_cast<SvXMLImport&>(GetImport()) );
                xMapper = xTableImpPropMapper;
            }
             break;
        }
    }

    return xMapper;
}

uno::Reference < XNameContainer >
        XMLTableStylesContext::GetStylesContainer( sal_uInt16 nFamily ) const
{
    uno::Reference < XNameContainer > xStyles(SvXMLStylesContext::GetStylesContainer(nFamily));
    if (!xStyles.is())
    {
        OUString sName;
        switch( nFamily )
        {
            case XML_STYLE_FAMILY_TABLE_TABLE:
            {
                if( xTableStyles.is() )
                    xStyles.set(xTableStyles);
                else
                    sName =
                        OUString( rtl::OUString(RTL_CONSTASCII_USTRINGPARAM( "TableStyles" ) ));
            }
            break;
            case XML_STYLE_FAMILY_TABLE_CELL:
            {
                if( xCellStyles.is() )
                    xStyles.set(xCellStyles);
                else
                    sName =
                        OUString( rtl::OUString(RTL_CONSTASCII_USTRINGPARAM( "CellStyles" ) ));
            }
            break;
            case XML_STYLE_FAMILY_TABLE_COLUMN:
            {
                if( xColumnStyles.is() )
                    xStyles.set(xColumnStyles);
                else
                    sName =
                        OUString( rtl::OUString(RTL_CONSTASCII_USTRINGPARAM( "ColumnStyles" ) ));
            }
            break;
            case XML_STYLE_FAMILY_TABLE_ROW:
            {
                if( xRowStyles.is() )
                    xStyles.set(xRowStyles);
                else
                    sName =
                        OUString( rtl::OUString(RTL_CONSTASCII_USTRINGPARAM( "RowStyles" ) ));
            }
            break;
        }
        if( !xStyles.is() && !sName.isEmpty() && GetScImport().GetModel().is() )
        {
            uno::Reference< XStyleFamiliesSupplier > xFamiliesSupp(
                                            GetScImport().GetModel(), UNO_QUERY );
            if (xFamiliesSupp.is())
            {
                uno::Reference< XNameAccess > xFamilies(xFamiliesSupp->getStyleFamilies());

                try
                {
                    xStyles.set(xFamilies->getByName( sName ), uno::UNO_QUERY);
                }
                catch ( uno::Exception& )
                {
                    // #i97680# Named table/column/row styles aren't supported, getByName will throw an exception.
                    // For better interoperability, these styles should then be handled as automatic styles.
                    // For now, NULL is returned (and the style is ignored).
                }
                switch( nFamily )
                {
                case XML_STYLE_FAMILY_TABLE_TABLE:
                    ((XMLTableStylesContext *)this)->xTableStyles.set(xStyles);
                    break;
                case XML_STYLE_FAMILY_TABLE_CELL:
                    ((XMLTableStylesContext *)this)->xCellStyles.set(xStyles);
                    break;
                case XML_STYLE_FAMILY_TABLE_COLUMN:
                    ((XMLTableStylesContext *)this)->xColumnStyles.set(xStyles);
                    break;
                case XML_STYLE_FAMILY_TABLE_ROW:
                    ((XMLTableStylesContext *)this)->xRowStyles.set(xStyles);
                    break;
                }
            }
        }
    }

    return xStyles;
}

OUString XMLTableStylesContext::GetServiceName( sal_uInt16 nFamily ) const
{
    rtl::OUString sServiceName(SvXMLStylesContext::GetServiceName(nFamily));
    if (sServiceName.isEmpty())
    {
        switch( nFamily )
        {
        case XML_STYLE_FAMILY_TABLE_COLUMN:
            sServiceName = sColumnStyleServiceName;
            break;
        case XML_STYLE_FAMILY_TABLE_ROW:
            sServiceName = sRowStyleServiceName;
            break;
        case XML_STYLE_FAMILY_TABLE_CELL:
            sServiceName = sCellStyleServiceName;
            break;
        case XML_STYLE_FAMILY_TABLE_TABLE:
            sServiceName = sTableStyleServiceName;
            break;
        }
    }
    return sServiceName;
}

sal_Int32 XMLTableStylesContext::GetIndex(const sal_Int16 nContextID)
{
    if (nContextID == CTF_SC_CELLSTYLE)
    {
        if (nCellStyleIndex == -1)
            nCellStyleIndex =
                GetImportPropertyMapper(XML_STYLE_FAMILY_TABLE_CELL)->getPropertySetMapper()->FindEntryIndex(nContextID);
        return nCellStyleIndex;
    }
    else if (nContextID == CTF_SC_NUMBERFORMAT)
    {
        if (nNumberFormatIndex == -1)
            nNumberFormatIndex =
                GetImportPropertyMapper(XML_STYLE_FAMILY_TABLE_CELL)->getPropertySetMapper()->FindEntryIndex(nContextID);
        return nNumberFormatIndex;
    }
    else if (nContextID == CTF_SC_IMPORT_MAP)
    {
        if (nConditionalFormatIndex == -1)
            nConditionalFormatIndex =
                GetImportPropertyMapper(XML_STYLE_FAMILY_TABLE_CELL)->getPropertySetMapper()->FindEntryIndex(nContextID);
        return nConditionalFormatIndex;
    }
    else if (nContextID == CTF_SC_MASTERPAGENAME)
    {
        if (nMasterPageNameIndex == -1)
                nMasterPageNameIndex =
                GetImportPropertyMapper(XML_STYLE_FAMILY_TABLE_TABLE)->getPropertySetMapper()->FindEntryIndex(nContextID);
        return nMasterPageNameIndex;
    }
    else
        return -1;
}

// ---------------------------------------------------------------------------
TYPEINIT1( ScXMLMasterStylesContext, SvXMLStylesContext );

sal_Bool ScXMLMasterStylesContext::InsertStyleFamily( sal_uInt16 ) const
{
    return sal_True;
}

ScXMLMasterStylesContext::ScXMLMasterStylesContext(
        SvXMLImport& rImport,
        sal_uInt16 nPrfx, const OUString& rLName,
        const uno::Reference< XAttributeList > & xAttrList ) :
    SvXMLStylesContext( rImport, nPrfx, rLName, xAttrList )
{
}

ScXMLMasterStylesContext::~ScXMLMasterStylesContext()
{
}

SvXMLStyleContext *ScXMLMasterStylesContext::CreateStyleChildContext(
        sal_uInt16 nPrefix,
        const OUString& rLocalName,
        const uno::Reference< XAttributeList > & xAttrList )
{
    SvXMLStyleContext *pContext(0);

    if( (XML_NAMESPACE_STYLE == nPrefix) &&
        IsXMLToken(rLocalName, XML_MASTER_PAGE) &&
         InsertStyleFamily( XML_STYLE_FAMILY_MASTER_PAGE ) )
        pContext = new ScMasterPageContext(
                        GetImport(), nPrefix, rLocalName, xAttrList,
                        !GetImport().GetTextImport()->IsInsertMode() );

    // any other style will be ignored here!

    return pContext;
}

SvXMLStyleContext *ScXMLMasterStylesContext::CreateStyleStyleChildContext(
        sal_uInt16 /* nFamily */,
        sal_uInt16 /* nPrefix */,
        const OUString& /* rLocalName */,
        const uno::Reference< XAttributeList > & /* xAttrList */ )
{
    return 0;
}

void ScXMLMasterStylesContext::EndElement()
{
    FinishStyles(sal_True);
}

TYPEINIT1( ScMasterPageContext, XMLTextMasterPageContext );

ScMasterPageContext::ScMasterPageContext( SvXMLImport& rImport,
        sal_uInt16 nPrfx, const OUString& rLName,
        const uno::Reference< XAttributeList > & xAttrList,
        bool bOverwrite ) :
    XMLTextMasterPageContext( rImport, nPrfx, rLName, xAttrList, bOverwrite ),
    bContainsRightHeader(false),
    bContainsRightFooter(false)
{
}

ScMasterPageContext::~ScMasterPageContext()
{
}

SvXMLImportContext *ScMasterPageContext::CreateChildContext(
        sal_uInt16 nPrefix,
        const OUString& rLocalName,
        const uno::Reference< XAttributeList > & xAttrList )
{
    return XMLTextMasterPageContext::CreateChildContext( nPrefix, rLocalName, xAttrList );
}

SvXMLImportContext *ScMasterPageContext::CreateHeaderFooterContext(
            sal_uInt16 nPrefix,
            const ::rtl::OUString& rLocalName,
            const ::com::sun::star::uno::Reference< ::com::sun::star::xml::sax::XAttributeList > & xAttrList,
            const sal_Bool bFooter,
            const sal_Bool bLeft,
            const sal_Bool /*bFirst*/ )
{
    if (!bLeft)
    {
        if (bFooter)
            bContainsRightFooter = sal_True;
        else
            bContainsRightHeader = sal_True;
    }
    if (!xPropSet.is())
        xPropSet.set(GetStyle(), UNO_QUERY );
    return new XMLTableHeaderFooterContext( GetImport(),
                                                nPrefix, rLocalName,
                                                xAttrList,
                                                xPropSet,
                                                bFooter, bLeft );
}

void ScMasterPageContext::ClearContent(const rtl::OUString& rContent)
{
    if (!xPropSet.is())
        xPropSet.set(GetStyle(), UNO_QUERY );

    if (xPropSet.is())
    {
        uno::Reference < sheet::XHeaderFooterContent > xHeaderFooterContent(xPropSet->getPropertyValue( rContent ), uno::UNO_QUERY);
        if (xHeaderFooterContent.is())
        {
            xHeaderFooterContent->getLeftText()->setString(sEmpty);
            xHeaderFooterContent->getCenterText()->setString(sEmpty);
            xHeaderFooterContent->getRightText()->setString(sEmpty);
            xPropSet->setPropertyValue( rContent, uno::makeAny(xHeaderFooterContent) );
        }
    }
}

void ScMasterPageContext::Finish( sal_Bool bOverwrite )
{
    XMLTextMasterPageContext::Finish(bOverwrite);
    if (!bContainsRightFooter)
        ClearContent(rtl::OUString(RTL_CONSTASCII_USTRINGPARAM(SC_UNO_PAGE_RIGHTFTRCON)));
    if (!bContainsRightHeader)
        ClearContent(rtl::OUString(RTL_CONSTASCII_USTRINGPARAM(SC_UNO_PAGE_RIGHTHDRCON)));
}

// ---------------------------------------------------------------------------

ScCellTextStyleContext::ScCellTextStyleContext( SvXMLImport& rImport, sal_uInt16 nPrfx,
            const rtl::OUString& rLName, const uno::Reference<xml::sax::XAttributeList> & xAttrList,
            SvXMLStylesContext& rStyles, sal_uInt16 nFamily, sal_Bool bDefaultStyle ) :
    XMLTextStyleContext( rImport, nPrfx, rLName, xAttrList, rStyles, nFamily, bDefaultStyle ),
    nLastSheet(-1)
{
}

ScCellTextStyleContext::~ScCellTextStyleContext()
{
}

void ScCellTextStyleContext::FillPropertySet( const uno::Reference<beans::XPropertySet>& xPropSet )
{
    XMLTextStyleContext::FillPropertySet( xPropSet );

    ScXMLImport& rXMLImport = GetScImport();

    ScCellTextCursor* pCellImp = ScCellTextCursor::getImplementation( xPropSet );
    if (pCellImp)
    {
        ScAddress aPos = pCellImp->GetCellObj().GetPosition();
        if ( aPos.Tab() != nLastSheet )
        {
            ESelection aSel = pCellImp->GetSelection();

            ScSheetSaveData* pSheetData = ScModelObj::getImplementation(GetImport().GetModel())->GetSheetSaveData();
            pSheetData->AddTextStyle( GetName(), aPos, aSel );

            nLastSheet = aPos.Tab();
        }
    }
    else if ( rXMLImport.GetTables().GetCurrentSheet() != nLastSheet )
    {
        ScDrawTextCursor* pDrawImp = ScDrawTextCursor::getImplementation( xPropSet );
        if (pDrawImp)
        {
            XMLTableShapeImportHelper* pTableShapeImport = (XMLTableShapeImportHelper*)GetScImport().GetShapeImport().get();
            ScXMLAnnotationContext* pAnnotationContext = pTableShapeImport->GetAnnotationContext();
            if (pAnnotationContext)
            {
                pAnnotationContext->AddContentStyle( GetFamily(), GetName(), pDrawImp->GetSelection() );
                nLastSheet = rXMLImport.GetTables().GetCurrentSheet();
            }
        }

        // if it's a different shape, BlockSheet is called from XMLTableShapeImportHelper::finishShape
        // formatted text in page headers/footers can be ignored
    }
}

/* vim:set shiftwidth=4 softtabstop=4 expandtab: */<|MERGE_RESOLUTION|>--- conflicted
+++ resolved
@@ -454,38 +454,19 @@
                 rRangeList.Join(*pRange);
             }
 
-<<<<<<< HEAD
-            ScPatternAttr aPattern( pDoc->GetPool() );
-            aPattern.GetItemSet().Put( SfxUInt32Item( ATTR_CONDITIONAL, nCondId ) );
-            ScMarkData aMarkData;
-            aMarkData.MarkFromRangeList(aRangeList, true);
-            pDoc->ApplySelectionPattern( aPattern , aMarkData);
-
-            break;
-=======
             pDoc->AddCondFormatData( aRangeList, nTab, nCondId );
             return;
->>>>>>> e74fc93e
         }
     }
 
     if(mpCondFormat && mbDeleteCondFormat)
     {
-        mbDeleteCondFormat = false;
         sal_uLong nIndex = pDoc->AddCondFormat(mpCondFormat, nTab );
         mpCondFormat->SetKey(nIndex);
         mpCondFormat->AddRange(aRangeList);
 
-<<<<<<< HEAD
-        ScPatternAttr aPattern( pDoc->GetPool() );
-        aPattern.GetItemSet().Put( SfxUInt32Item( ATTR_CONDITIONAL, nIndex ) );
-        ScMarkData aMarkData;
-        aMarkData.MarkFromRangeList(aRangeList, true);
-        pDoc->ApplySelectionPattern( aPattern , aMarkData);
-=======
         pDoc->AddCondFormatData( aRangeList, nTab, nIndex );
         mbDeleteCondFormat = false;
->>>>>>> e74fc93e
     }
 
 
