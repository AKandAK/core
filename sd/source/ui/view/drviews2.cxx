/*************************************************************************
 *
 * DO NOT ALTER OR REMOVE COPYRIGHT NOTICES OR THIS FILE HEADER.
 *
 * Copyright 2000, 2010 Oracle and/or its affiliates.
 *
 * OpenOffice.org - a multi-platform office productivity suite
 *
 * This file is part of OpenOffice.org.
 *
 * OpenOffice.org is free software: you can redistribute it and/or modify
 * it under the terms of the GNU Lesser General Public License version 3
 * only, as published by the Free Software Foundation.
 *
 * OpenOffice.org is distributed in the hope that it will be useful,
 * but WITHOUT ANY WARRANTY; without even the implied warranty of
 * MERCHANTABILITY or FITNESS FOR A PARTICULAR PURPOSE.  See the
 * GNU Lesser General Public License version 3 for more details
 * (a copy is included in the LICENSE file that accompanied this code).
 *
 * You should have received a copy of the GNU Lesser General Public License
 * version 3 along with OpenOffice.org.  If not, see
 * <http://www.openoffice.org/license.html>
 * for a copy of the LGPLv3 License.
 *
 ************************************************************************/

// MARKER(update_precomp.py): autogen include statement, do not remove
#include "precompiled_sd.hxx"

#include "DrawViewShell.hxx"
#include "ViewShellImplementation.hxx"
#include <vcl/waitobj.hxx>
#include <svx/svdograf.hxx>
#ifndef _SVXIDS_HRC
#include <svx/svxids.hrc>
#endif
#include <svx/svdpagv.hxx>
#include <svx/svdundo.hxx>
#ifndef _ZOOMITEM_HXX
#include <svx/zoomitem.hxx>
#endif
#ifndef _EDITDATA_HXX
#include <editeng/editdata.hxx>
#endif
#include <basic/sberrors.hxx>
#include <vcl/msgbox.hxx>
#include <sfx2/request.hxx>
#include <sfx2/dispatch.hxx>
#include <svx/xfillit0.hxx>
#include <svx/xflclit.hxx>
#include <svl/aeitem.hxx>
#include <editeng/eeitem.hxx>
#include <basic/sbstar.hxx>
#include <editeng/flditem.hxx>
#include <svx/xlineit0.hxx>
#include <svx/xfillit0.hxx>

#ifndef _SDOUTL_HXX //autogen
#include <svx/svdoutl.hxx>
#endif
#include <svx/xlnwtit.hxx>
#include <svx/svdoattr.hxx>
#include <svx/xlnstwit.hxx>
#include <svx/sdtmfitm.hxx>
#include <svx/sdtagitm.hxx>
#include <svx/xlnedwit.hxx>
#include <svx/fontworkbar.hxx>

#include <svx/svxdlg.hxx>
#include <svx/dialogs.hrc>

#include <sfx2/viewfrm.hxx>
#include "sdgrffilter.hxx"

#include "app.hrc"
#include "glob.hrc"
#include "helpids.h"
#include "sdattr.hxx"
#include "drawview.hxx"
#include "Window.hxx"
#include "drawdoc.hxx"
#include "DrawDocShell.hxx"
#include "sdpage.hxx"
#include "fuscale.hxx"
#include "sdresid.hxx"
#include "GraphicViewShell.hxx"
#include "unmodpg.hxx"
#include "slideshow.hxx"
#include "fuvect.hxx"
#include "stlpool.hxx"

// #90356#
#include "optsitem.hxx"
#include "sdabstdlg.hxx"
#include <com/sun/star/drawing/XMasterPagesSupplier.hpp>
#include <com/sun/star/drawing/XDrawPages.hpp>

#include <strings.hrc>

using namespace ::com::sun::star;
using namespace ::com::sun::star::uno;

namespace sd {

/*************************************************************************
|*
|* SfxRequests fuer temporaere Funktionen
|*
\************************************************************************/

void DrawViewShell::FuTemporary(SfxRequest& rReq)
{
    // Waehrend einer Native-Diashow wird nichts ausgefuehrt!
    if(SlideShow::IsRunning( GetViewShellBase() ) && (rReq.GetSlot() != SID_NAVIGATOR))
        return;

    DBG_ASSERT( mpDrawView, "sd::DrawViewShell::FuTemporary(), no draw view!" );
    if( !mpDrawView )
        return;

    CheckLineTo (rReq);

    DeactivateCurrentFunction();

    sal_uInt16 nSId = rReq.GetSlot();

    // Slot wird gemapped (ToolboxImages/-Slots)
    MapSlot( nSId );

    switch ( nSId )
    {
        // Flaechen und Linien-Attribute:
        // Sollten (wie StateMethode) eine eigene
        // Execute-Methode besitzen
        case SID_ATTR_FILL_STYLE:
        case SID_ATTR_FILL_COLOR:
        case SID_ATTR_FILL_GRADIENT:
        case SID_ATTR_FILL_HATCH:
        case SID_ATTR_FILL_BITMAP:
        case SID_ATTR_FILL_SHADOW:

        case SID_ATTR_LINE_STYLE:
        case SID_ATTR_LINE_DASH:
        case SID_ATTR_LINE_WIDTH:
        case SID_ATTR_LINE_COLOR:
        case SID_ATTR_LINEEND_STYLE:

        case SID_ATTR_TEXT_FITTOSIZE:
        {
            if( rReq.GetArgs() )
            {
<<<<<<< HEAD
                sal_Bool bMergeUndo = sal_False;
                SfxUndoManager* pUndoManager = GetDocSh()->GetUndoManager();
=======
                BOOL bMergeUndo = FALSE;
                ::svl::IUndoManager* pUndoManager = GetDocSh()->GetUndoManager();
>>>>>>> 1a0a7970

                // Anpassungen Start/EndWidth #63083#
                if(nSId == SID_ATTR_LINE_WIDTH)
                {
                    SdrObject* pObj = NULL;
                    const SdrMarkList& rMarkList = mpDrawView->GetMarkedObjectList();
                    sal_uLong nCount = rMarkList.GetMarkCount();

                    sal_Int32 nNewLineWidth = ((const XLineWidthItem&)rReq.GetArgs()->Get(XATTR_LINEWIDTH)).GetValue();

                    for (sal_uLong i=0; i<nCount; i++)
                    {
                        SfxItemSet aAttr(GetDoc()->GetPool());
                        pObj = rMarkList.GetMark(i)->GetMarkedSdrObj();
                        aAttr.Put(pObj->GetMergedItemSet());

                        sal_Int32 nActLineWidth = ((const XLineWidthItem&)aAttr.Get(XATTR_LINEWIDTH)).GetValue();

                        if(nActLineWidth != nNewLineWidth)
                        {
                            sal_Bool bSetItemSet(sal_False);

                            // #86265# do this for SFX_ITEM_DEFAULT and for SFX_ITEM_SET
                            if(SFX_ITEM_DONTCARE != aAttr.GetItemState(XATTR_LINESTARTWIDTH))
                            {
                                sal_Int32 nValAct = ((const XLineStartWidthItem&)aAttr.Get(XATTR_LINESTARTWIDTH)).GetValue();
                                sal_Int32 nValNew = nValAct + (((nNewLineWidth - nActLineWidth) * 15) / 10);
                                if(nValNew < 0)
                                    nValNew = 0;
                                bSetItemSet = sal_True;
                                aAttr.Put(XLineStartWidthItem(nValNew));
                            }

                            // #86265# do this for SFX_ITEM_DEFAULT and for SFX_ITEM_SET
                            if(SFX_ITEM_DONTCARE != aAttr.GetItemState(XATTR_LINEENDWIDTH))
                            {
                                sal_Int32 nValAct = ((const XLineEndWidthItem&)aAttr.Get(XATTR_LINEENDWIDTH)).GetValue();
                                sal_Int32 nValNew = nValAct + (((nNewLineWidth - nActLineWidth) * 15) / 10);
                                if(nValNew < 0)
                                    nValNew = 0;
                                bSetItemSet = sal_True;
                                aAttr.Put(XLineEndWidthItem(nValNew));
                            }

                            if(bSetItemSet)
                                pObj->SetMergedItemSet(aAttr);
                        }
                    }
                }

                if (nSId == SID_ATTR_FILL_SHADOW)
                {
                    // Ggf. werden transparente Objekte wei?gefuellt
                    SdrObject* pObj = NULL;
                    const SdrMarkList& rMarkList = mpDrawView->GetMarkedObjectList();
                    sal_uLong nCount = rMarkList.GetMarkCount();

                    const bool bUndo = mpDrawView->IsUndoEnabled();

                    for (sal_uLong i=0; i<nCount; i++)
                    {
                        SfxItemSet aAttr(GetDoc()->GetPool());
                        pObj = rMarkList.GetMark(i)->GetMarkedSdrObj();

                        // #i25616#
                        if(!pObj->ISA(SdrGrafObj))
                        {
                            aAttr.Put(pObj->GetMergedItemSet());

                            const XFillStyleItem& rFillStyle =
                            (const XFillStyleItem&) aAttr.Get(XATTR_FILLSTYLE);

                            if (rFillStyle.GetValue() == XFILL_NONE)
                            {
                                if( bUndo )
                                {
                                    // Vorlage hat keine Fuellung,
                                    // daher hart attributieren: Fuellung setzen
                                    if (!bMergeUndo)
                                    {
                                        bMergeUndo = sal_True;
                                        pUndoManager->EnterListAction( String(), String() );
                                        mpDrawView->BegUndo();
                                    }

                                    mpDrawView->AddUndo(GetDoc()->GetSdrUndoFactory().CreateUndoAttrObject(*pObj));
                                }

                                aAttr.Put(XFillStyleItem(XFILL_SOLID));
                                aAttr.Put(XFillColorItem(String(), COL_WHITE));

                                pObj->SetMergedItemSet(aAttr);
                            }
                        }
                    }

                    if (bMergeUndo)
                    {
                        mpDrawView->EndUndo();
                    }
                }

                mpDrawView->SetAttributes(*rReq.GetArgs());

                if (bMergeUndo)
                {
                    pUndoManager->LeaveListAction();
                }

                rReq.Done();
            }
            else
            {
                switch( rReq.GetSlot() )
                {
                    case SID_ATTR_FILL_SHADOW:
                    case SID_ATTR_FILL_STYLE:
                    case SID_ATTR_FILL_COLOR:
                    case SID_ATTR_FILL_GRADIENT:
                    case SID_ATTR_FILL_HATCH:
                    case SID_ATTR_FILL_BITMAP:
                        GetViewFrame()->GetDispatcher()->Execute( SID_ATTRIBUTES_AREA, SFX_CALLMODE_ASYNCHRON );
                        break;
                    case SID_ATTR_LINE_STYLE:
                    case SID_ATTR_LINE_DASH:
                    case SID_ATTR_LINE_WIDTH:
                    case SID_ATTR_LINE_COLOR:
                        GetViewFrame()->GetDispatcher()->Execute( SID_ATTRIBUTES_LINE, SFX_CALLMODE_ASYNCHRON );
                        break;
                    case SID_ATTR_TEXT_FITTOSIZE:
                        GetViewFrame()->GetDispatcher()->Execute( SID_TEXTATTR_DLG, SFX_CALLMODE_ASYNCHRON );
                        break;
                }
            }
            Cancel();
        }
        break;

        case SID_HYPHENATION:
        {
            // const SfxPoolItem* pItem = rReq.GetArg( SID_HYPHENATION );
            //  ^-- Soll so nicht benutzt werden (Defaults sind falsch) !
            SFX_REQUEST_ARG( rReq, pItem, SfxBoolItem, SID_HYPHENATION, sal_False);

            if( pItem )
            {
                SfxItemSet aSet( GetPool(), EE_PARA_HYPHENATE, EE_PARA_HYPHENATE );
                sal_Bool bValue = ( (const SfxBoolItem*) pItem)->GetValue();
                aSet.Put( SfxBoolItem( EE_PARA_HYPHENATE, bValue ) );
                mpDrawView->SetAttributes( aSet );
            }
            else // nur zum Test
            {
                DBG_ERROR(" Kein Wert fuer Silbentrennung!");
                SfxItemSet aSet( GetPool(), EE_PARA_HYPHENATE, EE_PARA_HYPHENATE );
                sal_Bool bValue = sal_True;
                aSet.Put( SfxBoolItem( EE_PARA_HYPHENATE, bValue ) );
                mpDrawView->SetAttributes( aSet );
            }
            rReq.Done();
            Cancel();
        }
        break;

        case SID_INSERTPAGE:
        case SID_INSERTPAGE_QUICK:
        case SID_DUPLICATE_PAGE:
        {
            SdPage* pNewPage = CreateOrDuplicatePage (rReq, mePageKind, GetActualPage());
            Cancel();
            if(HasCurrentFunction(SID_BEZIER_EDIT) )
                GetViewFrame()->GetDispatcher()->Execute(SID_OBJECT_SELECT, SFX_CALLMODE_ASYNCHRON);
            if (pNewPage != NULL)
                SwitchPage((pNewPage->GetPageNum()-1)/2);
            rReq.Done ();
        }
        break;

        case SID_INSERT_MASTER_PAGE:
        {
            // Use the API to create a new page.
            Reference<drawing::XMasterPagesSupplier> xMasterPagesSupplier (
                GetDoc()->getUnoModel(), UNO_QUERY);
            if (xMasterPagesSupplier.is())
            {
                Reference<drawing::XDrawPages> xMasterPages (
                    xMasterPagesSupplier->getMasterPages());
                if (xMasterPages.is())
                {
                    sal_uInt16 nIndex = GetCurPageId();
                    xMasterPages->insertNewByIndex (nIndex);

                    // Create shapes for the default layout.
                    SdPage* pMasterPage = GetDoc()->GetMasterSdPage(
                        nIndex, PK_STANDARD);
                    pMasterPage->CreateTitleAndLayout (sal_True,sal_True);
                }
            }

            Cancel();
            if(HasCurrentFunction(SID_BEZIER_EDIT))
                GetViewFrame()->GetDispatcher()->Execute(
                    SID_OBJECT_SELECT, SFX_CALLMODE_ASYNCHRON);
            rReq.Done ();
        }
        break;

        case SID_MODIFYPAGE:
        {
            if (mePageKind==PK_STANDARD || mePageKind==PK_NOTES ||
                (mePageKind==PK_HANDOUT && meEditMode==EM_MASTERPAGE) )
            {
                if ( mpDrawView->IsTextEdit() )
                {
                    mpDrawView->SdrEndTextEdit();
                }
                sal_uInt16 nPage = maTabControl.GetCurPageId() - 1;
                mpActualPage = GetDoc()->GetSdPage(nPage, mePageKind);
                ::sd::ViewShell::mpImpl->ProcessModifyPageSlot (
                    rReq,
                    mpActualPage,
                    mePageKind);
            }

            Cancel();
            rReq.Done ();
        }
        break;

        case SID_ASSIGN_LAYOUT:
        {
            if (mePageKind==PK_STANDARD || mePageKind==PK_NOTES || (mePageKind==PK_HANDOUT && meEditMode==EM_MASTERPAGE))
            {
                if ( mpDrawView->IsTextEdit() )
                    mpDrawView->SdrEndTextEdit();

                ::sd::ViewShell::mpImpl->AssignLayout(rReq, mePageKind);
            }
            Cancel();
            rReq.Done ();
        }
        break;

        case SID_RENAMEPAGE:
        case SID_RENAME_MASTER_PAGE:
        {
            if (mePageKind==PK_STANDARD || mePageKind==PK_NOTES )
            {
                if ( mpDrawView->IsTextEdit() )
                {
                    mpDrawView->SdrEndTextEdit();
                }

                sal_uInt16 nPageId = maTabControl.GetCurPageId();
                SdPage* pCurrentPage = ( GetEditMode() == EM_PAGE )
                    ? GetDoc()->GetSdPage( nPageId - 1, GetPageKind() )
                    : GetDoc()->GetMasterSdPage( nPageId - 1, GetPageKind() );

                String aTitle( SdResId( STR_TITLE_RENAMESLIDE ) );
                String aDescr( SdResId( STR_DESC_RENAMESLIDE ) );
                String aPageName = pCurrentPage->GetName();

                SvxAbstractDialogFactory* pFact = SvxAbstractDialogFactory::Create();
                DBG_ASSERT(pFact, "Dialogdiet fail!");
                AbstractSvxNameDialog* aNameDlg = pFact->CreateSvxNameDialog( GetActiveWindow(), aPageName, aDescr );
                DBG_ASSERT(aNameDlg, "Dialogdiet fail!");
                aNameDlg->SetText( aTitle );
                aNameDlg->SetCheckNameHdl( LINK( this, DrawViewShell, RenameSlideHdl ), true );
                aNameDlg->SetEditHelpId( HID_SD_NAMEDIALOG_PAGE );

                if( aNameDlg->Execute() == RET_OK )
                {
                    String aNewName;
                    aNameDlg->GetName( aNewName );
                    if( ! aNewName.Equals( aPageName ) )
                    {
#ifdef DBG_UTIL
                        bool bResult =
#endif
                            RenameSlide( nPageId, aNewName );
                        DBG_ASSERT( bResult, "Couldn't rename slide" );
                    }
                }
                delete aNameDlg;
            }

            Cancel();
            rReq.Ignore ();
        }
        break;

        case SID_RENAMEPAGE_QUICK:
        {
            if (mePageKind==PK_STANDARD || mePageKind==PK_NOTES )
            {
                if ( mpDrawView->IsTextEdit() )
                {
                    mpDrawView->SdrEndTextEdit();
                }

                maTabControl.StartEditMode( maTabControl.GetCurPageId() );
            }

            Cancel();
            rReq.Ignore ();
        }
        break;

        case SID_PAGESIZE :  // entweder dieses (kein menueeintrag o. ae. !!)
        {
            const SfxItemSet *pArgs = rReq.GetArgs ();

            if (pArgs)
                if (pArgs->Count () == 3)
                {
                    SFX_REQUEST_ARG (rReq, pWidth, SfxUInt32Item, ID_VAL_PAGEWIDTH, sal_False);
                    SFX_REQUEST_ARG (rReq, pHeight, SfxUInt32Item, ID_VAL_PAGEHEIGHT, sal_False);
                    SFX_REQUEST_ARG (rReq, pScaleAll, SfxBoolItem, ID_VAL_SCALEOBJECTS, sal_False);

                    Size aSize (pWidth->GetValue (), pHeight->GetValue ());

                    SetupPage (aSize, 0, 0, 0, 0, sal_True, sal_False, pScaleAll->GetValue ());
                    rReq.Ignore ();
                    break;
                }

            StarBASIC::FatalError (SbERR_WRONG_ARGS);
            rReq.Ignore ();
            break;
        }

        case SID_PAGEMARGIN :  // oder dieses (kein menueeintrag o. ae. !!)
        {
            const SfxItemSet *pArgs = rReq.GetArgs ();

            if (pArgs)
                if (pArgs->Count () == 5)
                {
                    SFX_REQUEST_ARG (rReq, pLeft, SfxUInt32Item, ID_VAL_PAGELEFT, sal_False);
                    SFX_REQUEST_ARG (rReq, pRight, SfxUInt32Item, ID_VAL_PAGERIGHT, sal_False);
                    SFX_REQUEST_ARG (rReq, pUpper, SfxUInt32Item, ID_VAL_PAGETOP, sal_False);
                    SFX_REQUEST_ARG (rReq, pLower, SfxUInt32Item, ID_VAL_PAGEBOTTOM, sal_False);
                    SFX_REQUEST_ARG (rReq, pScaleAll, SfxBoolItem, ID_VAL_SCALEOBJECTS, sal_False);

                    Size aEmptySize (0, 0);

                    SetupPage (aEmptySize, pLeft->GetValue (), pRight->GetValue (),
                               pUpper->GetValue (), pLower->GetValue (),
                               sal_False, sal_True, pScaleAll->GetValue ());
                    rReq.Ignore ();
                    break;
                }

            StarBASIC::FatalError (SbERR_WRONG_ARGS);
            rReq.Ignore ();
            break;
        }

        case SID_ATTR_ZOOMSLIDER:
        {
            const SfxItemSet* pArgs = rReq.GetArgs();

            if (pArgs && pArgs->Count () == 1 )
            {
                SFX_REQUEST_ARG (rReq, pScale, SfxUInt16Item, SID_ATTR_ZOOMSLIDER, sal_False);
                if (CHECK_RANGE (5, pScale->GetValue (), 3000))
                {
                    SetZoom (pScale->GetValue ());

                    SfxBindings& rBindings = GetViewFrame()->GetBindings();
                    rBindings.Invalidate( SID_ATTR_ZOOM );
                    rBindings.Invalidate( SID_ZOOM_IN );
                    rBindings.Invalidate( SID_ZOOM_OUT );
                    rBindings.Invalidate( SID_ATTR_ZOOMSLIDER );

                }
            }

            Cancel();
            rReq.Done ();
            break;
        }
        case SID_ZOOMING :  // kein Menueintrag, sondern aus dem Zoomdialog generiert
        {
            const SfxItemSet* pArgs = rReq.GetArgs();

            if (pArgs)
                if (pArgs->Count () == 1)
                {
                    SFX_REQUEST_ARG (rReq, pScale, SfxUInt32Item, ID_VAL_ZOOM, sal_False);
                    if (CHECK_RANGE (10, pScale->GetValue (), 1000))
                    {
                        SetZoom (pScale->GetValue ());

                        SfxBindings& rBindings = GetViewFrame()->GetBindings();
                        rBindings.Invalidate( SID_ATTR_ZOOM );
                        rBindings.Invalidate( SID_ZOOM_IN );
                        rBindings.Invalidate( SID_ZOOM_OUT );
                        rBindings.Invalidate( SID_ATTR_ZOOMSLIDER );
                    }
                    else StarBASIC::FatalError (SbERR_BAD_PROP_VALUE);

                    rReq.Ignore ();
                    break;
                }

            StarBASIC::FatalError (SbERR_WRONG_ARGS);
            rReq.Ignore ();
            break;
        }

        case SID_ATTR_ZOOM:
        {
            const SfxItemSet* pArgs = rReq.GetArgs();
            mbZoomOnPage = sal_False;

            if ( pArgs )
            {
                SvxZoomType eZT = ( ( const SvxZoomItem& ) pArgs->
                                            Get( SID_ATTR_ZOOM ) ).GetType();
                switch( eZT )
                {
                    case SVX_ZOOM_PERCENT:
                        SetZoom( (long) ( ( const SvxZoomItem& ) pArgs->
                                            Get( SID_ATTR_ZOOM ) ).GetValue() );
                        break;

                    case SVX_ZOOM_OPTIMAL:
                        GetViewFrame()->GetDispatcher()->Execute( SID_SIZE_ALL,
                                    SFX_CALLMODE_ASYNCHRON | SFX_CALLMODE_RECORD );
                        break;

                    case SVX_ZOOM_PAGEWIDTH:
                        GetViewFrame()->GetDispatcher()->Execute( SID_SIZE_PAGE_WIDTH,
                                    SFX_CALLMODE_ASYNCHRON | SFX_CALLMODE_RECORD );
                        break;

                    case SVX_ZOOM_WHOLEPAGE:
                        GetViewFrame()->GetDispatcher()->Execute( SID_SIZE_PAGE,
                                    SFX_CALLMODE_ASYNCHRON | SFX_CALLMODE_RECORD );
                        break;
                    case SVX_ZOOM_PAGEWIDTH_NOBORDER:
                        DBG_ERROR("sd::DrawViewShell::FuTemporary(), SVX_ZOOM_PAGEWIDTH_NOBORDER not handled!" );
                        break;
                }
                rReq.Ignore ();
            }
            else
            {
                // hier den Zoom-Dialog oeffnen
                SetCurrentFunction( FuScale::Create( this, GetActiveWindow(), mpDrawView, GetDoc(), rReq ) );
            }
            Cancel();
        }
        break;

        case SID_CHANGEBEZIER:
        case SID_CHANGEPOLYGON:
            if ( mpDrawView->IsTextEdit() )
            {
                mpDrawView->SdrEndTextEdit();
                GetViewFrame()->GetDispatcher()->Execute(SID_OBJECT_SELECT, SFX_CALLMODE_ASYNCHRON);
            }

            if ( mpDrawView->IsPresObjSelected() )
            {
                ::sd::Window* pWindow = GetActiveWindow();
                InfoBox(pWindow, String(SdResId(STR_ACTION_NOTPOSSIBLE) ) ).Execute();
            }
            else
            {
                if( rReq.GetSlot() == SID_CHANGEBEZIER )
                {
                    WaitObject aWait( (Window*)GetActiveWindow() );
                    mpDrawView->ConvertMarkedToPathObj(sal_False);
                }
                else
                {
                    if( mpDrawView->IsVectorizeAllowed() )
                        SetCurrentFunction( FuVectorize::Create( this, GetActiveWindow(), mpDrawView, GetDoc(), rReq ) );
                    else
                    {
                        WaitObject aWait( (Window*)GetActiveWindow() );
                        mpDrawView->ConvertMarkedToPolyObj(sal_False);
                    }
                }

                Invalidate(SID_CHANGEBEZIER);
                Invalidate(SID_CHANGEPOLYGON);
            }
            Cancel();

            if( HasCurrentFunction(SID_BEZIER_EDIT) )
            {   // ggf. die richtige Editfunktion aktivieren
                GetViewFrame()->GetDispatcher()->Execute(SID_SWITCH_POINTEDIT,
                                        SFX_CALLMODE_ASYNCHRON | SFX_CALLMODE_RECORD);
            }
            rReq.Ignore ();
            break;

        case SID_CONVERT_TO_CONTOUR:
            if ( mpDrawView->IsTextEdit() )
            {
                mpDrawView->SdrEndTextEdit();
                GetViewFrame()->GetDispatcher()->Execute(SID_OBJECT_SELECT, SFX_CALLMODE_ASYNCHRON);
            }

            if ( mpDrawView->IsPresObjSelected() )
            {
                ::sd::Window* pWindow = GetActiveWindow();
                InfoBox(pWindow, String(SdResId(STR_ACTION_NOTPOSSIBLE) ) ).Execute();
            }
            else
            {
                WaitObject aWait( (Window*)GetActiveWindow() );
                mpDrawView->ConvertMarkedToPathObj(sal_True);

                Invalidate(SID_CONVERT_TO_CONTOUR);
            }
            Cancel();

            rReq.Ignore ();
            break;

        case SID_CONVERT_TO_METAFILE:
        case SID_CONVERT_TO_BITMAP:
        {
            // End text edit mode when it is active because the metafile or
            // bitmap that will be created does not support it.
            if ( mpDrawView->IsTextEdit() )
            {
                mpDrawView->SdrEndTextEdit();
                GetViewFrame()->GetDispatcher()->Execute(SID_OBJECT_SELECT, SFX_CALLMODE_ASYNCHRON);
            }

            if ( mpDrawView->IsPresObjSelected(true,true,true) )
            {
                ::sd::Window* pWindow = GetActiveWindow();
                InfoBox(pWindow, String(SdResId(STR_ACTION_NOTPOSSIBLE) ) ).Execute();
            }
            else
            {
                WaitObject aWait( (Window*)GetActiveWindow() );

                // switch on undo for the next operations
                mpDrawView->BegUndo(
                    String(
                    SdResId (nSId==SID_CONVERT_TO_METAFILE ? STR_UNDO_CONVERT_TO_METAFILE : STR_UNDO_CONVERT_TO_BITMAP)));

                // create SdrGrafObj from metafile/bitmap
                Graphic aGraphic;
                switch (nSId)
                {
                    case SID_CONVERT_TO_METAFILE:
                    {
                        GDIMetaFile aMetaFile(mpDrawView->GetAllMarkedMetaFile ());
                        aGraphic = Graphic(aMetaFile);
                    }
                    break;
                    case SID_CONVERT_TO_BITMAP:
                    {
                        Bitmap aBitmap (mpDrawView->GetAllMarkedBitmap ());
                        aGraphic = Graphic(aBitmap);
                    }
                    break;
                }

                // create new object
                SdrGrafObj* pGraphicObj = new SdrGrafObj (aGraphic);

                // get some necessary info and ensure it
                const SdrMarkList& rMarkList(mpDrawView->GetMarkedObjectList());
                const sal_uInt32 nMarkCount(rMarkList.GetMarkCount());
                SdrPageView* pPageView = mpDrawView->GetSdrPageView();
                OSL_ENSURE(nMarkCount, "DrawViewShell::FuTemporary: SID_CONVERT_TO_BITMAP with empty selection (!)");
                OSL_ENSURE(pPageView, "DrawViewShell::FuTemporary: SID_CONVERT_TO_BITMAP without SdrPageView (!)");

                // fit rectangle of new graphic object to selection's mark rect
                Rectangle aAllMarkedRect;
                rMarkList.TakeBoundRect(pPageView, aAllMarkedRect);
                pGraphicObj->SetLogicRect(aAllMarkedRect);

                // #i71540# to keep the order, it is necessary to replace the lowest object
                // of the selection with the new object. This also means that with multi
                // selection, all other objects need to be deleted first
                SdrMark* pFirstMark = rMarkList.GetMark(0L);
                SdrObject* pReplacementCandidate = pFirstMark->GetMarkedSdrObj();

                if(nMarkCount > 1L)
                {
                    // take first object out of selection
                    mpDrawView->MarkObj(pReplacementCandidate, pPageView, true, true);

                    // clear remaining selection
                    mpDrawView->DeleteMarkedObj();
                }

                // now replace lowest object with new one
                mpDrawView->ReplaceObjectAtView(pReplacementCandidate, *pPageView, pGraphicObj);

                // switch off undo
                mpDrawView->EndUndo();
            }
        }

        Cancel();

        rReq.Done ();
        break;

        case SID_SET_DEFAULT:
        {
            SfxItemSet* pSet = NULL;

            if (mpDrawView->IsTextEdit())
            {
                ::Outliner* pOutl = mpDrawView->GetTextEditOutliner();
                if (pOutl)
                {
                    pOutl->RemoveFields(sal_True, (TypeId) SvxURLField::StaticType());
                }

                pSet = new SfxItemSet( GetPool(), EE_ITEMS_START, EE_ITEMS_END );
                mpDrawView->SetAttributes( *pSet, sal_True );
            }
            else
            {
                const SdrMarkList& rMarkList = mpDrawView->GetMarkedObjectList();
                sal_uLong nCount = rMarkList.GetMarkCount();

                // In diese Liste werden fuer jedes Praesentationsobjekt ein SfxItemSet
                // der harten Attribute sowie der UserCall eingetragen, da diese beim nachfolgenden
                // mpDrawView->SetAttributes( *pSet, sal_True ) verloren gehen und spaeter restauriert
                // werden muessen
                List* pAttrList = new List();
                SdPage* pPresPage = (SdPage*) mpDrawView->GetSdrPageView()->GetPage();
                sal_uLong i;

                for ( i = 0; i < nCount; i++ )
                {
                    SdrObject* pObj = rMarkList.GetMark(i)->GetMarkedSdrObj();

                    if( pPresPage->IsPresObj( pObj ) )
                    {
                        SfxItemSet* pNewSet = new SfxItemSet( GetDoc()->GetPool(), SDRATTR_TEXT_MINFRAMEHEIGHT, SDRATTR_TEXT_AUTOGROWHEIGHT, 0 );
                        pNewSet->Put(pObj->GetMergedItemSet());
                        pAttrList->Insert( pNewSet, LIST_APPEND );
                        pAttrList->Insert( pObj->GetUserCall(), LIST_APPEND );
                    }
                }

                pSet = new SfxItemSet( GetPool() );
                mpDrawView->SetAttributes( *pSet, sal_True );

                sal_uLong j = 0;

                for ( i = 0; i < nCount; i++ )
                {
                    SfxStyleSheet* pSheet = NULL;
                    SdrObject* pObj = rMarkList.GetMark(i)->GetMarkedSdrObj();

                    if (pObj->GetObjIdentifier() == OBJ_TITLETEXT)
                    {
                        pSheet = mpActualPage->GetStyleSheetForPresObj(PRESOBJ_TITLE);
                        if (pSheet)
                            pObj->SetStyleSheet(pSheet, sal_False);
                    }
                    else if(pObj->GetObjIdentifier() == OBJ_OUTLINETEXT)
                    {
                        for (sal_uInt16 nLevel = 1; nLevel < 10; nLevel++)
                        {
                            pSheet = mpActualPage->GetStyleSheetForPresObj( PRESOBJ_OUTLINE );
                            DBG_ASSERT(pSheet, "Vorlage fuer Gliederungsobjekt nicht gefunden");
                            if (pSheet)
                            {
                                pObj->StartListening(*pSheet);

                                if( nLevel == 1 )
                                    // Textrahmen hoert auf StyleSheet der Ebene1
                                    pObj->NbcSetStyleSheet(pSheet, sal_False);

                            }
                        }
                    }

                    if( pPresPage->IsPresObj( pObj ) )
                    {
                        SfxItemSet* pNewSet = (SfxItemSet*) pAttrList->GetObject(j++);
                        SdrObjUserCall* pUserCall = (SdrObjUserCall*) pAttrList->GetObject(j++);

                        if ( pNewSet && pNewSet->GetItemState( SDRATTR_TEXT_MINFRAMEHEIGHT ) == SFX_ITEM_ON )
                        {
                            pObj->SetMergedItem(pNewSet->Get(SDRATTR_TEXT_MINFRAMEHEIGHT));
                        }

                        if ( pNewSet && pNewSet->GetItemState( SDRATTR_TEXT_AUTOGROWHEIGHT ) == SFX_ITEM_ON )
                        {
                            pObj->SetMergedItem(pNewSet->Get(SDRATTR_TEXT_AUTOGROWHEIGHT));
                        }

                        if( pUserCall )
                            pObj->SetUserCall( pUserCall );

                        delete pNewSet;
                    }
                }

                delete pAttrList;
            }

            delete pSet;
            Cancel();
        }
        break;

        case SID_DELETE_SNAPITEM:
        {
            SdrPageView* pPV;
            Point   aMPos = GetActiveWindow()->PixelToLogic( maMousePos );
            sal_uInt16  nHitLog = (sal_uInt16) GetActiveWindow()->PixelToLogic( Size(
                FuPoor::HITPIX, 0 ) ).Width();
            sal_uInt16  nHelpLine;

            mbMousePosFreezed = sal_False;

            if( mpDrawView->PickHelpLine( aMPos, nHitLog, *GetActiveWindow(), nHelpLine, pPV) )
            {
                pPV->DeleteHelpLine( nHelpLine );
            }
            Cancel();
            rReq.Ignore ();
        }
        break;

        case SID_DELETE_PAGE:
        case SID_DELETE_MASTER_PAGE:
            DeleteActualPage();
            Cancel();
            rReq.Ignore ();
        break;

        case SID_DELETE_LAYER:
            DeleteActualLayer();
            Cancel();
            rReq.Ignore ();
        break;

        case SID_ORIGINAL_SIZE:
            mpDrawView->SetMarkedOriginalSize();
            Cancel();
            rReq.Done();
        break;

        case SID_DRAW_FONTWORK:
        case SID_DRAW_FONTWORK_VERTICAL:
        {
            svx::FontworkBar::execute( mpView, rReq, GetViewFrame()->GetBindings() );       // SJ: can be removed  (I think)
            Cancel();
            rReq.Done();
        }
        break;

        case SID_SAVEGRAPHIC:
        {
            const SdrMarkList& rMarkList = mpDrawView->GetMarkedObjectList();
            if( rMarkList.GetMarkCount() == 1 )
            {
                SdrGrafObj *pGrafObj = dynamic_cast< SdrGrafObj* >( rMarkList.GetMark( 0 )->GetMarkedSdrObj() );
                if(pGrafObj )
                {
                    ::com::sun::star::uno::Reference< ::com::sun::star::drawing::XShape > xShape( pGrafObj->getUnoShape(), com::sun::star::uno::UNO_QUERY );
                    SdGRFFilter::SaveGraphic( xShape );
                }
            }
            Cancel();
            rReq.Ignore();
        }
        break;

        default:
        {
            // switch Anweisung wegen CLOOKS aufgeteilt. Alle case-Anweisungen die
            // eine Fu???? -Funktion aufrufen, sind in die Methode FuTemp01 (drviews8)
            // gewandert.
            FuTemp01(rReq);
        }
        break;
    }

    if(HasCurrentFunction())
    {
        GetCurrentFunction()->Activate();
    }
}




/** This method consists basically of three parts:
    1. Process the arguments of the SFX request.
    2. Use the model to create a new page or duplicate an existing one.
    3. Update the tab control and switch to the new page.
*/
SdPage* DrawViewShell::CreateOrDuplicatePage (
    SfxRequest& rRequest,
    PageKind ePageKind,
    SdPage* pPage,
    const sal_Int32 nInsertPosition)
{
    SdPage* pNewPage = NULL;
    if (ePageKind == PK_STANDARD && meEditMode != EM_MASTERPAGE)
    {
        if ( mpDrawView->IsTextEdit() )
        {
            mpDrawView->SdrEndTextEdit();
        }
        pNewPage = ViewShell::CreateOrDuplicatePage (rRequest, ePageKind, pPage, nInsertPosition);
    }
    return pNewPage;
}

} // end of namespace sd<|MERGE_RESOLUTION|>--- conflicted
+++ resolved
@@ -150,13 +150,8 @@
         {
             if( rReq.GetArgs() )
             {
-<<<<<<< HEAD
                 sal_Bool bMergeUndo = sal_False;
-                SfxUndoManager* pUndoManager = GetDocSh()->GetUndoManager();
-=======
-                BOOL bMergeUndo = FALSE;
                 ::svl::IUndoManager* pUndoManager = GetDocSh()->GetUndoManager();
->>>>>>> 1a0a7970
 
                 // Anpassungen Start/EndWidth #63083#
                 if(nSId == SID_ATTR_LINE_WIDTH)
