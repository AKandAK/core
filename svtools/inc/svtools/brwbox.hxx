/* -*- Mode: C++; tab-width: 4; indent-tabs-mode: nil; c-basic-offset: 4 -*- */
/*************************************************************************
 *
 * DO NOT ALTER OR REMOVE COPYRIGHT NOTICES OR THIS FILE HEADER.
 *
 * Copyright 2000, 2010 Oracle and/or its affiliates.
 *
 * OpenOffice.org - a multi-platform office productivity suite
 *
 * This file is part of OpenOffice.org.
 *
 * OpenOffice.org is free software: you can redistribute it and/or modify
 * it under the terms of the GNU Lesser General Public License version 3
 * only, as published by the Free Software Foundation.
 *
 * OpenOffice.org is distributed in the hope that it will be useful,
 * but WITHOUT ANY WARRANTY; without even the implied warranty of
 * MERCHANTABILITY or FITNESS FOR A PARTICULAR PURPOSE.  See the
 * GNU Lesser General Public License version 3 for more details
 * (a copy is included in the LICENSE file that accompanied this code).
 *
 * You should have received a copy of the GNU Lesser General Public License
 * version 3 along with OpenOffice.org.  If not, see
 * <http://www.openoffice.org/license.html>
 * for a copy of the LGPLv3 License.
 *
 ************************************************************************/
#ifndef _SVX_BRWBOX_HXX
#define _SVX_BRWBOX_HXX

#include "svtools/svtdllapi.h"
#include <vcl/scrbar.hxx>
#include <vcl/ctrl.hxx>
#include <tools/multisel.hxx>
#include <svtools/headbar.hxx>
#include <svtools/transfer.hxx>
#include <svtools/AccessibleBrowseBoxObjType.hxx>
#include <svtools/accessibletableprovider.hxx>
#include <vector>

#ifndef INCLUDED_LIMITS_H
#include <limits.h>
#define INCLUDED_LIMITS_H
#endif

#ifndef INCLUDED_MEMORY
#include <memory>
#define INCLUDED_MEMORY
#endif

class BrowserColumn;
class BrowserDataWin;
class MultiSelection;
class BrowserHeader;

typedef ::std::vector< BrowserColumn* > BrowserColumns;

namespace svt {
    class BrowseBoxImpl;
    class IAccessibleFactory;
}
namespace utl {
    class AccessibleStateSetHelper;
}

// -------------------
// - BrowseBox-Types -
// -------------------

#define BROWSER_INVALIDID           USHRT_MAX
#define BROWSER_ENDOFSELECTION      (long)(SFX_ENDOFSELECTION)

typedef sal_uLong BrowserMode;

#define BROWSER_COLUMNSELECTION      0x0001
#define BROWSER_MULTISELECTION       0x0002
#define BROWSER_THUMBDRAGGING        0x0004
#define BROWSER_KEEPHIGHLIGHT        0x0008
#define BROWSER_KEEPSELECTION        BROWSER_KEEPHIGHLIGHT  // old, dont use!
#define BROWSER_HLINES               0x0010
#define BROWSER_VLINES               0x0020
#define BROWSER_HLINESFULL           BROWSER_HLINES // old, dont use!
#define BROWSER_VLINESFULL           BROWSER_VLINES // old, dont use!
#define BROWSER_HLINESDOTS           0x0000 // old => dont use!
#define BROWSER_VLINESDOTS           0x0000 // old => dont use!

#define BROWSER_HIDESELECT           0x0100 // old => dont use!
#define BROWSER_HIDECURSOR           0x0200

#define BROWSER_NO_HSCROLL           0x0400
#define BROWSER_NO_SCROLLBACK        0x0800

#define BROWSER_AUTO_VSCROLL         0x1000
#define BROWSER_AUTO_HSCROLL         0x2000

#define BROWSER_TRACKING_TIPS        0x4000

#define BROWSER_NO_VSCROLL           0x8000

#define BROWSER_HIGHLIGHT_NONE       0x0100 // == BROWSER_HIDESELECT
#define BROWSER_HIGHLIGHT_TOGGLE 0x00000000 // old default => NULL, dont use!

#define BROWSER_HEADERBAR_NEW    0x00040000
#define BROWSER_AUTOSIZE_LASTCOL 0x00080000
#define BROWSER_OWN_DATACHANGED  0x00100000

#define BROWSER_CURSOR_WO_FOCUS  0x00200000
    // Allows a cursor which is shown even if the control does not have the focus. This does not affect other
    // situations which require to temporarily hide the cursor (such as scrolling).

#define BROWSER_SMART_HIDECURSOR 0x00400000
    // is an enhanced version of BROWSER_HIDECURSOR.
    // When set, BROWSER_HIDECURSOR is overruled, and the cursor is hidden as long as no selection exists,
    // but shown otherwise. This does not affect other situations which require to temporarily hide the
    // cursor (such as scrolling).

typedef int BrowserColumnMode;
#define BROWSER_COLUMN_TITLEABBREVATION   1
#define BROWSER_COLUMN_STANDARD             BROWSER_COLUMN_TITLEABBREVATION

#define BROWSER_NONE                      0
#define BROWSER_SELECT                  720
#define BROWSER_EXPANDSELECTION         721
#define BROWSER_ENHANCESELECTION        722
#define BROWSER_SELECTALL               723
#define BROWSER_SELECTDOWN              724
#define BROWSER_SELECTUP                725
#define BROWSER_CURSORDOWN              731
#define BROWSER_CURSORUP                732
#define BROWSER_CURSORLEFT              733
#define BROWSER_CURSORRIGHT             734
#define BROWSER_CURSORPAGEDOWN          735
#define BROWSER_CURSORPAGEUP            736
#define BROWSER_CURSORPAGERIGHT         735
#define BROWSER_CURSORPAGELEFT          736
#define BROWSER_CURSORENDOFFILE         741
#define BROWSER_CURSORTOPOFFILE         742
#define BROWSER_CURSORENDOFSCREEN       743
#define BROWSER_CURSORTOPOFSCREEN       744
#define BROWSER_CURSORHOME              745
#define BROWSER_CURSOREND               746
#define BROWSER_SCROLLDOWN              751
#define BROWSER_SCROLLUP                752
#define BROWSER_SELECTHOME              753
#define BROWSER_SELECTEND               754
#define BROWSER_SELECTCOLUMN            755
#define BROWSER_MOVECOLUMNLEFT          756
#define BROWSER_MOVECOLUMNRIGHT         757

// ---------------
// - BrowseEvent -
// ---------------

class BrowseEvent
{
    Window*             pWin;
    long                nRow;
    Rectangle           aRect;
    sal_uInt16              nCol;
    sal_uInt16              nColId;

public:
                        BrowseEvent();
                        BrowseEvent( Window* pWindow,
                                     long nAbsRow,
                                     sal_uInt16 nColumn, sal_uInt16 nColumnId,
                                     const Rectangle& rRect );

    Window*             GetWindow() const { return pWin; }
    long                GetRow() const { return nRow; }
    sal_uInt16              GetColumn() const { return nCol; }
    sal_uInt16              GetColumnId() const { return nColId; }
    const Rectangle&    GetRect() const { return aRect; }
};

// ---------------------
// - BrowserMouseEvent -
// ---------------------

class BrowserMouseEvent: public MouseEvent, public BrowseEvent
{
public:
    BrowserMouseEvent();
    BrowserMouseEvent( BrowserDataWin* pWin, const MouseEvent& rEvt );
    BrowserMouseEvent( Window* pWin, const MouseEvent& rEvt,
                       long nAbsRow, sal_uInt16 nColumn, sal_uInt16 nColumnId,
                       const Rectangle& rRect );
};

// --------------------------
// - BrowserAcceptDropEvent -
// --------------------------

class BrowserAcceptDropEvent : public AcceptDropEvent, public BrowseEvent
{
public:
    BrowserAcceptDropEvent();
    BrowserAcceptDropEvent( BrowserDataWin* pWin, const AcceptDropEvent& rEvt );
};

// ---------------------------
// - BrowserExecuteDropEvent -
// ---------------------------

class BrowserExecuteDropEvent : public ExecuteDropEvent, public BrowseEvent
{
public:
    BrowserExecuteDropEvent();
    BrowserExecuteDropEvent( BrowserDataWin* pWin, const ExecuteDropEvent& rEvt );
};

// -------------
// - BrowseBox -
// -------------

// TODO
// The whole selection thingie in this class is somewhat .... suspicious to me.
// some oddities:
// * method parameters named like members (and used in both semantics within the method!)
// * the multi selection flag is sometimes used as if it is for row selection, sometimes as if
//   it's for column selection, too (and sometimes in an even stranger way :)
// * it is not really defined like all these hundreds selection related flags/methods work together
//   and influence each other. I do not understand it very well, but this may be my fault :)
// * There is a GetColumnSelection, but it can't be used to determine the selected columns (at least
//   not without a const_cast)
//
// We should clearly define this somewhere in the future. Or, even better, we should re-implement this
// whole class, which is planned for a long time :)
//
// sorry for the ranting. could not resist

class SVT_DLLPUBLIC BrowseBox
        :public Control
        ,public DragSourceHelper
        ,public DropTargetHelper
        ,public svt::IAccessibleTableProvider
{
    #define NO_CURSOR_HIDE      0
    #define HARD_CURSOR_HIDE    1
    #define SMART_CURSOR_HIDE   2

    friend class BrowserDataWin;
    friend class ::svt::BrowseBoxImpl;

#ifdef DBG_UTIL
    friend const char* BrowseBoxCheckInvariants( const void * pVoid );
#endif

    Window*         pDataWin;       // window to display data rows
    ScrollBar*      pVScroll;       // vertical scrollbar
    ScrollBar       aHScroll;       // horizontal scrollbar

    long            nDataRowHeight; // height of a single data-row
    sal_uInt16          nTitleLines;    // number of lines in title row
    sal_uLong           nControlAreaWidth; // width of fixed area beneeth hscroll
    sal_Bool            bThumbDragging; // handle thumb dragging
    sal_Bool            bColumnCursor;  // single columns and fields selectable
    sal_Bool            bMultiSelection;// allow multiple selected rows
    sal_Bool            bKeepHighlight; // don't hide selection on LoseFocus

    sal_Bool            bHLines;        // draw lines between rows
    sal_Bool            bVLines;        // draw lines between columns
    sal_Bool            bHDots;         // draw lines between rows dotted
    sal_Bool            bVDots;         // draw lines between columns dotted
    Color           aGridLineColor;     // color for lines, default dark grey
    sal_Bool            bBootstrapped;  // child windows resized etc.
    long            nTopRow;        // no. of first visible row (0...)
    long            nCurRow;        // no. of row with cursor
    long            nRowCount;      // total number of rows in model
    sal_uInt16          nFirstCol;      // no. of first visible scrollable column
    sal_uInt16          nCurColId;      // column id of cursor

    sal_Bool            bSelecting;
    sal_Bool            bRowDividerDrag;
    sal_Bool            bHit;
    sal_Bool            mbInteractiveRowHeight;
    Point           a1stPoint;
    Point           a2ndPoint;

    long            nResizeX;       // mouse position at start of resizing
    long            nMinResizeX;    // never drag more left
    long            nDragX;         // last dragged column (MouseMove)
    sal_uInt16          nResizeCol;     // resize this column in MouseMove
    sal_Bool            bResizing;      // mouse captured for column resizing

    sal_Bool            bSelect;        // select or deselect
    sal_Bool            bSelectionIsVisible; // depending on focus
    sal_Bool            bScrolling;     // hidden cursor while scrolling
    sal_Bool            bNotToggleSel;  // set while in ToggleSelection() etc.
    sal_Bool            bHasFocus;      // set/unset in Get/LoseFocus
    sal_Bool            bHideSelect;    // hide selection (highlight)
    sal_Bool            bHideCursor;    // hide cursor (frame)
    Range           aSelRange;      // for selection expansion

    BrowserColumns* pCols;          // array of column-descriptions
    union
    {
        MultiSelection* pSel;       // selected rows for multi-selection
        long            nSel;       // selected row for single-selection
    }               uRow;
    MultiSelection* pColSel;        // selected column-ids

    ::std::auto_ptr< ::svt::BrowseBoxImpl >  m_pImpl;       // impl structure of the BrowseBox object

    sal_Bool            m_bFocusOnlyCursor; // hide cursor if we don't have the focus
    Color           m_aCursorColor;     // special color for cursor, COL_TRANSPARENT for usual (VCL-painted) "inverted" cursor
    BrowserMode     m_nCurrentMode;     // last argument of SetMode (redundant, as our other members represent the current settings, too)

private:
    SVT_DLLPRIVATE void            ConstructImpl(BrowserMode nMode);
    SVT_DLLPRIVATE void            ExpandRowSelection( const BrowserMouseEvent& rEvt );
    SVT_DLLPRIVATE void            ToggleSelection( sal_Bool bForce = sal_False );

    SVT_DLLPRIVATE void            UpdateScrollbars();
    SVT_DLLPRIVATE void            AutoSizeLastColumn();

    SVT_DLLPRIVATE long            ImpGetDataRowHeight() const;
    SVT_DLLPRIVATE Rectangle       ImplFieldRectPixel( long nRow, sal_uInt16 nColId ) const;
    SVT_DLLPRIVATE sal_uInt16          FrozenColCount() const;

    SVT_DLLPRIVATE void            ColumnInserted( sal_uInt16 nPos );

    DECL_DLLPRIVATE_LINK(       ScrollHdl, ScrollBar * );
    DECL_DLLPRIVATE_LINK(       EndScrollHdl, ScrollBar * );
    DECL_DLLPRIVATE_LINK(       StartDragHdl, HeaderBar * );

    SVT_DLLPRIVATE long            GetFrozenWidth() const;
//#endif

    sal_Bool            GoToRow(long nRow, sal_Bool bRowColMove, sal_Bool bDoNotModifySelection = sal_False );

    sal_Bool            GoToColumnId( sal_uInt16 nColId, sal_Bool bMakeVisible, sal_Bool bRowColMove = sal_False);
    void            SelectColumnPos( sal_uInt16 nCol, sal_Bool _bSelect, sal_Bool bMakeVisible);
    void            SelectColumnId( sal_uInt16 nColId, sal_Bool _bSelect, sal_Bool bMakeVisible)
                        { SelectColumnPos( GetColumnPos(nColId), _bSelect, bMakeVisible); }

    void            ImplPaintData(OutputDevice& _rOut, const Rectangle& _rRect, sal_Bool _bForeignDevice, sal_Bool _bDrawSelections);

    sal_Bool            PaintCursorIfHiddenOnce() const { return !m_bFocusOnlyCursor && !HasFocus(); }

    sal_uInt16          ToggleSelectedColumn();
    void            SetToggledSelectedColumn(sal_uInt16 _nSelectedColumnId);

protected:
    /// retrieves the XAccessible implementation associated with the BrowseBox instance
    ::svt::IAccessibleFactory&   getAccessibleFactory();

protected:
    sal_uInt16          ColCount() const;

    // software plug for database access
    // Der RowCount wird jetzt intern automatisch gezaehlt
    // (ueber RowInserted und RowRemoved), daher ist das Ueberladen
    // dieser Methode ueberfluessig!
public:
    virtual long    GetRowCount() const;

protected:
    // fuer Anzeige im VScrollBar z.B. auf "?" oder setzen
    void            SetRealRowCount( const String &rRealRowCount );

    // Return Value muss immer sal_True sein - SeekRow *muss* klappen!
    // (sonst ASSERT) MI: wer hat das eingebaut? Das darf nicht so sein!

    /** seeks for the given row position
        @param nRow
            nRow starts at 0
    */
<<<<<<< HEAD
    virtual sal_Bool SeekRow( long nRow ) = 0;
=======
    virtual sal_Bool    SeekRow( long nRow ) = 0;
>>>>>>> e2a3d487
    virtual void    DrawCursor();
    virtual void    PaintRow( OutputDevice &rDev, const Rectangle &rRect );
    virtual void    PaintData( Window& rWin, const Rectangle& rRect );
    virtual void    PaintField( OutputDevice& rDev, const Rectangle& rRect,
                                sal_uInt16 nColumnId ) const = 0;
    // Benachrichtigung an die abgeleitete Klasse, dass sich der sichtbare
    // Bereich von Rows geaendert hat. Aus dieser Methode heraus darf
    // die abgeleitete Klasse Aenderungen des Model mit Hilfe der Methoden
    // RowInserted und RowRemoved bekanntgeben. Mit sich daraus ergebenden
    // neuen Zustand wird anschliessend ein Paint veranlasst (und entsprechend
    // SeekRow etc. gerufen).
    //
    // Parameter: nNewTopRow: Nr. der neuen TopRow (kann von VisibleRowsChanged
    // durch Aufruf von RowInserted und RowDeleted noch veraendert werden).
    // nNumRows: Anzahl der sichtbaren Rows (auch eine teilweise sichtbare Row
    // wird mitgezaehlt).
    //
    // Moegliche Ursachen fuer die Aenderung des sichtbaren Bereiches:
    // - Vor dem sichtbaren Bereich sind Rows eingefuegt oder geloescht worden,
    //   dadurch aendert sich nur die Numerierung der sichtbaren Rows
    // - Scrollen (und daraus resultierend eine andere erste sichtbare Row)
    // - Resize des Fensters
    virtual void    VisibleRowsChanged( long nNewTopRow, sal_uInt16 nNumRows);

    // Anzahl sichtbarer Rows in dem Fenster (inkl. "angeschnittener" Rows)
    sal_uInt16          GetVisibleRows()
                        { return (sal_uInt16)((pDataWin->GetOutputSizePixel().Height() - 1 )/ GetDataRowHeight() + 1); }
    long            GetTopRow() { return nTopRow; }
    sal_uInt16          GetFirstVisibleColNumber() const { return nFirstCol; }

    // Focus-Rect ein-/ausschalten
    void            DoShowCursor( const char *pWhoLog );
    void            DoHideCursor( const char *pWhoLog );
    short           GetCursorHideCount() const;

    virtual BrowserHeader*  CreateHeaderBar( BrowseBox* pParent );

    // HACK(virtuelles Create wird im Ctor nicht gerufen)
    void            SetHeaderBar( BrowserHeader* );

    long            CalcReverseZoom(long nVal);

    HeaderBar*      GetHeaderBar() const;
        // header bar access for derived classes

    inline const DataFlavorExVector&
                    GetDataFlavors() const;

    sal_Bool        IsDropFormatSupported( SotFormatStringId nFormat );     // need this because the base class' IsDropFormatSupported is not const ...
    sal_Bool        IsDropFormatSupported( SotFormatStringId nFormat ) const;

    sal_Bool        IsDropFormatSupported( const ::com::sun::star::datatransfer::DataFlavor& _rFlavor );        // need this because the base class' IsDropFormatSupported is not const ...
    sal_Bool        IsDropFormatSupported( const ::com::sun::star::datatransfer::DataFlavor& _rFlavor ) const;

private:
    void*           implGetDataFlavors() const;
        // with this we can make GetDataFlavors() inline, which is strongly needed as SVTOOLS does not export
        // any sysbols containing an "_STL", so a non-inlined method would not be exported ....

protected:
    // callbacks for the data window
    virtual void    ImplStartTracking();
    virtual void    ImplTracking();
    virtual void    ImplEndTracking();

public:
                    BrowseBox( Window* pParent, WinBits nBits = 0,
                               BrowserMode nMode = 0 );
                    BrowseBox( Window* pParent, const ResId& rId,
                               BrowserMode nMode = 0 );
                    ~BrowseBox();

    // ererbte ueberladene Handler
    virtual void    StateChanged( StateChangedType nStateChange );
    virtual void    MouseButtonDown( const MouseEvent& rEvt );
    virtual void    MouseMove( const MouseEvent& rEvt );
    virtual void    MouseButtonUp( const MouseEvent& rEvt );
    virtual void    KeyInput( const KeyEvent& rEvt );
    virtual void    LoseFocus();
    virtual void    GetFocus();
    virtual void    Resize();
    virtual void    Paint( const Rectangle& rRect );
    virtual void    Draw( OutputDevice* pDev, const Point& rPos, const Size& rSize, sal_uLong nFlags );
    virtual void    Command( const CommandEvent& rEvt );
    virtual void    StartDrag( sal_Int8 _nAction, const Point& _rPosPixel );

    virtual sal_Int8 AcceptDrop( const AcceptDropEvent& rEvt );     // will forward everything got to the second AcceptDrop method
    virtual sal_Int8 ExecuteDrop( const ExecuteDropEvent& rEvt );   // will forward everything got to the second ExecuteDrop method

    virtual sal_Int8 AcceptDrop( const BrowserAcceptDropEvent& rEvt );
    virtual sal_Int8 ExecuteDrop( const BrowserExecuteDropEvent& rEvt );

    // neue Handler
    virtual void    MouseButtonDown( const BrowserMouseEvent& rEvt );
    virtual void    MouseMove( const BrowserMouseEvent& rEvt );
    virtual void    MouseButtonUp( const BrowserMouseEvent& rEvt );
    virtual void    StartScroll();
    virtual void    EndScroll();
    virtual void    Select();
    virtual void    DoubleClick( const BrowserMouseEvent& rEvt );
<<<<<<< HEAD
    virtual sal_Bool IsCursorMoveAllowed( long nNewRow, USHORT nNewColId ) const;
=======
    virtual sal_Bool    IsCursorMoveAllowed( long nNewRow, sal_uInt16 nNewColId ) const;
>>>>>>> e2a3d487
    virtual void    CursorMoved();
    virtual void    ColumnMoved( sal_uInt16 nColId );
    virtual void    ColumnResized( sal_uInt16 nColId );
    virtual long    QueryColumnResize( sal_uInt16 nColId, long nWidth );
    /// called when the row height has been changed interactively
    virtual void    RowHeightChanged();
    virtual long    QueryMinimumRowHeight();

    // Window-Control (pass to DataWindow)
    void            SetUpdateMode( sal_Bool bUpdate );
    sal_Bool            GetUpdateMode() const;

    // map-mode and font control
    void            SetFont( const Font& rNewFont );
    const Font&     GetFont() const { return pDataWin->GetFont(); }
    void            SetTitleFont( const Font& rNewFont )
                        { Control::SetFont( rNewFont ); }
    const Font&     GetTitleFont() const { return Control::GetFont(); }

    // color for line painting
    void            SetGridLineColor(const Color& rColor) {aGridLineColor = rColor;}
    const Color&    GetGridLineColor() const {return aGridLineColor;}

    // inserting, changing, removing and freezing of columns
    void            InsertHandleColumn( sal_uLong nWidth );
    void            InsertDataColumn( sal_uInt16 nItemId, const Image& rImage,
                                    long nSize, HeaderBarItemBits nBits = HIB_STDSTYLE,
                                    sal_uInt16 nPos = HEADERBAR_APPEND );
    void            InsertDataColumn( sal_uInt16 nItemId, const XubString& rText,
                                    long nSize, HeaderBarItemBits nBits = HIB_STDSTYLE,
                                    sal_uInt16 nPos = HEADERBAR_APPEND );
    void            InsertDataColumn( sal_uInt16 nItemId,
                                    const Image& rImage, const XubString& rText,
                                    long nSize, HeaderBarItemBits nBits = HIB_STDSTYLE,
                                    sal_uInt16 nPos = HEADERBAR_APPEND,
                                    // Hilfstext bei leerem rText
                                    const String* pHelpText = 0 );
    void            SetColumnTitle( sal_uInt16 nColumnId, const String &rTitle );
    void            SetColumnMode( sal_uInt16 nColumnId, BrowserColumnMode nFlags );
    void            SetColumnWidth( sal_uInt16 nColumnId, sal_uLong nWidth );
    void            SetColumnPos( sal_uInt16 nColumnId, sal_uInt16 nPos );
    void            FreezeColumn( sal_uInt16 nColumnId, sal_Bool bFreeze = sal_True );
    void            UnfreezeColumns();
    void            RemoveColumn( sal_uInt16 nColumnId );
    void            RemoveColumns();

    // control of title and data row height
    void            SetDataRowHeight( long nPixel );
    long            GetDataRowHeight() const;
    void            SetTitleLines( sal_uInt16 nLines );
    sal_uInt16          GetTitleLines() const { return nTitleLines; }
    virtual long    GetTitleHeight() const;

    // access to dynamic values of cursor row
    String          GetColumnTitle( sal_uInt16 nColumnId ) const;
    BrowserColumnMode GetColumnMode( sal_uInt16 nColumnId ) const;
    Rectangle       GetFieldRect( sal_uInt16 nColumnId ) const;
    sal_uLong           GetColumnWidth( sal_uInt16 nColumnId ) const;
    sal_uInt16          GetColumnId( sal_uInt16 nPos ) const;
    sal_uInt16          GetColumnPos( sal_uInt16 nColumnId ) const;
    sal_Bool            IsFrozen( sal_uInt16 nColumnId ) const;

    // movement of visible area
    void            ResetScroll();
    long            ScrollColumns( long nColumns );
    long            ScrollRows( long nRows );
    long            ScrollPages( long nPagesY );
    sal_Bool            MakeFieldVisible( long nRow, sal_uInt16 nColId, sal_Bool bComplete = sal_False );

    // access and movement of cursor
    long            GetCurRow() const { return nCurRow; }
    sal_uInt16          GetCurColumnId() const { return nCurColId; }
    sal_Bool            GoToRow( long nRow );
    sal_Bool            GoToRowAndDoNotModifySelection( long nRow );
    sal_Bool            GoToColumnId( sal_uInt16 nColId );
    sal_Bool            GoToRowColumnId( long nRow, sal_uInt16 nColId );

    // selections
    virtual void    SetNoSelection();
    virtual void    SelectAll();
    virtual void    SelectRow( long nRow, sal_Bool _bSelect = sal_True, sal_Bool bExpand = sal_True );
    void            SelectColumnPos( sal_uInt16 nCol, sal_Bool _bSelect = sal_True )
                        { SelectColumnPos( nCol, _bSelect, sal_True); }
    void            SelectColumnId( sal_uInt16 nColId, sal_Bool _bSelect = sal_True )
                        { SelectColumnPos( GetColumnPos(nColId), _bSelect, sal_True); }
    long            GetSelectRowCount() const;
    sal_uInt16          GetSelectColumnCount() const;
    virtual bool    IsRowSelected( long nRow ) const;
    bool            IsColumnSelected( sal_uInt16 nColumnId ) const;
    sal_Bool        IsAllSelected() const;
    long            FirstSelectedRow( sal_Bool bInverse = sal_False );
    long            LastSelectedRow();
    long            PrevSelectedRow();
    long            NextSelectedRow();
    const MultiSelection* GetColumnSelection() const { return pColSel; }
    const MultiSelection* GetSelection() const
                    { return bMultiSelection ? uRow.pSel : 0; }
    void            SetSelection( const MultiSelection &rSelection );

    long            FirstSelectedColumn( ) const;
    long            NextSelectedColumn( ) const;

    sal_Bool            IsResizing() const { return bResizing; }

    // access to positions of fields, column and rows
    Window&         GetEventWindow() const;
    Window&         GetDataWindow() const { return *pDataWin; }
    Rectangle       GetRowRectPixel( long nRow,
                                     sal_Bool bRelToBrowser = sal_True ) const;
    Rectangle       GetFieldRectPixel( long nRow, sal_uInt16 nColId,
                                       sal_Bool bRelToBrowser = sal_True) const;
    sal_Bool            IsFieldVisible( long nRow, sal_uInt16 nColId,
                                    sal_Bool bComplete = sal_False ) const;
    long            GetRowAtYPosPixel( long nY,
                                        sal_Bool bRelToBrowser = sal_True  ) const;
    sal_uInt16          GetColumnAtXPosPixel( long nX,
                                          sal_Bool bRelToBrowser = sal_True  ) const;

    // invalidations
    void            Clear();
    void            RowRemoved( long nRow, long nNumRows = 1, sal_Bool bDoPaint = sal_True );
    void            RowModified( long nRow, sal_uInt16 nColId = USHRT_MAX );
    void            RowInserted( long nRow, long nNumRows = 1, sal_Bool bDoPaint = sal_True, sal_Bool bKeepSelection = sal_False );

    // miscellanous
    void            ReserveControlArea( sal_uInt16 nWidth = USHRT_MAX );
    Rectangle       GetControlArea() const;
    sal_Bool            ProcessKey( const KeyEvent& rEvt );
    void            Dispatch( sal_uInt16 nId );
    void            SetMode( BrowserMode nMode = 0 );
    BrowserMode     GetMode( ) const { return m_nCurrentMode; }
    bool            IsInCommandEvent() const;

    void            SetCursorColor(const Color& _rCol);
    Color           GetCursorColor() const { return m_aCursorColor; }
    void            ResetSelecting() { bSelecting = sal_False; }

    /** specifies that the user is allowed to interactively change the height of a row,
        by simply dragging an arbitrary row separator.

        Note that this works only if there's a handle column, since only in this case,
        there *is* something for the user to click onto
    */
    void            EnableInteractiveRowHeight( sal_Bool _bEnable = sal_True ) { mbInteractiveRowHeight = _bEnable; }
    sal_Bool            IsInteractiveRowHeightEnabled( ) const { return mbInteractiveRowHeight; }

    /// access to selected methods, to be granted to the BrowserColumn
    struct BrowserColumnAccess { friend class BrowserColumn; private: BrowserColumnAccess() { } };
    /** public version of PaintField, with selected access rights for the BrowserColumn
    */
    void            DoPaintField( OutputDevice& rDev, const Rectangle& rRect, sal_uInt16 nColumnId, BrowserColumnAccess ) const
                    { PaintField( rDev, rRect, nColumnId ); }

    /** suggests a default width for a column containing a given text

        The width is calculated so that the text fits completely, plus som margin.
    */
    sal_uLong           GetDefaultColumnWidth( const String& _rText ) const;

    /** GetCellText returns the text at the given position
        @param  _nRow
            the number of the row
        @param  _nColId
            the ID of the column
        @return
            the text out of the cell
    */
    virtual String  GetCellText(long _nRow, sal_uInt16 _nColId) const;

    /** @return
            the current column count
    */
    sal_uInt16 GetColumnCount() const { return ColCount(); }

    /** commitBrowseBoxEvent commit the event at all listeners of the browsebox
        @param nEventId
            the event id
        @param rNewValue
            the new value
        @param rOldValue
            the old value
    */
    void commitBrowseBoxEvent(sal_Int16 nEventId,
            const ::com::sun::star::uno::Any& rNewValue,
            const ::com::sun::star::uno::Any& rOldValue);

    /** commitTableEvent commit the event at all listeners of the table
        @param nEventId
            the event id
        @param rNewValue
            the new value
        @param rOldValue
            the old value
    */
    void commitTableEvent(sal_Int16 nEventId,
            const ::com::sun::star::uno::Any& rNewValue,
            const ::com::sun::star::uno::Any& rOldValue);

    /** fires an AccessibleEvent relative to a header bar AccessibleContext

        @param nEventId
            the event id
        @param rNewValue
            the new value
        @param rOldValue
            the old value
    */
    void commitHeaderBarEvent(sal_Int16 nEventId,
            const ::com::sun::star::uno::Any& rNewValue,
            const ::com::sun::star::uno::Any& rOldValue,
            sal_Bool _bColumnHeaderBar
         );

    /** returns the Rectangle for either the column header bar ot the row header bar
        @param  _bIsColumnBar
            <TRUE/> when column header bar is used
        @param  _bOnScreen
            <TRUE/> when the rectangle should be calculated OnScreen
        @return
            the Rectangle
    */
    virtual Rectangle calcHeaderRect(sal_Bool _bIsColumnBar,sal_Bool _bOnScreen = sal_True);

    /** calculates the Rectangle of the table
        @param  _bOnScreen
            <TRUE/> when the rectangle should be calculated OnScreen
        @return
            the Rectangle
    */
    virtual Rectangle calcTableRect(sal_Bool _bOnScreen = sal_True);

    /**
        @param  _nRowId
            the current row
        @param  _nColId
            teh column id
        @param  _bOnScreen
            <TRUE/> when the rectangle should be calculated OnScreen
        @return
            the Rectangle
    */
    virtual Rectangle GetFieldRectPixelAbs(sal_Int32 _nRowId,sal_uInt16 _nColId, sal_Bool _bIsHeader, sal_Bool _bOnScreen = sal_True);

    /// return <TRUE/> if and only if the accessible object for this instance has been created and is alive
    sal_Bool isAccessibleAlive( ) const;

    // ACCESSIBILITY ==========================================================
public:
    /** Creates and returns the accessible object of the whole BrowseBox. */
    virtual ::com::sun::star::uno::Reference<
        ::com::sun::star::accessibility::XAccessible > CreateAccessible();

    // Children ---------------------------------------------------------------

    /** Creates the accessible object of a data table cell.
        @param nRow  The row index of the cell.
        @param nColumnId  The column pos of the cell.
        @return  The XAccessible interface of the specified cell. */
    virtual ::com::sun::star::uno::Reference<
        ::com::sun::star::accessibility::XAccessible >
    CreateAccessibleCell( sal_Int32 nRow, sal_uInt16 nColumnPos );

    /** Creates the accessible object of a row header.
        @param nRow  The row index of the header.
        @return  The XAccessible interface of the specified row header. */
    virtual ::com::sun::star::uno::Reference<
        ::com::sun::star::accessibility::XAccessible >
    CreateAccessibleRowHeader( sal_Int32 nRow );

    /** Creates the accessible object of a column header.
        @param nColumnId  The column ID of the header.
        @return  The XAccessible interface of the specified column header. */
    virtual ::com::sun::star::uno::Reference<
        ::com::sun::star::accessibility::XAccessible >
    CreateAccessibleColumnHeader( sal_uInt16 nColumnPos );

    /** @return  The count of additional controls of the control area. */
    virtual sal_Int32 GetAccessibleControlCount() const;

    /** Creates the accessible object of an additional control.
        @param nIndex  The 0-based index of the control.
        @return  The XAccessible interface of the specified control. */
    virtual ::com::sun::star::uno::Reference<
        ::com::sun::star::accessibility::XAccessible >
    CreateAccessibleControl( sal_Int32 nIndex );

    // Conversions ------------------------------------------------------------

    /** Converts a point relative to the data window origin to a cell address.
        @param rnRow  Out-paramater that takes the row index.
        @param rnColumnId  Out-paramater that takes the column ID.
        @param rPoint  The position in pixels relative to the data window.
        @return <TRUE/>, if the point could be converted to a valid address. */
    virtual sal_Bool ConvertPointToCellAddress(
        sal_Int32& rnRow, sal_uInt16& rnColumnId, const Point& rPoint );

    /** Converts a point relative to the row header bar origin to a row header
        index.
        @param rnRow  Out-paramater that takes the row index.
        @param rPoint  The position in pixels relative to the header bar.
        @return <TRUE/>, if the point could be converted to a valid index. */
    virtual sal_Bool ConvertPointToRowHeader( sal_Int32& rnRow, const Point& rPoint );

    /** Converts a point relative to the column header bar origin to a column
        header index.
        @param rnColumnId  Out-paramater that takes the column ID.
        @param rPoint  The position in pixels relative to the header bar.
        @return <TRUE/>, if the point could be converted to a valid index. */
    virtual sal_Bool ConvertPointToColumnHeader( sal_uInt16& rnColumnPos, const Point& rPoint );

    /** Converts a point relative to the BrowseBox origin to the index of an
        existing control.
        @param rnRow  Out-paramater that takes the 0-based control index.
        @param rPoint  The position in pixels relative to the BrowseBox.
        @return <TRUE/>, if the point could be converted to a valid index. */
    virtual sal_Bool ConvertPointToControlIndex( sal_Int32& rnIndex, const Point& rPoint );

    // Object data and state --------------------------------------------------

    /** return the name of the specified object.
        @param  eObjType
            The type to ask for
        @param  _nPosition
            The position of a tablecell (index position), header bar  colum/row cell
        @return
            The name of the specified object.
    */
    virtual ::rtl::OUString GetAccessibleObjectName( ::svt::AccessibleBrowseBoxObjType eObjType,sal_Int32 _nPosition = -1) const;

    /** return the description of the specified object.
        @param  eObjType
            The type to ask for
        @param  _nPosition
            The position of a tablecell (index position), header bar  colum/row cell
        @return
            The description of the specified object.
    */
    virtual ::rtl::OUString GetAccessibleObjectDescription( ::svt::AccessibleBrowseBoxObjType eObjType,sal_Int32 _nPosition = -1) const;

    /** @return  The header text of the specified row. */
    virtual ::rtl::OUString GetRowDescription( sal_Int32 nRow ) const;

    /** @return  The header text of the specified column. */
    virtual ::rtl::OUString GetColumnDescription( sal_uInt16 _nColumn ) const;

    /** Fills the StateSet with all states (except DEFUNC and SHOWING, done by
        the accessible object), depending on the specified object type. */
    virtual void FillAccessibleStateSet(
            ::utl::AccessibleStateSetHelper& rStateSet,
            ::svt::AccessibleBrowseBoxObjType eObjType ) const;

    /** Fills the StateSet with all states for one cell (except DEFUNC and SHOWING, done by
        the accessible object). */
    virtual void FillAccessibleStateSetForCell(
            ::utl::AccessibleStateSetHelper& _rStateSet,
            sal_Int32 _nRow, sal_uInt16 _nColumn ) const;

    /** Sets focus to current cell of the data table. */
    virtual void GrabTableFocus();

    // IAccessibleTableProvider
    virtual sal_Int32               GetCurrRow() const;
    virtual sal_uInt16              GetCurrColumn() const;
    virtual sal_Bool                HasRowHeader() const;
    virtual sal_Bool                IsCellFocusable() const;
    virtual sal_Bool                    GoToCell( sal_Int32 _nRow, sal_uInt16 _nColumn );
    virtual void                    SelectColumn( sal_uInt16 _nColumn, sal_Bool _bSelect = sal_True );
    virtual sal_Bool                IsColumnSelected( long _nColumn ) const;
    virtual sal_Int32               GetSelectedRowCount() const;
    virtual sal_Int32               GetSelectedColumnCount() const;
    virtual void                    GetAllSelectedRows( ::com::sun::star::uno::Sequence< sal_Int32 >& _rRows ) const;
    virtual void                    GetAllSelectedColumns( ::com::sun::star::uno::Sequence< sal_Int32 >& _rColumns ) const;
    virtual sal_Bool                IsCellVisible( sal_Int32 _nRow, sal_uInt16 _nColumn ) const;
    virtual String                  GetAccessibleCellText(long _nRow, sal_uInt16 _nColPos) const;
    virtual sal_Bool                    GetGlyphBoundRects( const Point& rOrigin, const String& rStr, int nIndex, int nLen, int nBase, MetricVector& rVector );
    virtual Rectangle               GetWindowExtentsRelative( Window *pRelativeWindow ) const;
    virtual void                    GrabFocus();
    virtual XACC                    GetAccessible( sal_Bool bCreate = sal_True );
    virtual Window*                 GetAccessibleParentWindow() const;
    virtual Window*                 GetWindowInstance();

private:
    // the following declares some Window/OutputDevice methods private. This happened in the course
    // of CWS warnings01, which pointed out nameclashs in those methods. If the build breaks in some
    // upper module, you should investigate whether you really wanted to call base class methods,
    // or the versions at this class. In the latter case, use the renamed versions above.

    // Set/GetLineColor - superseded by Set/GetGridLineColor
    using OutputDevice::SetLineColor;
    using OutputDevice::GetLineColor;

    // ToTop/ToBottom were never property implemented. If you currently call it, this is most probably wrong
    // and not doing as intended
    using Window::ToTop;
};

//-------------------------------------------------------------------
inline const DataFlavorExVector& BrowseBox::GetDataFlavors() const
{
    return *reinterpret_cast<DataFlavorExVector*>(implGetDataFlavors());
}

#endif

/* vim:set shiftwidth=4 softtabstop=4 expandtab: */<|MERGE_RESOLUTION|>--- conflicted
+++ resolved
@@ -366,11 +366,7 @@
         @param nRow
             nRow starts at 0
     */
-<<<<<<< HEAD
     virtual sal_Bool SeekRow( long nRow ) = 0;
-=======
-    virtual sal_Bool    SeekRow( long nRow ) = 0;
->>>>>>> e2a3d487
     virtual void    DrawCursor();
     virtual void    PaintRow( OutputDevice &rDev, const Rectangle &rRect );
     virtual void    PaintData( Window& rWin, const Rectangle& rRect );
@@ -471,11 +467,7 @@
     virtual void    EndScroll();
     virtual void    Select();
     virtual void    DoubleClick( const BrowserMouseEvent& rEvt );
-<<<<<<< HEAD
-    virtual sal_Bool IsCursorMoveAllowed( long nNewRow, USHORT nNewColId ) const;
-=======
     virtual sal_Bool    IsCursorMoveAllowed( long nNewRow, sal_uInt16 nNewColId ) const;
->>>>>>> e2a3d487
     virtual void    CursorMoved();
     virtual void    ColumnMoved( sal_uInt16 nColId );
     virtual void    ColumnResized( sal_uInt16 nColId );
