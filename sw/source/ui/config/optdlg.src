/*************************************************************************
 *
 * DO NOT ALTER OR REMOVE COPYRIGHT NOTICES OR THIS FILE HEADER.
 *
 * Copyright 2008 by Sun Microsystems, Inc.
 *
 * OpenOffice.org - a multi-platform office productivity suite
 *
 * $RCSfile: optdlg.src,v $
 * $Revision: 1.106 $
 *
 * This file is part of OpenOffice.org.
 *
 * OpenOffice.org is free software: you can redistribute it and/or modify
 * it under the terms of the GNU Lesser General Public License version 3
 * only, as published by the Free Software Foundation.
 *
 * OpenOffice.org is distributed in the hope that it will be useful,
 * but WITHOUT ANY WARRANTY; without even the implied warranty of
 * MERCHANTABILITY or FITNESS FOR A PARTICULAR PURPOSE.  See the
 * GNU Lesser General Public License version 3 for more details
 * (a copy is included in the LICENSE file that accompanied this code).
 *
 * You should have received a copy of the GNU Lesser General Public License
 * version 3 along with OpenOffice.org.  If not, see
 * <http://www.openoffice.org/license.html>
 * for a copy of the LGPLv3 License.
 *
 ************************************************************************/
/* StarView ressource file */
#ifndef _SFX_HRC
#include <sfx2/sfx.hrc>
#endif
#ifndef _SVX_DIALOGS_HRC
#include <svx/dialogs.hrc>
#endif
#include "globals.hrc"
#include "config.hrc"
#include "optdlg.hrc"
#include "helpid.h"

/**************************************************************************/
/*                                                                        */
/*  TabPage Ansicht/Inhalt                                                */
/*                                                                        */
/**************************************************************************/
TabPage TP_CONTENT_OPT
{
    HelpID = HID_CONTENT_OPT ;
    SVLook = TRUE ;
    Size = MAP_APPFONT ( 260 , 185 ) ;
    Hide = TRUE ;
    FixedLine FL_LINE
    {
        Pos = MAP_APPFONT ( 6 , 3 ) ;
        Size = MAP_APPFONT ( 118 , 8 ) ;
        Group = TRUE ;
        Text [ en-US ] = "Guides";
    };
    CheckBox CB_CROSS
    {
        Pos = MAP_APPFONT ( 12 , 14 ) ;
        Size = MAP_APPFONT ( 118 , 10 ) ;
        Text [ en-US ] = "Guides ~while moving";
    };
    CheckBox CB_HANDLE
    {
        Pos = MAP_APPFONT ( 12 , 27 ) ;
        Size = MAP_APPFONT ( 118 , 10 ) ;
        Text [ en-US ] = "Sim~ple handles";
    };
    CheckBox CB_BIGHANDLE
    {
        Pos = MAP_APPFONT ( 12 , 40 ) ;
        Size = MAP_APPFONT ( 118 , 10 ) ;
        Text [ en-US ] = "Large handles";
    };
    FixedLine FL_WINDOW
    {
        Pos = MAP_APPFONT ( 130 , 3 ) ;
        Size = MAP_APPFONT ( 124 , 8 ) ;
        Group = TRUE ;
        Text [ en-US ] = "View";
    };
    CheckBox CB_HSCROLL
    {
        Pos = MAP_APPFONT ( 136 , 14 ) ;
        Size = MAP_APPFONT ( 108 , 10 ) ;
        Text [ en-US ] = "H~orizontal scrollbar" ;
    };
    CheckBox CB_VSCROLL
    {
        Pos = MAP_APPFONT ( 136 , 27 ) ;
        Size = MAP_APPFONT ( 108 , 10 ) ;
        Text [ en-US ] = "~Vertical scrollbar" ;
    };
    CheckBox CB_ANY_RULER
    {
        Pos = MAP_APPFONT ( 136 , 40 ) ;
        Size = MAP_APPFONT ( 65 , 10 ) ;
        Text [ en-US ] = "R~uler" ;
    };
    CheckBox CB_HRULER
    {
        Pos = MAP_APPFONT ( 142 , 53 ) ;
        Size = MAP_APPFONT ( 62 , 10 ) ;
        Text [ en-US ] = "Hori~zontal ruler" ;
    };
    ListBox LB_HMETRIC
    {
        Pos = MAP_APPFONT ( 206 , 51 ) ;
        Size = MAP_APPFONT ( 45 , 60 ) ;
        DropDown = TRUE;
    };
    CheckBox CB_VRULER
    {
        Pos = MAP_APPFONT ( 142 , 66 ) ;
        Size = MAP_APPFONT ( 62 , 10 ) ;
        Text [ en-US ] = "Verti~cal ruler" ;
    };
    CheckBox CB_VRULER_RIGHT
    {
        Pos = MAP_APPFONT ( 148 , 79 ) ;
        Size = MAP_APPFONT ( 100 , 10 ) ;
        Text [ en-US ] = "Right-aligned";
    };
    ListBox LB_VMETRIC
    {
        Pos = MAP_APPFONT ( 206 , 64 ) ;
        Size = MAP_APPFONT ( 45 , 60 ) ;
        DropDown = TRUE;
    };
    CheckBox CB_SMOOTH_SCROLL
    {
        Pos = MAP_APPFONT ( 136 , 79 ) ;
        Size = MAP_APPFONT ( 108 , 10 ) ;
        Text [ en-US ] = "S~mooth scroll" ;
    };
    FixedLine FL_DISP
    {
        Pos = MAP_APPFONT ( 6 , 56 ) ;
        Size = MAP_APPFONT ( 118 , 8 ) ;
        Text [ en-US ] = "Display" ;
        Group = TRUE ;
    };
    CheckBox CB_GRF
    {
        Pos = MAP_APPFONT ( 12 , 67 ) ;
        Size = MAP_APPFONT ( 108 , 10 ) ;
        Text [ en-US ] = "~Graphics and objects" ;
        TabStop = TRUE ;
        Group = TRUE ;
    };
    CheckBox CB_TBL
    {
        Pos = MAP_APPFONT ( 12 , 80 ) ;
        Size = MAP_APPFONT ( 108 , 10 ) ;
        Text [ en-US ] = "~Tables " ;
    };
    CheckBox CB_DRWFAST
    {
        Pos = MAP_APPFONT ( 12 , 93 ) ;
        Size = MAP_APPFONT ( 108 , 10 ) ;
        Text [ en-US ] = "Dra~wings and controls" ;
    };
    CheckBox CB_FIELD
    {
        Pos = MAP_APPFONT ( 12 , 106 ) ;
        Size = MAP_APPFONT ( 108 , 10 ) ;
        Text [ en-US ] = "~Field codes" ;
    };
    CheckBox CB_POSTIT
    {
        Pos = MAP_APPFONT ( 12 , 119 ) ;
        Size = MAP_APPFONT ( 108 , 10 ) ;
        Text [ en-US ] = "~Comments" ;
    };
    FixedLine FL_SETTINGS
    {
        Pos = MAP_APPFONT ( 130 , 122 ) ;
        Size = MAP_APPFONT ( 124 , 8 ) ;
        Text [ en-US ] = "Settings";
        Hide = TRUE;
    };
    FixedText FT_METRIC
    {
        Pos = MAP_APPFONT ( 136 , 135 ) ;
        Size = MAP_APPFONT ( 60 , 8 ) ;
        Text [ en-US ] = "Measurement unit";
        Hide = TRUE;
    };
    ListBox LB_METRIC
    {
        Pos = MAP_APPFONT ( 199, 133 ) ;
        Size = MAP_APPFONT ( 50 , 50 ) ;
        Border = TRUE ;
        DropDown = TRUE ;
        Hide = TRUE;
    };
};
/**************************************************************************/
/*                                                                        */
/*                                                                        */
/*                                                                        */
/**************************************************************************/
TabPage TP_OPTPRINT_PAGE
{
    HelpID = HID_OPTPRINT_PAGE ;
    Size = MAP_APPFONT ( 260 , 185 ) ;
    Hide = TRUE ;
    FixedLine FL_1
    {
        Pos = MAP_APPFONT ( 6 , 3 ) ;
        Size = MAP_APPFONT ( 78 , 8 ) ;
        Text [ en-US ] = "Contents" ;
        Group = TRUE ;
    };
    CheckBox CB_PGRF /*functionally merged with CB_PDRAW*/
    {
        Pos = MAP_APPFONT ( 12 , 14 ) ;
        Size = MAP_APPFONT ( 70 , 10 ) ;
        Text [ en-US ] = "~Pictures and objects" ;
        TabStop = TRUE ;
        Group = TRUE ;
    };
/*
    removed, tables now always get printed
    CheckBox CB_PTAB
    {
        Pos = MAP_APPFONT ( 12 , 27 ) ;
        Size = MAP_APPFONT ( 70 , 10 ) ;
        Text [ en-US ] = "~Tables" ;
    };
*/
/*
    functionally merged with CB_PGRF (pictures and graphics)
    CheckBox CB_PDRAW
    {
        Pos = MAP_APPFONT ( 12 , 40 ) ;
        Size = MAP_APPFONT ( 70 , 10 ) ;
        Text [ en-US ] = "Dra~wings" ;
    };
*/
    CheckBox CB_CTRLFLD
    {
        Pos = MAP_APPFONT ( 12 , 27 ) ;
        Size = MAP_APPFONT ( 70 , 10 ) ;
        Text [ en-US ] = "Form control~s" ;
    };
    CheckBox CB_BACKGROUND
    {
        Pos = MAP_APPFONT ( 12 , 40 ) ;
        Size = MAP_APPFONT ( 70 , 10 ) ;
        Text [ en-US ] = "Page ba~ckground" ;
    };
    CheckBox CB_BLACK_FONT
    {
        Pos = MAP_APPFONT ( 12 , 53 ) ;
        Size = MAP_APPFONT ( 70 , 10 ) ;
        Text [ en-US ] = "Print text in blac~k" ;
    };
    CheckBox CB_HIDDEN_TEXT
    {
        Pos = MAP_APPFONT ( 12 , 66 ) ;
        Size = MAP_APPFONT ( 70 , 10 ) ;
        Text [ en-US ] = "Hidden te~xt" ;
    };
    CheckBox CB_TEXT_PLACEHOLDER
    {
        Pos = MAP_APPFONT ( 12 , 79 ) ;
        Size = MAP_APPFONT ( 70 , 10 ) ;
        Text [ en-US ] = "Text ~placeholder" ;
    };
    FixedLine FL_SEP_PRT_LEFT
    {
        Pos = MAP_APPFONT ( 85 , 14 ) ;
        Size = MAP_APPFONT ( 4 , 78 ) ;
        Vert = TRUE;
    };
    FixedLine FL_2
    {
        Pos = MAP_APPFONT ( 90 , 3 ) ;
        Size = MAP_APPFONT ( 78 , 8 ) ;
        Text [ en-US ] = "Pages" ;
        Group = TRUE ;
    };
    CheckBox CB_LEFTP
    {
        Pos = MAP_APPFONT ( 96 , 14 ) ;
        Size = MAP_APPFONT ( 70 , 10 ) ;
        Text [ en-US ] = "~Left pages" ;
        TabStop = TRUE ;
        Group = TRUE ;
    };
    CheckBox CB_RIGHTP
    {
        Pos = MAP_APPFONT ( 96 , 27 ) ;
        Size = MAP_APPFONT ( 70 , 10 ) ;
        Text [ en-US ] = "~Right pages" ;
    };
/*
    removed, noe handled by the new print dialog (i.e. vcl) itself
    CheckBox CB_REVERSE
    {
        Pos = MAP_APPFONT ( 96 , 40 ) ;
        Size = MAP_APPFONT ( 70 , 10 ) ;
        Text [ en-US ] = "Re~versed" ;
    };
*/
    CheckBox CB_PROSPECT
    {
        Pos = MAP_APPFONT ( 96 , 40 ) ;
        Size = MAP_APPFONT ( 70 , 10 ) ;
        Text [ en-US ] = "Broch~ure" ;
    };
    CheckBox CB_PROSPECT_RTL
    {
        Pos = MAP_APPFONT ( 103 , 53 ) ;
        Size = MAP_APPFONT ( 70 , 10 ) ;
        Text [ en-US ] = "Right to Left" ;
        Text [ x-comment ] = " ";
    };
    RadioButton RB_NO
    {
        Pos = MAP_APPFONT ( 180 , 14 ) ;
        Size = MAP_APPFONT ( 74 , 10 ) ;
        Text [ en-US ] = "~None" ;
        TabStop = TRUE ;
        Group = TRUE ;
    };
    RadioButton RB_ONLY
    {
        Pos = MAP_APPFONT ( 180 , 27 ) ;
        Size = MAP_APPFONT ( 74 , 10 ) ;
        Text [ en-US ] = "Comments ~only" ;
    };
    RadioButton RB_END
    {
        Pos = MAP_APPFONT ( 180 , 40 ) ;
        Size = MAP_APPFONT ( 74 , 10 ) ;
        Text [ en-US ] = "End of docu~ment" ;
    };
    RadioButton RB_PAGEEND
    {
        Pos = MAP_APPFONT ( 180 , 53 ) ;
        Size = MAP_APPFONT ( 74 , 10 ) ;
        Text [ en-US ] = "~End of page" ;
    };
    FixedLine FL_SEP_PRT_RIGHT
    {
        Pos = MAP_APPFONT ( 169 , 14 ) ;
        Size = MAP_APPFONT ( 4 , 78 ) ;
        Vert = TRUE;
    };
    FixedLine FL_3
    {
        Pos = MAP_APPFONT ( 174 , 3 ) ;
        Size = MAP_APPFONT ( 80 , 8 ) ;
        Text [ en-US ] = "Comments" ;
        Group = TRUE ;
    };
    FixedLine FL_4
    {
        Pos = MAP_APPFONT ( 6 , 95 ) ;
        Size = MAP_APPFONT ( 248 , 8 ) ;
        Group = TRUE ;
        Text [ en-US ] = "Other";
    };
    CheckBox CB_PRINTEMPTYPAGES
    {
        Pos = MAP_APPFONT ( 12 , 106 ) ;
        Size = MAP_APPFONT ( 200 , 10 ) ;
        TabStop = TRUE ;
        Text [ en-US ] = "Print ~automatically inserted blank pages";
    };
/*
    CheckBox CB_SINGLEJOBS
    {
        Pos = MAP_APPFONT ( 12 , 119 ) ;
        Size = MAP_APPFONT ( 200 , 10 ) ;
        TabStop = TRUE ;
        Text [ en-US ] = "Create s~ingle print jobs" ;
    };
*/
    CheckBox CB_PAPERFROMSETUP
    {
        Pos = MAP_APPFONT ( 12 , 119 ) ;
        Size = MAP_APPFONT ( 200 , 10 ) ;
        TabStop = TRUE ;
        Text [ en-US ] = "~Paper tray from printer settings";
    };
    FixedText FT_FAX
    {
        Pos = MAP_APPFONT ( 12 , 134 ) ;
        Size = MAP_APPFONT ( 50 , 8 ) ;
        Group = TRUE ;
        Text [ en-US ] = "~Fax";
    };
    ListBox LB_FAX
    {
        Border = TRUE ;
        Pos = MAP_APPFONT ( 70 , 132 ) ;
        Size = MAP_APPFONT ( 184 , 70 ) ;
        TabStop = TRUE ;
        DropDown = TRUE ;
        Group = TRUE ;
    };
    String ST_NONE
    {
        Text [ en-US ] = "<None>";
    };
};
/**************************************************************************/
/*                                                                        */
/*                                                                        */
/*                                                                        */
/**************************************************************************/
TabPage TP_STD_FONT
{
    HelpID = HID_STD_FONT ;
    Size = MAP_APPFONT ( 260 , 185 ) ;
    Hide = TRUE ;
    FixedLine FL_STDCHR
    {
        Pos = MAP_APPFONT ( 6 , 3 ) ;
        Size = MAP_APPFONT ( 248 , 8 ) ;
        Text [ en-US ] = "Basic fonts (%1)";
    };
    FixedText FT_TYPE
    {
        Pos = MAP_APPFONT ( 63 , 14 ) ;
        Size = MAP_APPFONT ( 100 , 8 ) ;
        Text [ en-US ] = "Font";
    };
    FixedText FT_SIZE
    {
        Pos = MAP_APPFONT ( 204 , 14 ) ;
        Size = MAP_APPFONT ( 30 , 8 ) ;
        Text [ en-US ] = "Size";
    };
    MetricBox LB_STANDARD_SIZE
    {
        Pos = MAP_APPFONT ( 204 , 25 ) ;
        Size = MAP_APPFONT ( 30 , 60 ) ;
        Border = TRUE ;
        DropDown = TRUE;
    };
    MetricBox LB_TITLE_SIZE
    {
        Pos = MAP_APPFONT ( 204 , 42 ) ;
        Size = MAP_APPFONT ( 30 , 60 ) ;
        Border = TRUE ;
        DropDown = TRUE;
    };
    MetricBox LB_LIST_SIZE
    {
        Pos = MAP_APPFONT ( 204 , 59 ) ;
        Size = MAP_APPFONT ( 30 , 60 ) ;
        Border = TRUE ;
        DropDown = TRUE;
    };
    MetricBox LB_LABEL_SIZE
    {
        Pos = MAP_APPFONT ( 204 , 76 ) ;
        Size = MAP_APPFONT ( 30 , 60 ) ;
        Border = TRUE ;
        DropDown = TRUE;
    };
    MetricBox LB_INDEX_SIZE
    {
        Pos = MAP_APPFONT ( 204 , 93 ) ;
        Size = MAP_APPFONT ( 30 , 60 ) ;
        Border = TRUE ;
        DropDown = TRUE;
    };
    FixedText FT_STANDARD
    {
        Pos = MAP_APPFONT ( 12 , 26 ) ;
        Size = MAP_APPFONT ( 48 , 10 ) ;
        Left = TRUE ;
        Text [ en-US ] = "De~fault" ;
    };
    FixedText FT_TITLE
    {
        Pos = MAP_APPFONT ( 12 , 43 ) ;
        Size = MAP_APPFONT ( 48 , 10 ) ;
        Text [ en-US ] = "Headin~g" ;
        Left = TRUE ;
    };
    FixedText FT_LIST
    {
        Pos = MAP_APPFONT ( 12 , 60 ) ;
        Size = MAP_APPFONT ( 48 , 10 ) ;
        Text [ en-US ] = "~List" ;
        Left = TRUE ;
    };
    FixedText FT_LABEL
    {
        Pos = MAP_APPFONT ( 12 , 77 ) ;
        Size = MAP_APPFONT ( 48 , 10 ) ;
        Text [ en-US ] = "C~aption" ;
        Left = TRUE ;
    };
    FixedText FT_IDX
    {
        Pos = MAP_APPFONT ( 12 , 94 ) ;
        Size = MAP_APPFONT ( 48 , 10 ) ;
        Text [ en-US ] = "~Index" ;
        Left = TRUE ;
    };
    ComboBox LB_STANDARD
    {
        Pos = MAP_APPFONT ( 63 , 25 ) ;
        Size = MAP_APPFONT ( 135 , 73 ) ;
        TabStop = TRUE ;
        DropDown = TRUE ;
        Sort = TRUE ;
    };
    ComboBox LB_TITLE
    {
        Pos = MAP_APPFONT ( 63 , 42 ) ;
        Size = MAP_APPFONT ( 135, 73 ) ;
        TabStop = TRUE ;
        DropDown = TRUE ;
        Sort = TRUE ;
    };
    ComboBox LB_LIST
    {
        Pos = MAP_APPFONT ( 63 , 59 ) ;
        Size = MAP_APPFONT ( 135 , 73 ) ;
        TabStop = TRUE ;
        DropDown = TRUE ;
        Sort = TRUE ;
    };
    ComboBox LB_LABEL
    {
        Pos = MAP_APPFONT ( 63 , 76 ) ;
        Size = MAP_APPFONT ( 135 , 73 ) ;
        TabStop = TRUE ;
        DropDown = TRUE ;
        Sort = TRUE ;
    };
    ComboBox LB_IDX
    {
        Pos = MAP_APPFONT ( 63 , 94 ) ;
        Size = MAP_APPFONT ( 135, 73 ) ;
        TabStop = TRUE ;
        DropDown = TRUE ;
        Sort = TRUE ;
    };
    CheckBox CB_DOCONLY
    {
        Pos = MAP_APPFONT ( 12 , 111 ) ;
        Size = MAP_APPFONT ( 147 , 10 ) ;
        Text [ en-US ] = "C~urrent document only" ;
    };
    PushButton PB_STANDARD
    {
        Pos = MAP_APPFONT ( 204 , 165 ) ;
        Size = MAP_APPFONT ( 50 , 14 ) ;
        Text [ en-US ] = "~Default" ;
    };
    String ST_SCRIPT_ASIAN
    {
        Text [ en-US ] = "Asian";
    };
    String ST_SCRIPT_CTL
    {
        Text [ en-US ] = "CTL";
    };
    String ST_SCRIPT_WESTERN
    {
        Text [ en-US ] = "Western";
    };
};
/**************************************************************************/
/*                                                                        */
/*                                                                        */
/*                                                                        */
/**************************************************************************/
TabPage TP_OPTTABLE_PAGE
{
    HelpID = HID_OPTTABLE_PAGE ;
    Size = MAP_APPFONT ( 260 , 185 ) ;
    Hide = TRUE ;
    FixedLine FL_TABLE
    {
        Pos = MAP_APPFONT ( 6 , 3 ) ;
        Size = MAP_APPFONT ( 113 , 8 ) ;
        Text [ en-US ] = "Default";
    };
    CheckBox CB_HEADER
    {
        Pos = MAP_APPFONT ( 12 , 14 ) ;
        Size = MAP_APPFONT ( 107 , 10 ) ;
        TabStop = TRUE ;
        Text [ en-US ] = "H~eading";
    };
    CheckBox CB_REPEAT_HEADER
    {
        Pos = MAP_APPFONT ( 21 , 27 ) ;
        Size = MAP_APPFONT ( 99 , 10 ) ;
        TabStop = TRUE ;
        Text [ en-US ] = "Re~peat on each page";
    };
    CheckBox CB_DONT_SPLIT
    {
        Pos = MAP_APPFONT ( 12 , 40 ) ;
        Size = MAP_APPFONT ( 107 , 10 ) ;
        TabStop = TRUE ;
        Text [ en-US ] = "Do not split";
    };
    CheckBox CB_BORDER
    {
        Pos = MAP_APPFONT ( 12 , 53 ) ;
        Size = MAP_APPFONT ( 107 , 10 ) ;
        TabStop = TRUE ;
        Text [ en-US ] = "B~order";
    };
    FixedLine FL_TABLE_SEPARATOR
    {
        Pos = MAP_APPFONT ( 120 , 14 ) ;
        Size = MAP_APPFONT ( 4 , 52 ) ;
        Vert = TRUE;
    };
    FixedLine FL_TABLE_INSERT
    {
        Pos = MAP_APPFONT ( 125 , 3 ) ;
        Size = MAP_APPFONT ( 129 , 8 ) ;
        Text [ en-US ] = "Input in tables";
    };
    CheckBox CB_NUMFORMATTING
    {
        Pos = MAP_APPFONT ( 131 , 14 ) ;
        Size = MAP_APPFONT ( 118 , 10 ) ;
        TabStop = TRUE ;
        Text [ en-US ] = "Number recognition";
    };
    CheckBox CB_NUMFMT_FORMATTING
    {
        Pos = MAP_APPFONT ( 140 , 27 ) ;
        Size = MAP_APPFONT ( 114 , 10 ) ;
        TabStop = TRUE ;
        Text [ en-US ] = "Number format recognition";
    };
    CheckBox CB_NUMALIGNMENT
    {
        Pos = MAP_APPFONT ( 140 , 40 ) ;
        Size = MAP_APPFONT ( 114 , 10 ) ;
        TabStop = TRUE ;
        Text [ en-US ] = "Alignment";
    };
    FixedLine FL_MOVE
    {
        Pos = MAP_APPFONT ( 6 , 69 ) ;
        Size = MAP_APPFONT ( 248 , 8 ) ;
        Text [ en-US ] = "Keyboard handling";
    };
    FixedText FT_MOVE
    {
        Pos = MAP_APPFONT ( 12 , 80) ;
        Size = MAP_APPFONT ( 100 , 8 ) ;
        Text [ en-US ] = "Move cells";
    };
    FixedText FT_ROWMOVE
    {
        Pos = MAP_APPFONT ( 21 , 93 ) ;
        Size = MAP_APPFONT ( 51 , 8 ) ;
        Text [ en-US ] = "~Row" ;
    };
    MetricField MF_ROWMOVE
    {
        Border = TRUE ;
        Pos = MAP_APPFONT ( 83 , 91 ) ;
        Size = MAP_APPFONT ( 40 , 12 ) ;
        Left = TRUE ;
        Repeat = TRUE ;
        Spin = TRUE ;
        DecimalDigits = 2 ;
        Unit = FUNIT_CM ;
        SpinSize = 10 ;
        Minimum = 25 ;
        Maximum = 999 ;
        First = 25 ;
        Last = 2000 ;
    };
    FixedText FT_COLMOVE
    {
        Pos = MAP_APPFONT ( 21 , 108 ) ;
        Size = MAP_APPFONT ( 51 , 8 ) ;
        Text [ en-US ] = "~Column" ;
    };
    MetricField MF_COLMOVE
    {
        Border = TRUE ;
        Pos = MAP_APPFONT ( 83 , 106 ) ;
        Size = MAP_APPFONT ( 40 , 12 ) ;
        Left = TRUE ;
        Repeat = TRUE ;
        Spin = TRUE ;
        DecimalDigits = 2 ;
        Unit = FUNIT_CM ;
        SpinSize = 10 ;
        Minimum = 25 ;
        Maximum = 999 ;
        First = 25 ;
        Last = 2000 ;
    };
    FixedText FT_INSERT
    {
        Pos = MAP_APPFONT ( 136 , 80 ) ;
        Size = MAP_APPFONT ( 110 , 8 ) ;
        Text [ en-US ] = "Insert cell";
    };
    FixedText FT_ROWINSERT
    {
        Pos = MAP_APPFONT ( 145 , 93 ) ;
        Size = MAP_APPFONT ( 51 , 8 ) ;
        Text [ en-US ] = "Ro~w" ;
    };
    MetricField MF_ROWINSERT
    {
        Border = TRUE ;
        Pos = MAP_APPFONT ( 211 , 91 ) ;
        Size = MAP_APPFONT ( 40 , 12 ) ;
        Left = TRUE ;
        Repeat = TRUE ;
        Spin = TRUE ;
        DecimalDigits = 2 ;
        Unit = FUNIT_CM ;
        SpinSize = 10 ;
        Minimum = 25 ;
        Maximum = 999 ;
        First = 25 ;
        Last = 2000 ;
    };
    FixedText FT_COLINSERT
    {
        Pos = MAP_APPFONT ( 145 , 108 ) ;
        Size = MAP_APPFONT ( 51 , 10 ) ;
        Text [ en-US ] = "Colu~mn" ;
    };
    MetricField MF_COLINSERT
    {
        Border = TRUE ;
        Pos = MAP_APPFONT ( 211 , 106 ) ;
        Size = MAP_APPFONT ( 40 , 12 ) ;
        Left = TRUE ;
        Repeat = TRUE ;
        Spin = TRUE ;
        DecimalDigits = 2 ;
        Unit = FUNIT_CM ;
        SpinSize = 10 ;
        Minimum = 25 ;
        Maximum = 999 ;
        First = 25 ;
        Last = 2000 ;
    };
    FixedText FT_HANDLING
    {
        Pos = MAP_APPFONT ( 12 , 122 ) ;
        Size = MAP_APPFONT ( 230 , 8 ) ;
        Text [ en-US ] = "Behavior of rows/columns";
    };
    RadioButton RB_FIX
    {
        Pos = MAP_APPFONT ( 21 , 133 ) ;
        Size = MAP_APPFONT ( 70 , 10 ) ;
        Text [ en-US ] = "~Fixed" ;
    };
    FixedText FT_FIX
    {
        Pos = MAP_APPFONT ( 93 , 133 ) ;
        Size = MAP_APPFONT ( 155 , 16 ) ;
        WordBreak = TRUE ;
        Text [ en-US ] = "Changes affect the adjacent area only";
    };
    RadioButton RB_FIXPROP
    {
        Pos = MAP_APPFONT ( 21 , 151 ) ;
        Size = MAP_APPFONT ( 70 , 10 ) ;
        Text [ en-US ] = "Fi~xed, proportional" ;
    };
    FixedText FT_FIXPROP
    {
        Pos = MAP_APPFONT ( 93 , 151 ) ;
        Size = MAP_APPFONT ( 155 , 16 ) ;
        WordBreak = TRUE ;
        Text [ en-US ] = "Changes affect the entire table";
    };
    RadioButton RB_VAR
    {
        Pos = MAP_APPFONT ( 21 , 169 ) ;
        Size = MAP_APPFONT ( 70 , 10 ) ;
        Text [ en-US ] = "~Variable" ;
    };
    FixedText FT_VAR
    {
        Pos = MAP_APPFONT ( 93 , 169 ) ;
        Size = MAP_APPFONT ( 155 , 16 ) ;
        WordBreak = TRUE ;
        Text [ en-US ] = "Changes affect the table size";
    };
};
/**************************************************************************/
/*                                                                        */
/*  TabPage ShadowCursor                                                  */
/*                                                                        */
/**************************************************************************/
TabPage TP_OPTSHDWCRSR
{
    HelpID = HID_OPTSHDWCRSR ;
    SVLook = TRUE ;
    Size = MAP_APPFONT ( 260 , 185 ) ;
    Hide = TRUE ;
     //_----------------------------
    FixedLine FL_NOPRINT
    {
        Pos = MAP_APPFONT ( 6 , 3 ) ;
        Size = MAP_APPFONT ( 118 , 8 ) ;
        Group = TRUE ;
        Text [ en-US ] = "Display of";
    };
    CheckBox CB_PARA
    {
        Pos = MAP_APPFONT ( 12 , 14 ) ;
        Size = MAP_APPFONT ( 108 , 10 ) ;
        Text [ en-US ] = "Pa~ragraph end" ;
        TabStop = TRUE ;
        Group = TRUE ;
    };
    CheckBox CB_SHYPH
    {
        Pos = MAP_APPFONT ( 12 , 27 ) ;
        Size = MAP_APPFONT ( 108 , 10 ) ;
        Text [ en-US ] = "Custom h~yphens" ;
    };
    CheckBox CB_SPACE
    {
        Pos = MAP_APPFONT ( 12 , 40 ) ;
        Size = MAP_APPFONT ( 108 , 10 ) ;
        Text [ en-US ] = "Spac~es" ;
    };
    CheckBox CB_HSPACE
    {
        Pos = MAP_APPFONT ( 12 , 53 ) ;
        Size = MAP_APPFONT ( 108 , 10 ) ;
        Text [ en-US ] = "Non-breaking s~paces" ;
    };
    CheckBox CB_TAB
    {
        Pos = MAP_APPFONT ( 12 , 66 ) ;
        Size = MAP_APPFONT ( 108 , 10 ) ;
        Text [ en-US ] = "Ta~bs" ;
    };
    CheckBox CB_BREAK
    {
        Pos = MAP_APPFONT ( 12 , 79 ) ;
        Size = MAP_APPFONT ( 108 , 10 ) ;
        Text [ en-US ] = "Brea~ks" ;
    };
    CheckBox CB_CHAR_HIDDEN
    {
        Pos = MAP_APPFONT ( 12 , 92 ) ;
        Size = MAP_APPFONT ( 108 , 10 ) ;
        Text [ en-US ] = "Hidden text" ;
    };
    CheckBox CB_FLD_HIDDEN
    {
        Pos = MAP_APPFONT ( 12 , 105 ) ;
        Size = MAP_APPFONT ( 108 , 10 ) ;
        Text [ en-US ] = "Fields: Hidden te~xt" ;
    };
    CheckBox CB_FLD_HIDDEN_PARA
    {
        Pos = MAP_APPFONT ( 12 , 118 ) ;
        Size = MAP_APPFONT ( 108 , 10 ) ;
        Text [ en-US ] = "Fields: Hidden p~aragraphs" ;
    };
    FixedLine FL_SEPARATOR_SHDW
    {
        Pos = MAP_APPFONT ( 125 , 14 ) ;
        Size = MAP_APPFONT ( 4 , 79 ) ;
        Vert = TRUE;
    };
    FixedLine FL_SHDWCRSFLAG
    {
        Pos = MAP_APPFONT ( 130 , 3 ) ;
        Size = MAP_APPFONT ( 124 , 8 ) ;
        Text [ en-US ] = "Direct cursor" ;
    };
    CheckBox CB_SHDWCRSONOFF
    {
        Pos = MAP_APPFONT ( 136 , 14 ) ;
        Size = MAP_APPFONT ( 100 , 10 ) ;
        TabStop = TRUE ;
        Group = TRUE ;
        Text [ en-US ] = "~Direct cursor" ;
    };
    FixedText FT_SHDWCRSFILLMODE
    {
        Pos = MAP_APPFONT ( 136 , 27 ) ;
        Size = MAP_APPFONT ( 48 , 8 ) ;
        Left = TRUE ;
        Text [ en-US ] = "Insert" ;
    };
    RadioButton RB_SHDWCRSFILLMARGIN
    {
        Pos = MAP_APPFONT ( 145 , 39 ) ;
        Size = MAP_APPFONT ( 100 , 10 ) ;
        TabStop = TRUE ;
        Group = TRUE ;
        Text [ en-US ] = "Para~graph alignment" ;
    };
    RadioButton RB_SHDWCRSFILLINDENT
    {
        Pos = MAP_APPFONT ( 145 , 52 ) ;
        Size = MAP_APPFONT ( 100 , 10 ) ;
        Text [ en-US ] = "~Left paragraph margin" ;
    };
    RadioButton RB_SHDWCRSFILLTAB
    {
        Pos = MAP_APPFONT ( 145 , 66 ) ;
        Size = MAP_APPFONT ( 100 , 10 ) ;
        Text [ en-US ] = "~Tabs" ;
    };
    RadioButton RB_SHDWCRSFILLSPACE
    {
        Pos = MAP_APPFONT ( 145 , 79 ) ;
        Size = MAP_APPFONT ( 100 , 10 ) ;
        Text [ en-US ] = "Tabs a~nd spaces" ;
    };
    FixedLine FL_CRSR_OPT
    {
        Pos = MAP_APPFONT ( 130 , 96 ) ;
        Size = MAP_APPFONT ( 124 , 8 ) ;
        Text [ en-US ] = "Cursor in protected areas";
    };
    CheckBox CB_ALLOW_IN_PROT
    {
        Pos = MAP_APPFONT ( 136 , 107 ) ;
        Size = MAP_APPFONT ( 100 , 10 ) ;
        TabStop = TRUE ;
        Group = TRUE ;
        Text [ en-US ] = "Enable";
    };
};


StringArray STR_PRINTOPTUI
{
    ItemList [en-US] =
    {
        < "%PRODUCTNAME %s"; >;
        < "Contents"; >;
        < "Page ba~ckground"; >;
        < "Specifies whether to include colors and objects that are inserted to the background of the page (Format - Page - Background) in the printed document."; >;
<<<<<<< HEAD
        < "~Pictures and graphic objects"; >;
=======
        < "P~ictures and objects"; >;
>>>>>>> 26a5af81
        < "Specifies whether the graphics and drawing or OLE objects of your text document are printed"; >;
        < "Hidden te~xt"; >;
        < "Enable this option to print text that is marked as hidden."; >;
        < "~Text placeholders"; >;
        < "Enable this option to print text placeholders. Disable this option to leave the text placeholders blank in the printout."; >;
        < "Form control~s"; >;
        < "Specifies whether the form control fields of the text document are printed"; >;
        < "Color"; >;
        < "Print text in blac~k"; >;
        < "Specifies whether to always print text in black."; >;
        < "Pages"; >;
        < "Print ~automatically inserted blank pages"; >;
        < "If this option is enabled automatically inserted blank pages are printed. This is best if you are printing double-sided. For example, in a book, a \"chapter\" paragraph style has been set to always start with an odd numbered page. If the previous chapter ends on an odd page, %PRODUCTNAME inserts an even numbered blank page. This option controls whether to print that even numbered page or not"; >;
        < "~Use only paper tray from printer preferences"; >;
        < "For printers with multiple trays this option specifies whether the paper tray used is specified by the system settings of the printer."; >;
        < "Print"; >;
        < "None (document only)"; >;
        < "Comments only"; >;
        < "Place at end of document"; >;
        < "Place at end of page"; >;
        < "Specify where to print comments (if any)."; >;
        < "~Comments"; >;
        < "Page sides";>;
        < "All pages"; >;
        < "Back sides / left pages"; >;
        < "Front sides / right pages"; >;
        < "Specify which pages to include in the output"; >;
        < "Include"; >;
        < "Broch~ure"; >;
        < "Select the Brochure option to print the document in brochure format."; >;
        < "Left-to-right script"; >;
        < "Right-to-left script"; >;
        < "Range and copies"; >;
        < "~All pages"; >;
        < "Print the whole document."; >;
        < "Pa~ges"; >;
        < "Print a range of pages of the document."; >;
        < "~Selection"; >;
        < "Print only the selected parts of the document"; >;
    };
};
<|MERGE_RESOLUTION|>--- conflicted
+++ resolved
@@ -955,11 +955,7 @@
         < "Contents"; >;
         < "Page ba~ckground"; >;
         < "Specifies whether to include colors and objects that are inserted to the background of the page (Format - Page - Background) in the printed document."; >;
-<<<<<<< HEAD
-        < "~Pictures and graphic objects"; >;
-=======
-        < "P~ictures and objects"; >;
->>>>>>> 26a5af81
+        < "P~ictures and graphic objects"; >;
         < "Specifies whether the graphics and drawing or OLE objects of your text document are printed"; >;
         < "Hidden te~xt"; >;
         < "Enable this option to print text that is marked as hidden."; >;
