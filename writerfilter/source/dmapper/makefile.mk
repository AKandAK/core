#*************************************************************************
#
# DO NOT ALTER OR REMOVE COPYRIGHT NOTICES OR THIS FILE HEADER.
# 
# Copyright 2000, 2010 Oracle and/or its affiliates.
#
# OpenOffice.org - a multi-platform office productivity suite
#
# This file is part of OpenOffice.org.
#
# OpenOffice.org is free software: you can redistribute it and/or modify
# it under the terms of the GNU Lesser General Public License version 3
# only, as published by the Free Software Foundation.
#
# OpenOffice.org is distributed in the hope that it will be useful,
# but WITHOUT ANY WARRANTY; without even the implied warranty of
# MERCHANTABILITY or FITNESS FOR A PARTICULAR PURPOSE.  See the
# GNU Lesser General Public License version 3 for more details
# (a copy is included in the LICENSE file that accompanied this code).
#
# You should have received a copy of the GNU Lesser General Public License
# version 3 along with OpenOffice.org.  If not, see
# <http://www.openoffice.org/license.html>
# for a copy of the LGPLv3 License.
#
#*************************************************************************
PRJ=..$/..
PRJNAME=writerfilter
TARGET=dmapper
GEN_HID=TRUE

ENABLE_EXCEPTIONS=TRUE

# --- Settings ----------------------------------

.INCLUDE : settings.mk
.INCLUDE :  $(PRJ)$/inc$/writerfilter.mk

# --- Files -------------------------------------

SLOFILES= \
    $(SLO)$/BorderHandler.obj \
    $(SLO)$/CellColorHandler.obj \
    $(SLO)$/CellMarginHandler.obj \
    $(SLO)$/ConversionHelper.obj \
    $(SLO)$/DomainMapper.obj \
    $(SLO)$/DomainMapperTableHandler.obj \
    $(SLO)$/DomainMapperTableManager.obj \
    $(SLO)$/DomainMapper_Impl.obj \
    $(SLO)$/FFDataHandler.obj \
<<<<<<< HEAD
=======
    $(SLO)$/FormControlHelper.obj \
>>>>>>> 9c16b686
    $(SLO)$/FontTable.obj \
    $(SLO)$/FormControlHelper.obj \
    $(SLO)$/GraphicHelpers.obj \
    $(SLO)$/GraphicImport.obj \
    $(SLO)$/MeasureHandler.obj \
    $(SLO)$/ModelEventListener.obj \
    $(SLO)$/NumberingManager.obj  \
    $(SLO)$/OLEHandler.obj \
    $(SLO)$/PageBordersHandler.obj \
    $(SLO)$/PropertyIds.obj \
    $(SLO)$/PropertyMap.obj \
    $(SLO)$/PropertyMapHelper.obj \
    $(SLO)$/SectionColumnHandler.obj \
    $(SLO)$/SettingsTable.obj \
    $(SLO)$/StyleSheetTable.obj \
    $(SLO)$/TDefTableHandler.obj \
    $(SLO)$/TablePropertiesHandler.obj \
    $(SLO)$/TblStylePrHandler.obj \
    $(SLO)$/ThemeTable.obj \
    $(SLO)$/WrapPolygonHandler.obj \


# --- Targets ----------------------------------

.INCLUDE : target.mk


<|MERGE_RESOLUTION|>--- conflicted
+++ resolved
@@ -48,10 +48,6 @@
     $(SLO)$/DomainMapperTableManager.obj \
     $(SLO)$/DomainMapper_Impl.obj \
     $(SLO)$/FFDataHandler.obj \
-<<<<<<< HEAD
-=======
-    $(SLO)$/FormControlHelper.obj \
->>>>>>> 9c16b686
     $(SLO)$/FontTable.obj \
     $(SLO)$/FormControlHelper.obj \
     $(SLO)$/GraphicHelpers.obj \
