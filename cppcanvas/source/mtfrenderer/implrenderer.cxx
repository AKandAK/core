/*************************************************************************
 *
 * DO NOT ALTER OR REMOVE COPYRIGHT NOTICES OR THIS FILE HEADER.
 *
 * Copyright 2000, 2010 Oracle and/or its affiliates.
 *
 * OpenOffice.org - a multi-platform office productivity suite
 *
 * This file is part of OpenOffice.org.
 *
 * OpenOffice.org is free software: you can redistribute it and/or modify
 * it under the terms of the GNU Lesser General Public License version 3
 * only, as published by the Free Software Foundation.
 *
 * OpenOffice.org is distributed in the hope that it will be useful,
 * but WITHOUT ANY WARRANTY; without even the implied warranty of
 * MERCHANTABILITY or FITNESS FOR A PARTICULAR PURPOSE.  See the
 * GNU Lesser General Public License version 3 for more details
 * (a copy is included in the LICENSE file that accompanied this code).
 *
 * You should have received a copy of the GNU Lesser General Public License
 * version 3 along with OpenOffice.org.  If not, see
 * <http://www.openoffice.org/license.html>
 * for a copy of the LGPLv3 License.
 *
 ************************************************************************/

// MARKER(update_precomp.py): autogen include statement, do not remove
#include "precompiled_cppcanvas.hxx"

#include <canvas/debug.hxx>
#include <tools/diagnose_ex.h>
#include <canvas/verbosetrace.hxx>
#include <osl/mutex.hxx>
#include <vos/mutex.hxx>
#include <vcl/svapp.hxx>
#include <rtl/logfile.hxx>
#include <comphelper/sequence.hxx>
#include <comphelper/anytostring.hxx>
#include <cppuhelper/exc_hlp.hxx>
#include <cppcanvas/canvas.hxx>
#include <com/sun/star/rendering/XGraphicDevice.hpp>
#include <com/sun/star/rendering/TexturingMode.hpp>
#include <com/sun/star/uno/Sequence.hxx>
#include <com/sun/star/geometry/RealPoint2D.hpp>
#include <com/sun/star/rendering/PanoseProportion.hpp>
#include <com/sun/star/rendering/ViewState.hpp>
#include <com/sun/star/rendering/RenderState.hpp>
#include <com/sun/star/rendering/XCanvasFont.hpp>
#include <com/sun/star/rendering/XPolyPolygon2D.hpp>
#include <com/sun/star/rendering/XCanvas.hpp>
#include <com/sun/star/rendering/PathCapType.hpp>
#include <com/sun/star/rendering/PathJoinType.hpp>
#include <basegfx/tools/canvastools.hxx>
#include <basegfx/tools/gradienttools.hxx>
#include <basegfx/numeric/ftools.hxx>
#include <basegfx/polygon/b2dpolypolygontools.hxx>
#include <basegfx/polygon/b2dpolygontools.hxx>
#include <basegfx/polygon/b2dpolygon.hxx>
#include <basegfx/polygon/b2dpolypolygon.hxx>
#include <basegfx/matrix/b2dhommatrix.hxx>
#include <basegfx/vector/b2dsize.hxx>
#include <basegfx/range/b2drectangle.hxx>
#include <basegfx/point/b2dpoint.hxx>
#include <basegfx/tuple/b2dtuple.hxx>
#include <basegfx/polygon/b2dpolygonclipper.hxx>
#include <basegfx/polygon/b2dpolypolygoncutter.hxx>
#include <canvas/canvastools.hxx>
#include <vcl/canvastools.hxx>
#include <vcl/salbtype.hxx>
#include <vcl/gdimtf.hxx>
#include <vcl/metaact.hxx>
#include <vcl/virdev.hxx>
#include <vcl/metric.hxx>
#include <vcl/graphictools.hxx>
#include <tools/poly.hxx>
#include <i18npool/mslangid.hxx>
#include <implrenderer.hxx>
#include <tools.hxx>
#include <outdevstate.hxx>
#include <action.hxx>
#include <bitmapaction.hxx>
#include <lineaction.hxx>
#include <pointaction.hxx>
#include <polypolyaction.hxx>
#include <textaction.hxx>
#include <transparencygroupaction.hxx>
#include <vector>
#include <algorithm>
#include <iterator>
#include <boost/scoped_array.hpp>
#include "mtftools.hxx"
#include "outdevstate.hxx"
#include <basegfx/matrix/b2dhommatrixtools.hxx>


using namespace ::com::sun::star;


// free support functions
// ======================
namespace
{
    template < class MetaActionType > void setStateColor( MetaActionType*                   pAct,
                                                          bool&                             rIsColorSet,
                                                          uno::Sequence< double >&          rColorSequence,
                                                          const cppcanvas::CanvasSharedPtr& rCanvas )
    {
        // set rIsColorSet and check for true at the same time
        if( (rIsColorSet=pAct->IsSetting()) != false )
        {
            ::Color aColor( pAct->GetColor() );

            // force alpha part of color to
            // opaque. transparent painting is done
            // explicitely via META_TRANSPARENT_ACTION
            aColor.SetTransparency(0);
            //aColor.SetTransparency(128);

            rColorSequence = ::vcl::unotools::colorToDoubleSequence(
                aColor,
                rCanvas->getUNOCanvas()->getDevice()->getDeviceColorSpace() );
        }
    }


    // state stack manipulators
    // ------------------------
    void clearStateStack( ::cppcanvas::internal::VectorOfOutDevStates& rStates )
    {
        rStates.clear();
        const ::cppcanvas::internal::OutDevState aDefaultState;
        rStates.push_back( aDefaultState );
    }

    ::cppcanvas::internal::OutDevState& getState( ::cppcanvas::internal::VectorOfOutDevStates& rStates )
    {
        return rStates.back();
    }

    const ::cppcanvas::internal::OutDevState& getState( const ::cppcanvas::internal::VectorOfOutDevStates& rStates )
    {
        return rStates.back();
    }

    void pushState( ::cppcanvas::internal::VectorOfOutDevStates& rStates,
                    USHORT nFlags                                           )
    {
        rStates.push_back( getState( rStates ) );
        getState( rStates ).pushFlags = nFlags;
    }

    void popState( ::cppcanvas::internal::VectorOfOutDevStates& rStates )
    {
        if( getState( rStates ).pushFlags != PUSH_ALL )
        {
            // a state is pushed which is incomplete, i.e. does not
            // restore everything to the previous stack level when
            // popped.
            // That means, we take the old state, and restore every
            // OutDevState member whose flag is set, from the new to the
            // old state. Then the new state gets overwritten by the
            // calculated state

            // preset to-be-calculated new state with old state
            ::cppcanvas::internal::OutDevState aCalculatedNewState( getState( rStates ) );

            // selectively copy to-be-restored content over saved old
            // state
            rStates.pop_back();

            const ::cppcanvas::internal::OutDevState& rNewState( getState( rStates ) );

            if( (aCalculatedNewState.pushFlags & PUSH_LINECOLOR) )
            {
                aCalculatedNewState.lineColor      = rNewState.lineColor;
                aCalculatedNewState.isLineColorSet = rNewState.isLineColorSet;
            }

            if( (aCalculatedNewState.pushFlags & PUSH_FILLCOLOR) )
            {
                aCalculatedNewState.fillColor      = rNewState.fillColor;
                aCalculatedNewState.isFillColorSet = rNewState.isFillColorSet;
            }

            if( (aCalculatedNewState.pushFlags & PUSH_FONT) )
            {
                aCalculatedNewState.xFont                   = rNewState.xFont;
                aCalculatedNewState.fontRotation            = rNewState.fontRotation;
                aCalculatedNewState.textReliefStyle         = rNewState.textReliefStyle;
                aCalculatedNewState.textOverlineStyle       = rNewState.textOverlineStyle;
                aCalculatedNewState.textUnderlineStyle      = rNewState.textUnderlineStyle;
                aCalculatedNewState.textStrikeoutStyle      = rNewState.textStrikeoutStyle;
                aCalculatedNewState.textEmphasisMarkStyle   = rNewState.textEmphasisMarkStyle;
                aCalculatedNewState.isTextEffectShadowSet   = rNewState.isTextEffectShadowSet;
                aCalculatedNewState.isTextWordUnderlineSet  = rNewState.isTextWordUnderlineSet;
                aCalculatedNewState.isTextOutlineModeSet    = rNewState.isTextOutlineModeSet;
            }

            if( (aCalculatedNewState.pushFlags & PUSH_TEXTCOLOR) )
            {
                aCalculatedNewState.textColor = rNewState.textColor;
            }

            if( (aCalculatedNewState.pushFlags & PUSH_MAPMODE) )
            {
                aCalculatedNewState.mapModeTransform = rNewState.mapModeTransform;
            }

            if( (aCalculatedNewState.pushFlags & PUSH_CLIPREGION) )
            {
                aCalculatedNewState.clip        = rNewState.clip;
                aCalculatedNewState.clipRect    = rNewState.clipRect;
                aCalculatedNewState.xClipPoly   = rNewState.xClipPoly;
            }

            // TODO(F2): Raster ops NYI
            // if( (aCalculatedNewState.pushFlags & PUSH_RASTEROP) )
            // {
            // }

            if( (aCalculatedNewState.pushFlags & PUSH_TEXTFILLCOLOR) )
            {
                aCalculatedNewState.textFillColor      = rNewState.textFillColor;
                aCalculatedNewState.isTextFillColorSet = rNewState.isTextFillColorSet;
            }

            if( (aCalculatedNewState.pushFlags & PUSH_TEXTALIGN) )
            {
                aCalculatedNewState.textReferencePoint = rNewState.textReferencePoint;
            }

            // TODO(F1): Refpoint handling NYI
            // if( (aCalculatedNewState.pushFlags & PUSH_REFPOINT) )
            // {
            // }

            if( (aCalculatedNewState.pushFlags & PUSH_TEXTLINECOLOR) )
            {
                aCalculatedNewState.textLineColor      = rNewState.textLineColor;
                aCalculatedNewState.isTextLineColorSet = rNewState.isTextLineColorSet;
            }

            if( (aCalculatedNewState.pushFlags & PUSH_TEXTLAYOUTMODE) )
            {
                aCalculatedNewState.textAlignment = rNewState.textAlignment;
                aCalculatedNewState.textDirection = rNewState.textDirection;
            }

            // TODO(F2): Text language handling NYI
            // if( (aCalculatedNewState.pushFlags & PUSH_TEXTLANGUAGE) )
            // {
            // }

            // always copy push mode
            aCalculatedNewState.pushFlags = rNewState.pushFlags;

            // flush to stack
            getState( rStates ) = aCalculatedNewState;
        }
        else
        {
            rStates.pop_back();
        }
    }

    void setupStrokeAttributes( rendering::StrokeAttributes&                          o_rStrokeAttributes,
                                const ::cppcanvas::internal::ActionFactoryParameters& rParms,
                                const LineInfo&                                       rLineInfo                 )
    {
        const ::basegfx::B2DSize aWidth( rLineInfo.GetWidth(), 0 );
        o_rStrokeAttributes.StrokeWidth =
            (getState( rParms.mrStates ).mapModeTransform * aWidth).getX();

        // setup reasonable defaults
        o_rStrokeAttributes.MiterLimit   = 15.0; // 1.0 was no good default; GDI+'s limit is 10.0, our's is 15.0
        o_rStrokeAttributes.StartCapType = rendering::PathCapType::BUTT;
        o_rStrokeAttributes.EndCapType   = rendering::PathCapType::BUTT;

        switch(rLineInfo.GetLineJoin())
        {
            default: // B2DLINEJOIN_NONE, B2DLINEJOIN_MIDDLE
                o_rStrokeAttributes.JoinType = rendering::PathJoinType::NONE;
                break;
            case basegfx::B2DLINEJOIN_BEVEL:
                o_rStrokeAttributes.JoinType = rendering::PathJoinType::BEVEL;
                break;
            case basegfx::B2DLINEJOIN_MITER:
                o_rStrokeAttributes.JoinType = rendering::PathJoinType::MITER;
                break;
            case basegfx::B2DLINEJOIN_ROUND:
                o_rStrokeAttributes.JoinType = rendering::PathJoinType::ROUND;
                break;
        }

        if( LINE_DASH == rLineInfo.GetStyle() )
        {
            const ::cppcanvas::internal::OutDevState& rState( getState( rParms.mrStates ) );

            // TODO(F1): Interpret OutDev::GetRefPoint() for the start of the dashing.

            // interpret dash info only if explicitely enabled as
            // style
            const ::basegfx::B2DSize aDistance( rLineInfo.GetDistance(), 0 );
            const double nDistance( (rState.mapModeTransform * aDistance).getX() );

            const ::basegfx::B2DSize aDashLen( rLineInfo.GetDashLen(), 0 );
            const double nDashLen( (rState.mapModeTransform * aDashLen).getX() );

            const ::basegfx::B2DSize aDotLen( rLineInfo.GetDotLen(), 0 );
            const double nDotLen( (rState.mapModeTransform * aDotLen).getX() );

            const sal_Int32 nNumArryEntries( 2*rLineInfo.GetDashCount() +
                                             2*rLineInfo.GetDotCount() );

            o_rStrokeAttributes.DashArray.realloc( nNumArryEntries );
            double* pDashArray = o_rStrokeAttributes.DashArray.getArray();


            // iteratively fill dash array, first with dashs, then
            // with dots.
            // ===================================================

            sal_Int32 nCurrEntry=0;

            for( sal_Int32 i=0; i<rLineInfo.GetDashCount(); ++i )
            {
                pDashArray[nCurrEntry++] = nDashLen;
                pDashArray[nCurrEntry++] = nDistance;
            }
            for( sal_Int32 i=0; i<rLineInfo.GetDotCount(); ++i )
            {
                pDashArray[nCurrEntry++] = nDotLen;
                pDashArray[nCurrEntry++] = nDistance;
            }
        }
    }


    /** Create masked BitmapEx, where the white areas of rBitmap are
        transparent, and the other appear in rMaskColor.
     */
    BitmapEx createMaskBmpEx( const Bitmap&  rBitmap,
                              const ::Color& rMaskColor )
    {
        const ::Color aWhite( COL_WHITE );
        BitmapPalette aBiLevelPalette(2);
        aBiLevelPalette[0] = aWhite;
        aBiLevelPalette[1] = rMaskColor;

        Bitmap aMask( rBitmap.CreateMask( aWhite ));
        Bitmap aSolid( rBitmap.GetSizePixel(),
                       1,
                       &aBiLevelPalette );
        aSolid.Erase( rMaskColor );

        return BitmapEx( aSolid, aMask );
    }

    /** Shameless rip from vcl/source/gdi/outdev3.cxx

        Should consolidate, into something like basetxt...
     */
    sal_Unicode getLocalizedChar( sal_Unicode nChar, LanguageType eLang )
    {
        // currently only conversion from ASCII digits is interesting
        if( (nChar < '0') || ('9' < nChar) )
            return nChar;

        sal_Unicode nOffset(0);
        // eLang & LANGUAGE_MASK_PRIMARY catches language independent of region.
        // CAVEAT! To some like Mongolian MS assigned the same primary language
        // although the script type is different!
        switch( eLang & LANGUAGE_MASK_PRIMARY )
        {
            default:
                break;

            case LANGUAGE_ARABIC_SAUDI_ARABIA  & LANGUAGE_MASK_PRIMARY:
            case LANGUAGE_URDU          & LANGUAGE_MASK_PRIMARY:
            case LANGUAGE_PUNJABI       & LANGUAGE_MASK_PRIMARY: //???
                nOffset = 0x0660 - '0';  // arabic/persian/urdu
                break;
            case LANGUAGE_BENGALI       & LANGUAGE_MASK_PRIMARY:
                nOffset = 0x09E6 - '0';  // bengali
                break;
            case LANGUAGE_BURMESE       & LANGUAGE_MASK_PRIMARY:
                nOffset = 0x1040 - '0';  // burmese
                break;
            case LANGUAGE_HINDI         & LANGUAGE_MASK_PRIMARY:
                nOffset = 0x0966 - '0';  // devanagari
                break;
            case LANGUAGE_GUJARATI      & LANGUAGE_MASK_PRIMARY:
                nOffset = 0x0AE6 - '0';  // gujarati
                break;
            case LANGUAGE_KANNADA       & LANGUAGE_MASK_PRIMARY:
                nOffset = 0x0CE6 - '0';  // kannada
                break;
            case LANGUAGE_KHMER         & LANGUAGE_MASK_PRIMARY:
                nOffset = 0x17E0 - '0';  // khmer
                break;
            case LANGUAGE_LAO           & LANGUAGE_MASK_PRIMARY:
                nOffset = 0x0ED0 - '0';  // lao
                break;
            case LANGUAGE_MALAYALAM     & LANGUAGE_MASK_PRIMARY:
                nOffset = 0x0D66 - '0';   // malayalam
                break;
            case LANGUAGE_MONGOLIAN     & LANGUAGE_MASK_PRIMARY:
                if (eLang == LANGUAGE_MONGOLIAN_MONGOLIAN)
                    nOffset = 0x1810 - '0';   // mongolian
                else
                    nOffset = 0;              // mongolian cyrillic
                break;
            case LANGUAGE_ORIYA         & LANGUAGE_MASK_PRIMARY:
                nOffset = 0x0B66 - '0';   // oriya
                break;
            case LANGUAGE_TAMIL         & LANGUAGE_MASK_PRIMARY:
                nOffset = 0x0BE7 - '0';   // tamil
                break;
            case LANGUAGE_TELUGU        & LANGUAGE_MASK_PRIMARY:
                nOffset = 0x0C66 - '0';   // telugu
                break;
            case LANGUAGE_THAI          & LANGUAGE_MASK_PRIMARY:
                nOffset = 0x0E50 - '0';   // thai
                break;
            case LANGUAGE_TIBETAN       & LANGUAGE_MASK_PRIMARY:
                nOffset = 0x0F20 - '0';   // tibetan
                break;
        }

        nChar = sal::static_int_cast<sal_Unicode>(nChar + nOffset);
        return nChar;
    }

    void convertToLocalizedNumerals( XubString&   rStr,
                                     LanguageType eTextLanguage )
    {
        const sal_Unicode* pBase = rStr.GetBuffer();
        const sal_Unicode* pBegin = pBase + 0;
        const xub_StrLen nEndIndex = rStr.Len();
        const sal_Unicode* pEnd = pBase + nEndIndex;

        for( ; pBegin < pEnd; ++pBegin )
        {
            // TODO: are there non-digit localizations?
            if( (*pBegin >= '0') && (*pBegin <= '9') )
            {
                // translate characters to local preference
                sal_Unicode cChar = getLocalizedChar( *pBegin, eTextLanguage );
                if( cChar != *pBegin )
                    rStr.SetChar( sal::static_int_cast<USHORT>(pBegin - pBase), cChar );
            }
        }
    }
}


namespace cppcanvas
{
    namespace internal
    {
        bool ImplRenderer::createFillAndStroke( const ::basegfx::B2DPolyPolygon& rPolyPoly,
                                                const ActionFactoryParameters&   rParms )
        {
            const OutDevState& rState( getState( rParms.mrStates ) );
            if( (!rState.isLineColorSet &&
                 !rState.isFillColorSet) ||
                (rState.lineColor.getLength() == 0 &&
                 rState.fillColor.getLength() == 0) )
            {
                return false;
            }

            ActionSharedPtr pPolyAction(
                internal::PolyPolyActionFactory::createPolyPolyAction(
                    rPolyPoly, rParms.mrCanvas, rState ) );

            if( pPolyAction )
            {
                maActions.push_back(
                    MtfAction(
                        pPolyAction,
                        rParms.mrCurrActionIndex ) );

                rParms.mrCurrActionIndex += pPolyAction->getActionCount()-1;
            }

            return true;
        }

        bool ImplRenderer::createFillAndStroke( const ::basegfx::B2DPolygon&   rPoly,
                                                const ActionFactoryParameters& rParms )
        {
            return createFillAndStroke( ::basegfx::B2DPolyPolygon( rPoly ),
                                        rParms );
        }

        void ImplRenderer::skipContent( GDIMetaFile& rMtf,
                                        const char*  pCommentString,
                                        sal_Int32&   io_rCurrActionIndex ) const
        {
            ENSURE_OR_THROW( pCommentString,
                              "ImplRenderer::skipContent(): NULL string given" );

            MetaAction* pCurrAct;
            while( (pCurrAct=rMtf.NextAction()) != NULL )
            {
                // increment action index, we've skipped an action.
                ++io_rCurrActionIndex;

                if( pCurrAct->GetType() == META_COMMENT_ACTION &&
                    static_cast<MetaCommentAction*>(pCurrAct)->GetComment().CompareIgnoreCaseToAscii(
                        pCommentString ) == COMPARE_EQUAL )
                {
                    // requested comment found, done
                    return;
                }
            }

            // EOF
            return;
        }

        bool ImplRenderer::isActionContained( GDIMetaFile& rMtf,
                                              const char*  pCommentString,
                                              USHORT       nType ) const
        {
            ENSURE_OR_THROW( pCommentString,
                              "ImplRenderer::isActionContained(): NULL string given" );

            bool bRet( false );

            // at least _one_ call to GDIMetaFile::NextAction() is
            // executed
            ULONG nPos( 1 );

            MetaAction* pCurrAct;
            while( (pCurrAct=rMtf.NextAction()) != NULL )
            {
                if( pCurrAct->GetType() == nType )
                {
                    bRet = true; // action type found
                    break;
                }

                if( pCurrAct->GetType() == META_COMMENT_ACTION &&
                    static_cast<MetaCommentAction*>(pCurrAct)->GetComment().CompareIgnoreCaseToAscii(
                        pCommentString ) == COMPARE_EQUAL )
                {
                    // delimiting end comment found, done
                    bRet = false; // not yet found
                    break;
                }

                ++nPos;
            }

            // rewind metafile to previous position (this method must
            // not change the current metaaction)
            while( nPos-- )
                rMtf.WindPrev();

            if( !pCurrAct )
            {
                // EOF, and not yet found
                bRet = false;
            }

            return bRet;
        }

        void ImplRenderer::createGradientAction( const ::PolyPolygon&           rPoly,
                                                 const ::Gradient&              rGradient,
                                                 const ActionFactoryParameters& rParms,
                                                 bool                           bIsPolygonRectangle,
                                                 bool                           bSubsettableActions )
        {
            DBG_TESTSOLARMUTEX();

            ::basegfx::B2DPolyPolygon aDevicePoly( rPoly.getB2DPolyPolygon() );
            aDevicePoly.transform( getState( rParms.mrStates ).mapModeTransform );

            // decide, whether this gradient can be rendered natively
            // by the canvas, or must be emulated via VCL gradient
            // action extraction.
            const USHORT nSteps( rGradient.GetSteps() );

            if( // step count is infinite, can use native canvas
                // gradients here
                nSteps == 0 ||
                // step count is sufficiently high, such that no
                // discernible difference should be visible.
                nSteps > 64 )
            {
                uno::Reference< lang::XMultiServiceFactory> xFactory(
                    rParms.mrCanvas->getUNOCanvas()->getDevice()->getParametricPolyPolygonFactory() );

                if( xFactory.is() )
                {
                    rendering::Texture aTexture;

                    aTexture.RepeatModeX = rendering::TexturingMode::CLAMP;
                    aTexture.RepeatModeY = rendering::TexturingMode::CLAMP;
                    aTexture.Alpha = 1.0;


                    // setup start/end color values
                    // ----------------------------

                    // scale color coefficients with gradient intensities
                    const USHORT nStartIntensity( rGradient.GetStartIntensity() );
                    ::Color aVCLStartColor( rGradient.GetStartColor() );
                    aVCLStartColor.SetRed( (UINT8)(aVCLStartColor.GetRed() * nStartIntensity / 100) );
                    aVCLStartColor.SetGreen( (UINT8)(aVCLStartColor.GetGreen() * nStartIntensity / 100) );
                    aVCLStartColor.SetBlue( (UINT8)(aVCLStartColor.GetBlue() * nStartIntensity / 100) );

                    const USHORT nEndIntensity( rGradient.GetEndIntensity() );
                    ::Color aVCLEndColor( rGradient.GetEndColor() );
                    aVCLEndColor.SetRed( (UINT8)(aVCLEndColor.GetRed() * nEndIntensity / 100) );
                    aVCLEndColor.SetGreen( (UINT8)(aVCLEndColor.GetGreen() * nEndIntensity / 100) );
                    aVCLEndColor.SetBlue( (UINT8)(aVCLEndColor.GetBlue() * nEndIntensity / 100) );

                    uno::Reference<rendering::XColorSpace> xColorSpace(
                        rParms.mrCanvas->getUNOCanvas()->getDevice()->getDeviceColorSpace());
                    const uno::Sequence< double > aStartColor(
                        ::vcl::unotools::colorToDoubleSequence( aVCLStartColor,
                                                                xColorSpace ));
                    const uno::Sequence< double > aEndColor(
                        ::vcl::unotools::colorToDoubleSequence( aVCLEndColor,
                                                                xColorSpace ));

                    uno::Sequence< uno::Sequence < double > > aColors(2);
                    uno::Sequence< double > aStops(2);

                    if( rGradient.GetStyle() == GRADIENT_AXIAL )
                    {
                        aStops.realloc(3);
                        aColors.realloc(3);

                        aStops[0] = 0.0;
                        aStops[1] = 0.5;
                        aStops[2] = 1.0;

                        aColors[0] = aEndColor;
                        aColors[1] = aStartColor;
                        aColors[2] = aEndColor;
                    }
                    else
                    {
                        aStops[0] = 0.0;
                        aStops[1] = 1.0;

                        aColors[0] = aStartColor;
                        aColors[1] = aEndColor;
                    }

                    const ::basegfx::B2DRectangle aBounds(
                        ::basegfx::tools::getRange(aDevicePoly) );
                    const ::basegfx::B2DVector aOffset(
                        rGradient.GetOfsX() / 100.0,
                        rGradient.GetOfsY() / 100.0);
                    double fRotation( rGradient.GetAngle() * M_PI / 1800.0 );
                    const double fBorder( rGradient.GetBorder() / 100.0 );

                    basegfx::B2DHomMatrix aRot90;
                    aRot90.rotate(M_PI_2);

                    basegfx::ODFGradientInfo aGradInfo;
                    rtl::OUString aGradientService;
                    switch( rGradient.GetStyle() )
                    {
                        case GRADIENT_LINEAR:
                            basegfx::tools::createLinearODFGradientInfo(aGradInfo,
                                                                        aBounds,
                                                                        nSteps,
                                                                        fBorder,
                                                                        fRotation);
                            // map odf to svg gradient orientation - x
                            // instead of y direction
                            aGradInfo.maTextureTransform = aGradInfo.maTextureTransform * aRot90;
                            aGradientService = rtl::OUString::createFromAscii("LinearGradient");
                            break;

                        case GRADIENT_AXIAL:
                        {
                            basegfx::tools::createLinearODFGradientInfo(aGradInfo,
                                                                        aBounds,
                                                                        nSteps,
                                                                        fBorder,
                                                                        fRotation);
                            // map odf to svg gradient orientation - x
                            // instead of y direction
                            aGradInfo.maTextureTransform = aGradInfo.maTextureTransform * aRot90;

                            // map odf axial gradient to 3-stop linear
                            // gradient - shift left by 0.5
                            basegfx::B2DHomMatrix aShift;
                            aShift.translate(-0.5,0);
                            aGradInfo.maTextureTransform = aGradInfo.maTextureTransform * aShift;

                            aGradientService = rtl::OUString::createFromAscii("LinearGradient");
                            break;
                        }

                        case GRADIENT_RADIAL:
                            basegfx::tools::createRadialODFGradientInfo(aGradInfo,
                                                                        aBounds,
                                                                        aOffset,
                                                                        nSteps,
                                                                        fBorder);
                            aGradientService = rtl::OUString::createFromAscii("EllipticalGradient");
                            break;

                        case GRADIENT_ELLIPTICAL:
                            basegfx::tools::createEllipticalODFGradientInfo(aGradInfo,
                                                                            aBounds,
                                                                            aOffset,
                                                                            nSteps,
                                                                            fBorder,
                                                                            fRotation);
                            aGradientService = rtl::OUString::createFromAscii("EllipticalGradient");
                            break;

                        case GRADIENT_SQUARE:
                            basegfx::tools::createSquareODFGradientInfo(aGradInfo,
                                                                        aBounds,
                                                                        aOffset,
                                                                        nSteps,
                                                                        fBorder,
                                                                        fRotation);
                            aGradientService = rtl::OUString::createFromAscii("RectangularGradient");
                            break;

                        case GRADIENT_RECT:
                            basegfx::tools::createRectangularODFGradientInfo(aGradInfo,
                                                                             aBounds,
                                                                             aOffset,
                                                                             nSteps,
                                                                             fBorder,
                                                                             fRotation);
                            aGradientService = rtl::OUString::createFromAscii("RectangularGradient");
                            break;

                        default:
                            ENSURE_OR_THROW( false,
                                             "ImplRenderer::createGradientAction(): Unexpected gradient type" );
                            break;
                    }

                    // As the texture coordinate space is relative to
                    // the polygon coordinate space (NOT to the
                    // polygon itself), move gradient to the start of
                    // the actual polygon. If we skip this, the
                    // gradient will always display at the origin, and
                    // not within the polygon bound (which might be
                    // miles away from the origin).
                    aGradInfo.maTextureTransform.translate( aBounds.getMinX(),
                                                            aBounds.getMinY() );
                    ::basegfx::unotools::affineMatrixFromHomMatrix( aTexture.AffineTransform,
                                                                    aGradInfo.maTextureTransform );

                    uno::Sequence<uno::Any> args(3);
                    beans::PropertyValue aProp;
                    aProp.Name = rtl::OUString::createFromAscii("Colors");
                    aProp.Value <<= aColors;
                    args[0] <<= aProp;
                    aProp.Name = rtl::OUString::createFromAscii("Stops");
                    aProp.Value <<= aStops;
                    args[1] <<= aProp;
                    aProp.Name = rtl::OUString::createFromAscii("AspectRatio");
                    aProp.Value <<= aGradInfo.mfAspectRatio;
                    args[2] <<= aProp;

                    aTexture.Gradient.set(
                        xFactory->createInstanceWithArguments(aGradientService,
                                                              args),
                        uno::UNO_QUERY);
                    if( aTexture.Gradient.is() )
                    {
                        ActionSharedPtr pPolyAction(
                            internal::PolyPolyActionFactory::createPolyPolyAction(
                                aDevicePoly,
                                rParms.mrCanvas,
                                getState( rParms.mrStates ),
                                aTexture ) );

                        if( pPolyAction )
                        {
                            maActions.push_back(
                                MtfAction(
                                    pPolyAction,
                                    rParms.mrCurrActionIndex ) );

                            rParms.mrCurrActionIndex += pPolyAction->getActionCount()-1;
                        }

                        // done, using native gradients
                        return;
                    }
                }
            }

            // cannot currently use native canvas gradients, as a
            // finite step size is given (this funny feature is not
            // supported by the XCanvas API)
            pushState( rParms.mrStates, PUSH_ALL );

            if( !bIsPolygonRectangle )
            {
                // only clip, if given polygon is not a rectangle in
                // the first place (the gradient is always limited to
                // the given bound rect)
                updateClipping(
                    aDevicePoly,
                    rParms,
                    true );
            }

            GDIMetaFile aTmpMtf;
            rParms.mrVDev.AddGradientActions( rPoly.GetBoundRect(),
                                              rGradient,
                                               aTmpMtf );

            createActions( aTmpMtf, rParms, bSubsettableActions );

            popState( rParms.mrStates );
        }

        uno::Reference< rendering::XCanvasFont > ImplRenderer::createFont( double&                        o_rFontRotation,
                                                                           const ::Font&                  rFont,
                                                                           const ActionFactoryParameters& rParms ) const
        {
            rendering::FontRequest aFontRequest;

            if( rParms.mrParms.maFontName.is_initialized() )
                aFontRequest.FontDescription.FamilyName = *rParms.mrParms.maFontName;
            else
                aFontRequest.FontDescription.FamilyName = rFont.GetName();

            aFontRequest.FontDescription.StyleName = rFont.GetStyleName();

            aFontRequest.FontDescription.IsSymbolFont = (rFont.GetCharSet() == RTL_TEXTENCODING_SYMBOL) ? util::TriState_YES : util::TriState_NO;
            aFontRequest.FontDescription.IsVertical = rFont.IsVertical() ? util::TriState_YES : util::TriState_NO;

            // TODO(F2): improve vclenum->panose conversion
            aFontRequest.FontDescription.FontDescription.Weight =
                rParms.mrParms.maFontWeight.is_initialized() ?
                *rParms.mrParms.maFontWeight :
                ::canvas::tools::numeric_cast<sal_Int8>( ::basegfx::fround( rFont.GetWeight() ) );
            aFontRequest.FontDescription.FontDescription.Letterform =
                rParms.mrParms.maFontLetterForm.is_initialized() ?
                *rParms.mrParms.maFontLetterForm :
                (rFont.GetItalic() == ITALIC_NONE) ? 0 : 9;
            aFontRequest.FontDescription.FontDescription.Proportion =
                rParms.mrParms.maFontProportion.isValid() ?
                rParms.mrParms.maFontProportion.getValue() :
                (rFont.GetPitch() == PITCH_FIXED)
                    ? rendering::PanoseProportion::MONO_SPACED
                    : rendering::PanoseProportion::ANYTHING;

            LanguageType aLang = rFont.GetLanguage();
            aFontRequest.Locale = MsLangId::convertLanguageToLocale(aLang, false);

            // setup state-local text transformation,
            // if the font be rotated
            const short nFontAngle( rFont.GetOrientation() );
            if( nFontAngle != 0 )
            {
                // set to unity transform rotated by font angle
                const double nAngle( nFontAngle * (F_PI / 1800.0) );
                o_rFontRotation = -nAngle;
            }
            else
            {
                o_rFontRotation = 0.0;
            }

            geometry::Matrix2D aFontMatrix;
            ::canvas::tools::setIdentityMatrix2D( aFontMatrix );

            // TODO(F2): use correct scale direction, font
            // height might be width or anything else

            // TODO(Q3): This code smells of programming by
            // coincidence (the next two if statements)
            const ::Size rFontSizeLog( rFont.GetSize() );
            const sal_Int32 nFontWidthLog = rFontSizeLog.Width();
            if( nFontWidthLog != 0 )
            {
                ::Font aTestFont = rFont;
                aTestFont.SetWidth( 0 );
                sal_Int32 nNormalWidth = rParms.mrVDev.GetFontMetric( aTestFont ).GetWidth();
                if( nNormalWidth != nFontWidthLog )
                    if( nNormalWidth )
                        aFontMatrix.m00 = (double)nFontWidthLog / nNormalWidth;
            }

            // #i52608# apply map mode scale also to font matrix - an
            // anisotrophic mapmode must be reflected in an
            // anisotrophic font matrix scale.
            const OutDevState& rState( getState( rParms.mrStates ) );
            if( !::basegfx::fTools::equal(
                    rState.mapModeTransform.get(0,0),
                    rState.mapModeTransform.get(1,1)) )
            {
                const double nScaleX( rState.mapModeTransform.get(0,0) );
                const double nScaleY( rState.mapModeTransform.get(1,1) );

                // note: no reason to check for division by zero, we
                // always have the value closer (or equal) to zero as
                // the nominator.
                if( fabs(nScaleX) < fabs(nScaleY) )
                    aFontMatrix.m00 *= nScaleX / nScaleY;
                else
                    aFontMatrix.m11 *= nScaleY / nScaleX;
            }
            aFontRequest.CellSize = (rState.mapModeTransform * ::vcl::unotools::b2DSizeFromSize(rFontSizeLog)).getY();

            return rParms.mrCanvas->getUNOCanvas()->createFont( aFontRequest,
                                                                uno::Sequence< beans::PropertyValue >(),
                                                                aFontMatrix );
        }

        // create text effects such as shadow/relief/embossed
        void ImplRenderer::createTextAction( const ::Point&                 rStartPoint,
                                             const String                   rString,
                                             int                            nIndex,
                                             int                            nLength,
                                             const sal_Int32*               pCharWidths,
                                             const ActionFactoryParameters& rParms,
                                             bool                           bSubsettableActions )
        {
            ENSURE_OR_THROW( nIndex >= 0 && nLength <= rString.Len() + nIndex,
                              "ImplRenderer::createTextWithEffectsAction(): Invalid text index" );

            if( !nLength )
                return; // zero-length text, no visible output

            const OutDevState& rState( getState( rParms.mrStates ) );

            // TODO(F2): implement all text effects
            // if( rState.textAlignment );             // TODO(F2): NYI

            ::Color aShadowColor( COL_AUTO );
            ::Color aReliefColor( COL_AUTO );
            ::Size  aShadowOffset;
            ::Size  aReliefOffset;

            uno::Reference<rendering::XColorSpace> xColorSpace(
                rParms.mrCanvas->getUNOCanvas()->getDevice()->getDeviceColorSpace() );

            if( rState.isTextEffectShadowSet )
            {
                // calculate shadow offset (similar to outdev3.cxx)
                // TODO(F3): better match with outdev3.cxx
                sal_Int32 nShadowOffset = static_cast<sal_Int32>(1.5 + ((rParms.mrVDev.GetFont().GetHeight()-24.0)/24.0));
                if( nShadowOffset < 1 )
                    nShadowOffset = 1;

                aShadowOffset.setWidth( nShadowOffset );
                aShadowOffset.setHeight( nShadowOffset );

                // determine shadow color (from outdev3.cxx)
                ::Color aTextColor = ::vcl::unotools::doubleSequenceToColor(
                    rState.textColor, xColorSpace );
                bool bIsDark = (aTextColor.GetColor() == COL_BLACK)
                    || (aTextColor.GetLuminance() < 8);

                aShadowColor = bIsDark ? COL_LIGHTGRAY : COL_BLACK;
                aShadowColor.SetTransparency( aTextColor.GetTransparency() );
            }

            if( rState.textReliefStyle )
            {
                // calculate relief offset (similar to outdev3.cxx)
                sal_Int32 nReliefOffset = rParms.mrVDev.PixelToLogic( Size( 1, 1 ) ).Height();
                nReliefOffset += nReliefOffset/2;
                if( nReliefOffset < 1 )
                    nReliefOffset = 1;

                if( rState.textReliefStyle == RELIEF_ENGRAVED )
                    nReliefOffset = -nReliefOffset;

                aReliefOffset.setWidth( nReliefOffset );
                aReliefOffset.setHeight( nReliefOffset );

                // determine relief color (from outdev3.cxx)
                ::Color aTextColor = ::vcl::unotools::doubleSequenceToColor(
                    rState.textColor, xColorSpace );

                aReliefColor = ::Color( COL_LIGHTGRAY );

                // we don't have a automatic color, so black is always
                // drawn on white (literally copied from
                // vcl/source/gdi/outdev3.cxx)
                if( aTextColor.GetColor() == COL_BLACK )
                {
                    aTextColor = ::Color( COL_WHITE );
                    getState( rParms.mrStates ).textColor =
                        ::vcl::unotools::colorToDoubleSequence(
                            aTextColor, xColorSpace );
                }

                if( aTextColor.GetColor() == COL_WHITE )
                    aReliefColor = ::Color( COL_BLACK );
                aReliefColor.SetTransparency( aTextColor.GetTransparency() );
            }

            // create the actual text action
            ActionSharedPtr pTextAction(
                TextActionFactory::createTextAction(
                    rStartPoint,
                    aReliefOffset,
                    aReliefColor,
                    aShadowOffset,
                    aShadowColor,
                    rString,
                    nIndex,
                    nLength,
                    pCharWidths,
                    rParms.mrVDev,
                    rParms.mrCanvas,
                    rState,
                    rParms.mrParms,
                    bSubsettableActions ) );

            ActionSharedPtr pStrikeoutTextAction;

            if ( rState.textStrikeoutStyle == STRIKEOUT_X || rState.textStrikeoutStyle == STRIKEOUT_SLASH )
            {
                long nWidth = rParms.mrVDev.GetTextWidth( rString,nIndex,nLength );

                xub_Unicode pChars[5];
                if ( rState.textStrikeoutStyle == STRIKEOUT_X )
                    pChars[0] = 'X';
                else
                    pChars[0] = '/';
                pChars[3]=pChars[2]=pChars[1]=pChars[0];

                long nStrikeoutWidth = nWidth;
                String aStrikeoutTest( pChars, 4 );

                if( aStrikeoutTest.Len() )
                {
                    nStrikeoutWidth = ( rParms.mrVDev.GetTextWidth( aStrikeoutTest ) + 2 ) / 4;
                    aStrikeoutTest.Erase();

                    if( nStrikeoutWidth <= 0 )
                        nStrikeoutWidth = 1;
                }

                long nMaxWidth = nStrikeoutWidth/2;
                if ( nMaxWidth < 2 )
                    nMaxWidth = 2;
                nMaxWidth += nWidth + 1;

                long nFullStrikeoutWidth = 0;
                String aStrikeoutText( pChars, 0 );
                while( (nFullStrikeoutWidth+=nStrikeoutWidth ) < nMaxWidth+1 )
                    aStrikeoutText += pChars[0];


                sal_Int32 nStartPos = 0;
                xub_StrLen nLen = aStrikeoutText.Len();

                if( nLen )
                {
                    long nInterval = ( nWidth - nStrikeoutWidth * nLen ) / nLen;
                    nStrikeoutWidth += nInterval;
                    sal_Int32* pStrikeoutCharWidths = new sal_Int32[nLen];

                    for ( int i = 0;i<nLen; i++)
                    {
                        pStrikeoutCharWidths[i] = nStrikeoutWidth;
                    }

                    for ( int i = 1;i< nLen; i++ )
                    {
                        pStrikeoutCharWidths[ i ] += pStrikeoutCharWidths[ i-1 ];
                    }

                    pStrikeoutTextAction =
                        TextActionFactory::createTextAction(
                            rStartPoint,
                            aReliefOffset,
                            aReliefColor,
                            aShadowOffset,
                            aShadowColor,
                            aStrikeoutText,
                            nStartPos,
                            aStrikeoutText.Len(),
                            pStrikeoutCharWidths,
                            rParms.mrVDev,
                            rParms.mrCanvas,
                            rState,
                            rParms.mrParms,
                            bSubsettableActions ) ;
                }
            }

            if( pTextAction )
            {
                maActions.push_back(
                    MtfAction(
                        pTextAction,
                        rParms.mrCurrActionIndex ) );

                if ( pStrikeoutTextAction )
                {
                    maActions.push_back(
                        MtfAction(
                        pStrikeoutTextAction,
                        rParms.mrCurrActionIndex ) );
                }

                rParms.mrCurrActionIndex += pTextAction->getActionCount()-1;
            }
        }

        void ImplRenderer::updateClipping( const ::basegfx::B2DPolyPolygon& rClipPoly,
                                           const ActionFactoryParameters&   rParms,
                                           bool                             bIntersect )
        {
            ::cppcanvas::internal::OutDevState& rState( getState( rParms.mrStates ) );
            ::basegfx::B2DPolyPolygon aClipPoly( rClipPoly );

            const bool bEmptyClipRect( rState.clipRect.IsEmpty() );
            const bool bEmptyClipPoly( rState.clip.count() == 0 );

            ENSURE_OR_THROW( bEmptyClipPoly || bEmptyClipRect,
                              "ImplRenderer::updateClipping(): Clip rect and polygon are both set!" );

            if( !bIntersect ||
                (bEmptyClipRect && bEmptyClipPoly) )
            {
                rState.clip = rClipPoly;
            }
            else
            {
                if( !bEmptyClipRect )
                {
                    // TODO(P3): Use Liang-Barsky polygon clip here,
                    // after all, one object is just a rectangle!

                    // convert rect to polygon beforehand, must revert
                    // to general polygon clipping here.
                    rState.clip = ::basegfx::B2DPolyPolygon(
                        ::basegfx::tools::createPolygonFromRect(
                            // #121100# VCL rectangular clips always
                            // include one more pixel to the right
                            // and the bottom
                            ::basegfx::B2DRectangle( rState.clipRect.Left(),
                                                     rState.clipRect.Top(),
                                                     rState.clipRect.Right()+1,
                                                     rState.clipRect.Bottom()+1 ) ) );
                }

                // AW: Simplified
                rState.clip = basegfx::tools::clipPolyPolygonOnPolyPolygon(
                    aClipPoly, rState.clip, true, false);
            }

            // by now, our clip resides in the OutDevState::clip
            // poly-polygon.
            rState.clipRect.SetEmpty();

            if( rState.clip.count() == 0 )
            {
                if( rState.clipRect.IsEmpty() )
                {
                    rState.xClipPoly.clear();
                }
                else
                {
                    rState.xClipPoly = ::basegfx::unotools::xPolyPolygonFromB2DPolyPolygon(
                        rParms.mrCanvas->getUNOCanvas()->getDevice(),
                        ::basegfx::B2DPolyPolygon(
                            ::basegfx::tools::createPolygonFromRect(
                                // #121100# VCL rectangular clips
                                // always include one more pixel to
                                // the right and the bottom
                                ::basegfx::B2DRectangle( rState.clipRect.Left(),
                                                         rState.clipRect.Top(),
                                                         rState.clipRect.Right()+1,
                                                         rState.clipRect.Bottom()+1 ) ) ) );
                }
            }
            else
            {
                rState.xClipPoly = ::basegfx::unotools::xPolyPolygonFromB2DPolyPolygon(
                    rParms.mrCanvas->getUNOCanvas()->getDevice(),
                    rState.clip );
            }
        }

        void ImplRenderer::updateClipping( const ::Rectangle&             rClipRect,
                                           const ActionFactoryParameters& rParms,
                                           bool                           bIntersect )
        {
            ::cppcanvas::internal::OutDevState& rState( getState( rParms.mrStates ) );

            const bool bEmptyClipRect( rState.clipRect.IsEmpty() );
            const bool bEmptyClipPoly( rState.clip.count() == 0 );

            ENSURE_OR_THROW( bEmptyClipPoly || bEmptyClipRect,
                              "ImplRenderer::updateClipping(): Clip rect and polygon are both set!" );

            if( !bIntersect ||
                (bEmptyClipRect && bEmptyClipPoly) )
            {
                rState.clipRect = rClipRect;
                rState.clip.clear();
            }
            else if( bEmptyClipPoly )
            {
                rState.clipRect.Intersection( rClipRect );
                rState.clip.clear();
            }
            else
            {
                // TODO(P3): Handle a fourth case here, when all clip
                // polygons are rectangular, once B2DMultiRange's
                // sweep line implementation is done.

                // general case: convert to polygon and clip
                // -----------------------------------------

                // convert rect to polygon beforehand, must revert
                // to general polygon clipping here.
                ::basegfx::B2DPolyPolygon aClipPoly(
                    ::basegfx::tools::createPolygonFromRect(
                        ::basegfx::B2DRectangle( rClipRect.Left(),
                                                 rClipRect.Top(),
                                                 rClipRect.Right(),
                                                 rClipRect.Bottom() ) ) );

                rState.clipRect.SetEmpty();

                // AW: Simplified
                rState.clip = basegfx::tools::clipPolyPolygonOnPolyPolygon(
                    aClipPoly, rState.clip, true, false);
            }

            if( rState.clip.count() == 0 )
            {
                if( rState.clipRect.IsEmpty() )
                {
                    rState.xClipPoly.clear();
                }
                else
                {
                    rState.xClipPoly = ::basegfx::unotools::xPolyPolygonFromB2DPolyPolygon(
                        rParms.mrCanvas->getUNOCanvas()->getDevice(),
                        ::basegfx::B2DPolyPolygon(
                            ::basegfx::tools::createPolygonFromRect(
                                // #121100# VCL rectangular clips
                                // always include one more pixel to
                                // the right and the bottom
                                ::basegfx::B2DRectangle( rState.clipRect.Left(),
                                                         rState.clipRect.Top(),
                                                         rState.clipRect.Right()+1,
                                                         rState.clipRect.Bottom()+1 ) ) ) );
                }
            }
            else
            {
                rState.xClipPoly = ::basegfx::unotools::xPolyPolygonFromB2DPolyPolygon(
                    rParms.mrCanvas->getUNOCanvas()->getDevice(),
                    rState.clip );
            }
        }

        bool ImplRenderer::createActions( GDIMetaFile&                   rMtf,
                                          const ActionFactoryParameters& rFactoryParms,
                                          bool                           bSubsettableActions )
        {
            /* TODO(P2): interpret mtf-comments
               ================================

               - gradient fillings (do that via comments)

               - think about mapping. _If_ we do everything in logical
                    coordinates (which would solve the probs for stroke
                 widths and text offsets), then we would have to
                 recalc scaling for every drawing operation. This is
                 because the outdev map mode might change at any time.
                 Also keep in mind, that, although we've double precision
                 float arithmetic now, different offsets might still
                 generate different roundings (aka
                 'OutputDevice::SetPixelOffset())

             */

            // alias common parameters
            VectorOfOutDevStates&  rStates(rFactoryParms.mrStates);
            const CanvasSharedPtr& rCanvas(rFactoryParms.mrCanvas);
            ::VirtualDevice&       rVDev(rFactoryParms.mrVDev);
            const Parameters&      rParms(rFactoryParms.mrParms);
            sal_Int32&             io_rCurrActionIndex(rFactoryParms.mrCurrActionIndex);


            // Loop over every metaaction
            // ==========================
            MetaAction* pCurrAct;

            // TODO(P1): think about caching
            for( pCurrAct=rMtf.FirstAction();
                 pCurrAct;
                 pCurrAct = rMtf.NextAction() )
            {
                // execute every action, to keep VDev state up-to-date
                // currently used only for
                // - the map mode
                // - the line/fill color when processing a META_TRANSPARENT_ACTION
                // - SetFont to process font metric specific actions
                pCurrAct->Execute( &rVDev );

                switch( pCurrAct->GetType() )
                {
                    // ------------------------------------------------------------

                    // In the first part of this monster-switch, we
                    // handle all state-changing meta actions. These
                    // are all handled locally.

                    // ------------------------------------------------------------

                    case META_PUSH_ACTION:
                    {
                        MetaPushAction* pPushAction = static_cast<MetaPushAction*>(pCurrAct);
                        pushState( rStates,
                                   pPushAction->GetFlags() );
                    }
                    break;

                    case META_POP_ACTION:
                        popState( rStates );
                        break;

                    case META_TEXTLANGUAGE_ACTION:
                        // FALLTHROUGH intended
                    case META_REFPOINT_ACTION:
                        // handled via pCurrAct->Execute( &rVDev )
                        break;

                    case META_MAPMODE_ACTION:
                        // modify current mapModeTransformation
                        // transformation, such that subsequent
                        // coordinates map correctly
                        tools::calcLogic2PixelAffineTransform( getState( rStates ).mapModeTransform,
                                                               rVDev );
                        break;

                    // monitor clip regions, to assemble clip polygon on our own
                    case META_CLIPREGION_ACTION:
                    {
                        MetaClipRegionAction* pClipAction = static_cast<MetaClipRegionAction*>(pCurrAct);

                        if( !pClipAction->IsClipping() )
                        {
                            // clear clipping
                            getState( rStates ).clip.clear();
                        }
                        else
                        {
                            if( !pClipAction->GetRegion().HasPolyPolygon() )
                            {
                                VERBOSE_TRACE( "ImplRenderer::createActions(): non-polygonal clip "
                                               "region encountered, falling back to bounding box!" );

                                // #121806# explicitely kept integer
                                Rectangle aClipRect(
                                    rVDev.LogicToPixel(
                                        pClipAction->GetRegion().GetBoundRect() ) );

                                // intersect current clip with given rect
                                updateClipping(
                                    aClipRect,
                                    rFactoryParms,
                                    false );
                            }
                            else
                            {
                                // set new clip polygon (don't intersect
                                // with old one, just set it)

                                // #121806# explicitely kept integer
                                updateClipping(
                                    rVDev.LogicToPixel(
                                        pClipAction->GetRegion().GetPolyPolygon() ).getB2DPolyPolygon(),
                                    rFactoryParms,
                                    false );
                            }
                        }

                        break;
                    }

                    case META_ISECTRECTCLIPREGION_ACTION:
                    {
                        MetaISectRectClipRegionAction* pClipAction = static_cast<MetaISectRectClipRegionAction*>(pCurrAct);

                        // #121806# explicitely kept integer
                        Rectangle aClipRect(
                            rVDev.LogicToPixel( pClipAction->GetRect() ) );

                        // intersect current clip with given rect
                        updateClipping(
                            aClipRect,
                            rFactoryParms,
                            true );

                        break;
                    }

                    case META_ISECTREGIONCLIPREGION_ACTION:
                    {
                        MetaISectRegionClipRegionAction* pClipAction = static_cast<MetaISectRegionClipRegionAction*>(pCurrAct);

                        if( !pClipAction->GetRegion().HasPolyPolygon() )
                        {
                            VERBOSE_TRACE( "ImplRenderer::createActions(): non-polygonal clip "
                                           "region encountered, falling back to bounding box!" );

                            // #121806# explicitely kept integer
                            Rectangle aClipRect(
                                rVDev.LogicToPixel( pClipAction->GetRegion().GetBoundRect() ) );

                            // intersect current clip with given rect
                            updateClipping(
                                aClipRect,
                                rFactoryParms,
                                true );
                        }
                        else
                        {
                            // intersect current clip with given clip polygon

                            // #121806# explicitely kept integer
                            updateClipping(
                                rVDev.LogicToPixel(
                                    pClipAction->GetRegion().GetPolyPolygon() ).getB2DPolyPolygon(),
                                rFactoryParms,
                                true );
                        }

                        break;
                    }

                    case META_MOVECLIPREGION_ACTION:
                        // TODO(F2): NYI
                        break;

                    case META_LINECOLOR_ACTION:
                        if( !rParms.maLineColor.is_initialized() )
                        {
                            setStateColor( static_cast<MetaLineColorAction*>(pCurrAct),
                                           getState( rStates ).isLineColorSet,
                                           getState( rStates ).lineColor,
                                           rCanvas );
                        }
                        break;

                    case META_FILLCOLOR_ACTION:
                        if( !rParms.maFillColor.is_initialized() )
                        {
                            setStateColor( static_cast<MetaFillColorAction*>(pCurrAct),
                                           getState( rStates ).isFillColorSet,
                                           getState( rStates ).fillColor,
                                           rCanvas );
                        }
                        break;

                    case META_TEXTCOLOR_ACTION:
                    {
                        if( !rParms.maTextColor.is_initialized() )
                        {
                            // Text color is set unconditionally, thus, no
                            // use of setStateColor here
                            ::Color aColor( static_cast<MetaTextColorAction*>(pCurrAct)->GetColor() );

                            // force alpha part of color to
                            // opaque. transparent painting is done
                            // explicitely via META_TRANSPARENT_ACTION
                            aColor.SetTransparency(0);

                            getState( rStates ).textColor =
                                ::vcl::unotools::colorToDoubleSequence(
                                    aColor,
                                    rCanvas->getUNOCanvas()->getDevice()->getDeviceColorSpace() );
                        }
                    }
                    break;

                    case META_TEXTFILLCOLOR_ACTION:
                        if( !rParms.maTextColor.is_initialized() )
                        {
                            setStateColor( static_cast<MetaTextFillColorAction*>(pCurrAct),
                                           getState( rStates ).isTextFillColorSet,
                                           getState( rStates ).textFillColor,
                                           rCanvas );
                        }
                        break;

                    case META_TEXTLINECOLOR_ACTION:
                        if( !rParms.maTextColor.is_initialized() )
                        {
                            setStateColor( static_cast<MetaTextLineColorAction*>(pCurrAct),
                                           getState( rStates ).isTextLineColorSet,
                                           getState( rStates ).textLineColor,
                                           rCanvas );
                        }
                        break;

                    case META_TEXTALIGN_ACTION:
                    {
                        ::cppcanvas::internal::OutDevState& rState = getState( rStates );
                        const TextAlign eTextAlign( static_cast<MetaTextAlignAction*>(pCurrAct)->GetTextAlign() );

                        rState.textReferencePoint = eTextAlign;
                    }
                    break;

                    case META_FONT_ACTION:
                    {
                        ::cppcanvas::internal::OutDevState& rState = getState( rStates );
                        const ::Font& rFont( static_cast<MetaFontAction*>(pCurrAct)->GetFont() );

                        rState.xFont = createFont( rState.fontRotation,
                                                   rFont,
                                                   rFactoryParms );

                        // TODO(Q2): define and use appropriate enumeration types
                        rState.textReliefStyle          = (sal_Int8)rFont.GetRelief();
                        rState.textOverlineStyle        = (sal_Int8)rFont.GetOverline();
                        rState.textUnderlineStyle       = rParms.maFontUnderline.is_initialized() ?
                            (*rParms.maFontUnderline ? (sal_Int8)UNDERLINE_SINGLE : (sal_Int8)UNDERLINE_NONE) :
                            (sal_Int8)rFont.GetUnderline();
                        rState.textStrikeoutStyle       = (sal_Int8)rFont.GetStrikeout();
                        rState.textEmphasisMarkStyle    = (sal_Int8)rFont.GetEmphasisMark();
                        rState.isTextEffectShadowSet    = (rFont.IsShadow() != FALSE);
                        rState.isTextWordUnderlineSet   = (rFont.IsWordLineMode() != FALSE);
                        rState.isTextOutlineModeSet     = (rFont.IsOutline() != FALSE);
                    }
                    break;

                    case META_RASTEROP_ACTION:
                        // TODO(F2): NYI
                        break;

                    case META_LAYOUTMODE_ACTION:
                    {
                        // TODO(F2): A lot is missing here
                        int nLayoutMode = static_cast<MetaLayoutModeAction*>(pCurrAct)->GetLayoutMode();
                        ::cppcanvas::internal::OutDevState& rState = getState( rStates );
                        switch( nLayoutMode & (TEXT_LAYOUT_BIDI_RTL|TEXT_LAYOUT_BIDI_STRONG) )
                        {
                            case TEXT_LAYOUT_BIDI_LTR:
                                rState.textDirection = rendering::TextDirection::WEAK_LEFT_TO_RIGHT;
                                break;

                            case (TEXT_LAYOUT_BIDI_LTR | TEXT_LAYOUT_BIDI_STRONG):
                                rState.textDirection = rendering::TextDirection::STRONG_LEFT_TO_RIGHT;
                                break;

                            case TEXT_LAYOUT_BIDI_RTL:
                                rState.textDirection = rendering::TextDirection::WEAK_RIGHT_TO_LEFT;
                                break;

                            case (TEXT_LAYOUT_BIDI_RTL | TEXT_LAYOUT_BIDI_STRONG):
                                rState.textDirection = rendering::TextDirection::STRONG_RIGHT_TO_LEFT;
                                break;
                        }

                        rState.textAlignment = 0; // TODO(F2): rendering::TextAlignment::LEFT_ALIGNED;
                        if( (nLayoutMode & (TEXT_LAYOUT_BIDI_RTL | TEXT_LAYOUT_TEXTORIGIN_RIGHT) )
                            && !(nLayoutMode & TEXT_LAYOUT_TEXTORIGIN_LEFT ) )
                        {
                            rState.textAlignment = 1; // TODO(F2): rendering::TextAlignment::RIGHT_ALIGNED;
                        }
                    }
                    break;

                    // ------------------------------------------------------------

                    // In the second part of this monster-switch, we
                    // handle all recursing meta actions. These are the
                    // ones generating a metafile by themselves, which is
                    // then processed by recursively calling this method.

                    // ------------------------------------------------------------

                    case META_GRADIENT_ACTION:
                    {
                        MetaGradientAction* pGradAct = static_cast<MetaGradientAction*>(pCurrAct);
                        createGradientAction( ::Polygon( pGradAct->GetRect() ),
                                              pGradAct->GetGradient(),
                                              rFactoryParms,
                                              true,
                                              bSubsettableActions );
                    }
                    break;

                    case META_HATCH_ACTION:
                    {
                        // TODO(F2): use native Canvas hatches here
                        GDIMetaFile aTmpMtf;

                        rVDev.AddHatchActions( static_cast<MetaHatchAction*>(pCurrAct)->GetPolyPolygon(),
                                               static_cast<MetaHatchAction*>(pCurrAct)->GetHatch(),
                                               aTmpMtf );
                        createActions( aTmpMtf, rFactoryParms,
                                       bSubsettableActions );
                    }
                    break;

                    case META_EPS_ACTION:
                    {
                        MetaEPSAction*      pAct = static_cast<MetaEPSAction*>(pCurrAct);
                        const GDIMetaFile&  rSubstitute = pAct->GetSubstitute();

                        // #121806# explicitely kept integer
                        const Size aMtfSize( rSubstitute.GetPrefSize() );
                        const Size aMtfSizePixPre( rVDev.LogicToPixel( aMtfSize,
                                                                       rSubstitute.GetPrefMapMode() ) );

                        // #i44110# correct null-sized output - there
                        // are metafiles which have zero size in at
                        // least one dimension
                        const Size aMtfSizePix( ::std::max( aMtfSizePixPre.Width(), 1L ),
                                                ::std::max( aMtfSizePixPre.Height(), 1L ) );

                        // Setup local transform, such that the
                        // metafile renders itself into the given
                        // output rectangle
                        pushState( rStates, PUSH_ALL );

                        rVDev.Push();
                        rVDev.SetMapMode( rSubstitute.GetPrefMapMode() );

                        const ::Point& rPos( rVDev.LogicToPixel( pAct->GetPoint() ) );
                        const ::Size&  rSize( rVDev.LogicToPixel( pAct->GetSize() ) );

                        getState( rStates ).transform.translate( rPos.X(),
                                                                 rPos.Y() );
                        getState( rStates ).transform.scale( (double)rSize.Width() / aMtfSizePix.Width(),
                                                             (double)rSize.Height() / aMtfSizePix.Height() );

                        createActions( const_cast<GDIMetaFile&>(pAct->GetSubstitute()),
                                       rFactoryParms,
                                       bSubsettableActions );

                        rVDev.Pop();
                        popState( rStates );
                    }
                    break;

                    // handle metafile comments, to retrieve
                    // meta-information for gradients, fills and
                    // strokes. May skip actions, and may recurse.
                    case META_COMMENT_ACTION:
                    {
                        MetaCommentAction* pAct = static_cast<MetaCommentAction*>(pCurrAct);

                        // Handle gradients
                        if ( pAct->GetComment().CompareIgnoreCaseToAscii( "XGRAD_SEQ_BEGIN" ) == COMPARE_EQUAL )
                        {
                            MetaGradientExAction* pGradAction = NULL;
                            bool bDone( false );
                            while( !bDone &&
                                   (pCurrAct=rMtf.NextAction()) != NULL )
                            {
                                switch( pCurrAct->GetType() )
                                {
                                    // extract gradient info
                                    case META_GRADIENTEX_ACTION:
                                        pGradAction = static_cast<MetaGradientExAction*>(pCurrAct);
                                        break;

                                    // skip broken-down rendering, output gradient when sequence is ended
                                    case META_COMMENT_ACTION:
                                        if( static_cast<MetaCommentAction*>(pCurrAct)->GetComment().CompareIgnoreCaseToAscii( "XGRAD_SEQ_END" ) == COMPARE_EQUAL )
                                        {
                                            bDone = true;

                                            if( pGradAction )
                                            {
                                                createGradientAction( pGradAction->GetPolyPolygon(),
                                                                      pGradAction->GetGradient(),
                                                                      rFactoryParms,
                                                                      false,
                                                                      bSubsettableActions );
                                            }
                                        }
                                        break;
                                }
                            }
                        }
                        // TODO(P2): Handle drawing layer strokes, via
                        // XPATHSTROKE_SEQ_BEGIN comment

                        // Handle drawing layer fills
                        else if( pAct->GetComment().Equals( "XPATHFILL_SEQ_BEGIN" ) )
                        {
                            const BYTE* pData = pAct->GetData();
                            if ( pData )
                            {
                                SvMemoryStream  aMemStm( (void*)pData, pAct->GetDataSize(), STREAM_READ );

                                SvtGraphicFill aFill;
                                aMemStm >> aFill;

                                // TODO(P2): Also handle gradients and
                                // hatches like this

                                // only evaluate comment for pure
                                // bitmap fills. If a transparency
                                // gradient is involved (denoted by
                                // the FloatTransparent action), take
                                // the normal meta actions.
                                if( aFill.getFillType() == SvtGraphicFill::fillTexture &&
                                    !isActionContained( rMtf,
                                                       "XPATHFILL_SEQ_END",
                                                        META_FLOATTRANSPARENT_ACTION ) )
                                {
                                    rendering::Texture aTexture;

                                    // TODO(F1): the SvtGraphicFill
                                    // can also transport metafiles
                                    // here, handle that case, too
                                    Graphic aGraphic;
                                    aFill.getGraphic( aGraphic );

                                    BitmapEx     aBmpEx( aGraphic.GetBitmapEx() );
                                    const ::Size aBmpSize( aBmpEx.GetSizePixel() );

                                    ::SvtGraphicFill::Transform aTransform;
                                    aFill.getTransform( aTransform );

                                    ::basegfx::B2DHomMatrix aMatrix;

                                    // convert to basegfx matrix
                                    aMatrix.set(0,0, aTransform.matrix[ 0 ] );
                                    aMatrix.set(0,1, aTransform.matrix[ 1 ] );
                                    aMatrix.set(0,2, aTransform.matrix[ 2 ] );
                                    aMatrix.set(1,0, aTransform.matrix[ 3 ] );
                                    aMatrix.set(1,1, aTransform.matrix[ 4 ] );
                                    aMatrix.set(1,2, aTransform.matrix[ 5 ] );

                                    ::basegfx::B2DHomMatrix aScale;
                                    aScale.scale( aBmpSize.Width(),
                                                  aBmpSize.Height() );

                                    // post-multiply with the bitmap
                                    // size (XCanvas' texture assumes
                                    // the given bitmap to be
                                    // normalized to [0,1]x[0,1]
                                    // rectangle)
                                    aMatrix = aMatrix * aScale;

                                    // pre-multiply with the
                                    // logic-to-pixel scale factor
                                    // (the metafile comment works in
                                    // logical coordinates).
                                    ::basegfx::B2DHomMatrix aLogic2PixelTransform;
                                    aMatrix *= tools::calcLogic2PixelLinearTransform( aLogic2PixelTransform,
                                                                                      rVDev );

                                    ::basegfx::unotools::affineMatrixFromHomMatrix(
                                        aTexture.AffineTransform,
                                        aMatrix );

                                    aTexture.Alpha = 1.0 - aFill.getTransparency();
                                    aTexture.Bitmap =
                                        ::vcl::unotools::xBitmapFromBitmapEx(
                                            rCanvas->getUNOCanvas()->getDevice(),
                                            aBmpEx );
                                    if( aFill.isTiling() )
                                    {
                                        aTexture.RepeatModeX = rendering::TexturingMode::REPEAT;
                                        aTexture.RepeatModeY = rendering::TexturingMode::REPEAT;
                                    }
                                    else
                                    {
                                        aTexture.RepeatModeX = rendering::TexturingMode::NONE;
                                        aTexture.RepeatModeY = rendering::TexturingMode::NONE;
                                    }

                                    ::PolyPolygon aPath;
                                    aFill.getPath( aPath );

                                    ::basegfx::B2DPolyPolygon aPoly( aPath.getB2DPolyPolygon() );
                                    aPoly.transform( getState( rStates ).mapModeTransform );
                                    ActionSharedPtr pPolyAction(
                                        internal::PolyPolyActionFactory::createPolyPolyAction(
                                            aPoly,
                                            rCanvas,
                                            getState( rStates ),
                                            aTexture ) );

                                    if( pPolyAction )
                                    {
                                        maActions.push_back(
                                            MtfAction(
                                                pPolyAction,
                                                io_rCurrActionIndex ) );

                                        io_rCurrActionIndex += pPolyAction->getActionCount()-1;
                                    }

                                    // skip broken-down render output
                                    skipContent( rMtf,
                                                 "XPATHFILL_SEQ_END",
                                                 io_rCurrActionIndex );
                                }
                            }
                        }
                    }
                    break;

                    // ------------------------------------------------------------

                    // In the third part of this monster-switch, we
                    // handle all 'acting' meta actions. These are all
                    // processed by constructing function objects for
                    // them, which will later ease caching.

                    // ------------------------------------------------------------

                    case META_POINT_ACTION:
                    {
                        const OutDevState& rState( getState( rStates ) );
                        if( rState.lineColor.getLength() )
                        {
                            ActionSharedPtr pPointAction(
                                internal::PointActionFactory::createPointAction(
                                    rState.mapModeTransform * ::vcl::unotools::b2DPointFromPoint(
                                        static_cast<MetaPointAction*>(pCurrAct)->GetPoint() ),
                                    rCanvas,
                                    rState ) );

                            if( pPointAction )
                            {
                                maActions.push_back(
                                    MtfAction(
                                        pPointAction,
                                        io_rCurrActionIndex ) );

                                io_rCurrActionIndex += pPointAction->getActionCount()-1;
                            }
                        }
                    }
                    break;

                    case META_PIXEL_ACTION:
                    {
                        const OutDevState& rState( getState( rStates ) );
                        if( rState.lineColor.getLength() )
                        {
                            ActionSharedPtr pPointAction(
                                internal::PointActionFactory::createPointAction(
                                    rState.mapModeTransform * ::vcl::unotools::b2DPointFromPoint(
                                        static_cast<MetaPixelAction*>(pCurrAct)->GetPoint() ),
                                    rCanvas,
                                    rState,
                                    static_cast<MetaPixelAction*>(pCurrAct)->GetColor() ) );

                            if( pPointAction )
                            {
                                maActions.push_back(
                                    MtfAction(
                                        pPointAction,
                                        io_rCurrActionIndex ) );

                                io_rCurrActionIndex += pPointAction->getActionCount()-1;
                            }
                        }
                    }
                    break;

                    case META_LINE_ACTION:
                    {
                        const OutDevState& rState( getState( rStates ) );
                        if( rState.lineColor.getLength() )
                        {
                            MetaLineAction* pLineAct = static_cast<MetaLineAction*>(pCurrAct);

                            const LineInfo& rLineInfo( pLineAct->GetLineInfo() );

                            const ::basegfx::B2DPoint aStartPoint(
                                rState.mapModeTransform * ::vcl::unotools::b2DPointFromPoint( pLineAct->GetStartPoint() ));
                            const ::basegfx::B2DPoint aEndPoint(
                                rState.mapModeTransform * ::vcl::unotools::b2DPointFromPoint( pLineAct->GetEndPoint() ));

                            ActionSharedPtr pLineAction;

                            if( rLineInfo.IsDefault() )
                            {
                                // plain hair line
                                pLineAction =
                                    internal::LineActionFactory::createLineAction(
                                        aStartPoint,
                                        aEndPoint,
                                        rCanvas,
                                        rState );

                                if( pLineAction )
                                {
                                    maActions.push_back(
                                        MtfAction(
                                            pLineAction,
                                            io_rCurrActionIndex ) );

                                    io_rCurrActionIndex += pLineAction->getActionCount()-1;
                                }
                            }
                            else if( LINE_NONE != rLineInfo.GetStyle() )
                            {
                                // 'thick' line
                                rendering::StrokeAttributes aStrokeAttributes;

                                setupStrokeAttributes( aStrokeAttributes,
                                                       rFactoryParms,
                                                       rLineInfo );

                                // XCanvas can only stroke polygons,
                                // not simple lines - thus, handle
                                // this case via the polypolygon
                                // action
                                ::basegfx::B2DPolygon aPoly;
                                aPoly.append( aStartPoint );
                                aPoly.append( aEndPoint );
                                pLineAction =
                                    internal::PolyPolyActionFactory::createPolyPolyAction(
                                        ::basegfx::B2DPolyPolygon( aPoly ),
                                        rCanvas, rState, aStrokeAttributes );

                                if( pLineAction )
                                {
                                    maActions.push_back(
                                        MtfAction(
                                            pLineAction,
                                            io_rCurrActionIndex ) );

                                    io_rCurrActionIndex += pLineAction->getActionCount()-1;
                                }
                            }
                            // else: line style is default
                            // (i.e. invisible), don't generate action
                        }
                    }
                    break;

                    case META_RECT_ACTION:
                    {
                        const Rectangle& rRect(
                            static_cast<MetaRectAction*>(pCurrAct)->GetRect() );

                        if( rRect.IsEmpty() )
                            break;

                        const OutDevState& rState( getState( rStates ) );
                        const ::basegfx::B2DPoint aTopLeftPixel(
                            rState.mapModeTransform * ::vcl::unotools::b2DPointFromPoint( rRect.TopLeft() ) );
                        const ::basegfx::B2DPoint aBottomRightPixel(
                            rState.mapModeTransform * ::vcl::unotools::b2DPointFromPoint( rRect.BottomRight() ) +
                            // #121100# OutputDevice::DrawRect() fills
                            // rectangles Apple-like, i.e. with one
                            // additional pixel to the right and bottom.
                            ::basegfx::B2DPoint(1,1) );

                        createFillAndStroke( ::basegfx::tools::createPolygonFromRect(
                                                 ::basegfx::B2DRange( aTopLeftPixel,
                                                                      aBottomRightPixel )),
                                             rFactoryParms );
                        break;
                    }

                    case META_ROUNDRECT_ACTION:
                    {
                        const Rectangle& rRect(
                            static_cast<MetaRoundRectAction*>(pCurrAct)->GetRect());

                        if( rRect.IsEmpty() )
                            break;

                        ::basegfx::B2DPolygon aPoly(
                            ::basegfx::tools::createPolygonFromRect(
                                ::basegfx::B2DRange(
                                    ::vcl::unotools::b2DPointFromPoint( rRect.TopLeft() ),
                                    ::vcl::unotools::b2DPointFromPoint( rRect.BottomRight() ) +
                                    ::basegfx::B2DPoint(1,1) ),
                                static_cast<MetaRoundRectAction*>(pCurrAct)->GetHorzRound(),
                                static_cast<MetaRoundRectAction*>(pCurrAct)->GetVertRound() ));
                        aPoly.transform( getState( rStates ).mapModeTransform );

                        createFillAndStroke( aPoly,
                                             rFactoryParms );
                    }
                    break;

                    case META_ELLIPSE_ACTION:
                    {
                        const Rectangle& rRect(
                            static_cast<MetaEllipseAction*>(pCurrAct)->GetRect() );

                        if( rRect.IsEmpty() )
                            break;

                        const ::basegfx::B2DRange aRange(
                            ::vcl::unotools::b2DPointFromPoint( rRect.TopLeft() ),
                            ::vcl::unotools::b2DPointFromPoint( rRect.BottomRight() ) +
                            ::basegfx::B2DPoint(1,1) );

                        ::basegfx::B2DPolygon aPoly(
                            ::basegfx::tools::createPolygonFromEllipse(
                                aRange.getCenter(),
                                aRange.getWidth(),
                                aRange.getHeight() ));
                        aPoly.transform( getState( rStates ).mapModeTransform );

                        createFillAndStroke( aPoly,
                                             rFactoryParms );
                    }
                    break;

                    case META_ARC_ACTION:
                    {
                        // TODO(F1): Missing basegfx functionality. Mind empty rects!
                        const Polygon aToolsPoly( static_cast<MetaArcAction*>(pCurrAct)->GetRect(),
                                                  static_cast<MetaArcAction*>(pCurrAct)->GetStartPoint(),
                                                  static_cast<MetaArcAction*>(pCurrAct)->GetEndPoint(), POLY_ARC );
                        ::basegfx::B2DPolygon aPoly( aToolsPoly.getB2DPolygon() );
                        aPoly.transform( getState( rStates ).mapModeTransform );

                        createFillAndStroke( aPoly,
                                             rFactoryParms );
                    }
                    break;

                    case META_PIE_ACTION:
                    {
                        // TODO(F1): Missing basegfx functionality. Mind empty rects!
                        const Polygon aToolsPoly( static_cast<MetaPieAction*>(pCurrAct)->GetRect(),
                                                  static_cast<MetaPieAction*>(pCurrAct)->GetStartPoint(),
                                                  static_cast<MetaPieAction*>(pCurrAct)->GetEndPoint(), POLY_PIE );
                        ::basegfx::B2DPolygon aPoly( aToolsPoly.getB2DPolygon() );
                        aPoly.transform( getState( rStates ).mapModeTransform );

                        createFillAndStroke( aPoly,
                                             rFactoryParms );
                    }
                    break;

                    case META_CHORD_ACTION:
                    {
                        // TODO(F1): Missing basegfx functionality. Mind empty rects!
                        const Polygon aToolsPoly( static_cast<MetaChordAction*>(pCurrAct)->GetRect(),
                                                  static_cast<MetaChordAction*>(pCurrAct)->GetStartPoint(),
                                                  static_cast<MetaChordAction*>(pCurrAct)->GetEndPoint(), POLY_CHORD );
                        ::basegfx::B2DPolygon aPoly( aToolsPoly.getB2DPolygon() );
                        aPoly.transform( getState( rStates ).mapModeTransform );

                        createFillAndStroke( aPoly,
                                             rFactoryParms );
                    }
                    break;

                    case META_POLYLINE_ACTION:
                    {
                        const OutDevState& rState( getState( rStates ) );
                        if( rState.lineColor.getLength() ||
                            rState.fillColor.getLength() )
                        {
                            MetaPolyLineAction* pPolyLineAct = static_cast<MetaPolyLineAction*>(pCurrAct);

                            const LineInfo& rLineInfo( pPolyLineAct->GetLineInfo() );
                            ::basegfx::B2DPolygon aPoly( pPolyLineAct->GetPolygon().getB2DPolygon() );
                            aPoly.transform( rState.mapModeTransform );

                            ActionSharedPtr pLineAction;

                            if( rLineInfo.IsDefault() )
                            {
                                // plain hair line polygon
                                pLineAction =
                                    internal::PolyPolyActionFactory::createLinePolyPolyAction(
                                        ::basegfx::B2DPolyPolygon(aPoly),
                                        rCanvas,
                                        rState );

                                if( pLineAction )
                                {
                                    maActions.push_back(
                                        MtfAction(
                                            pLineAction,
                                            io_rCurrActionIndex ) );

                                    io_rCurrActionIndex += pLineAction->getActionCount()-1;
                                }
                            }
                            else if( LINE_NONE != rLineInfo.GetStyle() )
                            {
                                // 'thick' line polygon
                                rendering::StrokeAttributes aStrokeAttributes;

                                setupStrokeAttributes( aStrokeAttributes,
                                                       rFactoryParms,
                                                       rLineInfo );

                                pLineAction =
                                    internal::PolyPolyActionFactory::createPolyPolyAction(
                                        ::basegfx::B2DPolyPolygon(aPoly),
                                        rCanvas,
                                        rState,
                                        aStrokeAttributes ) ;

                                if( pLineAction )
                                {
                                    maActions.push_back(
                                        MtfAction(
                                            pLineAction,
                                            io_rCurrActionIndex ) );

                                    io_rCurrActionIndex += pLineAction->getActionCount()-1;
                                }
                            }
                            // else: line style is default
                            // (i.e. invisible), don't generate action
                        }
                    }
                    break;

                    case META_POLYGON_ACTION:
                    {
                        ::basegfx::B2DPolygon aPoly( static_cast<MetaPolygonAction*>(pCurrAct)->GetPolygon().getB2DPolygon() );
                        aPoly.transform( getState( rStates ).mapModeTransform );
                        createFillAndStroke( aPoly,
                                             rFactoryParms );
                    }
                    break;

                    case META_POLYPOLYGON_ACTION:
                    {
                        ::basegfx::B2DPolyPolygon aPoly( static_cast<MetaPolyPolygonAction*>(pCurrAct)->GetPolyPolygon().getB2DPolyPolygon() );
                        aPoly.transform( getState( rStates ).mapModeTransform );
                        createFillAndStroke( aPoly,
                                             rFactoryParms );
                    }
                    break;

                    case META_BMP_ACTION:
                    {
                        MetaBmpAction* pAct = static_cast<MetaBmpAction*>(pCurrAct);

                        ActionSharedPtr pBmpAction(
                                internal::BitmapActionFactory::createBitmapAction(
                                    pAct->GetBitmap(),
                                    getState( rStates ).mapModeTransform *
                                    ::vcl::unotools::b2DPointFromPoint( pAct->GetPoint() ),
                                    rCanvas,
                                    getState( rStates ) ) );

                        if( pBmpAction )
                        {
                            maActions.push_back(
                                MtfAction(
                                    pBmpAction,
                                    io_rCurrActionIndex ) );

                            io_rCurrActionIndex += pBmpAction->getActionCount()-1;
                        }
                    }
                    break;

                    case META_BMPSCALE_ACTION:
                    {
                        MetaBmpScaleAction* pAct = static_cast<MetaBmpScaleAction*>(pCurrAct);

                        ActionSharedPtr pBmpAction(
                                internal::BitmapActionFactory::createBitmapAction(
                                    pAct->GetBitmap(),
                                    getState( rStates ).mapModeTransform *
                                    ::vcl::unotools::b2DPointFromPoint( pAct->GetPoint() ),
                                    getState( rStates ).mapModeTransform *
                                    ::vcl::unotools::b2DSizeFromSize( pAct->GetSize() ),
                                    rCanvas,
                                    getState( rStates ) ) );

                        if( pBmpAction )
                        {
                            maActions.push_back(
                                MtfAction(
                                    pBmpAction,
                                    io_rCurrActionIndex ) );

                            io_rCurrActionIndex += pBmpAction->getActionCount()-1;
                        }
                    }
                    break;

                    case META_BMPSCALEPART_ACTION:
                    {
                        MetaBmpScalePartAction* pAct = static_cast<MetaBmpScalePartAction*>(pCurrAct);

                        // crop bitmap to given source rectangle (no
                        // need to copy and convert the whole bitmap)
                        Bitmap aBmp( pAct->GetBitmap() );
                        const Rectangle aCropRect( pAct->GetSrcPoint(),
                                                    pAct->GetSrcSize() );
                        aBmp.Crop( aCropRect );

                        ActionSharedPtr pBmpAction(
                                internal::BitmapActionFactory::createBitmapAction(
                                    aBmp,
                                    getState( rStates ).mapModeTransform *
                                    ::vcl::unotools::b2DPointFromPoint( pAct->GetDestPoint() ),
                                    getState( rStates ).mapModeTransform *
                                    ::vcl::unotools::b2DSizeFromSize( pAct->GetDestSize() ),
                                    rCanvas,
                                    getState( rStates ) ) );

                        if( pBmpAction )
                        {
                            maActions.push_back(
                                MtfAction(
                                    pBmpAction,
                                    io_rCurrActionIndex ) );

                            io_rCurrActionIndex += pBmpAction->getActionCount()-1;
                        }
                    }
                    break;

                    case META_BMPEX_ACTION:
                    {
                        MetaBmpExAction* pAct = static_cast<MetaBmpExAction*>(pCurrAct);

                        ActionSharedPtr pBmpAction(
                                internal::BitmapActionFactory::createBitmapAction(
                                    pAct->GetBitmapEx(),
                                    getState( rStates ).mapModeTransform *
                                    ::vcl::unotools::b2DPointFromPoint( pAct->GetPoint() ),
                                    rCanvas,
                                    getState( rStates ) ) );

                        if( pBmpAction )
                        {
                            maActions.push_back(
                                MtfAction(
                                    pBmpAction,
                                    io_rCurrActionIndex ) );

                            io_rCurrActionIndex += pBmpAction->getActionCount()-1;
                        }
                    }
                    break;

                    case META_BMPEXSCALE_ACTION:
                    {
                        MetaBmpExScaleAction* pAct = static_cast<MetaBmpExScaleAction*>(pCurrAct);

                        ActionSharedPtr pBmpAction(
                                internal::BitmapActionFactory::createBitmapAction(
                                    pAct->GetBitmapEx(),
                                    getState( rStates ).mapModeTransform *
                                    ::vcl::unotools::b2DPointFromPoint( pAct->GetPoint() ),
                                    getState( rStates ).mapModeTransform *
                                    ::vcl::unotools::b2DSizeFromSize( pAct->GetSize() ),
                                    rCanvas,
                                    getState( rStates ) ) );

                        if( pBmpAction )
                        {
                            maActions.push_back(
                                MtfAction(
                                    pBmpAction,
                                    io_rCurrActionIndex ) );

                            io_rCurrActionIndex += pBmpAction->getActionCount()-1;
                        }
                    }
                    break;

                    case META_BMPEXSCALEPART_ACTION:
                    {
                        MetaBmpExScalePartAction* pAct = static_cast<MetaBmpExScalePartAction*>(pCurrAct);

                        // crop bitmap to given source rectangle (no
                        // need to copy and convert the whole bitmap)
                        BitmapEx aBmp( pAct->GetBitmapEx() );
                        const Rectangle aCropRect( pAct->GetSrcPoint(),
                                                   pAct->GetSrcSize() );
                        aBmp.Crop( aCropRect );

                        ActionSharedPtr pBmpAction(
                            internal::BitmapActionFactory::createBitmapAction(
                                aBmp,
                                getState( rStates ).mapModeTransform *
                                ::vcl::unotools::b2DPointFromPoint( pAct->GetDestPoint() ),
                                getState( rStates ).mapModeTransform *
                                ::vcl::unotools::b2DSizeFromSize( pAct->GetDestSize() ),
                                rCanvas,
                                getState( rStates ) ) );

                        if( pBmpAction )
                        {
                            maActions.push_back(
                                MtfAction(
                                    pBmpAction,
                                    io_rCurrActionIndex ) );

                            io_rCurrActionIndex += pBmpAction->getActionCount()-1;
                        }
                    }
                    break;

                    case META_MASK_ACTION:
                    {
                        MetaMaskAction* pAct = static_cast<MetaMaskAction*>(pCurrAct);

                        // create masked BitmapEx right here, as the
                        // canvas does not provide equivalent
                        // functionality
                        BitmapEx aBmp( createMaskBmpEx( pAct->GetBitmap(),
                                                        pAct->GetColor() ));

                        ActionSharedPtr pBmpAction(
                            internal::BitmapActionFactory::createBitmapAction(
                                aBmp,
                                getState( rStates ).mapModeTransform *
                                ::vcl::unotools::b2DPointFromPoint( pAct->GetPoint() ),
                                rCanvas,
                                getState( rStates ) ) );

                        if( pBmpAction )
                        {
                            maActions.push_back(
                                MtfAction(
                                    pBmpAction,
                                    io_rCurrActionIndex ) );

                            io_rCurrActionIndex += pBmpAction->getActionCount()-1;
                        }
                    }
                    break;

                    case META_MASKSCALE_ACTION:
                    {
                        MetaMaskScaleAction* pAct = static_cast<MetaMaskScaleAction*>(pCurrAct);

                        // create masked BitmapEx right here, as the
                        // canvas does not provide equivalent
                        // functionality
                        BitmapEx aBmp( createMaskBmpEx( pAct->GetBitmap(),
                                                        pAct->GetColor() ));

                        ActionSharedPtr pBmpAction(
                            internal::BitmapActionFactory::createBitmapAction(
                                aBmp,
                                getState( rStates ).mapModeTransform *
                                ::vcl::unotools::b2DPointFromPoint( pAct->GetPoint() ),
                                getState( rStates ).mapModeTransform *
                                ::vcl::unotools::b2DSizeFromSize( pAct->GetSize() ),
                                rCanvas,
                                getState( rStates ) ) );

                        if( pBmpAction )
                        {
                            maActions.push_back(
                                MtfAction(
                                    pBmpAction,
                                    io_rCurrActionIndex ) );

                            io_rCurrActionIndex += pBmpAction->getActionCount()-1;
                        }
                    }
                    break;

                    case META_MASKSCALEPART_ACTION:
                    {
                        MetaMaskScalePartAction* pAct = static_cast<MetaMaskScalePartAction*>(pCurrAct);

                        // create masked BitmapEx right here, as the
                        // canvas does not provide equivalent
                        // functionality
                        BitmapEx aBmp( createMaskBmpEx( pAct->GetBitmap(),
                                                        pAct->GetColor() ));

                        // crop bitmap to given source rectangle (no
                        // need to copy and convert the whole bitmap)
                        const Rectangle aCropRect( pAct->GetSrcPoint(),
                                                   pAct->GetSrcSize() );
                        aBmp.Crop( aCropRect );

                        ActionSharedPtr pBmpAction(
                            internal::BitmapActionFactory::createBitmapAction(
                                aBmp,
                                getState( rStates ).mapModeTransform *
                                ::vcl::unotools::b2DPointFromPoint( pAct->GetDestPoint() ),
                                getState( rStates ).mapModeTransform *
                                ::vcl::unotools::b2DSizeFromSize( pAct->GetDestSize() ),
                                rCanvas,
                                getState( rStates ) ) );

                        if( pBmpAction )
                        {
                            maActions.push_back(
                                MtfAction(
                                    pBmpAction,
                                    io_rCurrActionIndex ) );

                            io_rCurrActionIndex += pBmpAction->getActionCount()-1;
                        }
                    }
                    break;

                    case META_GRADIENTEX_ACTION:
                        // TODO(F1): use native Canvas gradients here
                        // action is ignored here, because redundant to META_GRADIENT_ACTION
                        break;

                    case META_WALLPAPER_ACTION:
                        // TODO(F2): NYI
                        break;

                    case META_TRANSPARENT_ACTION:
                    {
                        const OutDevState& rState( getState( rStates ) );
                        if( rState.lineColor.getLength() ||
                            rState.fillColor.getLength() )
                        {
                            MetaTransparentAction* pAct = static_cast<MetaTransparentAction*>(pCurrAct);
                            ::basegfx::B2DPolyPolygon aPoly( pAct->GetPolyPolygon().getB2DPolyPolygon() );
                            aPoly.transform( rState.mapModeTransform );

                            ActionSharedPtr pPolyAction(
                                internal::PolyPolyActionFactory::createPolyPolyAction(
                                    aPoly,
                                    rCanvas,
                                    rState,
                                    pAct->GetTransparence() ) );

                            if( pPolyAction )
                            {
                                maActions.push_back(
                                    MtfAction(
                                        pPolyAction,
                                        io_rCurrActionIndex ) );

                                io_rCurrActionIndex += pPolyAction->getActionCount()-1;
                            }
                        }
                    }
                    break;

                    case META_FLOATTRANSPARENT_ACTION:
                    {
                        MetaFloatTransparentAction* pAct = static_cast<MetaFloatTransparentAction*>(pCurrAct);

                        internal::MtfAutoPtr pMtf(
                            new ::GDIMetaFile( pAct->GetGDIMetaFile() ) );

                        // TODO(P2): Use native canvas gradients here (saves a lot of UNO calls)
                        internal::GradientAutoPtr pGradient(
                            new Gradient( pAct->GetGradient() ) );

                        DBG_TESTSOLARMUTEX();

                        ActionSharedPtr pFloatTransAction(
                            internal::TransparencyGroupActionFactory::createTransparencyGroupAction(
                                pMtf,
                                pGradient,
                                rParms,
                                getState( rStates ).mapModeTransform *
                                ::vcl::unotools::b2DPointFromPoint( pAct->GetPoint() ),
                                getState( rStates ).mapModeTransform *
                                ::vcl::unotools::b2DSizeFromSize( pAct->GetSize() ),
                                rCanvas,
                                getState( rStates ) ) );

                        if( pFloatTransAction )
                        {
                            maActions.push_back(
                                MtfAction(
                                    pFloatTransAction,
                                    io_rCurrActionIndex ) );

                            io_rCurrActionIndex += pFloatTransAction->getActionCount()-1;
                        }
                    }
                    break;

                    case META_TEXT_ACTION:
                    {
                        MetaTextAction* pAct = static_cast<MetaTextAction*>(pCurrAct);
                        XubString sText = XubString( pAct->GetText() );

                        if( rVDev.GetDigitLanguage())
                            convertToLocalizedNumerals ( sText,rVDev.GetDigitLanguage() );

                        createTextAction(
                            pAct->GetPoint(),
                            sText,
                            pAct->GetIndex(),
                            pAct->GetLen() == (USHORT)STRING_LEN ? pAct->GetText().Len() - pAct->GetIndex() : pAct->GetLen(),
                            NULL,
                            rFactoryParms,
                            bSubsettableActions );
                    }
                    break;

                    case META_TEXTARRAY_ACTION:
                    {
                        MetaTextArrayAction* pAct = static_cast<MetaTextArrayAction*>(pCurrAct);
                        XubString sText = XubString( pAct->GetText() );

                        if( rVDev.GetDigitLanguage())
                            convertToLocalizedNumerals ( sText,rVDev.GetDigitLanguage() );

                        createTextAction(
                            pAct->GetPoint(),
                            sText,
                            pAct->GetIndex(),
                            pAct->GetLen() == (USHORT)STRING_LEN ? pAct->GetText().Len() - pAct->GetIndex() : pAct->GetLen(),
                            pAct->GetDXArray(),
                            rFactoryParms,
                            bSubsettableActions );
                    }
                    break;

                    case META_TEXTLINE_ACTION:
                    {
                        MetaTextLineAction*      pAct = static_cast<MetaTextLineAction*>(pCurrAct);

                        const OutDevState&       rState( getState( rStates ) );
                        const ::Size             aBaselineOffset( tools::getBaselineOffset( rState,
                                                                                            rVDev ) );
                        const ::Point            aStartPoint( pAct->GetStartPoint() );
                        const ::basegfx::B2DSize aSize( rState.mapModeTransform *
                                                        ::basegfx::B2DSize(pAct->GetWidth(),
                                                                           0 ));

                        ActionSharedPtr pPolyAction(
                            PolyPolyActionFactory::createPolyPolyAction(
                                tools::createTextLinesPolyPolygon(
                                    rState.mapModeTransform *
                                    ::basegfx::B2DPoint(
                                        ::vcl::unotools::b2DPointFromPoint(pAct->GetStartPoint()) +
                                        ::vcl::unotools::b2DSizeFromSize(aBaselineOffset)),
                                    aSize.getX(),
                                    tools::createTextLineInfo( rVDev,
                                                               rState )),
                                rCanvas,
                                rState ) );

                        if( pPolyAction.get() )
                        {
                            maActions.push_back(
                                MtfAction(
                                    pPolyAction,
                                    io_rCurrActionIndex ) );

                            io_rCurrActionIndex += pPolyAction->getActionCount()-1;
                        }
                    }
                    break;

                    case META_TEXTRECT_ACTION:
                    {
                        MetaTextRectAction* pAct = static_cast<MetaTextRectAction*>(pCurrAct);

                        pushState( rStates, PUSH_ALL );

                        // use the VDev to break up the text rect
                        // action into readily formatted lines
                        GDIMetaFile aTmpMtf;
                        rVDev.AddTextRectActions( pAct->GetRect(),
                                                  pAct->GetText(),
                                                  pAct->GetStyle(),
                                                  aTmpMtf );

                        createActions( aTmpMtf,
                                       rFactoryParms,
                                       bSubsettableActions );

                        popState( rStates );

                        break;
                    }

                    case META_STRETCHTEXT_ACTION:
                    {
                        MetaStretchTextAction* pAct = static_cast<MetaStretchTextAction*>(pCurrAct);
                        XubString sText = XubString( pAct->GetText() );

                        if( rVDev.GetDigitLanguage())
                            convertToLocalizedNumerals ( sText,rVDev.GetDigitLanguage() );

                        const USHORT nLen( pAct->GetLen() == (USHORT)STRING_LEN ?
                                           pAct->GetText().Len() - pAct->GetIndex() : pAct->GetLen() );

                        // #i70897# Nothing to do, actually...
                        if( nLen == 0 )
                            break;

                        // have to fit the text into the given
                        // width. This is achieved by internally
                        // generating a DX array, and uniformly
                        // distributing the excess/insufficient width
                        // to every logical character.
                        ::boost::scoped_array< sal_Int32 > pDXArray( new sal_Int32[nLen] );

                        rVDev.GetTextArray( pAct->GetText(), pDXArray.get(),
                                            pAct->GetIndex(), pAct->GetLen() );

                        const sal_Int32 nWidthDifference( pAct->GetWidth() - pDXArray[ nLen-1 ] );

                        // Last entry of pDXArray contains total width of the text
                        sal_Int32* p=pDXArray.get();
                        for( USHORT i=1; i<=nLen; ++i )
                        {
                            // calc ratio for every array entry, to
                            // distribute rounding errors 'evenly'
                            // across the characters. Note that each
                            // entry represents the 'end' position of
                            // the corresponding character, thus, we
                            // let i run from 1 to nLen.
                            *p++ += (sal_Int32)i*nWidthDifference/nLen;
                        }

                        createTextAction(
                            pAct->GetPoint(),
                            sText,
                            pAct->GetIndex(),
                            pAct->GetLen() == (USHORT)STRING_LEN ? pAct->GetText().Len() - pAct->GetIndex() : pAct->GetLen(),
                            pDXArray.get(),
                            rFactoryParms,
                            bSubsettableActions );
                    }
                    break;

                    default:
                        OSL_ENSURE( false,
                                    "Unknown meta action type encountered" );
                        break;
                }

                // increment action index (each mtf action counts _at
                // least_ one. Some count for more, therefore,
                // io_rCurrActionIndex is sometimes incremented by
                // pAct->getActionCount()-1 above, the -1 being the
                // correction for the unconditional increment here).
                ++io_rCurrActionIndex;
            }

            return true;
        }


        namespace
        {
            class ActionRenderer
            {
            public:
                ActionRenderer( const ::basegfx::B2DHomMatrix& rTransformation ) :
                    maTransformation( rTransformation ),
                    mbRet( true )
                {
                }

                bool result()
                {
                    return mbRet;
                }

                void operator()( const ::cppcanvas::internal::ImplRenderer::MtfAction& rAction )
                {
                    // ANDing the result. We want to fail if at least
                    // one action failed.
                    mbRet &= rAction.mpAction->render( maTransformation );
                }

                void operator()( const ::cppcanvas::internal::ImplRenderer::MtfAction&  rAction,
                                 const Action::Subset&                                  rSubset )
                {
                    // ANDing the result. We want to fail if at least
                    // one action failed.
                    mbRet &= rAction.mpAction->render( maTransformation,
                                                       rSubset );
                }

            private:
                ::basegfx::B2DHomMatrix maTransformation;
                bool                    mbRet;
            };

            class AreaQuery
            {
            public:
                AreaQuery( const ::basegfx::B2DHomMatrix& rTransformation ) :
                    maTransformation( rTransformation ),
                    maBounds()
                {
                }

                bool result()
                {
                    return true; // nothing can fail here
                }

                void operator()( const ::cppcanvas::internal::ImplRenderer::MtfAction& rAction )
                {
                    maBounds.expand( rAction.mpAction->getBounds( maTransformation ) );
                }

                void operator()( const ::cppcanvas::internal::ImplRenderer::MtfAction&  rAction,
                                 const Action::Subset&                                  rSubset )
                {
                    maBounds.expand( rAction.mpAction->getBounds( maTransformation,
                                                                  rSubset ) );
                }

                ::basegfx::B2DRange getBounds() const
                {
                    return maBounds;
                }

            private:
                ::basegfx::B2DHomMatrix maTransformation;
                ::basegfx::B2DRange     maBounds;
            };

            // Doing that via inline class. Compilers tend to not inline free
            // functions.
            struct UpperBoundActionIndexComparator
            {
                bool operator()( const ::cppcanvas::internal::ImplRenderer::MtfAction& rLHS,
                                 const ::cppcanvas::internal::ImplRenderer::MtfAction& rRHS )
                {
                    const sal_Int32 nLHSCount( rLHS.mpAction ?
                                               rLHS.mpAction->getActionCount() : 0 );
                    const sal_Int32 nRHSCount( rRHS.mpAction ?
                                               rRHS.mpAction->getActionCount() : 0 );

                    // compare end of action range, to have an action selected
                    // by lower_bound even if the requested index points in
                    // the middle of the action's range
                    return rLHS.mnOrigIndex + nLHSCount < rRHS.mnOrigIndex + nRHSCount;
                }
            };

            /** Algorithm to apply given functor to a subset range

                @tpl Functor

                Functor to call for each element of the subset
                range. Must provide the following method signatures:
                bool result() (returning false if operation failed)

             */
            template< typename Functor > bool
                forSubsetRange( Functor&                                            rFunctor,
                                ImplRenderer::ActionVector::const_iterator          aRangeBegin,
                                ImplRenderer::ActionVector::const_iterator          aRangeEnd,
                                sal_Int32                                           nStartIndex,
                                sal_Int32                                           nEndIndex,
                                const ImplRenderer::ActionVector::const_iterator&   rEnd )
            {
                if( aRangeBegin == aRangeEnd )
                {
                    // only a single action. Setup subset, and call functor
                    Action::Subset aSubset;
                    aSubset.mnSubsetBegin = ::std::max( sal_Int32( 0 ),
                                                        nStartIndex - aRangeBegin->mnOrigIndex );
                    aSubset.mnSubsetEnd   = ::std::min( aRangeBegin->mpAction->getActionCount(),
                                                        nEndIndex - aRangeBegin->mnOrigIndex );

                    ENSURE_OR_RETURN_FALSE( aSubset.mnSubsetBegin >= 0 && aSubset.mnSubsetEnd >= 0,
                                      "ImplRenderer::forSubsetRange(): Invalid indices" );

                    rFunctor( *aRangeBegin, aSubset );
                }
                else
                {
                    // more than one action.

                    // render partial first, full intermediate, and
                    // partial last action
                    Action::Subset aSubset;
                    aSubset.mnSubsetBegin = ::std::max( sal_Int32( 0 ),
                                                        nStartIndex - aRangeBegin->mnOrigIndex );
                    aSubset.mnSubsetEnd   = aRangeBegin->mpAction->getActionCount();

                    ENSURE_OR_RETURN_FALSE( aSubset.mnSubsetBegin >= 0 && aSubset.mnSubsetEnd >= 0,
                                      "ImplRenderer::forSubsetRange(): Invalid indices" );

                    rFunctor( *aRangeBegin, aSubset );

                    // first action rendered, skip to next
                    ++aRangeBegin;

                    // render full middle actions
                    while( aRangeBegin != aRangeEnd )
                        rFunctor( *aRangeBegin++ );

                    if( aRangeEnd == rEnd ||
                        aRangeEnd->mnOrigIndex > nEndIndex )
                    {
                        // aRangeEnd denotes end of action vector,
                        //
                        // or
                        //
                        // nEndIndex references something _after_
                        // aRangeBegin, but _before_ aRangeEnd
                        //
                        // either way: no partial action left
                        return rFunctor.result();
                    }

                    aSubset.mnSubsetBegin = 0;
                    aSubset.mnSubsetEnd   = nEndIndex - aRangeEnd->mnOrigIndex;

                    ENSURE_OR_RETURN_FALSE( aSubset.mnSubsetBegin >= 0 && aSubset.mnSubsetEnd >= 0,
                                      "ImplRenderer::forSubsetRange(): Invalid indices" );

                    rFunctor( *aRangeEnd, aSubset );
                }

                return rFunctor.result();
            }
        }

        bool ImplRenderer::getSubsetIndices( sal_Int32&                     io_rStartIndex,
                                             sal_Int32&                     io_rEndIndex,
                                             ActionVector::const_iterator&  o_rRangeBegin,
                                             ActionVector::const_iterator&  o_rRangeEnd ) const
        {
            ENSURE_OR_RETURN_FALSE( io_rStartIndex<=io_rEndIndex,
                              "ImplRenderer::getSubsetIndices(): invalid action range" );

            ENSURE_OR_RETURN_FALSE( !maActions.empty(),
                              "ImplRenderer::getSubsetIndices(): no actions to render" );

            const sal_Int32 nMinActionIndex( maActions.front().mnOrigIndex );
            const sal_Int32 nMaxActionIndex( maActions.back().mnOrigIndex +
                                             maActions.back().mpAction->getActionCount() );

            // clip given range to permissible values (there might be
            // ranges before and behind the valid indices)
            io_rStartIndex = ::std::max( nMinActionIndex,
                                         io_rStartIndex );
            io_rEndIndex = ::std::min( nMaxActionIndex,
                                       io_rEndIndex );

            if( io_rStartIndex == io_rEndIndex ||
                io_rStartIndex > io_rEndIndex )
            {
                // empty range, don't render anything. The second
                // condition e.g. happens if the requested range lies
                // fully before or behind the valid action indices.
                return false;
            }


            const ActionVector::const_iterator aBegin( maActions.begin() );
            const ActionVector::const_iterator aEnd( maActions.end() );


            // find start and end action
            // =========================
            o_rRangeBegin = ::std::lower_bound( aBegin, aEnd,
                                                MtfAction( ActionSharedPtr(), io_rStartIndex ),
                                                UpperBoundActionIndexComparator() );
            o_rRangeEnd   = ::std::lower_bound( aBegin, aEnd,
                                                MtfAction( ActionSharedPtr(), io_rEndIndex ),
                                                UpperBoundActionIndexComparator() );
            return true;
        }


        // Public methods
        // ====================================================================

        ImplRenderer::ImplRenderer( const CanvasSharedPtr&  rCanvas,
                                    const GDIMetaFile&      rMtf,
                                    const Parameters&       rParams ) :
            CanvasGraphicHelper( rCanvas ),
            maActions()
        {
            RTL_LOGFILE_CONTEXT( aLog, "::cppcanvas::internal::ImplRenderer::ImplRenderer(mtf)" );

            OSL_ENSURE( rCanvas.get() != NULL && rCanvas->getUNOCanvas().is(),
                        "ImplRenderer::ImplRenderer(): Invalid canvas" );
            OSL_ENSURE( rCanvas->getUNOCanvas()->getDevice().is(),
                        "ImplRenderer::ImplRenderer(): Invalid graphic device" );

            // make sure canvas and graphic device are valid; action
            // creation don't check that every time
            if( rCanvas.get() == NULL ||
                !rCanvas->getUNOCanvas().is() ||
                !rCanvas->getUNOCanvas()->getDevice().is() )
            {
                // leave actions empty
                return;
            }

            VectorOfOutDevStates    aStateStack;

            VirtualDevice aVDev;
            aVDev.EnableOutput( FALSE );

            // Setup VDev for state tracking and mapping
            // =========================================

            aVDev.SetMapMode( rMtf.GetPrefMapMode() );

            const Size aMtfSize( rMtf.GetPrefSize() );
            const Size aMtfSizePixPre( aVDev.LogicToPixel( aMtfSize,
                                                           rMtf.GetPrefMapMode() ) );
            const Point aEmptyPt;
            const Point aMtfOriginPix( aVDev.LogicToPixel( aEmptyPt ) );

            // #i44110# correct null-sized output - there are shapes
            // which have zero size in at least one dimension
            const Size aMtfSizePix( ::std::max( aMtfSizePixPre.Width(), 1L ),
                                    ::std::max( aMtfSizePixPre.Height(), 1L ) );

            sal_Int32 nCurrActions(0);
            ActionFactoryParameters aParms(aStateStack,
                                           rCanvas,
                                           aVDev,
                                           rParams,
                                           nCurrActions );

            // init state stack
            clearStateStack( aStateStack );

            // Setup local state, such that the metafile renders
            // itself into a one-by-one square at the origin for
            // identity view and render transformations
            getState( aStateStack ).transform.scale( 1.0 / aMtfSizePix.Width(),
                                                     1.0 / aMtfSizePix.Height() );

            tools::calcLogic2PixelAffineTransform( getState( aStateStack ).mapModeTransform,
                                                   aVDev );

            ColorSharedPtr pColor( getCanvas()->createColor() );

            // setup default text color to black
            getState( aStateStack ).textColor =
                getState( aStateStack ).textFillColor =
                getState( aStateStack ).textLineColor = pColor->getDeviceColor( 0x000000FF );

            // apply overrides from the Parameters struct
            if( rParams.maFillColor.is_initialized() )
            {
                getState( aStateStack ).isFillColorSet = true;
                getState( aStateStack ).fillColor = pColor->getDeviceColor( *rParams.maFillColor );
            }
            if( rParams.maLineColor.is_initialized() )
            {
                getState( aStateStack ).isLineColorSet = true;
                getState( aStateStack ).lineColor = pColor->getDeviceColor( *rParams.maLineColor );
            }
            if( rParams.maTextColor.is_initialized() )
            {
                getState( aStateStack ).isTextFillColorSet = true;
                getState( aStateStack ).isTextLineColorSet = true;
                getState( aStateStack ).textColor =
                    getState( aStateStack ).textFillColor =
                    getState( aStateStack ).textLineColor = pColor->getDeviceColor( *rParams.maTextColor );
            }
<<<<<<< HEAD
            if( rParams.maFontName.isValid() ||
                rParams.maFontWeight.isValid() ||
                rParams.maFontLetterForm.isValid() ||
                rParams.maFontUnderline.isValid() ||
                rParams.maFontProportion.isValid() )
=======
            if( rParams.maFontName.is_initialized() ||
                rParams.maFontWeight.is_initialized() ||
                rParams.maFontLetterForm.is_initialized() ||
                rParams.maFontUnderline.is_initialized() )
>>>>>>> ffd600e7
            {
                ::cppcanvas::internal::OutDevState& rState = getState( aStateStack );

                rState.xFont = createFont( rState.fontRotation,
                                           ::Font(), // default font
                                           aParms );
            }

            createActions( const_cast<GDIMetaFile&>(rMtf), // HACK(Q2):
                                                           // we're
                                                           // changing
                                                              // the
                                                              // current
                                                              // action
                                                              // in
                                                              // createActions!
                           aParms,
                           true // TODO(P1): make subsettability configurable
                            );
        }

        ImplRenderer::ImplRenderer( const CanvasSharedPtr&  rCanvas,
                                    const BitmapEx&         rBmpEx,
                                    const Parameters&       rParams ) :
            CanvasGraphicHelper( rCanvas ),
            maActions()
        {
            // TODO(F3): property modification parameters are
            // currently ignored for Bitmaps
            (void)rParams;

            RTL_LOGFILE_CONTEXT( aLog, "::cppcanvas::internal::ImplRenderer::ImplRenderer(bitmap)" );

            OSL_ENSURE( rCanvas.get() != NULL && rCanvas->getUNOCanvas().is(),
                        "ImplRenderer::ImplRenderer(): Invalid canvas" );
            OSL_ENSURE( rCanvas->getUNOCanvas()->getDevice().is(),
                        "ImplRenderer::ImplRenderer(): Invalid graphic device" );

            // make sure canvas and graphic device are valid; action
            // creation don't check that every time
            if( rCanvas.get() == NULL ||
                !rCanvas->getUNOCanvas().is() ||
                !rCanvas->getUNOCanvas()->getDevice().is() )
            {
                // leave actions empty
                return;
            }

            OutDevState aState;

            const Size aBmpSize( rBmpEx.GetSizePixel() );

            // Setup local state, such that the bitmap renders itself
            // into a one-by-one square for identity view and render
            // transformations
            aState.transform.scale( 1.0 / aBmpSize.Width(),
                                    1.0 / aBmpSize.Height() );

            // create a single action for the provided BitmapEx
            maActions.push_back(
                MtfAction(
                    BitmapActionFactory::createBitmapAction(
                        rBmpEx,
                        ::basegfx::B2DPoint(),
                        rCanvas,
                        aState),
                    0 ) );
        }

        ImplRenderer::~ImplRenderer()
        {
        }

        bool ImplRenderer::drawSubset( sal_Int32    nStartIndex,
                                       sal_Int32    nEndIndex ) const
        {
            RTL_LOGFILE_CONTEXT( aLog, "::cppcanvas::internal::ImplRenderer::drawSubset()" );

            ActionVector::const_iterator aRangeBegin;
            ActionVector::const_iterator aRangeEnd;

            try
            {
                if( !getSubsetIndices( nStartIndex, nEndIndex,
                                       aRangeBegin, aRangeEnd ) )
                    return true; // nothing to render (but _that_ was successful)

                // now, aRangeBegin references the action in which the
                // subset rendering must start, and aRangeEnd references
                // the action in which the subset rendering must end (it
                // might also end right at the start of the referenced
                // action, such that zero of that action needs to be
                // rendered).


                // render subset of actions
                // ========================

                ::basegfx::B2DHomMatrix aMatrix;
                ::canvas::tools::getRenderStateTransform( aMatrix,
                                                          getRenderState() );

                ActionRenderer aRenderer( aMatrix );

                return forSubsetRange( aRenderer,
                                       aRangeBegin,
                                       aRangeEnd,
                                       nStartIndex,
                                       nEndIndex,
                                       maActions.end() );
            }
            catch( uno::Exception& )
            {
                OSL_ENSURE( false,
                            rtl::OUStringToOString(
                                comphelper::anyToString( cppu::getCaughtException() ),
                                RTL_TEXTENCODING_UTF8 ).getStr() );

                // convert error to return value
                return false;
            }
        }

        ::basegfx::B2DRange ImplRenderer::getSubsetArea( sal_Int32  nStartIndex,
                                                         sal_Int32  nEndIndex ) const
        {
            RTL_LOGFILE_CONTEXT( aLog, "::cppcanvas::internal::ImplRenderer::getSubsetArea()" );

            ActionVector::const_iterator aRangeBegin;
            ActionVector::const_iterator aRangeEnd;

            if( !getSubsetIndices( nStartIndex, nEndIndex,
                                   aRangeBegin, aRangeEnd ) )
                return ::basegfx::B2DRange(); // nothing to render -> empty range

            // now, aRangeBegin references the action in which the
            // subset querying must start, and aRangeEnd references
            // the action in which the subset querying must end (it
            // might also end right at the start of the referenced
            // action, such that zero of that action needs to be
            // queried).


            // query bounds for subset of actions
            // ==================================

            ::basegfx::B2DHomMatrix aMatrix;
            ::canvas::tools::getRenderStateTransform( aMatrix,
                                                      getRenderState() );

            AreaQuery aQuery( aMatrix );
            forSubsetRange( aQuery,
                            aRangeBegin,
                            aRangeEnd,
                            nStartIndex,
                            nEndIndex,
                            maActions.end() );

            return aQuery.getBounds();
        }

        bool ImplRenderer::draw() const
        {
            RTL_LOGFILE_CONTEXT( aLog, "::cppcanvas::internal::ImplRenderer::draw()" );

            ::basegfx::B2DHomMatrix aMatrix;
            ::canvas::tools::getRenderStateTransform( aMatrix,
                                                      getRenderState() );

            try
            {
                return ::std::for_each( maActions.begin(), maActions.end(), ActionRenderer( aMatrix ) ).result();
            }
            catch( uno::Exception& )
            {
                OSL_ENSURE( false,
                            rtl::OUStringToOString(
                                comphelper::anyToString( cppu::getCaughtException() ),
                                RTL_TEXTENCODING_UTF8 ).getStr() );

                return false;
            }
        }
    }
}<|MERGE_RESOLUTION|>--- conflicted
+++ resolved
@@ -2971,18 +2971,11 @@
                     getState( aStateStack ).textFillColor =
                     getState( aStateStack ).textLineColor = pColor->getDeviceColor( *rParams.maTextColor );
             }
-<<<<<<< HEAD
-            if( rParams.maFontName.isValid() ||
-                rParams.maFontWeight.isValid() ||
-                rParams.maFontLetterForm.isValid() ||
-                rParams.maFontUnderline.isValid() ||
-                rParams.maFontProportion.isValid() )
-=======
             if( rParams.maFontName.is_initialized() ||
                 rParams.maFontWeight.is_initialized() ||
                 rParams.maFontLetterForm.is_initialized() ||
-                rParams.maFontUnderline.is_initialized() )
->>>>>>> ffd600e7
+                rParams.maFontUnderline.is_initialized()  ||
+                rParams.maFontProportion.is_initialized() )
             {
                 ::cppcanvas::internal::OutDevState& rState = getState( aStateStack );
 
