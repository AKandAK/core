--- conflicted
+++ resolved
@@ -271,17 +271,9 @@
                                          FSysPathStyle eStyle );
     TOOLS_DLLPRIVATE FSysError          ImpParseUnixName( const ByteString& rPfad,
                                           FSysPathStyle eStyle );
-<<<<<<< HEAD
     TOOLS_DLLPRIVATE const DirEntry*    ImpGetTopPtr() const;
     TOOLS_DLLPRIVATE DirEntry*          ImpGetTopPtr();
-    TOOLS_DLLPRIVATE BOOL               ImpToRel( String aStart );
-=======
-    TOOLS_DLLPRIVATE sal_uInt16             ImpTryUrl( DirEntryStack& rStack, const String& rPfad, FSysPathStyle eStyle );
-    TOOLS_DLLPRIVATE const DirEntry*    ImpGetTopPtr() const;
-    TOOLS_DLLPRIVATE DirEntry*          ImpGetTopPtr();
-    TOOLS_DLLPRIVATE DirEntry*          ImpGetPreTopPtr();
     TOOLS_DLLPRIVATE sal_Bool               ImpToRel( String aStart );
->>>>>>> e2a3d487
 
 protected:
     void                ImpTrim( FSysPathStyle eStyle );
@@ -470,13 +462,8 @@
 protected:
     sal_Bool            ImpInsertPointReached( const DirEntry& rIsSmaller,
                                            const FileStat& rNewStat,
-<<<<<<< HEAD
                                            size_t nCurPos,
                                            size_t nSortIndex ) const;
-=======
-                                           sal_uIntPtr nCurPos,
-                                           sal_uIntPtr nSortIndex ) const;
->>>>>>> e2a3d487
     void            ImpSortedInsert( const DirEntry *pNewEntry,
                                      const FileStat *pNewStat );
 #endif
@@ -495,21 +482,12 @@
     FSysError       SetSort( FSysSort nSort, ... );
 
     void            Reset();
-<<<<<<< HEAD
-    USHORT          Scan( USHORT nCount = 5 );
-    size_t          Count( BOOL bUpdated = TRUE ) const;
-    BOOL            Update();
+    sal_uInt16          Scan( sal_uInt16 nCount = 5 );
+    size_t          Count( sal_Bool bUpdated = sal_True ) const;
+    sal_Bool            Update();
 
     Dir&            operator +=( const Dir& rDir );
     DirEntry&       operator []( size_t nIndex ) const;
-=======
-    sal_uInt16          Scan( sal_uInt16 nCount = 5 );
-    sal_uInt16          Count( sal_Bool bUpdated = sal_True ) const;
-    sal_Bool            Update();
-
-    Dir&            operator +=( const Dir& rDir );
-    DirEntry&       operator []( sal_uInt16 nIndex ) const;
->>>>>>> e2a3d487
 };
 
 // we don't need this stuff for bootstraping
