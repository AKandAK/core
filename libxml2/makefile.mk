--- conflicted
+++ resolved
@@ -45,19 +45,11 @@
 LIBXML2VERSION=2.7.6
 
 TARFILE_NAME=$(PRJNAME)-$(LIBXML2VERSION)
-<<<<<<< HEAD
+TARFILE_MD5=7740a8ec23878a2f50120e1faa2730f2
 PATCH_FILES=libxml2-configure.patch \
             libxml2-mingw.patch \
             libxml2-gnome599717.patch \
             libxml2-gnome602728.patch
-=======
-TARFILE_MD5=71ef7bcd3493a94395abccecbcf62dd7
-#.IF "$(OS)$(COM)"=="WNTGCC"
-#PATCH_FILES=$(TARFILE_NAME)-mingw.patch
-#.ELSE
-PATCH_FILES=$(TARFILE_NAME).patch
-#.ENDIF
->>>>>>> 89ef48f5
 
 # This is only for UNX environment now
 
