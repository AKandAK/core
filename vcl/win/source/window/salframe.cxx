--- conflicted
+++ resolved
@@ -876,16 +876,10 @@
 
     try
     {
-<<<<<<< HEAD
-        Reference< XMultiServiceFactory > xFactory( ::comphelper::getProcessServiceFactory(), UNO_QUERY_THROW );
-        Reference< XIndexAccess > xMultiMon( xFactory->createInstance(OUString( RTL_CONSTASCII_USTRINGPARAM( "com.sun.star.awt.DisplayAccess" ) ) ), UNO_QUERY_THROW );
+        uno::Reference< XMultiServiceFactory > xFactory( ::comphelper::getProcessServiceFactory(), UNO_QUERY_THROW );
+        uno::Reference< XIndexAccess > xMultiMon( xFactory->createInstance(OUString( RTL_CONSTASCII_USTRINGPARAM( "com.sun.star.awt.DisplayAccess" ) ) ), UNO_QUERY_THROW );
         sal_Int32 nMonitors = xMultiMon->getCount();
         if( (pFrame->mnDisplay >= 0) && (pFrame->mnDisplay < nMonitors) )
-=======
-        uno::Reference< XMultiServiceFactory > xFactory( ::comphelper::getProcessServiceFactory(), UNO_QUERY_THROW );
-        uno::Reference< XIndexAccess > xMultiMon( xFactory->createInstance(OUString( RTL_CONSTASCII_USTRINGPARAM( "com.sun.star.awt.DisplayAccess" ) ) ), UNO_QUERY_THROW );
-        if( (pFrame->mnDisplay >= 0) && (pFrame->mnDisplay < xMultiMon->getCount()) )
->>>>>>> e2a3d487
         {
             uno::Reference< XPropertySet > xMonitor( xMultiMon->getByIndex( pFrame->mnDisplay ), UNO_QUERY_THROW );
             com::sun::star::awt::Rectangle aRect;
