--- conflicted
+++ resolved
@@ -124,20 +124,12 @@
     sal_Unicode     cMathChar;
 
     // parse-help info
-<<<<<<< HEAD
     sal_uLong       nGroup;
     sal_uInt16      nLevel;
+
     // token position
     sal_uInt16      nRow;
-    xub_StrLen  nCol;
-=======
-    ULONG           nGroup;
-    USHORT          nLevel;
-
-    // token position
-    USHORT          nRow;
     xub_StrLen      nCol;
->>>>>>> 5b7dc4c9
 
     SmToken();
 };
@@ -185,21 +177,6 @@
 
 class SmParser
 {
-<<<<<<< HEAD
-    String          BufferString;
-    SmToken         CurToken;
-    SmNodeStack     NodeStack;
-    SmErrDescList   ErrDescList;
-    int             CurError;
-    LanguageType    nLang;
-    xub_StrLen      BufferIndex,
-                    nTokenIndex;
-    sal_uInt16          Row,
-                    ColOff;
-    SmConvert       eConversion;
-    sal_Bool            bImportSymNames,
-                    bExportSymNames;
-=======
     String          m_aBufferString;
     SmToken         m_aCurToken;
     SmNodeStack     m_aNodeStack;
@@ -211,12 +188,11 @@
     USHORT          m_Row,
                     m_nColOff;
     SmConvert       m_eConversion;
-    BOOL            m_bImportSymNames,
+    sal_Bool        m_bImportSymNames,
                     m_bExportSymNames;
 
     // map of used symbols (used to reduce file size by exporting only actually used symbols)
     std::set< rtl::OUString >   m_aUsedSymbols;
->>>>>>> 5b7dc4c9
 
     // declare copy-constructor and assignment-operator private
     SmParser(const SmParser &);
@@ -227,15 +203,9 @@
     sal_Bool            IsDelimiter( const String &rTxt, xub_StrLen nPos );
 #endif
     void            NextToken();
-<<<<<<< HEAD
-    xub_StrLen      GetTokenIndex() const   { return nTokenIndex; }
+    xub_StrLen      GetTokenIndex() const   { return m_nTokenIndex; }
     void            Insert(const String &rText, sal_uInt16 nPos);
-    void            Replace( sal_uInt16 nPos, sal_uInt16 nLen, const String &rText );
-=======
-    xub_StrLen      GetTokenIndex() const   { return m_nTokenIndex; }
-    void            Insert(const String &rText, USHORT nPos);
     void            Replace( USHORT nPos, USHORT nLen, const String &rText );
->>>>>>> 5b7dc4c9
 
     inline sal_Bool     TokenInGroup(sal_uLong nGroup);
 
@@ -289,40 +259,25 @@
     SmConvert    GetConversion() const              { return m_eConversion; }
     void         SetConversion(SmConvert eConv)     { m_eConversion = eConv; }
 
-<<<<<<< HEAD
-    sal_Bool         IsImportSymbolNames() const        { return bImportSymNames; }
-    void         SetImportSymbolNames(sal_Bool bVal)    { bImportSymNames = bVal; }
-    sal_Bool         IsExportSymbolNames() const        { return bExportSymNames; }
-    void         SetExportSymbolNames(sal_Bool bVal)    { bExportSymNames = bVal; }
-=======
-    BOOL         IsImportSymbolNames() const        { return m_bImportSymNames; }
+    sal_Bool     IsImportSymbolNames() const        { return m_bImportSymNames; }
     void         SetImportSymbolNames(BOOL bVal)    { m_bImportSymNames = bVal; }
-    BOOL         IsExportSymbolNames() const        { return m_bExportSymNames; }
+    sal_Bool     IsExportSymbolNames() const        { return m_bExportSymNames; }
     void         SetExportSymbolNames(BOOL bVal)    { m_bExportSymNames = bVal; }
->>>>>>> 5b7dc4c9
 
     sal_uInt16       AddError(SmParseError Type, SmNode *pNode);
 
     const SmErrorDesc * NextError();
     const SmErrorDesc * PrevError();
-<<<<<<< HEAD
     const SmErrorDesc * GetError(sal_uInt16 i = 0xFFFF);
-=======
-    const SmErrorDesc * GetError(USHORT i = 0xFFFF);
 
     bool    IsUsedSymbol( const String &rSymbolName ) const { return m_aUsedSymbols.find( rSymbolName ) != m_aUsedSymbols.end(); }
     std::set< rtl::OUString >   GetUsedSymbols() const      { return m_aUsedSymbols; }
->>>>>>> 5b7dc4c9
 };
 
 
 inline sal_Bool SmParser::TokenInGroup(sal_uLong nGroup)
 {
-<<<<<<< HEAD
-    return (CurToken.nGroup & nGroup) ? sal_True : sal_False;
-=======
-    return (m_aCurToken.nGroup & nGroup) ? TRUE : FALSE;
->>>>>>> 5b7dc4c9
+    return (m_aCurToken.nGroup & nGroup) ? sal_True : sal_False;
 }
 
 
