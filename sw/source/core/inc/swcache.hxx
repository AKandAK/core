--- conflicted
+++ resolved
@@ -111,15 +111,9 @@
 
 public:
 
-<<<<<<< HEAD
-    //nur BYTE hineinstecken!!!
-#if OSL_DEBUG_LEVEL > 1
-    SwCache( const USHORT nInitSize, const USHORT nGrowSize,
-=======
     //nur sal_uInt8 hineinstecken!!!
-#ifdef DBG_UTIL
+#if OSL_DEBUG_LEVEL > 1
     SwCache( const sal_uInt16 nInitSize, const sal_uInt16 nGrowSize,
->>>>>>> 20529755
             const ByteString &rNm );
     ~SwCache();
 #else
@@ -250,26 +244,16 @@
 
 inline void SwCache::IncreaseMax( const sal_uInt16 nAdd )
 {
-<<<<<<< HEAD
-    nCurMax = nCurMax + sal::static_int_cast< USHORT >(nAdd);
-#if OSL_DEBUG_LEVEL > 1
-=======
     nCurMax = nCurMax + sal::static_int_cast< sal_uInt16 >(nAdd);
-#ifdef DBG_UTIL
->>>>>>> 20529755
+#if OSL_DEBUG_LEVEL > 1
     ++nIncreaseMax;
 #endif
 }
 inline void SwCache::DecreaseMax( const sal_uInt16 nSub )
 {
     if ( nCurMax > nSub )
-<<<<<<< HEAD
-        nCurMax = nCurMax - sal::static_int_cast< USHORT >(nSub);
-#if OSL_DEBUG_LEVEL > 1
-=======
         nCurMax = nCurMax - sal::static_int_cast< sal_uInt16 >(nSub);
-#ifdef DBG_UTIL
->>>>>>> 20529755
+#if OSL_DEBUG_LEVEL > 1
     ++nDecreaseMax;
 #endif
 }
