--- conflicted
+++ resolved
@@ -228,28 +228,6 @@
 
 //------------------------------------------------------------------
 
-<<<<<<< HEAD
-=======
-class SVX_DLLPUBLIC SvxChartLegendPosItem : public SfxEnumItem
-{
-public:
-    TYPEINFO();
-    SvxChartLegendPosItem(SvxChartLegendPos eLegendPos /*= CHLEGEND_NONE*/,
-                          sal_uInt16 nId );
-    SvxChartLegendPosItem(SvStream& rIn,
-                          sal_uInt16 nId );
-
-    virtual SfxPoolItem* Clone(SfxItemPool* pPool = 0) const;
-    virtual SfxPoolItem* Create(SvStream& rIn, sal_uInt16 nVer) const;
-
-    sal_uInt16 GetValueCount() const { return CHLEGEND_COUNT; }
-    SvxChartLegendPos GetValue() const
-        { return (SvxChartLegendPos)SfxEnumItem::GetValue(); }
-};
-
-//------------------------------------------------------------------
-
->>>>>>> cd0d6a5a
 class SVX_DLLPUBLIC SvxChartTextOrderItem : public SfxEnumItem
 {
 public:
