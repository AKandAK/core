--- conflicted
+++ resolved
@@ -42,132 +42,6 @@
         : pWriter( NULL ), pName( name )
     {
     }
-
-    TagLogger::~TagLogger()
-    {
-        pWriter = NULL;
-        pName = NULL;
-    }
-
-    void TagLogger::setFileName( const string & filename )
-    {
-        if ( pWriter )
-            endDocument();
-
-        string fileName;
-        char * temp = getenv("TAGLOGGERTMP");
-
-        if (temp != NULL)
-            fileName += temp;
-        else
-            fileName += "/tmp";
-
-        string sPrefix = filename;
-        size_t nLastSlash = sPrefix.find_last_of('/');
-        size_t nLastBackslash = sPrefix.find_last_of('\\');
-        size_t nCutPos = nLastSlash;
-        if (nLastBackslash < nCutPos)
-            nCutPos = nLastBackslash;
-        if (nCutPos < sPrefix.size())
-            sPrefix = sPrefix.substr(nCutPos + 1);
-
-        fileName += "/";
-        fileName += sPrefix;
-        fileName += ".";
-        fileName += pName;
-        fileName += ".xml";
-
-        pWriter = xmlNewTextWriterFilename( fileName.c_str(), 0 );
-        xmlTextWriterSetIndent( pWriter, 4 );
-    }
-
-    TagLogger::Pointer_t TagLogger::getInstance(const char * name)
-    {
-        if (tagLoggers == NULL)
-            tagLoggers = new TagLoggerHashMap_t();
-
-        TagLoggerHashMap_t::iterator aIt = tagLoggers->end();
-
-        string sName = name;
-        if (! tagLoggers->empty())
-            aIt = tagLoggers->find(sName);
-
-        if (aIt == tagLoggers->end())
-        {
-            TagLogger::Pointer_t pTagLogger(new TagLogger(name));
-            pair<string, TagLogger::Pointer_t> entry(sName, pTagLogger);
-            aIt = tagLoggers->insert(entry).first;
-        }
-
-        return aIt->second;
-    }
-
-    void TagLogger::startDocument()
-    {
-        xmlTextWriterStartDocument( pWriter, NULL, NULL, NULL );
-        xmlTextWriterStartElement( pWriter, BAD_CAST( "root" ) );
-    }
-
-    void TagLogger::element(const string & name)
-    {
-        startElement(name);
-        endElement();
-    }
-
-    void TagLogger::startElement(const string & name)
-    {
-        xmlChar* xmlName = xmlCharStrdup( name.c_str() );
-        xmlTextWriterStartElement( pWriter, xmlName );
-        xmlFree( xmlName );
-    }
-
-    void TagLogger::attribute(const string & name, const string & value)
-    {
-        xmlChar* xmlName = xmlCharStrdup( name.c_str() );
-        xmlChar* xmlValue = xmlCharStrdup( value.c_str() );
-        xmlTextWriterWriteAttribute( pWriter, xmlName, xmlValue );
-
-        xmlFree( xmlValue );
-        xmlFree( xmlName );
-    }
-
-    void TagLogger::attribute(const string & name, const ::rtl::OUString & value)
-    {
-        attribute( name, OUStringToOString( value, RTL_TEXTENCODING_ASCII_US ).getStr() );
-    }
-
-    void TagLogger::attribute(const string & name, sal_uInt32 value)
-    {
-        xmlChar* xmlName = xmlCharStrdup( name.c_str() );
-        xmlTextWriterWriteFormatAttribute( pWriter, xmlName,
-               "%" SAL_PRIuUINT32, value );
-        xmlFree( xmlName );
-    }
-
-    void TagLogger::attribute(const string & name, const uno::Any aAny)
-    {
-        string aTmpStrInt;
-        string aTmpStrFloat;
-        string aTmpStrString;
-
-        sal_Int32 nInt = 0;
-        float nFloat = 0.0;
-        ::rtl::OUString aStr;
-
-        xmlChar* xmlName = xmlCharStrdup( name.c_str() );
-        if ( aAny >>= nInt )
-        {
-            xmlTextWriterWriteFormatAttribute( pWriter, xmlName,
-                   "%" SAL_PRIdINT32, nInt );
-        }
-<<<<<<< HEAD
-    }
-
-    if (mMode == END || mMode == COMPLETE)
-        sResult += "</" + mTag + ">";
-
-    return sResult;
-}
 
 string XMLTag::toTree(const string & sIndent) const
 {
@@ -240,19 +114,124 @@
     return sResult;
 }
 
-ostream & XMLTag::output(ostream & o, const string & sIndent) const
-{
-    bool bHasContent = mChars.size() > 0 || mTags.size() > 0;
-
-    if (mMode == START || mMode == COMPLETE)
-    {
-        o << sIndent << "<" << mTag;
-
-        XMLAttributes_t::const_iterator aItAttrs(mAttrs.begin());
-        while (aItAttrs != mAttrs.end())
-=======
+    TagLogger::~TagLogger()
+    {
+        pWriter = NULL;
+        pName = NULL;
+    }
+
+    void TagLogger::setFileName( const string & filename )
+    {
+        if ( pWriter )
+            endDocument();
+
+        string fileName;
+        char * temp = getenv("TAGLOGGERTMP");
+
+        if (temp != NULL)
+            fileName += temp;
+        else
+            fileName += "/tmp";
+
+        string sPrefix = filename;
+        size_t nLastSlash = sPrefix.find_last_of('/');
+        size_t nLastBackslash = sPrefix.find_last_of('\\');
+        size_t nCutPos = nLastSlash;
+        if (nLastBackslash < nCutPos)
+            nCutPos = nLastBackslash;
+        if (nCutPos < sPrefix.size())
+            sPrefix = sPrefix.substr(nCutPos + 1);
+
+        fileName += "/";
+        fileName += sPrefix;
+        fileName += ".";
+        fileName += pName;
+        fileName += ".xml";
+
+        pWriter = xmlNewTextWriterFilename( fileName.c_str(), 0 );
+        xmlTextWriterSetIndent( pWriter, 4 );
+    }
+
+    TagLogger::Pointer_t TagLogger::getInstance(const char * name)
+    {
+        if (tagLoggers == NULL)
+            tagLoggers = new TagLoggerHashMap_t();
+
+        TagLoggerHashMap_t::iterator aIt = tagLoggers->end();
+
+        string sName = name;
+        if (! tagLoggers->empty())
+            aIt = tagLoggers->find(sName);
+
+        if (aIt == tagLoggers->end())
+        {
+            TagLogger::Pointer_t pTagLogger(new TagLogger(name));
+            pair<string, TagLogger::Pointer_t> entry(sName, pTagLogger);
+            aIt = tagLoggers->insert(entry).first;
+        }
+
+        return aIt->second;
+    }
+
+    void TagLogger::startDocument()
+    {
+        xmlTextWriterStartDocument( pWriter, NULL, NULL, NULL );
+        xmlTextWriterStartElement( pWriter, BAD_CAST( "root" ) );
+    }
+
+    void TagLogger::element(const string & name)
+    {
+        startElement(name);
+        endElement();
+    }
+
+    void TagLogger::startElement(const string & name)
+    {
+        xmlChar* xmlName = xmlCharStrdup( name.c_str() );
+        xmlTextWriterStartElement( pWriter, xmlName );
+        xmlFree( xmlName );
+    }
+
+    void TagLogger::attribute(const string & name, const string & value)
+    {
+        xmlChar* xmlName = xmlCharStrdup( name.c_str() );
+        xmlChar* xmlValue = xmlCharStrdup( value.c_str() );
+        xmlTextWriterWriteAttribute( pWriter, xmlName, xmlValue );
+
+        xmlFree( xmlValue );
+        xmlFree( xmlName );
+    }
+
+    void TagLogger::attribute(const string & name, const ::rtl::OUString & value)
+    {
+        attribute( name, OUStringToOString( value, RTL_TEXTENCODING_ASCII_US ).getStr() );
+    }
+
+    void TagLogger::attribute(const string & name, sal_uInt32 value)
+    {
+        xmlChar* xmlName = xmlCharStrdup( name.c_str() );
+        xmlTextWriterWriteFormatAttribute( pWriter, xmlName,
+               "%" SAL_PRIuUINT32, value );
+        xmlFree( xmlName );
+    }
+
+    void TagLogger::attribute(const string & name, const uno::Any aAny)
+    {
+        string aTmpStrInt;
+        string aTmpStrFloat;
+        string aTmpStrString;
+
+        sal_Int32 nInt = 0;
+        float nFloat = 0.0;
+        ::rtl::OUString aStr;
+
+        xmlChar* xmlName = xmlCharStrdup( name.c_str() );
+        if ( aAny >>= nInt )
+        {
+            xmlTextWriterWriteFormatAttribute( pWriter, xmlName,
+                   "%" SAL_PRIdINT32, nInt );
+        }
         else if ( aAny >>= nFloat )
->>>>>>> 7aedcad0
         {
             xmlTextWriterWriteFormatAttribute( pWriter, xmlName,
                    "%f", nFloat );
