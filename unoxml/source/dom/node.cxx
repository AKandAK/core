--- conflicted
+++ resolved
@@ -380,26 +380,14 @@
         // dispatch DOMNodeInserted event, target is the new node
         // this node is the related node
         // does bubble
-<<<<<<< HEAD
-        if (aNode.is())
-        {
-            Reference< XDocumentEvent > docevent(getOwnerDocument(), UNO_QUERY);
-            Reference< XMutationEvent > event(docevent->createEvent(
-                OUString(RTL_CONSTASCII_USTRINGPARAM("DOMNodeInserted"))), UNO_QUERY);
-            event->initMutationEvent(OUString(RTL_CONSTASCII_USTRINGPARAM("DOMNodeInserted"))
-                , sal_True, sal_False, Reference< XNode >(CNode::get(m_aNodePtr)),
-                OUString(), OUString(), OUString(), (AttrChangeType)0 );
-            dispatchEvent(Reference< XEvent >(event, UNO_QUERY));
-=======
         pNode->m_bUnlinked = false; // will be deleted by xmlFreeDoc
         Reference< XDocumentEvent > docevent(getOwnerDocument(), UNO_QUERY);
         Reference< XMutationEvent > event(docevent->createEvent(
-            OUString::createFromAscii("DOMNodeInserted")), UNO_QUERY);
-        event->initMutationEvent(OUString::createFromAscii("DOMNodeInserted")
+            OUString(RTL_CONSTASCII_USTRINGPARAM("DOMNodeInserted"))), UNO_QUERY);
+        event->initMutationEvent(OUString(RTL_CONSTASCII_USTRINGPARAM("DOMNodeInserted"))
             , sal_True, sal_False,
             this,
             OUString(), OUString(), OUString(), (AttrChangeType)0 );
->>>>>>> 82c07026
 
         // the following dispatch functions use only UNO interfaces
         // and call event listeners, so release mutex to prevent deadlocks.
@@ -833,21 +821,10 @@
          *   Cancelable: No
          *   Context Info: relatedNode holds the parent node
          */
-<<<<<<< HEAD
-        if (oldChild.is())
-        {
-            Reference< XDocumentEvent > docevent(getOwnerDocument(), UNO_QUERY);
-            Reference< XMutationEvent > event(docevent->createEvent(
-                OUString(RTL_CONSTASCII_USTRINGPARAM("DOMNodeRemoved"))), UNO_QUERY);
-            event->initMutationEvent(OUString(RTL_CONSTASCII_USTRINGPARAM("DOMNodeRemoved")), sal_True,
-                sal_False, Reference< XNode >(CNode::get(m_aNodePtr)),
-                OUString(), OUString(), OUString(), (AttrChangeType)0 );
-            dispatchEvent(Reference< XEvent >(event, UNO_QUERY));
-=======
         Reference< XDocumentEvent > docevent(getOwnerDocument(), UNO_QUERY);
         Reference< XMutationEvent > event(docevent->createEvent(
-            OUString::createFromAscii("DOMNodeRemoved")), UNO_QUERY);
-        event->initMutationEvent(OUString::createFromAscii("DOMNodeRemoved"),
+            OUString(RTL_CONSTASCII_USTRINGPARAM("DOMNodeRemoved"))), UNO_QUERY);
+            event->initMutationEvent(OUString(RTL_CONSTASCII_USTRINGPARAM("DOMNodeRemoved")),
             sal_True,
             sal_False,
             this,
@@ -860,7 +837,6 @@
         dispatchEvent(Reference< XEvent >(event, UNO_QUERY));
         // subtree modified for this node
         dispatchSubtreeModified();
->>>>>>> 82c07026
 
         return xReturn;
     }
@@ -981,14 +957,9 @@
         // target is _this_ node
         Reference< XDocumentEvent > docevent(getOwnerDocument(), UNO_QUERY);
         Reference< XMutationEvent > event(docevent->createEvent(
-<<<<<<< HEAD
             OUString(RTL_CONSTASCII_USTRINGPARAM("DOMSubtreeModified"))), UNO_QUERY);
-        event->initMutationEvent(OUString(RTL_CONSTASCII_USTRINGPARAM("DOMSubtreeModified")), sal_True,
-=======
-            OUString::createFromAscii("DOMSubtreeModified")), UNO_QUERY);
         event->initMutationEvent(
-            OUString::createFromAscii("DOMSubtreeModified"), sal_True,
->>>>>>> 82c07026
+            OUString(RTL_CONSTASCII_USTRINGPARAM("DOMSubtreeModified")), sal_True,
             sal_False, Reference< XNode >(),
             OUString(), OUString(), OUString(), (AttrChangeType)0 );
         dispatchEvent(Reference< XEvent >(event, UNO_QUERY));
