/* -*- Mode: C++; tab-width: 4; indent-tabs-mode: nil; c-basic-offset: 4 -*- */
/*************************************************************************
 *
 * DO NOT ALTER OR REMOVE COPYRIGHT NOTICES OR THIS FILE HEADER.
 *
 * Copyright 2000, 2010 Oracle and/or its affiliates.
 *
 * OpenOffice.org - a multi-platform office productivity suite
 *
 * This file is part of OpenOffice.org.
 *
 * OpenOffice.org is free software: you can redistribute it and/or modify
 * it under the terms of the GNU Lesser General Public License version 3
 * only, as published by the Free Software Foundation.
 *
 * OpenOffice.org is distributed in the hope that it will be useful,
 * but WITHOUT ANY WARRANTY; without even the implied warranty of
 * MERCHANTABILITY or FITNESS FOR A PARTICULAR PURPOSE.  See the
 * GNU Lesser General Public License version 3 for more details
 * (a copy is included in the LICENSE file that accompanied this code).
 *
 * You should have received a copy of the GNU Lesser General Public License
 * version 3 along with OpenOffice.org.  If not, see
 * <http://www.openoffice.org/license.html>
 * for a copy of the LGPLv3 License.
 *
 ************************************************************************/

// MARKER(update_precomp.py): autogen include statement, do not remove
#include "precompiled_connectivity.hxx"
#include "dbase/DIndexIter.hxx"
#include <com/sun/star/sdb/SQLFilterOperator.hpp>

using namespace ::com::sun::star::sdb;
using namespace connectivity;
using namespace connectivity::dbase;
using namespace connectivity::file;
using namespace ::com::sun::star::sdb;
//==================================================================
// OIndexIterator
//==================================================================
//------------------------------------------------------------------
OIndexIterator::~OIndexIterator()
{
    m_pIndex->release();
}

//------------------------------------------------------------------
sal_uIntPtr OIndexIterator::First()
{
    return Find(sal_True);
}

//------------------------------------------------------------------
sal_uIntPtr OIndexIterator::Next()
{
    return Find(sal_False);
}
//------------------------------------------------------------------
sal_uIntPtr OIndexIterator::Find(sal_Bool bFirst)
{
<<<<<<< HEAD
    ULONG nRes = STRING_NOTFOUND;
=======
    //  ONDXIndex* m_pIndex = GetNDXIndex();

    sal_uIntPtr nRes = STRING_NOTFOUND;
//  if (!m_pIndex->IsOpen())
//      return nRes;
>>>>>>> 4fba42e5

    if (bFirst)
    {
        m_aRoot = m_pIndex->getRoot();
        m_aCurLeaf = NULL;
    }

    if (!m_pOperator)
    {
        // Preparation, position on the smallest element
        if (bFirst)
        {
            ONDXPage* pPage = m_aRoot;
            while (pPage && !pPage->IsLeaf())
                pPage = pPage->GetChild(m_pIndex);

            m_aCurLeaf = pPage;
            m_nCurNode = NODE_NOTFOUND;
        }
        ONDXKey* pKey = GetNextKey();
        nRes = pKey ? pKey->GetRecord() : STRING_NOTFOUND;
    }
    else if (m_pOperator->IsA(TYPE(OOp_ISNOTNULL)))
        nRes = GetNotNull(bFirst);
    else if (m_pOperator->IsA(TYPE(OOp_ISNULL)))
        nRes = GetNull(bFirst);
    else if (m_pOperator->IsA(TYPE(OOp_LIKE)))
        nRes = GetLike(bFirst);
    else if (m_pOperator->IsA(TYPE(OOp_COMPARE)))
        nRes = GetCompare(bFirst);

    return nRes;
}

//------------------------------------------------------------------
ONDXKey* OIndexIterator::GetFirstKey(ONDXPage* pPage, const OOperand& rKey)
{
    // searches a given key
    // Speciality: At the end of the algorithm
    // the actual page and the position of the node which fulfil the
    // '<='-condition are saved. this is considered for inserts.
    //  ONDXIndex* m_pIndex = GetNDXIndex();
    OOp_COMPARE aTempOp(SQLFilterOperator::GREATER);
    sal_uInt16 i = 0;

    if (pPage->IsLeaf())
    {
        // in the leaf the actual operation is run, otherwise temp. (>)
        while (i < pPage->Count() && !m_pOperator->operate(&((*pPage)[i]).GetKey(),&rKey))
               i++;
    }
    else
        while (i < pPage->Count() && !aTempOp.operate(&((*pPage)[i]).GetKey(),&rKey))
               i++;


    ONDXKey* pFoundKey = NULL;
    if (!pPage->IsLeaf())
    {
        // descend further
        ONDXPagePtr aPage = (i==0) ? pPage->GetChild(m_pIndex)
                                     : ((*pPage)[i-1]).GetChild(m_pIndex, pPage);
        pFoundKey = aPage.Is() ? GetFirstKey(aPage, rKey) : NULL;
    }
    else if (i == pPage->Count())
    {
        pFoundKey = NULL;
    }
    else
    {
        pFoundKey = &(*pPage)[i].GetKey();
        if (!m_pOperator->operate(pFoundKey,&rKey))
            pFoundKey = NULL;

        m_aCurLeaf = pPage;
        m_nCurNode = pFoundKey ? i : i - 1;
    }
    return pFoundKey;
}

//------------------------------------------------------------------
sal_uIntPtr OIndexIterator::GetCompare(sal_Bool bFirst)
{
    ONDXKey* pKey = NULL;
    sal_Int32 ePredicateType = PTR_CAST(file::OOp_COMPARE,m_pOperator)->getPredicateType();

    if (bFirst)
    {
        // Preparation, position on the smallest element
        ONDXPage* pPage = m_aRoot;
        switch (ePredicateType)
        {
            case SQLFilterOperator::NOT_EQUAL:
            case SQLFilterOperator::LESS:
            case SQLFilterOperator::LESS_EQUAL:
                while (pPage && !pPage->IsLeaf())
                    pPage = pPage->GetChild(m_pIndex);

                m_aCurLeaf = pPage;
                m_nCurNode = NODE_NOTFOUND;
        }


        switch (ePredicateType)
        {
            case SQLFilterOperator::NOT_EQUAL:
                while ( ( ( pKey = GetNextKey() ) != NULL ) && !m_pOperator->operate(pKey,m_pOperand)) ;
                break;
            case SQLFilterOperator::LESS:
                while ( ( ( pKey = GetNextKey() ) != NULL ) && pKey->getValue().isNull()) ;
                break;
            case SQLFilterOperator::LESS_EQUAL:
                while ( ( pKey = GetNextKey() ) != NULL ) ;
                break;
            case SQLFilterOperator::GREATER_EQUAL:
            case SQLFilterOperator::EQUAL:
                pKey = GetFirstKey(m_aRoot,*m_pOperand);
                break;
            case SQLFilterOperator::GREATER:
                pKey = GetFirstKey(m_aRoot,*m_pOperand);
                if ( !pKey )
                    while ( ( ( pKey = GetNextKey() ) != NULL ) && !m_pOperator->operate(pKey,m_pOperand)) ;
        }
    }
    else
    {
        switch (ePredicateType)
        {
            case SQLFilterOperator::NOT_EQUAL:
                while ( ( ( pKey = GetNextKey() ) != NULL ) && !m_pOperator->operate(pKey,m_pOperand))
                    ;
                break;
            case SQLFilterOperator::LESS:
            case SQLFilterOperator::LESS_EQUAL:
            case SQLFilterOperator::EQUAL:
                if ( ( ( pKey = GetNextKey() ) == NULL )  || !m_pOperator->operate(pKey,m_pOperand))
                {
                    pKey = NULL;
                    m_aCurLeaf = NULL;
                }
                break;
            case SQLFilterOperator::GREATER_EQUAL:
            case SQLFilterOperator::GREATER:
                pKey = GetNextKey();
        }
    }

    return pKey ? pKey->GetRecord() : STRING_NOTFOUND;
}

//------------------------------------------------------------------
sal_uIntPtr OIndexIterator::GetLike(sal_Bool bFirst)
{
    if (bFirst)
    {
        ONDXPage* pPage = m_aRoot;

        while (pPage && !pPage->IsLeaf())
            pPage = pPage->GetChild(m_pIndex);

        m_aCurLeaf = pPage;
        m_nCurNode = NODE_NOTFOUND;
    }

    ONDXKey* pKey;
    while ( ( ( pKey = GetNextKey() ) != NULL ) && !m_pOperator->operate(pKey,m_pOperand))
        ;
    return pKey ? pKey->GetRecord() : STRING_NOTFOUND;
}

//------------------------------------------------------------------
sal_uIntPtr OIndexIterator::GetNull(sal_Bool bFirst)
{
    if (bFirst)
    {
        ONDXPage* pPage = m_aRoot;
        while (pPage && !pPage->IsLeaf())
            pPage = pPage->GetChild(m_pIndex);

        m_aCurLeaf = pPage;
        m_nCurNode = NODE_NOTFOUND;
    }

    ONDXKey* pKey;
    if ( ( ( pKey = GetNextKey() ) == NULL ) || !pKey->getValue().isNull())
    {
        pKey = NULL;
        m_aCurLeaf = NULL;
    }
    return pKey ? pKey->GetRecord() : STRING_NOTFOUND;
}

//------------------------------------------------------------------
sal_uIntPtr OIndexIterator::GetNotNull(sal_Bool bFirst)
{
    ONDXKey* pKey;
    if (bFirst)
    {
        // erst alle NULL werte abklappern
        for (sal_uIntPtr nRec = GetNull(bFirst);
             nRec != STRING_NOTFOUND;
             nRec = GetNull(sal_False))
                 ;
        pKey = m_aCurLeaf.Is() ? &(*m_aCurLeaf)[m_nCurNode].GetKey() : NULL;
    }
    else
        pKey = GetNextKey();

    return pKey ? pKey->GetRecord() : STRING_NOTFOUND;
}

//------------------------------------------------------------------
ONDXKey* OIndexIterator::GetNextKey()
{
    if (m_aCurLeaf.Is() && ((++m_nCurNode) >= m_aCurLeaf->Count()))
    {
        ONDXPage* pPage = m_aCurLeaf;
        // search next page
        while (pPage)
        {
            ONDXPage* pParentPage = pPage->GetParent();
            if (pParentPage)
            {
                sal_uInt16 nPos = pParentPage->Search(pPage);
                if (nPos != pParentPage->Count() - 1)
                {   // page found
                    pPage = (*pParentPage)[nPos+1].GetChild(m_pIndex,pParentPage);
                    break;
                }
            }
            pPage = pParentPage;
        }

        // now go on with leaf
        while (pPage && !pPage->IsLeaf())
            pPage = pPage->GetChild(m_pIndex);

        m_aCurLeaf = pPage;
        m_nCurNode = 0;
    }
    return m_aCurLeaf.Is() ? &(*m_aCurLeaf)[m_nCurNode].GetKey() : NULL;
}

/* vim:set shiftwidth=4 softtabstop=4 expandtab: */<|MERGE_RESOLUTION|>--- conflicted
+++ resolved
@@ -59,15 +59,7 @@
 //------------------------------------------------------------------
 sal_uIntPtr OIndexIterator::Find(sal_Bool bFirst)
 {
-<<<<<<< HEAD
-    ULONG nRes = STRING_NOTFOUND;
-=======
-    //  ONDXIndex* m_pIndex = GetNDXIndex();
-
     sal_uIntPtr nRes = STRING_NOTFOUND;
-//  if (!m_pIndex->IsOpen())
-//      return nRes;
->>>>>>> 4fba42e5
 
     if (bFirst)
     {
