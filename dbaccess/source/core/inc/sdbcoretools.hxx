/*************************************************************************
 *
 * DO NOT ALTER OR REMOVE COPYRIGHT NOTICES OR THIS FILE HEADER.
 *
 * Copyright 2008 by Sun Microsystems, Inc.
 *
 * OpenOffice.org - a multi-platform office productivity suite
 *
 * $RCSfile: sdbcoretools.hxx,v $
 * $Revision: 1.7 $
 *
 * This file is part of OpenOffice.org.
 *
 * OpenOffice.org is free software: you can redistribute it and/or modify
 * it under the terms of the GNU Lesser General Public License version 3
 * only, as published by the Free Software Foundation.
 *
 * OpenOffice.org is distributed in the hope that it will be useful,
 * but WITHOUT ANY WARRANTY; without even the implied warranty of
 * MERCHANTABILITY or FITNESS FOR A PARTICULAR PURPOSE.  See the
 * GNU Lesser General Public License version 3 for more details
 * (a copy is included in the LICENSE file that accompanied this code).
 *
 * You should have received a copy of the GNU Lesser General Public License
 * version 3 along with OpenOffice.org.  If not, see
 * <http://www.openoffice.org/license.html>
 * for a copy of the LGPLv3 License.
 *
 ************************************************************************/

#ifndef DBACORE_SDBCORETOOLS_HXX
#define DBACORE_SDBCORETOOLS_HXX

#include <com/sun/star/util/XNumberFormatsSupplier.hpp>
#include <com/sun/star/sdbc/XConnection.hpp>

namespace comphelper
{
    class ComponentContext;
}

//.........................................................................
namespace dbaccess
{
//.........................................................................

    // -----------------------------------------------------------------------------
    void notifyDataSourceModified(const ::com::sun::star::uno::Reference< ::com::sun::star::uno::XInterface >& _rxObject,sal_Bool _bModified);

    // -----------------------------------------------------------------------------
    ::com::sun::star::uno::Reference< ::com::sun::star::uno::XInterface >
        getDataSource( const ::com::sun::star::uno::Reference< ::com::sun::star::uno::XInterface >& _rxDependentObject );

    // -----------------------------------------------------------------------------
<<<<<<< HEAD
    /** retrieves a particular indirect data source setting

        @param _rxDataSource
            a data source component
        @param _pAsciiSettingsName
            the ASCII name of the setting to obtain
        @param _rSettingsValue
            the value of the setting, upon successfull return

        @return
            <FALSE/> if the setting is not present in the <member scope="com::sun::star::sdb">DataSource::Info</member>
            member of the data source
            <TRUE/> otherwise
    */
    bool    getDataSourceSetting(
        const ::com::sun::star::uno::Reference< ::com::sun::star::uno::XInterface >& _rxDataSource,
        const sal_Char* _pAsciiSettingsName,
        ::com::sun::star::uno::Any& /* [out] */ _rSettingsValue
    );

    // -----------------------------------------------------------------------------
    /** retrieves a to-be-displayed string for a given caught exception;
    */
    ::rtl::OUString extractExceptionMessage( const ::comphelper::ComponentContext& _rContext, const ::com::sun::star::uno::Any& _rError );

=======
>>>>>>> c88d53d9
//.........................................................................
}   // namespace dbaccess
//.........................................................................

#endif // DBACORE_SDBCORETOOLS_HXX
<|MERGE_RESOLUTION|>--- conflicted
+++ resolved
@@ -52,34 +52,11 @@
         getDataSource( const ::com::sun::star::uno::Reference< ::com::sun::star::uno::XInterface >& _rxDependentObject );
 
     // -----------------------------------------------------------------------------
-<<<<<<< HEAD
-    /** retrieves a particular indirect data source setting
-
-        @param _rxDataSource
-            a data source component
-        @param _pAsciiSettingsName
-            the ASCII name of the setting to obtain
-        @param _rSettingsValue
-            the value of the setting, upon successfull return
-
-        @return
-            <FALSE/> if the setting is not present in the <member scope="com::sun::star::sdb">DataSource::Info</member>
-            member of the data source
-            <TRUE/> otherwise
-    */
-    bool    getDataSourceSetting(
-        const ::com::sun::star::uno::Reference< ::com::sun::star::uno::XInterface >& _rxDataSource,
-        const sal_Char* _pAsciiSettingsName,
-        ::com::sun::star::uno::Any& /* [out] */ _rSettingsValue
-    );
 
     // -----------------------------------------------------------------------------
     /** retrieves a to-be-displayed string for a given caught exception;
     */
     ::rtl::OUString extractExceptionMessage( const ::comphelper::ComponentContext& _rContext, const ::com::sun::star::uno::Any& _rError );
-
-=======
->>>>>>> c88d53d9
 //.........................................................................
 }   // namespace dbaccess
 //.........................................................................
