/*************************************************************************
 *
 * DO NOT ALTER OR REMOVE COPYRIGHT NOTICES OR THIS FILE HEADER.
 *
 * Copyright 2000, 2010 Oracle and/or its affiliates.
 *
 * OpenOffice.org - a multi-platform office productivity suite
 *
 * This file is part of OpenOffice.org.
 *
 * OpenOffice.org is free software: you can redistribute it and/or modify
 * it under the terms of the GNU Lesser General Public License version 3
 * only, as published by the Free Software Foundation.
 *
 * OpenOffice.org is distributed in the hope that it will be useful,
 * but WITHOUT ANY WARRANTY; without even the implied warranty of
 * MERCHANTABILITY or FITNESS FOR A PARTICULAR PURPOSE.  See the
 * GNU Lesser General Public License version 3 for more details
 * (a copy is included in the LICENSE file that accompanied this code).
 *
 * You should have received a copy of the GNU Lesser General Public License
 * version 3 along with OpenOffice.org.  If not, see
 * <http://www.openoffice.org/license.html>
 * for a copy of the LGPLv3 License.
 *
 ************************************************************************/

#include "oox/xls/sheetdatacontext.hxx"

#include <com/sun/star/sheet/XArrayFormulaTokens.hpp>
#include <com/sun/star/sheet/XFormulaTokens.hpp>
#include <com/sun/star/table/CellContentType.hpp>
#include <com/sun/star/table/XCell.hpp>
#include <com/sun/star/table/XCellRange.hpp>
#include <com/sun/star/text/XText.hpp>
#include "oox/helper/attributelist.hxx"
#include "oox/helper/propertyset.hxx"
#include "oox/xls/addressconverter.hxx"
#include "oox/xls/biffinputstream.hxx"
#include "oox/xls/formulaparser.hxx"
#include "oox/xls/richstringcontext.hxx"
#include "oox/xls/sharedformulabuffer.hxx"
#include "oox/xls/unitconverter.hxx"

namespace oox {
namespace xls {

// ============================================================================

using namespace ::com::sun::star::sheet;
using namespace ::com::sun::star::table;
using namespace ::com::sun::star::text;
using namespace ::com::sun::star::uno;

using ::oox::core::ContextHandlerRef;
using ::rtl::OUString;

// ============================================================================

namespace {

// record constants -----------------------------------------------------------

const sal_uInt32 BIFF12_CELL_SHOWPHONETIC   = 0x01000000;

const sal_uInt8 BIFF12_DATATABLE_ROW        = 0x01;
const sal_uInt8 BIFF12_DATATABLE_2D         = 0x02;
const sal_uInt8 BIFF12_DATATABLE_REF1DEL    = 0x04;
const sal_uInt8 BIFF12_DATATABLE_REF2DEL    = 0x08;

const sal_uInt16 BIFF12_ROW_THICKTOP        = 0x0001;
const sal_uInt16 BIFF12_ROW_THICKBOTTOM     = 0x0002;
const sal_uInt16 BIFF12_ROW_COLLAPSED       = 0x0800;
const sal_uInt16 BIFF12_ROW_HIDDEN          = 0x1000;
const sal_uInt16 BIFF12_ROW_CUSTOMHEIGHT    = 0x2000;
const sal_uInt16 BIFF12_ROW_CUSTOMFORMAT    = 0x4000;
const sal_uInt8 BIFF12_ROW_SHOWPHONETIC     = 0x01;

const sal_uInt16 BIFF_DATATABLE_ROW         = 0x0004;
const sal_uInt16 BIFF_DATATABLE_2D          = 0x0008;
const sal_uInt16 BIFF_DATATABLE_REF1DEL     = 0x0010;
const sal_uInt16 BIFF_DATATABLE_REF2DEL     = 0x0020;

const sal_uInt8 BIFF_FORMULA_RES_STRING     = 0;        /// Result is a string.
const sal_uInt8 BIFF_FORMULA_RES_BOOL       = 1;        /// Result is Boolean value.
const sal_uInt8 BIFF_FORMULA_RES_ERROR      = 2;        /// Result is error code.
const sal_uInt8 BIFF_FORMULA_RES_EMPTY      = 3;        /// Result is empty cell (BIFF8 only).
const sal_uInt16 BIFF_FORMULA_SHARED        = 0x0008;   /// Shared formula cell.

const sal_uInt8 BIFF2_ROW_CUSTOMFORMAT      = 0x01;
const sal_uInt16 BIFF_ROW_DEFAULTHEIGHT     = 0x8000;
const sal_uInt16 BIFF_ROW_HEIGHTMASK        = 0x7FFF;
const sal_uInt32 BIFF_ROW_COLLAPSED         = 0x00000010;
const sal_uInt32 BIFF_ROW_HIDDEN            = 0x00000020;
const sal_uInt32 BIFF_ROW_CUSTOMHEIGHT      = 0x00000040;
const sal_uInt32 BIFF_ROW_CUSTOMFORMAT      = 0x00000080;
const sal_uInt32 BIFF_ROW_THICKTOP          = 0x10000000;
const sal_uInt32 BIFF_ROW_THICKBOTTOM       = 0x20000000;
const sal_uInt32 BIFF_ROW_SHOWPHONETIC      = 0x40000000;

const sal_Int32 BIFF2_CELL_USEIXFE          = 63;

// ----------------------------------------------------------------------------

/** Formula context for cell formulas. */
class CellFormulaContext : public SimpleFormulaContext
{
public:
    explicit            CellFormulaContext(
                            const Reference< XFormulaTokens >& rxTokens,
                            const CellAddress& rCellPos );
};

CellFormulaContext::CellFormulaContext( const Reference< XFormulaTokens >& rxTokens, const CellAddress& rCellPos ) :
    SimpleFormulaContext( rxTokens, false, false )
{
    setBaseAddress( rCellPos );
}

// ----------------------------------------------------------------------------

/** Uses the XArrayFormulaTokens interface to set a token sequence. */
class ArrayFormulaContext : public FormulaContext
{
public:
    explicit            ArrayFormulaContext(
                            const Reference< XArrayFormulaTokens >& rxTokens,
                            const CellRangeAddress& rArrayRange );

    virtual void        setTokens( const ApiTokenSequence& rTokens );

private:
    Reference< XArrayFormulaTokens > mxTokens;
};

ArrayFormulaContext::ArrayFormulaContext(
        const Reference< XArrayFormulaTokens >& rxTokens, const CellRangeAddress& rArrayRange ) :
    FormulaContext( false, false ),
    mxTokens( rxTokens )
{
    OSL_ENSURE( mxTokens.is(), "ArrayFormulaContext::ArrayFormulaContext - missing XArrayFormulaTokens interface" );
    setBaseAddress( CellAddress( rArrayRange.Sheet, rArrayRange.StartColumn, rArrayRange.StartRow ) );
}

void ArrayFormulaContext::setTokens( const ApiTokenSequence& rTokens )
{
    mxTokens->setArrayTokens( rTokens );
}

// ----------------------------------------------------------------------------

} // namespace

// ============================================================================

SheetDataContext::SheetDataContext( WorksheetFragmentBase& rFragment ) :
    WorksheetContextBase( rFragment )
{
}

ContextHandlerRef SheetDataContext::onCreateContext( sal_Int32 nElement, const AttributeList& rAttribs )
{
    switch( getCurrentElement() )
    {
        case XLS_TOKEN( sheetData ):
            if( nElement == XLS_TOKEN( row ) ) { importRow( rAttribs ); return this; }
        break;

        case XLS_TOKEN( row ):
            if( nElement == XLS_TOKEN( c ) ) { importCell( rAttribs ); return this; }
        break;

        case XLS_TOKEN( c ):
            if( maCurrCell.mxCell.is() ) switch( nElement )
            {
                case XLS_TOKEN( is ):
                    mxInlineStr.reset( new RichString( *this ) );
                    return new RichStringContext( *this, mxInlineStr );
                case XLS_TOKEN( v ):
                    return this;
                case XLS_TOKEN( f ):
                    importFormula( rAttribs );
                    return this;
            }
        break;
    }
    return 0;
}

void SheetDataContext::onCharacters( const OUString& rChars )
{
    switch( getCurrentElement() )
    {
        case XLS_TOKEN( v ):
            maCurrCell.maValueStr = rChars;
            maCurrCell.mbHasValueStr = true;
        break;

        case XLS_TOKEN( f ):
            if( maCurrCell.mxCell.is() ) try
            {
                switch( maCurrCell.mnFormulaType )
                {
                    case XML_normal:
                        if( rChars.getLength() > 0 )
                        {
                            Reference< XFormulaTokens > xTokens( maCurrCell.mxCell, UNO_QUERY_THROW );
                            CellFormulaContext aContext( xTokens, maCurrCell.maAddress );
                            getFormulaParser().importFormula( aContext, rChars );
                        }
                    break;

                    case XML_array:
                        if( (maCurrCell.maFormulaRef.getLength() > 0) && (rChars.getLength() > 0) )
                        {
                            CellRangeAddress aArrayRange;
                            Reference< XArrayFormulaTokens > xTokens( getCellRange( maCurrCell.maFormulaRef, &aArrayRange ), UNO_QUERY_THROW );
                            ArrayFormulaContext aContext( xTokens, aArrayRange );
                            getFormulaParser().importFormula( aContext, rChars );
                        }
                    break;

                    case XML_shared:
                        if( maCurrCell.mnSharedId >= 0 )
                        {
                            if( rChars.getLength() > 0 )
                                getSharedFormulas().importSharedFmla( rChars, maCurrCell.maFormulaRef, maCurrCell.mnSharedId, maCurrCell.maAddress );
                            Reference< XFormulaTokens > xTokens( maCurrCell.mxCell, UNO_QUERY_THROW );
                            ExtCellFormulaContext aContext( *this, xTokens, maCurrCell.maAddress );
                            getSharedFormulas().setSharedFormulaCell( aContext, maCurrCell.mnSharedId );
                        }
                    break;

                    case XML_dataTable:
                        if( maCurrCell.maFormulaRef.getLength() > 0 )
                        {
                            CellRangeAddress aTableRange;
                            if( getAddressConverter().convertToCellRange( aTableRange, maCurrCell.maFormulaRef, getSheetIndex(), true, true ) )
                                setTableOperation( aTableRange, maTableData );
                        }
                    break;

                    default:
                        OSL_ENSURE( false, "SheetDataContext::onCharacters - unknown formula type" );
                }
            }
            catch( Exception& )
            {
            }
        break;
    }
}

void SheetDataContext::onEndElement()
{
    if( isCurrentElement( XLS_TOKEN( c ) ) && maCurrCell.mxCell.is() )
    {
        if( maCurrCell.mxCell->getType() == CellContentType_EMPTY )
        {
            if( maCurrCell.mbHasValueStr )
            {
                // implemented in WorksheetHelper class
                setCell( maCurrCell );
            }
            else if( (maCurrCell.mnCellType == XML_inlineStr) && mxInlineStr.get() )
            {
                // convert font settings
                mxInlineStr->finalizeImport();
                // write string to cell
                Reference< XText > xText( maCurrCell.mxCell, UNO_QUERY );
                if( xText.is() )
                    mxInlineStr->convert( xText, maCurrCell.mnXfId );
            }
            else
            {
                // empty cell, update cell type
                maCurrCell.mnCellType = XML_TOKEN_INVALID;
            }
        }

        // store the cell formatting data
        setCellFormat( maCurrCell );
    }
}

ContextHandlerRef SheetDataContext::onCreateRecordContext( sal_Int32 nRecId, SequenceInputStream& rStrm )
{
    switch( getCurrentElement() )
    {
        case BIFF12_ID_SHEETDATA:
            switch( nRecId )
            {
                case BIFF12_ID_ROW:             importRow( rStrm );                             return this;
            }
        break;

        case BIFF12_ID_ROW:
            switch( nRecId )
            {
                case BIFF12_ID_ARRAY:           importArray( rStrm );                           break;
                case BIFF12_ID_CELL_BOOL:       importCellBool( rStrm, CELLTYPE_VALUE );        break;
                case BIFF12_ID_CELL_BLANK:      importCellBlank( rStrm, CELLTYPE_VALUE );       break;
                case BIFF12_ID_CELL_DOUBLE:     importCellDouble( rStrm, CELLTYPE_VALUE );      break;
                case BIFF12_ID_CELL_ERROR:      importCellError( rStrm, CELLTYPE_VALUE );       break;
                case BIFF12_ID_CELL_RK:         importCellRk( rStrm, CELLTYPE_VALUE );          break;
                case BIFF12_ID_CELL_RSTRING:    importCellRString( rStrm, CELLTYPE_VALUE );     break;
                case BIFF12_ID_CELL_SI:         importCellSi( rStrm, CELLTYPE_VALUE );          break;
                case BIFF12_ID_CELL_STRING:     importCellString( rStrm, CELLTYPE_VALUE );      break;
                case BIFF12_ID_DATATABLE:       importDataTable( rStrm );                       break;
                case BIFF12_ID_FORMULA_BOOL:    importCellBool( rStrm, CELLTYPE_FORMULA );      break;
                case BIFF12_ID_FORMULA_DOUBLE:  importCellDouble( rStrm, CELLTYPE_FORMULA );    break;
                case BIFF12_ID_FORMULA_ERROR:   importCellError( rStrm, CELLTYPE_FORMULA );     break;
                case BIFF12_ID_FORMULA_STRING:  importCellString( rStrm, CELLTYPE_FORMULA );    break;
                case BIFF12_ID_MULTCELL_BOOL:   importCellBool( rStrm, CELLTYPE_MULTI );        break;
                case BIFF12_ID_MULTCELL_BLANK:  importCellBlank( rStrm, CELLTYPE_MULTI );       break;
                case BIFF12_ID_MULTCELL_DOUBLE: importCellDouble( rStrm, CELLTYPE_MULTI );      break;
                case BIFF12_ID_MULTCELL_ERROR:  importCellError( rStrm, CELLTYPE_MULTI );       break;
                case BIFF12_ID_MULTCELL_RK:     importCellRk( rStrm, CELLTYPE_MULTI );          break;
                case BIFF12_ID_MULTCELL_RSTRING:importCellRString( rStrm, CELLTYPE_MULTI );     break;
                case BIFF12_ID_MULTCELL_SI:     importCellSi( rStrm, CELLTYPE_MULTI );          break;
                case BIFF12_ID_MULTCELL_STRING: importCellString( rStrm, CELLTYPE_MULTI );      break;
                case BIFF12_ID_SHAREDFMLA:      importSharedFmla( rStrm );                      break;
            }
        break;
    }
    return 0;
}

// private --------------------------------------------------------------------

void SheetDataContext::importRow( const AttributeList& rAttribs )
{
    RowModel aModel;
    aModel.mnFirstRow     = aModel.mnLastRow = rAttribs.getInteger( XML_r, -1 );
    aModel.mfHeight       = rAttribs.getDouble( XML_ht, -1.0 );
    aModel.mnXfId         = rAttribs.getInteger( XML_s, -1 );
    aModel.mnLevel        = rAttribs.getInteger( XML_outlineLevel, 0 );
    aModel.mbCustomHeight = rAttribs.getBool( XML_customHeight, false );
    aModel.mbCustomFormat = rAttribs.getBool( XML_customFormat, false );
    aModel.mbShowPhonetic = rAttribs.getBool( XML_ph, false );
    aModel.mbHidden       = rAttribs.getBool( XML_hidden, false );
    aModel.mbCollapsed    = rAttribs.getBool( XML_collapsed, false );
    aModel.mbThickTop     = rAttribs.getBool( XML_thickTop, false );
    aModel.mbThickBottom  = rAttribs.getBool( XML_thickBot, false );
    // set row properties in the current sheet
    setRowModel( aModel );
}

void SheetDataContext::importCell( const AttributeList& rAttribs )
{
    maCurrCell.reset();
    maCurrCell.mxCell         = getCell( rAttribs.getString( XML_r, OUString() ), &maCurrCell.maAddress );
    maCurrCell.mnCellType     = rAttribs.getToken( XML_t, XML_n );
    maCurrCell.mnXfId         = rAttribs.getInteger( XML_s, -1 );
    maCurrCell.mbShowPhonetic = rAttribs.getBool( XML_ph, false );
    mxInlineStr.reset();

    // update used area of the sheet
    if( maCurrCell.mxCell.is() )
        extendUsedArea( maCurrCell.maAddress );
}

void SheetDataContext::importFormula( const AttributeList& rAttribs )
{
    maCurrCell.maFormulaRef   = rAttribs.getString( XML_ref, OUString() );
    maCurrCell.mnFormulaType  = rAttribs.getToken( XML_t, XML_normal );
    maCurrCell.mnSharedId     = rAttribs.getInteger( XML_si, -1 );
    maTableData.maRef1        = rAttribs.getString( XML_r1, OUString() );
    maTableData.maRef2        = rAttribs.getString( XML_r2, OUString() );
    maTableData.mb2dTable     = rAttribs.getBool( XML_dt2D, false );
    maTableData.mbRowTable    = rAttribs.getBool( XML_dtr, false );
    maTableData.mbRef1Deleted = rAttribs.getBool( XML_del1, false );
    maTableData.mbRef2Deleted = rAttribs.getBool( XML_del2, false );
}

void SheetDataContext::importCellHeader( SequenceInputStream& rStrm, CellType eCellType )
{
    maCurrCell.reset();

    switch( eCellType )
    {
        case CELLTYPE_VALUE:
        case CELLTYPE_FORMULA:  rStrm >> maCurrPos.mnCol;   break;
        case CELLTYPE_MULTI:    ++maCurrPos.mnCol;          break;
    }

    sal_uInt32 nXfId;
    rStrm >> nXfId;

    maCurrCell.mxCell         = getCell( maCurrPos, &maCurrCell.maAddress );
    maCurrCell.mnXfId         = extractValue< sal_Int32 >( nXfId, 0, 24 );
    maCurrCell.mbShowPhonetic = getFlag( nXfId, BIFF12_CELL_SHOWPHONETIC );

    // update used area of the sheet
    if( maCurrCell.mxCell.is() )
        extendUsedArea( maCurrCell.maAddress );
}

void SheetDataContext::importCellBool( SequenceInputStream& rStrm, CellType eCellType )
{
    importCellHeader( rStrm, eCellType );
    maCurrCell.mnCellType = XML_b;
    if( maCurrCell.mxCell.is() && (maCurrCell.mxCell->getType() == CellContentType_EMPTY) )
    {
        bool bValue = rStrm.readuInt8() != 0;
        if( eCellType == CELLTYPE_FORMULA )
        {
            importCellFormula( rStrm );
        }
        else
        {
            setBooleanCell( maCurrCell.mxCell, bValue );
            // #108770# set 'Standard' number format for all Boolean cells
            maCurrCell.mnNumFmtId = 0;
        }
    }
    setCellFormat( maCurrCell );
}

void SheetDataContext::importCellBlank( SequenceInputStream& rStrm, CellType eCellType )
{
    OSL_ENSURE( eCellType != CELLTYPE_FORMULA, "SheetDataContext::importCellBlank - no formula cells supported" );
    importCellHeader( rStrm, eCellType );
    setCellFormat( maCurrCell );
}

void SheetDataContext::importCellDouble( SequenceInputStream& rStrm, CellType eCellType )
{
    importCellHeader( rStrm, eCellType );
    maCurrCell.mnCellType = XML_n;
    if( maCurrCell.mxCell.is() && (maCurrCell.mxCell->getType() == CellContentType_EMPTY) )
    {
        double fValue = rStrm.readDouble();
        if( eCellType == CELLTYPE_FORMULA )
            importCellFormula( rStrm );
        else
            maCurrCell.mxCell->setValue( fValue );
    }
    setCellFormat( maCurrCell );
}

void SheetDataContext::importCellError( SequenceInputStream& rStrm, CellType eCellType )
{
    importCellHeader( rStrm, eCellType );
    maCurrCell.mnCellType = XML_e;
    if( maCurrCell.mxCell.is() && (maCurrCell.mxCell->getType() == CellContentType_EMPTY) )
    {
        sal_uInt8 nErrorCode = rStrm.readuInt8();
        if( eCellType == CELLTYPE_FORMULA )
            importCellFormula( rStrm );
        else
            setErrorCell( maCurrCell.mxCell, nErrorCode );
    }
    setCellFormat( maCurrCell );
}

void SheetDataContext::importCellRk( SequenceInputStream& rStrm, CellType eCellType )
{
    OSL_ENSURE( eCellType != CELLTYPE_FORMULA, "SheetDataContext::importCellRk - no formula cells supported" );
    importCellHeader( rStrm, eCellType );
    maCurrCell.mnCellType = XML_n;
    if( maCurrCell.mxCell.is() && (maCurrCell.mxCell->getType() == CellContentType_EMPTY) )
        maCurrCell.mxCell->setValue( BiffHelper::calcDoubleFromRk( rStrm.readInt32() ) );
    setCellFormat( maCurrCell );
}

void SheetDataContext::importCellRString( SequenceInputStream& rStrm, CellType eCellType )
{
    OSL_ENSURE( eCellType != CELLTYPE_FORMULA, "SheetDataContext::importCellRString - no formula cells supported" );
    importCellHeader( rStrm, eCellType );
    maCurrCell.mnCellType = XML_inlineStr;
    Reference< XText > xText( maCurrCell.mxCell, UNO_QUERY );
    if( xText.is() && (maCurrCell.mxCell->getType() == CellContentType_EMPTY) )
    {
        RichString aString( *this );
        aString.importString( rStrm, true );
        aString.finalizeImport();
        aString.convert( xText, maCurrCell.mnXfId );
    }
    setCellFormat( maCurrCell );
}

void SheetDataContext::importCellSi( SequenceInputStream& rStrm, CellType eCellType )
{
    OSL_ENSURE( eCellType != CELLTYPE_FORMULA, "SheetDataContext::importCellSi - no formula cells supported" );
    importCellHeader( rStrm, eCellType );
    maCurrCell.mnCellType = XML_s;
    if( maCurrCell.mxCell.is() && (maCurrCell.mxCell->getType() == CellContentType_EMPTY) )
        setSharedStringCell( maCurrCell.mxCell, rStrm.readInt32(), maCurrCell.mnXfId );
    setCellFormat( maCurrCell );
}

void SheetDataContext::importCellString( SequenceInputStream& rStrm, CellType eCellType )
{
    importCellHeader( rStrm, eCellType );
    maCurrCell.mnCellType = XML_inlineStr;
    Reference< XText > xText( maCurrCell.mxCell, UNO_QUERY );
    if( xText.is() && (maCurrCell.mxCell->getType() == CellContentType_EMPTY) )
    {
        RichString aString( *this );
        aString.importString( rStrm, false );
        aString.finalizeImport();
        if( eCellType == CELLTYPE_FORMULA )
            importCellFormula( rStrm );
        else
            aString.convert( xText, maCurrCell.mnXfId );
    }
    setCellFormat( maCurrCell );
}

void SheetDataContext::importCellFormula( SequenceInputStream& rStrm )
{
    rStrm.skip( 2 );
    Reference< XFormulaTokens > xTokens( maCurrCell.mxCell, UNO_QUERY );
    if( xTokens.is() )
    {
        ExtCellFormulaContext aContext( *this, xTokens, maCurrCell.maAddress );
        getFormulaParser().importFormula( aContext, rStrm );
    }
}

void SheetDataContext::importRow( SequenceInputStream& rStrm )
{
    RowModel aModel;

    sal_uInt16 nHeight, nFlags1;
    sal_uInt8 nFlags2;
    rStrm >> maCurrPos.mnRow >> aModel.mnXfId >> nHeight >> nFlags1 >> nFlags2;

    // row index is 0-based in BIFF12, but RowModel expects 1-based
    aModel.mnFirstRow     = aModel.mnLastRow = maCurrPos.mnRow + 1;
    // row height is in twips in BIFF12, convert to points
    aModel.mfHeight       = nHeight / 20.0;
    aModel.mnLevel        = extractValue< sal_Int32 >( nFlags1, 8, 3 );
    aModel.mbCustomHeight = getFlag( nFlags1, BIFF12_ROW_CUSTOMHEIGHT );
    aModel.mbCustomFormat = getFlag( nFlags1, BIFF12_ROW_CUSTOMFORMAT );
    aModel.mbShowPhonetic = getFlag( nFlags2, BIFF12_ROW_SHOWPHONETIC );
    aModel.mbHidden       = getFlag( nFlags1, BIFF12_ROW_HIDDEN );
    aModel.mbCollapsed    = getFlag( nFlags1, BIFF12_ROW_COLLAPSED );
    aModel.mbThickTop     = getFlag( nFlags1, BIFF12_ROW_THICKTOP );
    aModel.mbThickBottom  = getFlag( nFlags1, BIFF12_ROW_THICKBOTTOM );
    // set row properties in the current sheet
    setRowModel( aModel );
}

void SheetDataContext::importArray( SequenceInputStream& rStrm )
{
    BinRange aRange;
    rStrm >> aRange;
    CellRangeAddress aArrayRange;
    Reference< XCellRange > xRange = getCellRange( aRange, &aArrayRange );
    Reference< XArrayFormulaTokens > xTokens( xRange, UNO_QUERY );
    if( xRange.is() && xTokens.is() )
    {
        rStrm.skip( 1 );
        ArrayFormulaContext aContext( xTokens, aArrayRange );
        getFormulaParser().importFormula( aContext, rStrm );
    }
}

void SheetDataContext::importSharedFmla( SequenceInputStream& rStrm )
{
    getSharedFormulas().importSharedFmla( rStrm, maCurrCell.maAddress );
}

void SheetDataContext::importDataTable( SequenceInputStream& rStrm )
{
    BinRange aRange;
    rStrm >> aRange;
    CellRangeAddress aTableRange;
    if( getAddressConverter().convertToCellRange( aTableRange, aRange, getSheetIndex(), true, true ) )
    {
        DataTableModel aModel;
        BinAddress aRef1, aRef2;
        sal_uInt8 nFlags;
        rStrm >> aRef1 >> aRef2 >> nFlags;
        aModel.maRef1        = FormulaProcessorBase::generateAddress2dString( aRef1, false );
        aModel.maRef2        = FormulaProcessorBase::generateAddress2dString( aRef2, false );
        aModel.mbRowTable    = getFlag( nFlags, BIFF12_DATATABLE_ROW );
        aModel.mb2dTable     = getFlag( nFlags, BIFF12_DATATABLE_2D );
        aModel.mbRef1Deleted = getFlag( nFlags, BIFF12_DATATABLE_REF1DEL );
        aModel.mbRef2Deleted = getFlag( nFlags, BIFF12_DATATABLE_REF2DEL );
        setTableOperation( aTableRange, aModel );
    }
}

// ============================================================================

BiffSheetDataContext::BiffSheetDataContext( const WorksheetHelper& rHelper ) :
    BiffWorksheetContextBase( rHelper ),
    mnBiff2XfId( 0 )
{
    switch( getBiff() )
    {
        case BIFF2:
            mnFormulaIgnoreSize = 9;    // double formula result, 1 byte flags
            mnArrayIgnoreSize = 1;      // recalc-always flag
        break;
        case BIFF3:
        case BIFF4:
            mnFormulaIgnoreSize = 10;   // double formula result, 2 byte flags
            mnArrayIgnoreSize = 2;      // 2 byte flags
        break;
        case BIFF5:
        case BIFF8:
            mnFormulaIgnoreSize = 14;   // double formula result, 2 byte flags, 4 bytes nothing
            mnArrayIgnoreSize = 6;      // 2 byte flags, 4 bytes nothing
        break;
        case BIFF_UNKNOWN: break;
    }
}

void BiffSheetDataContext::importRecord( BiffInputStream& rStrm )
{
    sal_uInt16 nRecId = rStrm.getRecId();
    switch( nRecId )
    {
        // records in all BIFF versions
        case BIFF2_ID_ARRAY:        // #i72713#
        case BIFF3_ID_ARRAY:        importArray( rStrm );   break;
        case BIFF2_ID_BLANK:
        case BIFF3_ID_BLANK:        importBlank( rStrm );   break;
        case BIFF2_ID_BOOLERR:
        case BIFF3_ID_BOOLERR:      importBoolErr( rStrm ); break;
        case BIFF2_ID_INTEGER:      importInteger( rStrm ); break;
        case BIFF_ID_IXFE:          rStrm >> mnBiff2XfId;   break;
        case BIFF2_ID_LABEL:
        case BIFF3_ID_LABEL:        importLabel( rStrm );   break;
        case BIFF2_ID_NUMBER:
        case BIFF3_ID_NUMBER:       importNumber( rStrm );  break;
        case BIFF_ID_RK:            importRk( rStrm );      break;

        // BIFF specific records
        default: switch( getBiff() )
        {
            case BIFF2: switch( nRecId )
            {
                case BIFF2_ID_DATATABLE:    importDataTable( rStrm );   break;
                case BIFF2_ID_DATATABLE2:   importDataTable( rStrm );   break;
                case BIFF2_ID_FORMULA:      importFormula( rStrm );     break;
                case BIFF2_ID_ROW:          importRow( rStrm );         break;
            }
            break;

            case BIFF3: switch( nRecId )
            {
                case BIFF3_ID_DATATABLE:    importDataTable( rStrm );   break;
                case BIFF3_ID_FORMULA:      importFormula( rStrm );     break;
                case BIFF3_ID_ROW:          importRow( rStrm );         break;
            }
            break;

            case BIFF4: switch( nRecId )
            {
                case BIFF3_ID_DATATABLE:    importDataTable( rStrm );   break;
                case BIFF4_ID_FORMULA:      importFormula( rStrm );     break;
                case BIFF3_ID_ROW:          importRow( rStrm );         break;
            }
            break;

            case BIFF5: switch( nRecId )
            {
                case BIFF3_ID_DATATABLE:    importDataTable( rStrm );   break;
                case BIFF3_ID_FORMULA:
                case BIFF4_ID_FORMULA:
                case BIFF5_ID_FORMULA:      importFormula( rStrm );     break;
                case BIFF_ID_MULTBLANK:     importMultBlank( rStrm );   break;
                case BIFF_ID_MULTRK:        importMultRk( rStrm );      break;
                case BIFF3_ID_ROW:          importRow( rStrm );         break;
                case BIFF_ID_RSTRING:       importLabel( rStrm );       break;
                case BIFF_ID_SHAREDFMLA:    importSharedFmla( rStrm );  break;
            }
            break;

            case BIFF8: switch( nRecId )
            {
                case BIFF3_ID_DATATABLE:    importDataTable( rStrm );   break;
                case BIFF3_ID_FORMULA:
                case BIFF4_ID_FORMULA:
                case BIFF5_ID_FORMULA:      importFormula( rStrm );     break;
                case BIFF_ID_LABELSST:      importLabelSst( rStrm );    break;
                case BIFF_ID_MULTBLANK:     importMultBlank( rStrm );   break;
                case BIFF_ID_MULTRK:        importMultRk( rStrm );      break;
                case BIFF3_ID_ROW:          importRow( rStrm );         break;
                case BIFF_ID_RSTRING:       importLabel( rStrm );       break;
                case BIFF_ID_SHAREDFMLA:    importSharedFmla( rStrm );  break;
            }
            break;

            case BIFF_UNKNOWN: break;
        }
    }
}

// private --------------------------------------------------------------------

void BiffSheetDataContext::setCurrCell( const BinAddress& rAddr )
{
    maCurrCell.reset();
    maCurrCell.mxCell = getCell( rAddr, &maCurrCell.maAddress );
    // update used area of the sheet
    if( maCurrCell.mxCell.is() )
        extendUsedArea( maCurrCell.maAddress );
}

void BiffSheetDataContext::importXfId( BiffInputStream& rStrm, bool bBiff2 )
{
    if( bBiff2 )
    {
<<<<<<< HEAD
        /*  #i71453# On first call, check if the file contains XF records (by
            trying to access the first XF with index 0). If there are no XFs,
            the explicit formatting information contained in each cell record
            will be used instead. */
        if( !mobBiff2HasXfs )
            mobBiff2HasXfs = getStyles().getCellXf( 0 ).get() != 0;
        // read formatting information (includes the XF identifier)
        sal_uInt8 nFlags1, nFlags2, nFlags3;
        mrStrm >> nFlags1 >> nFlags2 >> nFlags3;
        /*  If the file contains XFs, extract and set the XF identifier,
            otherwise get the explicit formatting. */
        if( mobBiff2HasXfs.get() )
        {
            maCurrCell.mnXfId = extractValue< sal_Int32 >( nFlags1, 0, 6 );
            /*  If the identifier is equal to 63, then the real identifier is
                contained in the preceding IXFE record (stored in mnBiff2XfId). */
            if( maCurrCell.mnXfId == BIFF2_CELL_USEIXFE )
                maCurrCell.mnXfId = mnBiff2XfId;
        }
        else
        {
            /*  Let the Xf class do the API conversion. Keeping the member
                maCurrCell.mnXfId untouched will prevent to trigger the usual
                XF formatting conversion later on. */
            PropertySet aPropSet( maCurrCell.mxCell );
            Xf::writeBiff2CellFormatToPropertySet( *this, aPropSet, nFlags1, nFlags2, nFlags3 );
        }
=======
        sal_uInt8 nBiff2XfId;
        rStrm >> nBiff2XfId;
        rStrm.skip( 2 );
        maCurrCell.mnXfId = nBiff2XfId & BIFF2_XF_MASK;
        if( maCurrCell.mnXfId == BIFF2_XF_EXTENDED_IDS )
            maCurrCell.mnXfId = mnBiff2XfId;
>>>>>>> db5c7145
    }
    else
    {
        maCurrCell.mnXfId = rStrm.readuInt16();
    }
}

void BiffSheetDataContext::importCellHeader( BiffInputStream& rStrm, bool bBiff2 )
{
    BinAddress aAddr;
    rStrm >> aAddr;
    setCurrCell( aAddr );
    importXfId( rStrm, bBiff2 );
}

void BiffSheetDataContext::importBlank( BiffInputStream& rStrm )
{
    importCellHeader( rStrm, rStrm.getRecId() == BIFF2_ID_BLANK );
    setCellFormat( maCurrCell );
}

void BiffSheetDataContext::importBoolErr( BiffInputStream& rStrm )
{
    importCellHeader( rStrm, rStrm.getRecId() == BIFF2_ID_BOOLERR );
    if( maCurrCell.mxCell.is() )
    {
        sal_uInt8 nValue, nType;
        rStrm >> nValue >> nType;
        switch( nType )
        {
            case BIFF_BOOLERR_BOOL:
                maCurrCell.mnCellType = XML_b;
                setBooleanCell( maCurrCell.mxCell, nValue != 0 );
                // #108770# set 'Standard' number format for all Boolean cells
                maCurrCell.mnNumFmtId = 0;
            break;
            case BIFF_BOOLERR_ERROR:
                maCurrCell.mnCellType = XML_e;
                setErrorCell( maCurrCell.mxCell, nValue );
            break;
            default:
                OSL_ENSURE( false, "BiffSheetDataContext::importBoolErr - unknown cell type" );
        }
    }
    setCellFormat( maCurrCell );
}

void BiffSheetDataContext::importFormula( BiffInputStream& rStrm )
{
    importCellHeader( rStrm, getBiff() == BIFF2 );
    maCurrCell.mnCellType = XML_n;
    Reference< XFormulaTokens > xTokens( maCurrCell.mxCell, UNO_QUERY );
    if( xTokens.is() )
    {
        rStrm.skip( mnFormulaIgnoreSize );
        ExtCellFormulaContext aContext( *this, xTokens, maCurrCell.maAddress );
        getFormulaParser().importFormula( aContext, rStrm );
    }
    setCellFormat( maCurrCell );
}

void BiffSheetDataContext::importInteger( BiffInputStream& rStrm )
{
    importCellHeader( rStrm, true );
    maCurrCell.mnCellType = XML_n;
    if( maCurrCell.mxCell.is() )
        maCurrCell.mxCell->setValue( rStrm.readuInt16() );
    setCellFormat( maCurrCell );
}

void BiffSheetDataContext::importLabel( BiffInputStream& rStrm )
{
    bool bBiff2Xf = rStrm.getRecId() == BIFF2_ID_LABEL;
    importCellHeader( rStrm, bBiff2Xf );
    maCurrCell.mnCellType = XML_inlineStr;
    Reference< XText > xText( maCurrCell.mxCell, UNO_QUERY );
    if( xText.is() )
    {
        /*  the deep secrets of BIFF type and record identifier...
            record id   BIFF    ->  XF type     String type
            0x0004      2-7     ->  3 byte      8-bit length, byte string
            0x0004      8       ->  3 byte      16-bit length, unicode string
            0x0204      2-7     ->  2 byte      16-bit length, byte string
            0x0204      8       ->  2 byte      16-bit length, unicode string */

        RichString aString( *this );
        if( getBiff() == BIFF8 )
        {
            aString.importUniString( rStrm );
        }
        else
        {
            // #i63105# use text encoding from FONT record
            rtl_TextEncoding eTextEnc = getTextEncoding();
            if( const Font* pFont = getStyles().getFontFromCellXf( maCurrCell.mnXfId ).get() )
                eTextEnc = pFont->getFontEncoding();
            BiffStringFlags nFlags = bBiff2Xf ? BIFF_STR_8BITLENGTH : BIFF_STR_DEFAULT;
            setFlag( nFlags, BIFF_STR_EXTRAFONTS, rStrm.getRecId() == BIFF_ID_RSTRING );
            aString.importByteString( rStrm, eTextEnc, nFlags );
        }
        aString.finalizeImport();
        aString.convert( xText, maCurrCell.mnXfId );
    }
    setCellFormat( maCurrCell );
}

void BiffSheetDataContext::importLabelSst( BiffInputStream& rStrm )
{
    importCellHeader( rStrm, false );
    maCurrCell.mnCellType = XML_s;
    if( maCurrCell.mxCell.is() )
        setSharedStringCell( maCurrCell.mxCell, rStrm.readInt32(), maCurrCell.mnXfId );
    setCellFormat( maCurrCell );
}

void BiffSheetDataContext::importMultBlank( BiffInputStream& rStrm )
{
    BinAddress aAddr;
    for( rStrm >> aAddr; rStrm.getRemaining() > 2; ++aAddr.mnCol )
    {
        setCurrCell( aAddr );
        importXfId( rStrm, false );
        setCellFormat( maCurrCell );
    }
}

void BiffSheetDataContext::importMultRk( BiffInputStream& rStrm )
{
    BinAddress aAddr;
    for( rStrm >> aAddr; rStrm.getRemaining() > 2; ++aAddr.mnCol )
    {
        setCurrCell( aAddr );
        maCurrCell.mnCellType = XML_n;
        importXfId( rStrm, false );
        sal_Int32 nRkValue = rStrm.readInt32();
        if( maCurrCell.mxCell.is() )
            maCurrCell.mxCell->setValue( BiffHelper::calcDoubleFromRk( nRkValue ) );
        setCellFormat( maCurrCell );
    }
}

void BiffSheetDataContext::importNumber( BiffInputStream& rStrm )
{
    importCellHeader( rStrm, rStrm.getRecId() == BIFF2_ID_NUMBER );
    maCurrCell.mnCellType = XML_n;
    if( maCurrCell.mxCell.is() )
        maCurrCell.mxCell->setValue( rStrm.readDouble() );
    setCellFormat( maCurrCell );
}

void BiffSheetDataContext::importRk( BiffInputStream& rStrm )
{
    importCellHeader( rStrm, false );
    maCurrCell.mnCellType = XML_n;
    if( maCurrCell.mxCell.is() )
        maCurrCell.mxCell->setValue( BiffHelper::calcDoubleFromRk( rStrm.readInt32() ) );
    setCellFormat( maCurrCell );
}

void BiffSheetDataContext::importRow( BiffInputStream& rStrm )
{
    RowModel aModel;

    sal_uInt16 nRow, nHeight;
    rStrm >> nRow;
    rStrm.skip( 4 );
    rStrm >> nHeight;
    if( getBiff() == BIFF2 )
    {
        rStrm.skip( 2 );
        aModel.mbCustomFormat = rStrm.readuInt8() == BIFF2_ROW_CUSTOMFORMAT;
        if( aModel.mbCustomFormat )
        {
            rStrm.skip( 5 );
            aModel.mnXfId = rStrm.readuInt16();
        }
    }
    else
    {
        rStrm.skip( 4 );
        sal_uInt32 nFlags = rStrm.readuInt32();
        aModel.mnXfId         = extractValue< sal_Int32 >( nFlags, 16, 12 );
        aModel.mnLevel        = extractValue< sal_Int32 >( nFlags, 0, 3 );
        aModel.mbCustomFormat = getFlag( nFlags, BIFF_ROW_CUSTOMFORMAT );
        aModel.mbCustomHeight = getFlag( nFlags, BIFF_ROW_CUSTOMHEIGHT );
        aModel.mbShowPhonetic = getFlag( nFlags, BIFF_ROW_SHOWPHONETIC );
        aModel.mbHidden       = getFlag( nFlags, BIFF_ROW_HIDDEN );
        aModel.mbCollapsed    = getFlag( nFlags, BIFF_ROW_COLLAPSED );
        aModel.mbThickTop     = getFlag( nFlags, BIFF_ROW_THICKTOP );
        aModel.mbThickBottom  = getFlag( nFlags, BIFF_ROW_THICKBOTTOM );
    }

    // row index is 0-based in BIFF, but RowModel expects 1-based
    aModel.mnFirstRow = aModel.mnLastRow = nRow + 1;
    // row height is in twips in BIFF, convert to points
    aModel.mfHeight = (nHeight & BIFF_ROW_HEIGHTMASK) / 20.0;
    // set row properties in the current sheet
    setRowModel( aModel );
}

void BiffSheetDataContext::importArray( BiffInputStream& rStrm )
{
    BinRange aRange;
    aRange.read( rStrm, false );    // columns always 8-bit
    CellRangeAddress aArrayRange;
    Reference< XCellRange > xRange = getCellRange( aRange, &aArrayRange );
    Reference< XArrayFormulaTokens > xTokens( xRange, UNO_QUERY );
    if( xRange.is() && xTokens.is() )
    {
        rStrm.skip( mnArrayIgnoreSize );
        ArrayFormulaContext aContext( xTokens, aArrayRange );
        getFormulaParser().importFormula( aContext, rStrm );
    }
}

void BiffSheetDataContext::importSharedFmla( BiffInputStream& rStrm )
{
    getSharedFormulas().importSharedFmla( rStrm, maCurrCell.maAddress );
}

void BiffSheetDataContext::importDataTable( BiffInputStream& rStrm )
{
    BinRange aRange;
    aRange.read( rStrm, false );    // columns always 8-bit
    CellRangeAddress aTableRange;
    if( getAddressConverter().convertToCellRange( aTableRange, aRange, getSheetIndex(), true, true ) )
    {
        DataTableModel aModel;
        BinAddress aRef1, aRef2;
        switch( rStrm.getRecId() )
        {
            case BIFF2_ID_DATATABLE:
                rStrm.skip( 1 );
                aModel.mbRowTable = rStrm.readuInt8() != 0;
                aModel.mb2dTable = false;
                rStrm >> aRef1;
            break;
            case BIFF2_ID_DATATABLE2:
                rStrm.skip( 2 );
                aModel.mb2dTable = true;
                rStrm >> aRef1 >> aRef2;
            break;
            case BIFF3_ID_DATATABLE:
            {
                sal_uInt16 nFlags;
                rStrm >> nFlags >> aRef1 >> aRef2;
                aModel.mbRowTable = getFlag( nFlags, BIFF_DATATABLE_ROW );
                aModel.mb2dTable = getFlag( nFlags, BIFF_DATATABLE_2D );
                aModel.mbRef1Deleted = getFlag( nFlags, BIFF_DATATABLE_REF1DEL );
                aModel.mbRef2Deleted = getFlag( nFlags, BIFF_DATATABLE_REF2DEL );
            }
            break;
            default:
                OSL_ENSURE( false, "BiffSheetDataContext::importDataTable - unknown record id" );
        }
        aModel.maRef1 = FormulaProcessorBase::generateAddress2dString( aRef1, false );
        aModel.maRef2 = FormulaProcessorBase::generateAddress2dString( aRef2, false );
        setTableOperation( aTableRange, aModel );
    }
}

// ============================================================================

} // namespace xls
} // namespace oox<|MERGE_RESOLUTION|>--- conflicted
+++ resolved
@@ -707,7 +707,6 @@
 {
     if( bBiff2 )
     {
-<<<<<<< HEAD
         /*  #i71453# On first call, check if the file contains XF records (by
             trying to access the first XF with index 0). If there are no XFs,
             the explicit formatting information contained in each cell record
@@ -735,14 +734,6 @@
             PropertySet aPropSet( maCurrCell.mxCell );
             Xf::writeBiff2CellFormatToPropertySet( *this, aPropSet, nFlags1, nFlags2, nFlags3 );
         }
-=======
-        sal_uInt8 nBiff2XfId;
-        rStrm >> nBiff2XfId;
-        rStrm.skip( 2 );
-        maCurrCell.mnXfId = nBiff2XfId & BIFF2_XF_MASK;
-        if( maCurrCell.mnXfId == BIFF2_XF_EXTENDED_IDS )
-            maCurrCell.mnXfId = mnBiff2XfId;
->>>>>>> db5c7145
     }
     else
     {
