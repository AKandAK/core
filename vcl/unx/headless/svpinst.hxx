--- conflicted
+++ resolved
@@ -49,19 +49,11 @@
 // SalYieldMutex
 // -------------------------------------------------------------------------
 
-<<<<<<< HEAD
 class SvpSalYieldMutex : public ::vcl::SolarMutexObject
 {
 protected:
-    ULONG                                       mnCount;
+    sal_uLong                                       mnCount;
     oslThreadIdentifier mnThreadId;
-=======
-class SvpSalYieldMutex : public vos::OMutex
-{
-protected:
-    sal_uLong                                       mnCount;
-    vos::OThread::TThreadIdentifier mnThreadId;
->>>>>>> e2a3d487
 
 public:
                                                 SvpSalYieldMutex();
@@ -70,13 +62,8 @@
     virtual void                                release();
     virtual sal_Bool                            tryToAcquire();
 
-<<<<<<< HEAD
-    ULONG                                       GetAcquireCount() const { return mnCount; }
+    sal_uLong                                       GetAcquireCount() const { return mnCount; }
     oslThreadIdentifier GetThreadId() const { return mnThreadId; }
-=======
-    sal_uLong                                       GetAcquireCount() const { return mnCount; }
-    vos::OThread::TThreadIdentifier GetThreadId() const { return mnThreadId; }
->>>>>>> e2a3d487
 };
 
 // ---------------
@@ -189,16 +176,10 @@
     virtual SalBitmap*      CreateSalBitmap();
 
     // YieldMutex
-<<<<<<< HEAD
     virtual osl::SolarMutex* GetYieldMutex();
-    virtual ULONG           ReleaseYieldMutex();
-    virtual void            AcquireYieldMutex( ULONG nCount );
-=======
-    virtual vos::IMutex*    GetYieldMutex();
     virtual sal_uLong           ReleaseYieldMutex();
     virtual void            AcquireYieldMutex( sal_uLong nCount );
     virtual bool            CheckYieldMutex();
->>>>>>> e2a3d487
 
     // wait next event and dispatch
     // must returned by UserEvent (SalFrame::PostEvent)
