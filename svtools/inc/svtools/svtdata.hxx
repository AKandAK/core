--- conflicted
+++ resolved
@@ -60,15 +60,8 @@
 class SVT_DLLPUBLIC SvtResId: public ResId
 {
 public:
-<<<<<<< HEAD
-    SvtResId(sal_uInt16 nId, const ::com::sun::star::lang::Locale aLocale):
-        ResId(nId, *ImpSvtData::GetSvtData().GetResMgr(aLocale)) {}
-
-    SvtResId(sal_uInt16 nId): ResId(nId, *ImpSvtData::GetSvtData().GetResMgr()) {}
-=======
-    SvtResId(USHORT nId, const ::com::sun::star::lang::Locale aLocale);
-    SvtResId(USHORT nId);
->>>>>>> 7997ab5b
+    SvtResId(sal_uInt16 nId, const ::com::sun::star::lang::Locale aLocale);
+    SvtResId(sal_uInt16 nId);
      // VCL dependant, only available in SVT, not in SVL!
 };
 
