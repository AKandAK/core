--- conflicted
+++ resolved
@@ -540,6 +540,7 @@
 
     return UnoControlModel::ImplGetDefaultValue( nPropId );
 }
+
     uno::Reference< graphic::XGraphic > ImageHelper::getGraphicAndGraphicObjectFromURL_nothrow( uno::Reference< graphic::XGraphicObject >& xOutGraphicObj, const ::rtl::OUString& _rURL )
     {
         uno::Reference< graphic::XGraphic > xGraphic;
@@ -549,12 +550,7 @@
             // graphic manager uniqueid
             rtl::OUString sID = _rURL.copy( sizeof( UNO_NAME_GRAPHOBJ_URLPREFIX ) - 1 );
             // get the DefaultContext
-<<<<<<< HEAD
-            ::comphelper::ComponentContext aContext( ::comphelper::getProcessServiceFactory() );
             xOutGraphicObj = graphic::GraphicObject::createWithId( aContext.getUNOContext(), sID );
-=======
-            mxGrfObj = graphic::GraphicObject::createWithId( maContext.getUNOContext(), sID );
->>>>>>> e2a3d487
         }
         else // linked
             xOutGraphicObj = NULL; // release the GraphicObject
@@ -598,11 +594,7 @@
                 mbAdjustingGraphic = true;
                 ::rtl::OUString sImageURL;
                 OSL_VERIFY( rValue >>= sImageURL );
-<<<<<<< HEAD
-                setPropertyValue( GetPropertyName( BASEPROPERTY_GRAPHIC ), uno::makeAny( ImageHelper::getGraphicAndGraphicObjectFromURL_nothrow( mxGrfObj, sImageURL ) ) );
-=======
-                setDependentFastPropertyValue( BASEPROPERTY_GRAPHIC, uno::makeAny( getGraphicFromURL_nothrow( sImageURL ) ) );
->>>>>>> e2a3d487
+                setDependentFastPropertyValue( BASEPROPERTY_GRAPHIC, uno::makeAny( ImageHelper::getGraphicAndGraphicObjectFromURL_nothrow( mxGrfObj, sImageURL ) ) );
                 mbAdjustingGraphic = false;
             }
             break;
@@ -4402,8 +4394,5 @@
 {
     return sal_True;
 }
-<<<<<<< HEAD
-
-/* vim:set shiftwidth=4 softtabstop=4 expandtab: */
-=======
->>>>>>> e2a3d487
+
+/* vim:set shiftwidth=4 softtabstop=4 expandtab: */