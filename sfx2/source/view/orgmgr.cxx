/* -*- Mode: C++; tab-width: 4; indent-tabs-mode: nil; c-basic-offset: 4 -*- */
/*************************************************************************
 *
 * DO NOT ALTER OR REMOVE COPYRIGHT NOTICES OR THIS FILE HEADER.
 *
 * Copyright 2000, 2010 Oracle and/or its affiliates.
 *
 * OpenOffice.org - a multi-platform office productivity suite
 *
 * This file is part of OpenOffice.org.
 *
 * OpenOffice.org is free software: you can redistribute it and/or modify
 * it under the terms of the GNU Lesser General Public License version 3
 * only, as published by the Free Software Foundation.
 *
 * OpenOffice.org is distributed in the hope that it will be useful,
 * but WITHOUT ANY WARRANTY; without even the implied warranty of
 * MERCHANTABILITY or FITNESS FOR A PARTICULAR PURPOSE.  See the
 * GNU Lesser General Public License version 3 for more details
 * (a copy is included in the LICENSE file that accompanied this code).
 *
 * You should have received a copy of the GNU Lesser General Public License
 * version 3 along with OpenOffice.org.  If not, see
 * <http://www.openoffice.org/license.html>
 * for a copy of the LGPLv3 License.
 *
 ************************************************************************/

// MARKER(update_precomp.py): autogen include statement, do not remove
#include "precompiled_sfx2.hxx"
#include <com/sun/star/embed/XStorage.hpp>
#include <com/sun/star/embed/XTransactedObject.hpp>
#include <com/sun/star/embed/ElementModes.hpp>

#include <vcl/msgbox.hxx>
#include <tools/urlobj.hxx>

#include <comphelper/processfactory.hxx>
#include <unotools/intlwrapper.hxx>

#include <comphelper/storagehelper.hxx>

#include <sfx2/app.hxx>
#include <sfx2/objsh.hxx>
#include <sfx2/docfile.hxx>
#include <sfx2/docfac.hxx>
#include <sfx2/doctempl.hxx>
#include "docvor.hxx"
#include "orgmgr.hxx"
#include "sfxtypes.hxx"
#include "sfx2/sfxresid.hxx"
#include "view.hrc"
#include <sfx2/docfilt.hxx>
#include "fltfnc.hxx"

using namespace ::com::sun::star;

//=========================================================================

/*  [Beschreibung]

    Implementierungsklasse; einzelner Eintrag in der Dateiansicht

*/

struct _FileListEntry
{
    String aFileName;           // Dateiname mit komplettem Pfad
    String aBaseName;           // Dateiname
    const CollatorWrapper* pCollator;
    SfxObjectShellLock aDocShell; // ObjectShell als Ref-Klasse

<<<<<<< HEAD
    BOOL bFile;                 // als Datei auf Platte
=======
//REMOVE        SvStorageRef aStor;         // Referenz auf Storage, wenn wir diesen geoeffnet haben
    //uno::Reference< embed::XStorage > xStorage;

    sal_Bool bFile;                 // als Datei auf Platte
>>>>>>> 4fba42e5
                                // (!= unbenannt1, nicht als Dok. geladen;
                                // diese werden nicht gespeichert!)
    sal_Bool bOwner;                // selbst erzeugt
    sal_Bool bNoName;
    sal_Bool bOwnFormat;

    _FileListEntry( const String& rFileName,
                    const CollatorWrapper* pColl, const String* pTitle = NULL );
    ~_FileListEntry();

    int operator==( const _FileListEntry &rCmp) const;
    int operator< ( const _FileListEntry &rCmp) const;
    sal_Bool DeleteObjectShell();
};

//-------------------------------------------------------------------------

inline int _FileListEntry::operator==(const _FileListEntry &rCmp) const
{
    DBG_ASSERT( pCollator, "invalid CollatorWrapper" );
    return COMPARE_EQUAL == pCollator->compareString(aBaseName, rCmp.aBaseName);
}

//-------------------------------------------------------------------------

inline int _FileListEntry::operator< (const _FileListEntry &rCmp) const
{
    DBG_ASSERT( pCollator, "invalid CollatorWrapper" );
    return COMPARE_LESS == pCollator->compareString(aBaseName, rCmp.aBaseName);
}

//-------------------------------------------------------------------------

_FileListEntry::_FileListEntry( const String& rFileName,
                                const CollatorWrapper* pColl, const String* pTitle ) :

    aFileName   ( rFileName ),
    pCollator   ( pColl ),
    bFile       ( sal_False ),
    bOwner      ( sal_False ),
    bNoName     ( sal_True ),
    bOwnFormat  ( sal_True )
{
    if ( pTitle )
        aBaseName = *pTitle;
    else
    {
        INetURLObject aObj( rFileName, INET_PROT_FILE );
        aBaseName = aObj.getName( INetURLObject::LAST_SEGMENT, true,
                                  INetURLObject::DECODE_WITH_CHARSET );
    }
}

//-------------------------------------------------------------------------

_FileListEntry::~_FileListEntry()
{
    DeleteObjectShell();
}

//-------------------------------------------------------------------------

SV_IMPL_OP_PTRARR_SORT(_SfxObjectList, _FileListEntry*)

//=========================================================================

sal_Bool _FileListEntry::DeleteObjectShell()

/*  [Beschreibung]

    Freigabe der DokumentShell

    [Returnwert]            sal_True: alles Ok
                            sal_False: es ist ein Fehler aufgetreten (das
                            Dokument konnte nicht gesichert werden)

*/

{
    sal_Bool bRet = sal_True;
    //Falls wir die Shell angelegt haben und sie veraendert wurde
    if(bOwner && aDocShell.Is() && aDocShell->IsModified())
    {
        //Mussten wir konvertieren?
        if( bOwnFormat )
        {
            if(!aDocShell->Save() )
                bRet = sal_False;
            else
            {
                try {
                    uno::Reference< embed::XTransactedObject > xTransact( aDocShell->GetStorage(), uno::UNO_QUERY );
                    OSL_ENSURE( xTransact.is(), "Storage must implement XTransactedObject!\n" );
                    if ( !xTransact.is() )
                        throw uno::RuntimeException();

                    xTransact->commit();
                }
                catch( uno::Exception& )
                {
                }

//              aDocShell->SfxObjectShell::DoSaveCompleted();
            }
        }
        else
        {
            // Falls konvertiert im eigenen Format speichern
            INetURLObject aObj( aFileName );
            String aTitle = aObj.getName( INetURLObject::LAST_SEGMENT, true,
                                          INetURLObject::DECODE_WITH_CHARSET );
            bRet = aDocShell->PreDoSaveAs_Impl(
                        aTitle, aDocShell->GetFactory().GetFilterContainer()->GetAnyFilter( SFX_FILTER_IMPORT | SFX_FILTER_EXPORT )->GetFilterName(), 0 );
        }
    }

    if( bOwner)
    {
        aDocShell.Clear();
    }

    return bRet;
}

//-------------------------------------------------------------------------

SfxObjectList::SfxObjectList()
{
}

//-------------------------------------------------------------------------

SfxObjectList::~SfxObjectList()
{
    DeleteAndDestroy(0, Count());
}

//-------------------------------------------------------------------------

const String &SfxObjectList::GetBaseName(sal_uInt16 i) const
{
    return (*this)[i]->aBaseName;
}

//-------------------------------------------------------------------------

const String& SfxObjectList::GetFileName( sal_uInt16 i ) const
{
    return (*this)[i]->aFileName;
}

//-------------------------------------------------------------------------

SfxOrganizeMgr::SfxOrganizeMgr( SfxOrganizeListBox_Impl *pLeft,
                                SfxOrganizeListBox_Impl *pRight,
                                SfxDocumentTemplates *pTempl) :
    pImpl(new SfxOrganizeMgr_Impl),
    pTemplates(pTempl? pTempl: new SfxDocumentTemplates),
    pLeftBox(pLeft),
    pRightBox(pRight),
    bDeleteTemplates(pTempl == 0),
    bModified(0)

/*  [Beschreibung]

    Konstruktor

    Das aktuelle Dokument wird in die Liste der Dokumente
    aufgenommen.

*/
{
    pImpl->pDocList = new SfxObjectList;
    pImpl->pIntlWrapper = new IntlWrapper( ::comphelper::getProcessServiceFactory(), Application::GetSettings().GetLocale() );
    const CollatorWrapper* pCollator = pImpl->pIntlWrapper->getCaseCollator();
    for ( SfxObjectShell* pTmp = SfxObjectShell::GetFirst(); pTmp; pTmp = SfxObjectShell::GetNext(*pTmp) )
    {
        if ( pTmp->GetCreateMode() != SFX_CREATE_MODE_STANDARD ||
             !( pTmp->GetFlags() & SFXOBJECTSHELL_HASOPENDOC ) || !pTmp->GetStyleSheetPool() )
            continue;
        _FileListEntry* pNewEntry = NULL;
        String aTitle = pTmp->GetTitle( SFX_TITLE_TITLE );
        pNewEntry = new _FileListEntry( pTmp->GetMedium()->GetName(), pCollator, &aTitle );
        pNewEntry->aDocShell = pTmp;
        pImpl->pDocList->C40_PTR_INSERT( _FileListEntry, pNewEntry );
    }
}

//-------------------------------------------------------------------------

SfxOrganizeMgr::~SfxOrganizeMgr()
{
    if ( bDeleteTemplates )
        delete pTemplates;
    delete pImpl->pDocList;
    delete pImpl->pIntlWrapper;
    delete pImpl;
    pLeftBox = pRightBox = NULL;
}

//-------------------------------------------------------------------------

SfxObjectShellRef SfxOrganizeMgr::CreateObjectShell( sal_uInt16 nIdx )

/*  [Beschreibung]

    Zugriff auf die DokumentShell an der Position nIdx

    [Returnwert]            Referenz auf die DokumentShell

*/

{
    _FileListEntry* pEntry = (*pImpl->pDocList)[nIdx];
    // andernfalls Doc-Shell anlegen
    if ( !pEntry->aDocShell.Is() )
    {
        INetURLObject aFileObj( pEntry->aFileName );
        sal_Bool bDum = sal_False;
        SfxApplication* pSfxApp = SFX_APP();
        String aFilePath = aFileObj.GetMainURL( INetURLObject::NO_DECODE );
        pEntry->aDocShell = pSfxApp->DocAlreadyLoaded( aFilePath, sal_False, bDum );
        if ( !pEntry->aDocShell.Is() )
        {
            pEntry->bOwner = sal_True;
            SfxMedium* pMed = new SfxMedium(
                aFilePath, ( STREAM_READ | STREAM_SHARE_DENYWRITE ), sal_False, 0 );
            const SfxFilter* pFilter = NULL;
            pMed->UseInteractionHandler(sal_True);
            if (
                pSfxApp->GetFilterMatcher().GuessFilter(*pMed, &pFilter, SFX_FILTER_TEMPLATE, 0) ||
                (pFilter && !pFilter->IsOwnFormat()) ||
                (pFilter && !pFilter->UsesStorage())
               )
            {
                pSfxApp->LoadTemplate( pEntry->aDocShell, aFilePath );
                pEntry->bOwnFormat = sal_False;
                delete pMed;
                if ( pEntry->aDocShell.Is() )
                    return (SfxObjectShellRef)(SfxObjectShell*)(pEntry->aDocShell);
            }
            else
            {
                if ( pFilter )
                {
                    pEntry->bOwnFormat = sal_True;
                    pEntry->aDocShell = SfxObjectShell::CreateObject( pFilter->GetServiceName(), SFX_CREATE_MODE_ORGANIZER );
                    if ( pEntry->aDocShell.Is() )
                    {
                        pEntry->aDocShell->DoInitNew(0);
                        pEntry->aDocShell->LoadFrom( *pMed );
                        // Medium is now owned by DocShell
                        pEntry->aDocShell->DoSaveCompleted( pMed );
                    }
                }
            }
        }
    }
    return ( SfxObjectShellRef )(SfxObjectShell*)(pEntry->aDocShell);
}

//-------------------------------------------------------------------------

sal_Bool SfxOrganizeMgr::DeleteObjectShell(sal_uInt16 nIdx)

/*  [Beschreibung]

    Freigabe der DokumentShell an der Position nIdx

    [Returnwert]            sal_True: alles Ok
                            sal_False: es ist ein Fehler aufgetreten (das
                            Dokument konnte nicht gesichert werden)

*/
{
    return (*pImpl->pDocList)[nIdx]->DeleteObjectShell();
}

//-------------------------------------------------------------------------

SfxObjectShellRef SfxOrganizeMgr::CreateObjectShell(sal_uInt16 nRegion,
                                                        sal_uInt16 nIdx)
/*  [Beschreibung]

    Zugriff auf die DokumentShell an der Position nIdx im Bereich
    nRegion (Dokumentvorlage)

    [Returnwert]            Referenz auf die DokumentShell

*/
{
    return pTemplates->CreateObjectShell(nRegion, nIdx);
}

//-------------------------------------------------------------------------

sal_Bool SfxOrganizeMgr::DeleteObjectShell(sal_uInt16 nRegion, sal_uInt16 nIdx)

/*  [Beschreibung]

    Freigabe der DokumentShell an der Position nIdx im Bereich
    nRegion (Dokumentvorlage)

    [Returnwert]            sal_True: alles Ok
                            sal_False: es ist ein Fehler aufgetreten (das
                            Dokument konnte nicht gesichert werden)

*/

{
    return pTemplates->DeleteObjectShell(nRegion, nIdx);
}

//-------------------------------------------------------------------------

sal_Bool    SfxOrganizeMgr::Copy(sal_uInt16 nTargetRegion,
                            sal_uInt16 nTargetIdx,
                            sal_uInt16 nSourceRegion,
                            sal_uInt16 nSourceIdx)

/*  [Beschreibung]

    Kopieren einer Dokumentvorlage

    [Parameter]

    sal_uInt16 nTargetRegion            Index des Zielbereiches
    sal_uInt16 nTargetIdx               Index Zielposition
    sal_uInt16 nSourceRegion            Index des Quellbereiches
    sal_uInt16 nSourceIdx               Index der zu kopierenden / z uverschiebenden
                                    Dokumentvorlage

    [R"uckgabewert]                 Erfolg (TRUE) oder Mi"serfolg (FALSE)


    [Querverweise]

    <SfxDocumentTemplates::Copy(sal_uInt16 nTargetRegion,
                                sal_uInt16 nTargetIdx,
                                sal_uInt16 nSourceRegion,
                                sal_uInt16 nSourceIdx)>

*/

{
    if(nSourceIdx == USHRT_MAX) // keine Verzeichnisse kopieren
        return sal_False ;
    const sal_Bool bOk = pTemplates->Copy(nTargetRegion, nTargetIdx,
                                        nSourceRegion, nSourceIdx);
    if(bOk)
        bModified = 1;
    return bOk;
}

//-------------------------------------------------------------------------

sal_Bool    SfxOrganizeMgr::Move(sal_uInt16 nTargetRegion,
                            sal_uInt16 nTargetIdx,
                            sal_uInt16 nSourceRegion,
                            sal_uInt16 nSourceIdx)

/*  [Beschreibung]

    Verschieben einer Dokumentvorlage

    [Parameter]

    sal_uInt16 nTargetRegion            Index des Zielbereiches
    sal_uInt16 nTargetIdx               Index Zielposition
    sal_uInt16 nSourceRegion            Index des Quellbereiches
    sal_uInt16 nSourceIdx               Index der zu kopierenden / z uverschiebenden
                                    Dokumentvorlage

    [R"uckgabewert]                 Erfolg (TRUE) oder Mi"serfolg (FALSE)


    [Querverweise]

    <SfxDocumentTemplates::Move(sal_uInt16 nTargetRegion,
                                sal_uInt16 nTargetIdx,
                                sal_uInt16 nSourceRegion,
                                sal_uInt16 nSourceIdx)>

*/

{
    if(nSourceIdx == USHRT_MAX) // keine Verzeichnisse verschieben
        return sal_False ;
    const sal_Bool bOk = pTemplates->Move(nTargetRegion, nTargetIdx,
                                        nSourceRegion, nSourceIdx);
    if(bOk)
        bModified = 1;
    return bOk;
}

//-------------------------------------------------------------------------

sal_Bool    SfxOrganizeMgr::Delete(SfxOrganizeListBox_Impl *pCaller,
                                sal_uInt16 nRegion, sal_uInt16 nIdx)

/*  [Beschreibung]

    "oschen einer Dokumentvorlage

    [Parameter]

    SfxOrganizeListBox *pCaller     rufende ListBox; da dieses
                                    Event durch das Men"u oder
                                    durch das Keyboard angetriggert wird,
                                    mu"s das Model der ListBox anschlie"send
                                    aktualisiert werden.
    sal_uInt16 nRegion                  Index des Bereiches
    sal_uInt16 nIdx                     Index der Dokumentvorlage

    [R"uckgabewert]                 Erfolg (TRUE) oder Mi"serfolg (FALSE)


    [Querverweise]

    <SfxDocumentTemplates::Delete(sal_uInt16 nRegion, sal_uInt16 nIdx)>

*/

{
    sal_Bool bOk = sal_False;

    if ( USHRT_MAX == nIdx )
    {
        // deleting of a group

        SvLBoxEntry *pGroupToDelete = pCaller->SvLBox::GetEntry(nRegion);
        if ( pGroupToDelete )
        {
            sal_uInt16 nItemNum = (sal_uInt16)( pCaller->GetModel()->GetChildCount( pGroupToDelete ) );
            sal_uInt16 nToDeleteNum = 0;
            SvLBoxEntry **pEntriesToDelete = new SvLBoxEntry*[nItemNum];

            sal_uInt16 nInd = 0;
            for ( nInd = 0; nInd < nItemNum; nInd++ )
                pEntriesToDelete[nInd] = NULL;

            for ( nInd = 0; nInd < nItemNum; nInd++ )
            {
                // TODO/LATER: check that nInd is the same index that is used in pTemplates
                if ( pTemplates->Delete( nRegion, nInd ) )
                {
                    bModified = 1;
                    pEntriesToDelete[nToDeleteNum++] = pCaller->SvLBox::GetEntry( pGroupToDelete, nInd );
                }
            }

            for ( nInd = 0; nInd < nToDeleteNum; nInd++ )
                if ( pEntriesToDelete[nInd] )
                    pCaller->GetModel()->Remove( pEntriesToDelete[nInd] );

            if ( !pCaller->GetModel()->GetChildCount( pGroupToDelete ) )
            {
                bOk = pTemplates->Delete( nRegion, nIdx );
                if ( bOk )
                    pCaller->GetModel()->Remove( pGroupToDelete );
            }
        }
    }
    else
    {
        // deleting of a template
        bOk = pTemplates->Delete(nRegion, nIdx);
        if(bOk)
        {
            bModified = 1;
                // zu loeschender Eintrag
            SvLBoxEntry *pEntryToDelete = pCaller->SvLBox::GetEntry(pCaller->SvLBox::GetEntry(nRegion), nIdx);

            pCaller->GetModel()->Remove(pEntryToDelete);
        }
    }

    return bOk;
}

//-------------------------------------------------------------------------

sal_Bool    SfxOrganizeMgr::InsertDir
(
    SfxOrganizeListBox_Impl*    pCaller,/*  rufende ListBox; da dieses Event
                                            durch das Men"u oder durch das
                                            Keyboard angetriggert wird,
                                            mu\s das Model der ListBox
                                            anschlie\send aktualisiert werden */
    const String&               rText,  //  logischer Name des Bereiches
    sal_uInt16                      nRegion //  Index des Bereiches
)

/*  [Beschreibung]

    Einf"ugen eines Bereiches


    [R"uckgabewert]

    Erfolg (sal_True) oder Mi\serfolg (sal_False)


    [Querverweise]

    <SfxDocumentTemplates::InsertDir(const String &, sal_uInt16 nRegion)>
*/

{
    const sal_Bool bOk = pTemplates->InsertDir(rText, nRegion);
    if(bOk)
    {
        bModified = 1;
        SvLBoxEntry *pEntry = pCaller->InsertEntry(rText,
                                                   pCaller->GetOpenedBmp(0),
                                                   pCaller->GetClosedBmp(0),
                                                   0, sal_True, nRegion);
        pCaller->Update();
        pCaller->EditEntry(pEntry);
    }
    return bOk;
}

//-------------------------------------------------------------------------

sal_Bool SfxOrganizeMgr::SetName(const String &rName,
                             sal_uInt16 nRegion, sal_uInt16 nIdx)

/*  [Beschreibung]

    "Andern eines (logischen) Namens

    [Parameter]

    const String &rName             der neue Name
    sal_uInt16 nRegion                  Index des Bereiches
    sal_uInt16 nIdx                     Index der Dokumentvorlage

    [R"uckgabewert]                 Erfolg (TRUE) oder Mi"serfolg (FALSE)


    [Querverweise]

    <SfxDocumentTemplates::SetName(const String &, sal_uInt16 nRegion, sal_uInt16 nIdx)>

*/

{
    const sal_Bool bOk = pTemplates->SetName(rName, nRegion, nIdx);
    if(bOk)
        bModified = 1;
    return bOk;
}

//-------------------------------------------------------------------------

sal_Bool SfxOrganizeMgr::CopyTo(sal_uInt16 nRegion, sal_uInt16 nIdx, const String &rName) const

/*  [Beschreibung]

    Export einer Vorlage

    [Parameter]

    sal_uInt16 nRegion                  Index des Bereiches
    sal_uInt16 nIdx                     Index der Dokumentvorlage
    const String &rName             Dateiname

    [R"uckgabewert]                 Erfolg (TRUE) oder Mi"serfolg (FALSE)


    [Querverweise]

    <SfxDocumentTemplates::CopyTo( sal_uInt16 nRegion, sal_uInt16 nIdx, const String &)>

*/

{
    return pTemplates->CopyTo(nRegion, nIdx, rName);
}

//-------------------------------------------------------------------------

sal_Bool SfxOrganizeMgr::CopyFrom(SfxOrganizeListBox_Impl *pCaller,
                              sal_uInt16 nRegion, sal_uInt16 nIdx, String &rName)

/*  [Beschreibung]

    Import einer Vorlage

    [Parameter]

    SfxOrganizeListBox *pCaller     rufende ListBox; da dieses
                                    Event durch das Men"u angetriggert wird,
                                    mu"s das Model der ListBox anschlie"send
                                    aktualisiert werden.
    sal_uInt16 nRegion                  Index des Bereiches
    sal_uInt16 nIdx                     Index der Dokumentvorlage
    String &rName                   Dateiname

    [R"uckgabewert]                 Erfolg (TRUE) oder Mi"serfolg (FALSE)


    [Querverweise]

    <SfxDocumentTemplates::CopyFrom( sal_uInt16 nRegion, sal_uInt16 nIdx, const String &)>

*/

{
    SvLBoxEntry *pParent = pCaller->FirstSelected();
    if( nIdx!=USHRT_MAX )
        pParent = pCaller->GetParent(pParent);
    if( pTemplates->CopyFrom( nRegion, nIdx, rName ) )
    {
        // pCaller aktualisieren
        if( nIdx == USHRT_MAX )
            nIdx = 0;
        else nIdx++;

        pCaller->InsertEntry( rName,
                              pCaller->GetOpenedBmp(1),
                              pCaller->GetClosedBmp(1),
                              pParent,
                              sal_True,
                              nIdx);
        pCaller->Update();
        // pCaller->EditEntry( pEntry );
        pCaller->Expand( pParent );
        bModified = sal_True;
        return sal_True;
    }
    return sal_False;
}

//-------------------------------------------------------------------------

sal_Bool SfxOrganizeMgr::InsertFile( SfxOrganizeListBox_Impl* pCaller, const String& rFileName )

/*  [Beschreibung]

    Eine Datei in der Dateiansicht hinzuf"ugen

    [Parameter]

    SfxOrganizeListBox *pCaller     rufende ListBox; da dieses
                                    Event durch das Men"u angetriggert wird,
                                    mu"s das Model der ListBox anschlie"send
                                    aktualisiert werden.
    const String &rFileName         Name der hinzuf"ugenden Datei

    [R"uckgabewert]                 Erfolg (TRUE) oder Mi"serfolg (FALSE)

*/

{
    const CollatorWrapper* pCollator = pImpl->pIntlWrapper->getCaseCollator();
    _FileListEntry* pEntry = new _FileListEntry( rFileName, pCollator );
    if ( pImpl->pDocList->C40_PTR_INSERT( _FileListEntry, pEntry ) )
    {
        sal_uInt16 nPos = 0;
        pImpl->pDocList->Seek_Entry( pEntry, &nPos );
        pCaller->InsertEntry( pEntry->aBaseName, pCaller->GetOpenedBmp(1),
                              pCaller->GetClosedBmp(1), 0, sal_True, nPos );
        return sal_True;
    }
    return sal_False;
}

//-------------------------------------------------------------------------

sal_Bool SfxOrganizeMgr::Rescan()

/*  [Beschreibung]

    Aktualisieren der Datenbasis

    [R"uckgabewert]

    sal_True                    es bestanden Unterschiede
    FALSE                   keine "Anderung

    [Querverweise]

    <SfxDocumentTemplates::Rescan()>
*/

{
    if(pTemplates->Rescan())
    {
        bModified = sal_True;
        return sal_True;
    }
    return sal_False;
}

//-------------------------------------------------------------------------

void SfxOrganizeMgr::SaveAll(Window *pParent)

/*  [Beschreibung]

    Schreiben aller ge"anderten Dokumente

    [Parameter]

    Window *pParent         Parent der Boxen f"ur Fehlermeldungen

*/

{
    sal_uInt16 nRangeCount = pTemplates->GetRegionCount();
    sal_uInt16 i;
    for(i = 0; i < nRangeCount; ++i)
    {
        if( pTemplates->IsRegionLoaded( i ))
        {
            const sal_uInt16 nCount = pTemplates->GetCount(i);
            for(sal_uInt16 j = 0; j < nCount; ++j)
            {
                if(!pTemplates->DeleteObjectShell(i, j))
                {
                    String aText = String(SfxResId(STR_ERROR_SAVE_TEMPLATE));
                    aText += pTemplates->GetName(i, j);
                    ErrorBox aBox(pParent,
                                  WinBits(WB_OK_CANCEL | WB_DEF_CANCEL),
                                  aText);
                    if(RET_CANCEL == aBox.Execute())
                        break;
                }
            }
        }
    }
    nRangeCount = pImpl->pDocList->Count();
    for(i = 0; i < nRangeCount; ++i)
    {
        _FileListEntry *pEntry = (*pImpl->pDocList)[i];
        if(!pEntry->DeleteObjectShell())
        {
            String aText(SfxResId(STR_ERROR_SAVE_TEMPLATE));
            aText += pEntry->aBaseName;
            ErrorBox aBox(pParent, WinBits(WB_OK_CANCEL | WB_DEF_CANCEL), aText);
            if(RET_CANCEL == aBox.Execute())
                break;
        }
    }
}


/* vim:set shiftwidth=4 softtabstop=4 expandtab: */<|MERGE_RESOLUTION|>--- conflicted
+++ resolved
@@ -70,14 +70,7 @@
     const CollatorWrapper* pCollator;
     SfxObjectShellLock aDocShell; // ObjectShell als Ref-Klasse
 
-<<<<<<< HEAD
-    BOOL bFile;                 // als Datei auf Platte
-=======
-//REMOVE        SvStorageRef aStor;         // Referenz auf Storage, wenn wir diesen geoeffnet haben
-    //uno::Reference< embed::XStorage > xStorage;
-
     sal_Bool bFile;                 // als Datei auf Platte
->>>>>>> 4fba42e5
                                 // (!= unbenannt1, nicht als Dok. geladen;
                                 // diese werden nicht gespeichert!)
     sal_Bool bOwner;                // selbst erzeugt
