--- conflicted
+++ resolved
@@ -181,10 +181,6 @@
     inline void _SetInFrontOfLabel( bool bNew ) { m_bIsInFrontOfLabel = bNew; }
 
     virtual void SetMark();
-<<<<<<< HEAD
-    void DeleteMark() { pMark = pPoint; }
-#ifndef DBG_UTIL
-=======
 
     void DeleteMark()
     {
@@ -197,8 +193,7 @@
         }
     }
 
-#ifdef PRODUCT
->>>>>>> 91022595
+#ifndef DBG_UTIL
     void Exchange()
     {
         if (m_pPoint != m_pMark)
