--- conflicted
+++ resolved
@@ -138,58 +138,6 @@
         ++nIndex;
     }
 
-<<<<<<< HEAD
-void ScCondFrmtEntry::SetCondType()
-{
-    maEdVal1.SetSizePixel(maEdVal2.GetSizePixel());
-    Point aPoint(maLbCondType.GetPosPixel().X() + maLbCondType.GetSizePixel().Width() + LogicToPixel(Size(5,1), MapMode(MAP_APPFONT)).getWidth(),
-            maEdVal1.GetPosPixel().Y());
-    maEdVal1.SetPosPixel(aPoint);
-    maEdVal1.Show();
-    maEdVal2.Show();
-    maLbStyle.Show();
-    maLbCondType.Show();
-    maFtStyle.Show();
-    maWdPreview.Show();
-    HideColorScaleElements();
-    HideDataBarElements();
-    SwitchToType(CONDITION);
-    ConditionTypeSelectHdl(NULL);
-}
-
-void ScCondFrmtEntry::HideColorScaleElements()
-{
-    maLbColorFormat.Hide();
-    maLbColScale2.Hide();
-    maLbColScale3.Hide();
-    maLbEntryTypeMin.Hide();
-    maLbEntryTypeMiddle.Hide();
-    maLbEntryTypeMax.Hide();
-    maEdMin.Hide();
-    maEdMiddle.Hide();
-    maEdMax.Hide();
-    maLbColMin.Hide();
-    maLbColMiddle.Hide();
-    maLbColMax.Hide();
-}
-
-void ScCondFrmtEntry::SetHeight()
-{
-    long nPad = LogicToPixel(Size(42,2), MapMode(MAP_APPFONT)).getHeight();
-
-    // Calculate maximum height we need from visible widgets
-    sal_uInt16 nChildren = GetChildCount();
-
-    long nMaxHeight = 0;
-    for(sal_uInt16 i = 0; i < nChildren; i++)
-    {
-        Window *pChild  = GetChild(i);
-        if(!pChild || !pChild->IsVisible())
-            continue;
-        Point aPos = pChild->GetPosPixel();
-        Size aSize = pChild->GetSizePixel();
-        nMaxHeight = std::max(aPos.Y() + aSize.Height(), nMaxHeight);
-=======
     Size aCtrlSize = GetOutputSize();
     long nSrcBarSize = GetSettings().GetStyleSettings().GetScrollBarSize();
     if(nTotalHeight > GetSizePixel().Height())
@@ -200,18 +148,11 @@
         mpScrollBar->SetRangeMax(nTotalHeight);
         mpScrollBar->SetVisibleSize(aCtrlSize.Height());
         mpScrollBar->Show();
->>>>>>> e74fc93e
-    }
-    Size aSize = GetSizePixel();
-    if(nMaxHeight > 0)
-    {
-<<<<<<< HEAD
-        aSize.Height() = nMaxHeight + nPad;
-        SetSizePixel(aSize);
-=======
+    }
+    else
+    {
         mbHasScrollBar = false;
         mpScrollBar->Hide();
->>>>>>> e74fc93e
     }
 
     Point aPoint(0,-1*mpScrollBar->GetThumbPos());
@@ -434,26 +375,7 @@
 
 void ScCondFormatDlg::RefInputDone( sal_Bool bForced )
 {
-<<<<<<< HEAD
-    mpScrollBar->SetScrollHdl( LINK( this, ScCondFormatList, ScrollHdl ) );
-    mpScrollBar->EnableDrag();
-
-    if(pFormat)
-    {
-        size_t nCount = pFormat->size();
-        for (size_t nIndex = 0; nIndex < nCount; ++nIndex)
-        {
-            maEntries.push_back(new ScCondFrmtEntry( this, mpDoc, pFormat->GetEntry(nIndex), maPos ));
-        }
-        if (nCount > 0)
-            maEntries.begin()->Select();
-    }
-
-    RecalcAll();
-    FreeResource();
-=======
     ScAnyRefDlg::RefInputDone(bForced);
->>>>>>> e74fc93e
 }
 
 sal_Bool ScCondFormatDlg::IsTableLocked() const
