--- conflicted
+++ resolved
@@ -115,10 +115,8 @@
     DocumentRevisionListPersistence.idl \
     XDocumentLanguages.idl \
     XCodeNameQuery.idl \
-<<<<<<< HEAD
     XCompatWriterDocProperties.idl \
     XVbaMethodParameter.idl \
-=======
     XUndoAction.idl \
     XUndoManager.idl \
     XUndoManagerListener.idl \
@@ -127,7 +125,6 @@
     EmptyUndoStackException.idl \
     UndoContextNotClosedException.idl \
     UndoFailedException.idl \
->>>>>>> ea713649
 
 
 # ------------------------------------------------------------------
