--- conflicted
+++ resolved
@@ -60,7 +60,7 @@
 sal_uLong           ScProgress::nInterpretProgress = 0;
 sal_Bool            ScProgress::bAllowInterpretProgress = sal_True;
 ScDocument*     ScProgress::pInterpretDoc;
-sal_Bool            ScProgress::bIdleWasDisabled = sal_False;
+sal_Bool            ScProgress::bIdleWasDisabled = false;
 
 
 sal_Bool lcl_IsHiddenDocument( SfxObjectShell* pObjSh )
@@ -77,7 +77,7 @@
                 return sal_True;
         }
     }
-    return sal_False;
+    return false;
 }
 
 bool lcl_HasControllersLocked( SfxObjectShell& rObjSh )
@@ -117,14 +117,8 @@
                           pObjSh->GetProgress() ||
                           lcl_HasControllersLocked(*pObjSh) ) )
     {
-<<<<<<< HEAD
         //  no own progress for embedded objects,
         //  no second progress if the document already has one
-=======
-        //  #62808# no own progress for embedded objects,
-        //  #73633# no second progress if the document already has one
-        //  #163566# no progress while controllers are locked (repaint disabled)
->>>>>>> ce6308e4
 
         pProgress = NULL;
     }
@@ -175,7 +169,7 @@
             if ( !pGlobalProgress )
                 pInterpretProgress = new ScProgress( pDoc->GetDocumentShell(),
                     ScGlobal::GetRscString( STR_PROGRESS_CALCULATING ),
-                    pDoc->GetFormulaCodeInTree()/MIN_NO_CODES_PER_PROGRESS_UPDATE, sal_False, bWait );
+                    pDoc->GetFormulaCodeInTree()/MIN_NO_CODES_PER_PROGRESS_UPDATE, false, bWait );
             pInterpretDoc = pDoc;
         }
     }
