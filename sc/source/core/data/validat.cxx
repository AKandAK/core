/* -*- Mode: C++; tab-width: 4; indent-tabs-mode: nil; c-basic-offset: 4 -*- */
/*************************************************************************
 *
 * DO NOT ALTER OR REMOVE COPYRIGHT NOTICES OR THIS FILE HEADER.
 *
 * Copyright 2000, 2010 Oracle and/or its affiliates.
 *
 * OpenOffice.org - a multi-platform office productivity suite
 *
 * This file is part of OpenOffice.org.
 *
 * OpenOffice.org is free software: you can redistribute it and/or modify
 * it under the terms of the GNU Lesser General Public License version 3
 * only, as published by the Free Software Foundation.
 *
 * OpenOffice.org is distributed in the hope that it will be useful,
 * but WITHOUT ANY WARRANTY; without even the implied warranty of
 * MERCHANTABILITY or FITNESS FOR A PARTICULAR PURPOSE.  See the
 * GNU Lesser General Public License version 3 for more details
 * (a copy is included in the LICENSE file that accompanied this code).
 *
 * You should have received a copy of the GNU Lesser General Public License
 * version 3 along with OpenOffice.org.  If not, see
 * <http://www.openoffice.org/license.html>
 * for a copy of the LGPLv3 License.
 *
 ************************************************************************/

// MARKER(update_precomp.py): autogen include statement, do not remove
#include "precompiled_sc.hxx"



// INCLUDE ---------------------------------------------------------------

#include "scitems.hxx"
#include <sfx2/app.hxx>
#include <sfx2/docfile.hxx>
#include <sfx2/objsh.hxx>
#include <basic/sbmeth.hxx>
#include <basic/sbmod.hxx>
#include <basic/sbstar.hxx>
#include <basic/basmgr.hxx>

#include <basic/sbx.hxx>
#include <svl/zforlist.hxx>
#include <vcl/msgbox.hxx>
#include <tools/urlobj.hxx>
#include <rtl/math.hxx>

#include "validat.hxx"
#include "document.hxx"
#include "cell.hxx"
#include "patattr.hxx"
#include "rechead.hxx"
#include "globstr.hrc"
#include "rangenam.hxx"
#include "dbcolect.hxx"

#include <math.h>
#include <memory>

using namespace formula;
//------------------------------------------------------------------------

SV_IMPL_OP_PTRARR_SORT( ScValidationEntries_Impl, ScValidationDataPtr );

//------------------------------------------------------------------------

//
//  Eintrag fuer Gueltigkeit (es gibt nur eine Bedingung)
//

ScValidationData::ScValidationData( ScValidationMode eMode, ScConditionMode eOper,
                            const String& rExpr1, const String& rExpr2,
                            ScDocument* pDocument, const ScAddress& rPos,
                            const String& rExprNmsp1, const String& rExprNmsp2,
                            FormulaGrammar::Grammar eGrammar1, FormulaGrammar::Grammar eGrammar2 ) :
    ScConditionEntry( eOper, rExpr1, rExpr2, pDocument, rPos, rExprNmsp1, rExprNmsp2, eGrammar1, eGrammar2 ),
    nKey( 0 ),
    eDataMode( eMode ),
    eErrorStyle( SC_VALERR_STOP ),
    mnListType( ValidListType::UNSORTED )
{
    bShowInput = bShowError = sal_False;
}

ScValidationData::ScValidationData( ScValidationMode eMode, ScConditionMode eOper,
                            const ScTokenArray* pArr1, const ScTokenArray* pArr2,
                            ScDocument* pDocument, const ScAddress& rPos ) :
    ScConditionEntry( eOper, pArr1, pArr2, pDocument, rPos ),
    nKey( 0 ),
    eDataMode( eMode ),
    eErrorStyle( SC_VALERR_STOP ),
    mnListType( ValidListType::UNSORTED )
{
    bShowInput = bShowError = sal_False;
}

ScValidationData::ScValidationData( const ScValidationData& r ) :
    ScConditionEntry( r ),
    nKey( r.nKey ),
    eDataMode( r.eDataMode ),
    bShowInput( r.bShowInput ),
    bShowError( r.bShowError ),
    eErrorStyle( r.eErrorStyle ),
    mnListType( r.mnListType ),
    aInputTitle( r.aInputTitle ),
    aInputMessage( r.aInputMessage ),
    aErrorTitle( r.aErrorTitle ),
    aErrorMessage( r.aErrorMessage )
{
    //  Formeln per RefCount kopiert
}

ScValidationData::ScValidationData( ScDocument* pDocument, const ScValidationData& r ) :
    ScConditionEntry( pDocument, r ),
    nKey( r.nKey ),
    eDataMode( r.eDataMode ),
    bShowInput( r.bShowInput ),
    bShowError( r.bShowError ),
    eErrorStyle( r.eErrorStyle ),
    mnListType( r.mnListType ),
    aInputTitle( r.aInputTitle ),
    aInputMessage( r.aInputMessage ),
    aErrorTitle( r.aErrorTitle ),
    aErrorMessage( r.aErrorMessage )
{
    //  Formeln wirklich kopiert
}

ScValidationData::~ScValidationData()
{
}

sal_Bool ScValidationData::IsEmpty() const
{
    String aEmpty;
    ScValidationData aDefault( SC_VALID_ANY, SC_COND_EQUAL, aEmpty, aEmpty, GetDocument(), ScAddress() );
    return EqualEntries( aDefault );
}

sal_Bool ScValidationData::EqualEntries( const ScValidationData& r ) const
{
        //  gleiche Parameter eingestellt (ohne Key)

    return ScConditionEntry::operator==(r) &&
            eDataMode       == r.eDataMode &&
            bShowInput      == r.bShowInput &&
            bShowError      == r.bShowError &&
            eErrorStyle     == r.eErrorStyle &&
            mnListType      == r.mnListType &&
            aInputTitle     == r.aInputTitle &&
            aInputMessage   == r.aInputMessage &&
            aErrorTitle     == r.aErrorTitle &&
            aErrorMessage   == r.aErrorMessage;
}

void ScValidationData::ResetInput()
{
    bShowInput = sal_False;
}

void ScValidationData::ResetError()
{
    bShowError = sal_False;
}

void ScValidationData::SetInput( const String& rTitle, const String& rMsg )
{
    bShowInput = sal_True;
    aInputTitle = rTitle;
    aInputMessage = rMsg;
}

void ScValidationData::SetError( const String& rTitle, const String& rMsg,
                                    ScValidErrorStyle eStyle )
{
    bShowError = sal_True;
    eErrorStyle = eStyle;
    aErrorTitle = rTitle;
    aErrorMessage = rMsg;
}

sal_Bool ScValidationData::GetErrMsg( String& rTitle, String& rMsg,
                                    ScValidErrorStyle& rStyle ) const
{
    rTitle = aErrorTitle;
    rMsg   = aErrorMessage;
    rStyle = eErrorStyle;
    return bShowError;
}

sal_Bool ScValidationData::DoScript( const ScAddress& rPos, const String& rInput,
                                ScFormulaCell* pCell, Window* pParent ) const
{
    ScDocument* pDocument = GetDocument();
    SfxObjectShell* pDocSh = pDocument->GetDocumentShell();
    if ( !pDocSh || !pDocument->CheckMacroWarn() )
        return sal_False;

    sal_Bool bScriptReturnedFalse = sal_False;  // Standard: kein Abbruch

    // Set up parameters
    ::com::sun::star::uno::Sequence< ::com::sun::star::uno::Any > aParams(2);

    //  1) eingegebener / berechneter Wert
    String aValStr = rInput;
    double nValue;
    sal_Bool bIsValue = sal_False;
    if ( pCell )                // wenn Zelle gesetzt, aus Interpret gerufen
    {
        bIsValue = pCell->IsValue();
        if ( bIsValue )
            nValue  = pCell->GetValue();
        else
            pCell->GetString( aValStr );
    }
    if ( bIsValue )
        aParams[0] = ::com::sun::star::uno::makeAny( nValue );
    else
        aParams[0] = ::com::sun::star::uno::makeAny( ::rtl::OUString( aValStr ) );

    //  2) Position der Zelle
    String aPosStr;
    rPos.Format( aPosStr, SCA_VALID | SCA_TAB_3D, pDocument, pDocument->GetAddressConvention() );
    aParams[1] = ::com::sun::star::uno::makeAny( ::rtl::OUString( aPosStr ) );

    //  use link-update flag to prevent closing the document
    //  while the macro is running
    sal_Bool bWasInLinkUpdate = pDocument->IsInLinkUpdate();
    if ( !bWasInLinkUpdate )
        pDocument->SetInLinkUpdate( sal_True );

    if ( pCell )
        pDocument->LockTable( rPos.Tab() );

    ::com::sun::star::uno::Any aRet;
    ::com::sun::star::uno::Sequence< sal_Int16 > aOutArgsIndex;
    ::com::sun::star::uno::Sequence< ::com::sun::star::uno::Any > aOutArgs;

    ErrCode eRet = pDocSh->CallXScript(
        aErrorTitle, aParams, aRet, aOutArgsIndex, aOutArgs );

    if ( pCell )
        pDocument->UnlockTable( rPos.Tab() );

    if ( !bWasInLinkUpdate )
        pDocument->SetInLinkUpdate( sal_False );

    // Check the return value from the script
    // The contents of the cell get reset if the script returns false
    sal_Bool bTmp = sal_False;
    if ( eRet == ERRCODE_NONE &&
             aRet.getValueType() == getCppuBooleanType() &&
             sal_True == ( aRet >>= bTmp ) &&
             bTmp == sal_False )
    {
        bScriptReturnedFalse = sal_True;
    }

    if ( eRet == ERRCODE_BASIC_METHOD_NOT_FOUND && !pCell )
    // Makro nicht gefunden (nur bei Eingabe)
    {
        //! andere Fehlermeldung, wenn gefunden, aber nicht bAllowed ??

        ErrorBox aBox( pParent, WinBits(WB_OK),
                        ScGlobal::GetRscString( STR_VALID_MACRONOTFOUND ) );
        aBox.Execute();
    }

    return bScriptReturnedFalse;
}

    // sal_True -> Abbruch

sal_Bool ScValidationData::DoMacro( const ScAddress& rPos, const String& rInput,
                                ScFormulaCell* pCell, Window* pParent ) const
{
    if ( SfxApplication::IsXScriptURL( aErrorTitle ) )
    {
        return DoScript( rPos, rInput, pCell, pParent );
    }

    ScDocument* pDocument = GetDocument();
    SfxObjectShell* pDocSh = pDocument->GetDocumentShell();
    if ( !pDocSh || !pDocument->CheckMacroWarn() )
        return sal_False;

    sal_Bool bDone = sal_False;
    sal_Bool bRet = sal_False;                      // Standard: kein Abbruch

    //  Wenn das Dok waehrend eines Basic-Calls geladen wurde,
    //  ist das Sbx-Objekt evtl. nicht angelegt (?)
//  pDocSh->GetSbxObject();

    //  keine Sicherheitsabfrage mehr vorneweg (nur CheckMacroWarn), das passiert im CallBasic

    //  Funktion ueber den einfachen Namen suchen,
    //  dann aBasicStr, aMacroStr fuer SfxObjectShell::CallBasic zusammenbauen

    StarBASIC* pRoot = pDocSh->GetBasic();
    SbxVariable* pVar = pRoot->Find( aErrorTitle, SbxCLASS_METHOD );
    if ( pVar && pVar->ISA(SbMethod) )
    {
        SbMethod* pMethod = (SbMethod*)pVar;
        SbModule* pModule = pMethod->GetModule();
        SbxObject* pObject = pModule->GetParent();
        String aMacroStr = pObject->GetName();
        aMacroStr += '.';
        aMacroStr += pModule->GetName();
        aMacroStr += '.';
        aMacroStr += pMethod->GetName();
        String aBasicStr;

        //  the distinction between document- and app-basic has to be done
        //  by checking the parent (as in ScInterpreter::ScMacro), not by looping
        //  over all open documents, because this may be called from within loading,
        //  when SfxObjectShell::GetFirst/GetNext won't find the document.

        if ( pObject->GetParent() )
            aBasicStr = pObject->GetParent()->GetName();    // Dokumentenbasic
        else
            aBasicStr = SFX_APP()->GetName();               // Applikationsbasic

        //  Parameter fuer Makro
        SbxArrayRef refPar = new SbxArray;

        //  1) eingegebener / berechneter Wert
        String aValStr = rInput;
        double nValue = 0.0;
        sal_Bool bIsValue = sal_False;
        if ( pCell )                // wenn Zelle gesetzt, aus Interpret gerufen
        {
            bIsValue = pCell->IsValue();
            if ( bIsValue )
                nValue  = pCell->GetValue();
            else
                pCell->GetString( aValStr );
        }
        if ( bIsValue )
            refPar->Get(1)->PutDouble( nValue );
        else
            refPar->Get(1)->PutString( aValStr );

        //  2) Position der Zelle
        String aPosStr;
        rPos.Format( aPosStr, SCA_VALID | SCA_TAB_3D, pDocument, pDocument->GetAddressConvention() );
        refPar->Get(2)->PutString( aPosStr );

        //  use link-update flag to prevent closing the document
        //  while the macro is running
        sal_Bool bWasInLinkUpdate = pDocument->IsInLinkUpdate();
        if ( !bWasInLinkUpdate )
            pDocument->SetInLinkUpdate( sal_True );

        if ( pCell )
            pDocument->LockTable( rPos.Tab() );
        SbxVariableRef refRes = new SbxVariable;
        ErrCode eRet = pDocSh->CallBasic( aMacroStr, aBasicStr, refPar, refRes );
        if ( pCell )
            pDocument->UnlockTable( rPos.Tab() );

        if ( !bWasInLinkUpdate )
            pDocument->SetInLinkUpdate( sal_False );

        //  Eingabe abbrechen, wenn Basic-Makro sal_False zurueckgibt
        if ( eRet == ERRCODE_NONE && refRes->GetType() == SbxBOOL && refRes->GetBool() == sal_False )
            bRet = sal_True;
        bDone = sal_True;
    }

    if ( !bDone && !pCell )         // Makro nicht gefunden (nur bei Eingabe)
    {
        //! andere Fehlermeldung, wenn gefunden, aber nicht bAllowed ??

        ErrorBox aBox( pParent, WinBits(WB_OK),
                        ScGlobal::GetRscString( STR_VALID_MACRONOTFOUND ) );
        aBox.Execute();
    }

    return bRet;
}

void ScValidationData::DoCalcError( ScFormulaCell* pCell ) const
{
    if ( eErrorStyle == SC_VALERR_MACRO )
        DoMacro( pCell->aPos, EMPTY_STRING, pCell, NULL );
}

    // sal_True -> Abbruch

sal_Bool ScValidationData::DoError( Window* pParent, const String& rInput,
                                const ScAddress& rPos ) const
{
    if ( eErrorStyle == SC_VALERR_MACRO )
        return DoMacro( rPos, rInput, NULL, pParent );

    //  Fehlermeldung ausgeben

    String aTitle = aErrorTitle;
    if (!aTitle.Len())
        aTitle = ScGlobal::GetRscString( STR_MSSG_DOSUBTOTALS_0 );  // application title
    String aMessage = aErrorMessage;
    if (!aMessage.Len())
        aMessage = ScGlobal::GetRscString( STR_VALID_DEFERROR );

    //! ErrorBox / WarningBox / InfoBox ?
    //! (bei InfoBox immer nur OK-Button)

    WinBits nStyle = 0;
    switch (eErrorStyle)
    {
        case SC_VALERR_STOP:
            nStyle = WB_OK | WB_DEF_OK;
            break;
        case SC_VALERR_WARNING:
            nStyle = WB_OK_CANCEL | WB_DEF_CANCEL;
            break;
        case SC_VALERR_INFO:
            nStyle = WB_OK_CANCEL | WB_DEF_OK;
            break;
        default:
        {
            // added to avoid warnings
        }
    }

    MessBox aBox( pParent, WinBits(nStyle), aTitle, aMessage );
    sal_uInt16 nRet = aBox.Execute();

    return ( eErrorStyle == SC_VALERR_STOP || nRet == RET_CANCEL );
}


sal_Bool ScValidationData::IsDataValid( const String& rTest, const ScPatternAttr& rPattern,
                                    const ScAddress& rPos ) const
{
    if ( eDataMode == SC_VALID_ANY )
        return sal_True;                        // alles erlaubt

    if ( rTest.GetChar(0) == '=' )
        return sal_False;                       // Formeln sind sonst immer ungueltig

    if ( !rTest.Len() )
        return IsIgnoreBlank();             // leer: wie eingestellt

    SvNumberFormatter* pFormatter = GetDocument()->GetFormatTable();

    //  Test, was es denn ist - wie in ScColumn::SetString

    sal_uInt32 nFormat = rPattern.GetNumberFormat( pFormatter );

    double nVal;
    sal_Bool bIsVal = pFormatter->IsNumberFormat( rTest, nFormat, nVal );
    ScBaseCell* pCell;
    if (bIsVal)
        pCell = new ScValueCell( nVal );
    else
        pCell = new ScStringCell( rTest );

    sal_Bool bRet = IsDataValid( pCell, rPos );

    pCell->Delete();
    return bRet;
}

sal_Bool ScValidationData::IsDataValid( ScBaseCell* pCell, const ScAddress& rPos ) const
{
    if( eDataMode == SC_VALID_LIST )
        return IsListValid( pCell, rPos );

    double nVal = 0.0;
    String aString;
    sal_Bool bIsVal = sal_True;

    switch (pCell->GetCellType())
    {
        case CELLTYPE_VALUE:
            nVal = ((ScValueCell*)pCell)->GetValue();
            break;
        case CELLTYPE_STRING:
            ((ScStringCell*)pCell)->GetString( aString );
            bIsVal = sal_False;
            break;
        case CELLTYPE_EDIT:
            ((ScEditCell*)pCell)->GetString( aString );
            bIsVal = sal_False;
            break;
        case CELLTYPE_FORMULA:
            {
                ScFormulaCell* pFCell = (ScFormulaCell*)pCell;
                bIsVal = pFCell->IsValue();
                if ( bIsVal )
                    nVal  = pFCell->GetValue();
                else
                    pFCell->GetString( aString );
            }
            break;
        default:                        // Notizen, Broadcaster
            return IsIgnoreBlank();     // wie eingestellt
    }

    sal_Bool bOk = sal_True;
    switch (eDataMode)
    {
        // SC_VALID_ANY schon oben

        case SC_VALID_WHOLE:
        case SC_VALID_DECIMAL:
        case SC_VALID_DATE:         // Date/Time ist nur Formatierung
        case SC_VALID_TIME:
            bOk = bIsVal;
            if ( bOk && eDataMode == SC_VALID_WHOLE )
                bOk = ::rtl::math::approxEqual( nVal, floor(nVal+0.5) );        // ganze Zahlen
            if ( bOk )
                bOk = IsCellValid( pCell, rPos );
            break;

        case SC_VALID_CUSTOM:
            //  fuer Custom muss eOp == SC_COND_DIRECT sein
            //! der Wert muss im Dokument stehen !!!!!!!!!!!!!!!!!!!!
            bOk = IsCellValid( pCell, rPos );
            break;

        case SC_VALID_TEXTLEN:
            bOk = !bIsVal;          // nur Text
            if ( bOk )
            {
                double nLenVal = (double) aString.Len();
                ScValueCell aTmpCell( nLenVal );
                bOk = IsCellValid( &aTmpCell, rPos );
            }
            break;

        default:
            OSL_FAIL("hammanochnich");
            break;
    }

    return bOk;
}

// ----------------------------------------------------------------------------

namespace {

/** Token array helper. Iterates over all string tokens.
    @descr  The token array must contain separated string tokens only.
    @param bSkipEmpty  true = Ignores string tokens with empty strings. */
class ScStringTokenIterator
{
public:
    inline explicit             ScStringTokenIterator( ScTokenArray& rTokArr, bool bSkipEmpty = true ) :
                                    mrTokArr( rTokArr ), mbSkipEmpty( bSkipEmpty ), mbOk( true ) {}

    /** Returns the string of the first string token or NULL on error or empty token array. */
    const String*               First();
    /** Returns the string of the next string token or NULL on error or end of token array. */
    const String*               Next();

    /** Returns false, if a wrong token has been found. Does NOT return false on end of token array. */
    inline bool                 Ok() const { return mbOk; }

private:
    ScTokenArray&               mrTokArr;       /// The token array for iteration.
    bool                        mbSkipEmpty;    /// Ignore empty strings.
    bool                        mbOk;           /// true = correct token or end of token array.
};

const String* ScStringTokenIterator::First()
{
    mrTokArr.Reset();
    mbOk = true;
    return Next();
}

const String* ScStringTokenIterator::Next()
{
    if( !mbOk )
        return NULL;

    // seek to next non-separator token
    const FormulaToken* pToken = mrTokArr.NextNoSpaces();
    while( pToken && (pToken->GetOpCode() == ocSep) )
        pToken = mrTokArr.NextNoSpaces();

    mbOk = !pToken || (pToken->GetType() == formula::svString);
    const String* pString = (mbOk && pToken) ? &pToken->GetString() : NULL;
    // string found but empty -> get next token; otherwise return it
    return (mbSkipEmpty && pString && !pString->Len()) ? Next() : pString;
}

// ----------------------------------------------------------------------------

/** Returns the number format of the passed cell, or the standard format. */
sal_uLong lclGetCellFormat( ScDocument& rDoc, const ScAddress& rPos )
{
    const ScPatternAttr* pPattern = rDoc.GetPattern( rPos.Col(), rPos.Row(), rPos.Tab() );
    if( !pPattern )
        pPattern = rDoc.GetDefPattern();
    return pPattern->GetNumberFormat( rDoc.GetFormatTable() );
}

/** Inserts the passed string object. Always takes ownership. pData is invalid after this call! */
void lclInsertStringToCollection( TypedScStrCollection& rStrColl, TypedStrData* pData, bool bSorted )
{
    if( !(bSorted ? rStrColl.Insert( pData ) : rStrColl.AtInsert( rStrColl.GetCount(), pData )) )
        delete pData;
}

} // namespace

// ----------------------------------------------------------------------------

bool ScValidationData::HasSelectionList() const
{
    return (eDataMode == SC_VALID_LIST) && (mnListType != ValidListType::INVISIBLE);
}

bool ScValidationData::GetSelectionFromFormula( TypedScStrCollection* pStrings,
                                                ScBaseCell* pCell,
                                                const ScAddress& rPos,
                                                const ScTokenArray& rTokArr,
                                                int& rMatch ) const
{
    bool bOk = true;

    // pDoc is private in condition, use an accessor and a long winded name.
    ScDocument* pDocument = GetDocument();
    if( NULL == pDocument )
        return false;

    ScFormulaCell aValidationSrc( pDocument, rPos, &rTokArr,
           formula::FormulaGrammar::GRAM_DEFAULT, MM_FORMULA);

    // Make sure the formula gets interpreted and a result is delivered,
    // regardless of the AutoCalc setting.
    aValidationSrc.Interpret();

    ScMatrixRef xMatRef;
    const ScMatrix *pValues = aValidationSrc.GetMatrix();
    if (!pValues)
    {
        // The somewhat nasty case of either an error occurred, or the
        // dereferenced value of a single cell reference or an immediate result
        // is stored as a single value.

        // Use an interim matrix to create the TypedStrData below.
        xMatRef = new ScMatrix(1,1);

        sal_uInt16 nErrCode = aValidationSrc.GetErrCode();
        if (nErrCode)
        {
            /* TODO : to use later in an alert box?
             * String rStrResult = "...";
             * rStrResult += ScGlobal::GetLongErrorString(nErrCode);
             */

            xMatRef->PutError( nErrCode, 0, 0);
            bOk = false;
        }
        else if (aValidationSrc.HasValueData())
            xMatRef->PutDouble( aValidationSrc.GetValue(), 0);
        else
        {
            String aStr;
            aValidationSrc.GetString( aStr);
            xMatRef->PutString( aStr, 0);
        }

        pValues = xMatRef.get();
    }

    // which index matched.  We will want it eventually to pre-select that item.
    rMatch = -1;

    SvNumberFormatter* pFormatter = GetDocument()->GetFormatTable();

    bool    bSortList = (mnListType == ValidListType::SORTEDASCENDING);
    SCSIZE  nCol, nRow, nCols, nRows, n = 0;
    pValues->GetDimensions( nCols, nRows );

    sal_Bool bRef = sal_False;
    ScRange aRange;

    ScTokenArray* pArr = (ScTokenArray*) &rTokArr;
    pArr->Reset();
    ScToken* t = NULL;
    if (pArr->GetLen() == 1 && (t = static_cast<ScToken*>(pArr->GetNextReferenceOrName())) != NULL)
    {
        if (t->GetOpCode() == ocDBArea)
        {
            if( ScDBData* pDBData = pDocument->GetDBCollection()->FindIndex( t->GetIndex() ) )
            {
                pDBData->GetArea(aRange);
                bRef = sal_True;
            }
        }
        else if (t->GetOpCode() == ocName)
        {
            ScRangeData* pName = pDocument->GetRangeName()->findByIndex( t->GetIndex() );
            if (pName && pName->IsReference(aRange))
            {
                bRef = sal_True;
            }
        }
        else if (t->GetType() != svIndex)
        {
            t->CalcAbsIfRel(rPos);
            if (pArr->IsValidReference(aRange))
            {
                bRef = sal_True;
            }
        }
    }

    /* XL artificially limits things to a single col or row in the UI but does
     * not list the constraint in MOOXml. If a defined name or INDIRECT
     * resulting in 1D is entered in the UI and the definition later modified
     * to 2D, it is evaluated fine and also stored and loaded.  Lets get ahead
     * of the curve and support 2d. In XL, values are listed row-wise, do the
     * same. */
    for( nRow = 0; nRow < nRows ; nRow++ )
    {
        for( nCol = 0; nCol < nCols ; nCol++ )
        {
            ScTokenArray         aCondTokArr;
            TypedStrData*        pEntry = NULL;
            String               aValStr;
            ScMatrixValue nMatVal = pValues->Get( nCol, nRow);

            // strings and empties
            if( ScMatrix::IsNonValueType( nMatVal.nType ) )
            {
                aValStr = nMatVal.GetString();

                if( NULL != pStrings )
                    pEntry = new TypedStrData( aValStr, 0.0, SC_STRTYPE_STANDARD);

                if( pCell && rMatch < 0 )
                    aCondTokArr.AddString( aValStr );
            }
            else
            {
<<<<<<< HEAD
                USHORT nErr = nMatVal.GetError();
=======
                sal_uInt16 nErr = pMatVal->GetError();
>>>>>>> ce6308e4

                if( 0 != nErr )
                {
                    aValStr = ScGlobal::GetErrorString( nErr );
                }
                else
                {
                    // FIXME FIXME FIXME
                    // Feature regression.  Date formats are lost passing through the matrix
                    //pFormatter->GetInputLineString( pMatVal->fVal, 0, aValStr );
                    //For external reference and a formula that results in an area or array, date formats are still lost.
                    if ( bRef )
                    {
                        pDocument->GetInputString((SCCOL)(nCol+aRange.aStart.Col()),
                            (SCROW)(nRow+aRange.aStart.Row()), aRange.aStart.Tab() , aValStr);
                    }
                    else
                        pFormatter->GetInputLineString( nMatVal.fVal, 0, aValStr );
                }

                if( pCell && rMatch < 0 )
                {
                    // I am not sure errors will work here, but a user can no
                    // manually enter an error yet so the point is somewhat moot.
                    aCondTokArr.AddDouble( nMatVal.fVal );
                }
                if( NULL != pStrings )
                    pEntry = new TypedStrData( aValStr, nMatVal.fVal, SC_STRTYPE_VALUE);
            }

            if( rMatch < 0 && NULL != pCell && IsEqualToTokenArray( pCell, rPos, aCondTokArr ) )
            {
                rMatch = n;
                // short circuit on the first match if not filling the list
                if( NULL == pStrings )
                    return true;
            }

            if( NULL != pEntry )
            {
                lclInsertStringToCollection( *pStrings, pEntry, bSortList );
                n++;
            }
        }
    }

    // In case of no match needed and an error occurred, return that error
    // entry as valid instead of silently failing.
    return bOk || NULL == pCell;
}

bool ScValidationData::FillSelectionList( TypedScStrCollection& rStrColl, const ScAddress& rPos ) const
{
    bool bOk = false;

    if( HasSelectionList() )
    {
        ::std::auto_ptr< ScTokenArray > pTokArr( CreateTokenArry( 0 ) );

        // *** try if formula is a string list ***

        bool bSortList = (mnListType == ValidListType::SORTEDASCENDING);
        sal_uInt32 nFormat = lclGetCellFormat( *GetDocument(), rPos );
        ScStringTokenIterator aIt( *pTokArr );
        for( const String* pString = aIt.First(); pString && aIt.Ok(); pString = aIt.Next() )
        {
            double fValue;
            bool bIsValue = GetDocument()->GetFormatTable()->IsNumberFormat( *pString, nFormat, fValue );
            TypedStrData* pData = new TypedStrData( *pString, fValue, bIsValue ? SC_STRTYPE_VALUE : SC_STRTYPE_STANDARD );
            lclInsertStringToCollection( rStrColl, pData, bSortList );
        }
        bOk = aIt.Ok();

        // *** if not a string list, try if formula results in a cell range or
        // anything else we recognize as valid ***

        if (!bOk)
        {
            int nMatch;
            bOk = GetSelectionFromFormula( &rStrColl, NULL, rPos, *pTokArr, nMatch );
        }
    }

    return bOk;
}

// ----------------------------------------------------------------------------

bool ScValidationData::IsEqualToTokenArray( ScBaseCell* pCell, const ScAddress& rPos, const ScTokenArray& rTokArr ) const
{
    // create a condition entry that tests on equality and set the passed token array
    ScConditionEntry aCondEntry( SC_COND_EQUAL, &rTokArr, NULL, GetDocument(), rPos );
    return aCondEntry.IsCellValid( pCell, rPos );
}

bool ScValidationData::IsListValid( ScBaseCell* pCell, const ScAddress& rPos ) const
{
    bool bIsValid = false;

    /*  Compare input cell with all supported tokens from the formula.
        Currently a formula may contain:
        1)  A list of strings (at least one string).
        2)  A single cell or range reference.
        3)  A single defined name (must contain a cell/range reference, another
            name, or DB range, or a formula resulting in a cell/range reference
            or matrix/array).
        4)  A single database range.
        5)  A formula resulting in a cell/range reference or matrix/array.
    */

    ::std::auto_ptr< ScTokenArray > pTokArr( CreateTokenArry( 0 ) );

    // *** try if formula is a string list ***

    sal_uInt32 nFormat = lclGetCellFormat( *GetDocument(), rPos );
    ScStringTokenIterator aIt( *pTokArr );
    for( const String* pString = aIt.First(); pString && aIt.Ok(); pString = aIt.Next() )
    {
        /*  Do not break the loop, if a valid string has been found.
            This is to find invalid tokens following in the formula. */
        if( !bIsValid )
        {
            // create a formula containing a single string or number
            ScTokenArray aCondTokArr;
            double fValue;
            if( GetDocument()->GetFormatTable()->IsNumberFormat( *pString, nFormat, fValue ) )
                aCondTokArr.AddDouble( fValue );
            else
                aCondTokArr.AddString( *pString );

            bIsValid = IsEqualToTokenArray( pCell, rPos, aCondTokArr );
        }
    }

    if( !aIt.Ok() )
        bIsValid = false;

    // *** if not a string list, try if formula results in a cell range or
    // anything else we recognize as valid ***

    if (!bIsValid)
    {
        int nMatch;
        bIsValid = GetSelectionFromFormula( NULL, pCell, rPos, *pTokArr, nMatch );
        bIsValid = bIsValid && nMatch >= 0;
    }

    return bIsValid;
}

// ============================================================================
// ============================================================================

ScValidationDataList::ScValidationDataList(const ScValidationDataList& rList) :
    ScValidationEntries_Impl()
{
    //  fuer Ref-Undo - echte Kopie mit neuen Tokens!

    sal_uInt16 nCount = rList.Count();

    for (sal_uInt16 i=0; i<nCount; i++)
        InsertNew( rList[i]->Clone() );

    //!     sortierte Eintraege aus rList schneller einfuegen ???
}

ScValidationDataList::ScValidationDataList(ScDocument* pNewDoc,
                                            const ScValidationDataList& rList)
{
    //  fuer neues Dokument - echte Kopie mit neuen Tokens!

    sal_uInt16 nCount = rList.Count();

    for (sal_uInt16 i=0; i<nCount; i++)
        InsertNew( rList[i]->Clone(pNewDoc) );

    //!     sortierte Eintraege aus rList schneller einfuegen ???
}

ScValidationData* ScValidationDataList::GetData( sal_uInt32 nKey )
{
    //! binaer suchen

    sal_uInt16 nCount = Count();
    for (sal_uInt16 i=0; i<nCount; i++)
        if ((*this)[i]->GetKey() == nKey)
            return (*this)[i];

    OSL_FAIL("ScValidationDataList: Eintrag nicht gefunden");
    return NULL;
}

void ScValidationDataList::CompileXML()
{
    sal_uInt16 nCount = Count();
    for (sal_uInt16 i=0; i<nCount; i++)
        (*this)[i]->CompileXML();
}

void ScValidationDataList::UpdateReference( UpdateRefMode eUpdateRefMode,
                                const ScRange& rRange, SCsCOL nDx, SCsROW nDy, SCsTAB nDz )
{
    sal_uInt16 nCount = Count();
    for (sal_uInt16 i=0; i<nCount; i++)
        (*this)[i]->UpdateReference( eUpdateRefMode, rRange, nDx, nDy, nDz);
}

void ScValidationDataList::UpdateMoveTab( SCTAB nOldPos, SCTAB nNewPos )
{
    sal_uInt16 nCount = Count();
    for (sal_uInt16 i=0; i<nCount; i++)
        (*this)[i]->UpdateMoveTab( nOldPos, nNewPos );
}

<<<<<<< HEAD
BOOL ScValidationDataList::operator==( const ScValidationDataList& r ) const
=======
bool ScValidationDataList::MarkUsedExternalReferences() const
{
    bool bAllMarked = false;
    sal_uInt16 nCount = Count();
    for (sal_uInt16 i=0; !bAllMarked && i<nCount; i++)
        bAllMarked = (*this)[i]->MarkUsedExternalReferences();
    return bAllMarked;
}

sal_Bool ScValidationDataList::operator==( const ScValidationDataList& r ) const
>>>>>>> ce6308e4
{
    // fuer Ref-Undo - interne Variablen werden nicht verglichen

    sal_uInt16 nCount = Count();
    sal_Bool bEqual = ( nCount == r.Count() );
    for (sal_uInt16 i=0; i<nCount && bEqual; i++)           // Eintraege sind sortiert
        if ( !(*this)[i]->EqualEntries(*r[i]) )         // Eintraege unterschiedlich ?
            bEqual = sal_False;

    return bEqual;
}

/* vim:set shiftwidth=4 softtabstop=4 expandtab: */<|MERGE_RESOLUTION|>--- conflicted
+++ resolved
@@ -82,7 +82,7 @@
     eErrorStyle( SC_VALERR_STOP ),
     mnListType( ValidListType::UNSORTED )
 {
-    bShowInput = bShowError = sal_False;
+    bShowInput = bShowError = false;
 }
 
 ScValidationData::ScValidationData( ScValidationMode eMode, ScConditionMode eOper,
@@ -94,7 +94,7 @@
     eErrorStyle( SC_VALERR_STOP ),
     mnListType( ValidListType::UNSORTED )
 {
-    bShowInput = bShowError = sal_False;
+    bShowInput = bShowError = false;
 }
 
 ScValidationData::ScValidationData( const ScValidationData& r ) :
@@ -158,12 +158,12 @@
 
 void ScValidationData::ResetInput()
 {
-    bShowInput = sal_False;
+    bShowInput = false;
 }
 
 void ScValidationData::ResetError()
 {
-    bShowError = sal_False;
+    bShowError = false;
 }
 
 void ScValidationData::SetInput( const String& rTitle, const String& rMsg )
@@ -197,9 +197,9 @@
     ScDocument* pDocument = GetDocument();
     SfxObjectShell* pDocSh = pDocument->GetDocumentShell();
     if ( !pDocSh || !pDocument->CheckMacroWarn() )
-        return sal_False;
-
-    sal_Bool bScriptReturnedFalse = sal_False;  // Standard: kein Abbruch
+        return false;
+
+    sal_Bool bScriptReturnedFalse = false;  // Standard: kein Abbruch
 
     // Set up parameters
     ::com::sun::star::uno::Sequence< ::com::sun::star::uno::Any > aParams(2);
@@ -207,7 +207,7 @@
     //  1) eingegebener / berechneter Wert
     String aValStr = rInput;
     double nValue;
-    sal_Bool bIsValue = sal_False;
+    sal_Bool bIsValue = false;
     if ( pCell )                // wenn Zelle gesetzt, aus Interpret gerufen
     {
         bIsValue = pCell->IsValue();
@@ -246,15 +246,15 @@
         pDocument->UnlockTable( rPos.Tab() );
 
     if ( !bWasInLinkUpdate )
-        pDocument->SetInLinkUpdate( sal_False );
+        pDocument->SetInLinkUpdate( false );
 
     // Check the return value from the script
     // The contents of the cell get reset if the script returns false
-    sal_Bool bTmp = sal_False;
+    sal_Bool bTmp = false;
     if ( eRet == ERRCODE_NONE &&
              aRet.getValueType() == getCppuBooleanType() &&
              sal_True == ( aRet >>= bTmp ) &&
-             bTmp == sal_False )
+             bTmp == false )
     {
         bScriptReturnedFalse = sal_True;
     }
@@ -285,10 +285,10 @@
     ScDocument* pDocument = GetDocument();
     SfxObjectShell* pDocSh = pDocument->GetDocumentShell();
     if ( !pDocSh || !pDocument->CheckMacroWarn() )
-        return sal_False;
-
-    sal_Bool bDone = sal_False;
-    sal_Bool bRet = sal_False;                      // Standard: kein Abbruch
+        return false;
+
+    sal_Bool bDone = false;
+    sal_Bool bRet = false;                      // Standard: kein Abbruch
 
     //  Wenn das Dok waehrend eines Basic-Calls geladen wurde,
     //  ist das Sbx-Objekt evtl. nicht angelegt (?)
@@ -329,7 +329,7 @@
         //  1) eingegebener / berechneter Wert
         String aValStr = rInput;
         double nValue = 0.0;
-        sal_Bool bIsValue = sal_False;
+        sal_Bool bIsValue = false;
         if ( pCell )                // wenn Zelle gesetzt, aus Interpret gerufen
         {
             bIsValue = pCell->IsValue();
@@ -362,10 +362,10 @@
             pDocument->UnlockTable( rPos.Tab() );
 
         if ( !bWasInLinkUpdate )
-            pDocument->SetInLinkUpdate( sal_False );
+            pDocument->SetInLinkUpdate( false );
 
         //  Eingabe abbrechen, wenn Basic-Makro sal_False zurueckgibt
-        if ( eRet == ERRCODE_NONE && refRes->GetType() == SbxBOOL && refRes->GetBool() == sal_False )
+        if ( eRet == ERRCODE_NONE && refRes->GetType() == SbxBOOL && refRes->GetBool() == false )
             bRet = sal_True;
         bDone = sal_True;
     }
@@ -440,7 +440,7 @@
         return sal_True;                        // alles erlaubt
 
     if ( rTest.GetChar(0) == '=' )
-        return sal_False;                       // Formeln sind sonst immer ungueltig
+        return false;                       // Formeln sind sonst immer ungueltig
 
     if ( !rTest.Len() )
         return IsIgnoreBlank();             // leer: wie eingestellt
@@ -481,11 +481,11 @@
             break;
         case CELLTYPE_STRING:
             ((ScStringCell*)pCell)->GetString( aString );
-            bIsVal = sal_False;
+            bIsVal = false;
             break;
         case CELLTYPE_EDIT:
             ((ScEditCell*)pCell)->GetString( aString );
-            bIsVal = sal_False;
+            bIsVal = false;
             break;
         case CELLTYPE_FORMULA:
             {
@@ -681,7 +681,7 @@
     SCSIZE  nCol, nRow, nCols, nRows, n = 0;
     pValues->GetDimensions( nCols, nRows );
 
-    sal_Bool bRef = sal_False;
+    sal_Bool bRef = false;
     ScRange aRange;
 
     ScTokenArray* pArr = (ScTokenArray*) &rTokArr;
@@ -743,11 +743,7 @@
             }
             else
             {
-<<<<<<< HEAD
-                USHORT nErr = nMatVal.GetError();
-=======
-                sal_uInt16 nErr = pMatVal->GetError();
->>>>>>> ce6308e4
+                sal_uInt16 nErr = nMatVal.GetError();
 
                 if( 0 != nErr )
                 {
@@ -962,20 +958,7 @@
         (*this)[i]->UpdateMoveTab( nOldPos, nNewPos );
 }
 
-<<<<<<< HEAD
-BOOL ScValidationDataList::operator==( const ScValidationDataList& r ) const
-=======
-bool ScValidationDataList::MarkUsedExternalReferences() const
-{
-    bool bAllMarked = false;
-    sal_uInt16 nCount = Count();
-    for (sal_uInt16 i=0; !bAllMarked && i<nCount; i++)
-        bAllMarked = (*this)[i]->MarkUsedExternalReferences();
-    return bAllMarked;
-}
-
 sal_Bool ScValidationDataList::operator==( const ScValidationDataList& r ) const
->>>>>>> ce6308e4
 {
     // fuer Ref-Undo - interne Variablen werden nicht verglichen
 
@@ -983,7 +966,7 @@
     sal_Bool bEqual = ( nCount == r.Count() );
     for (sal_uInt16 i=0; i<nCount && bEqual; i++)           // Eintraege sind sortiert
         if ( !(*this)[i]->EqualEntries(*r[i]) )         // Eintraege unterschiedlich ?
-            bEqual = sal_False;
+            bEqual = false;
 
     return bEqual;
 }
