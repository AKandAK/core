--- conflicted
+++ resolved
@@ -83,13 +83,8 @@
     DdeDataImp*     pImp;
 
     SVL_DLLPRIVATE void            Lock();
-<<<<<<< HEAD
-
-    void            SetFormat( ULONG nFmt );
-=======
-//#endif
+
     void            SetFormat( sal_uLong nFmt );
->>>>>>> e2a3d487
 
 public:
                     DdeData();
