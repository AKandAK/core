--- conflicted
+++ resolved
@@ -522,10 +522,6 @@
     static SvxBrushItem*    pProtectedBrushItem;
 
     static ImageList*       pOutlineBitmaps;
-<<<<<<< HEAD
-    static ImageList*       pOutlineBitmapsHC;
-=======
->>>>>>> edf1c529
 
     static ScFunctionList*  pStarCalcFunctionList;
     static ScFunctionMgr*   pStarCalcFunctionMgr;
@@ -609,14 +605,8 @@
     SC_DLLPUBLIC    static const String&    GetEmptyString();
     static const String&    GetScDocString();
 
-<<<<<<< HEAD
-    /** Returns the specified image list with outline symbols.
-        @param bHC  false = standard symbols; true = high contrast symbols. */
-    static ImageList*       GetOutlineSymbols( bool bHC );
-=======
     /** Returns the specified image list with outline symbols. */
     static ImageList*       GetOutlineSymbols();
->>>>>>> edf1c529
 
     static bool             HasStarCalcFunctionList();
     static ScFunctionList*  GetStarCalcFunctionList();
