--- conflicted
+++ resolved
@@ -33,13 +33,7 @@
 #include <svl/cenumitm.hxx>
 #include <whassert.hxx>
 
-<<<<<<< HEAD
-#include <cppuhelper/extract.hxx>
-=======
-#ifndef _CPPUHELPER_EXTRACT_HXX_
 #include <comphelper/extract.hxx>
-#endif
->>>>>>> e2a3d487
 
 //============================================================================
 //
@@ -75,11 +69,7 @@
 
 //============================================================================
 // virtual
-<<<<<<< HEAD
-bool SfxEnumItemInterface::QueryValue(com::sun::star::uno::Any& rVal, BYTE)
-=======
-sal_Bool SfxEnumItemInterface::QueryValue(com::sun::star::uno::Any& rVal, sal_uInt8)
->>>>>>> e2a3d487
+bool SfxEnumItemInterface::QueryValue(com::sun::star::uno::Any& rVal, sal_uInt8)
     const
 {
     rVal <<= sal_Int32(GetEnumValue());
@@ -88,13 +78,8 @@
 
 //============================================================================
 // virtual
-<<<<<<< HEAD
 bool SfxEnumItemInterface::PutValue(const com::sun::star::uno::Any& rVal,
-                                    BYTE)
-=======
-sal_Bool SfxEnumItemInterface::PutValue(const com::sun::star::uno::Any& rVal,
                                     sal_uInt8)
->>>>>>> e2a3d487
 {
     sal_Int32 nTheValue = 0;
 
@@ -247,11 +232,7 @@
 
 //============================================================================
 // virtual
-<<<<<<< HEAD
-bool CntBoolItem::QueryValue(com::sun::star::uno::Any& rVal, BYTE) const
-=======
-sal_Bool CntBoolItem::QueryValue(com::sun::star::uno::Any& rVal, sal_uInt8) const
->>>>>>> e2a3d487
+bool CntBoolItem::QueryValue(com::sun::star::uno::Any& rVal, sal_uInt8) const
 {
     rVal <<= sal_Bool(m_bValue);
     return true;
@@ -259,11 +240,7 @@
 
 //============================================================================
 // virtual
-<<<<<<< HEAD
-bool CntBoolItem::PutValue(const com::sun::star::uno::Any& rVal, BYTE)
-=======
-sal_Bool CntBoolItem::PutValue(const com::sun::star::uno::Any& rVal, sal_uInt8)
->>>>>>> e2a3d487
+bool CntBoolItem::PutValue(const com::sun::star::uno::Any& rVal, sal_uInt8)
 {
     sal_Bool bTheValue = sal_Bool();
     if (rVal >>= bTheValue)
