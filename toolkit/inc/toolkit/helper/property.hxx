--- conflicted
+++ resolved
@@ -195,14 +195,11 @@
 #define BASEPROPERTY_GRID_SELECTIONMODE             144
 #define BASEPROPERTY_ENABLEVISIBLE                  145  // sal_Bool
 #define BASEPROPERTY_REFERENCE_DEVICE               146
-<<<<<<< HEAD
-#define BASEPROPERTY_GRID_EVEN_ROW_BACKGROUND       147
-#define BASEPROPERTY_GRID_HEADER_BACKGROUND         148
-#define BASEPROPERTY_GRID_LINE_COLOR                149
-#define BASEPROPERTY_GRID_ROW_BACKGROUND            150
-=======
 #define BASEPROPERTY_HIGHCONTRASTMODE               147
->>>>>>> c5934ada
+#define BASEPROPERTY_GRID_EVEN_ROW_BACKGROUND       148
+#define BASEPROPERTY_GRID_HEADER_BACKGROUND         149
+#define BASEPROPERTY_GRID_LINE_COLOR                150
+#define BASEPROPERTY_GRID_ROW_BACKGROUND        151
 
 
 // Keine gebundenen Properties, werden immer aus der Property BASEPROPERTY_FONTDESCRIPTOR entnommen.
