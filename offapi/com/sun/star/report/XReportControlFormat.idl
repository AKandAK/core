/*************************************************************************
 *
 * DO NOT ALTER OR REMOVE COPYRIGHT NOTICES OR THIS FILE HEADER.
 *
 * Copyright 2000, 2010 Oracle and/or its affiliates.
 *
 * OpenOffice.org - a multi-platform office productivity suite
 *
 * This file is part of OpenOffice.org.
 *
 * OpenOffice.org is free software: you can redistribute it and/or modify
 * it under the terms of the GNU Lesser General Public License version 3
 * only, as published by the Free Software Foundation.
 *
 * OpenOffice.org is distributed in the hope that it will be useful,
 * but WITHOUT ANY WARRANTY; without even the implied warranty of
 * MERCHANTABILITY or FITNESS FOR A PARTICULAR PURPOSE.  See the
 * GNU Lesser General Public License version 3 for more details
 * (a copy is included in the LICENSE file that accompanied this code).
 *
 * You should have received a copy of the GNU Lesser General Public License
 * version 3 along with OpenOffice.org.  If not, see
 * <http://www.openoffice.org/license.html>
 * for a copy of the LGPLv3 License.
 *
 ************************************************************************/
#ifndef __com_sun_star_report_XReportControlFormat_idl__
#define __com_sun_star_report_XReportControlFormat_idl__

#include <com/sun/star/awt/FontDescriptor.idl>
#include <com/sun/star/awt/FontSlant.idl>
#include <com/sun/star/beans/XPropertySet.idl>
#include <com/sun/star/lang/IllegalArgumentException.idl>
#include <com/sun/star/lang/Locale.idl>
#include <com/sun/star/style/ParagraphAdjust.idl>
#include <com/sun/star/style/VerticalAlignment.idl>
#include <com/sun/star/util/Color.idl>
//=============================================================================

 module com {  module sun {  module star {  module report {

//=============================================================================
/** specifies a format condition for a control.
*/
published interface XReportControlFormat
{
    /** specifies the background color (RGB) of the control.
     */
    [attribute,bound] com::sun::star::util::Color ControlBackground
    {
        set raises ( com::sun::star::beans::UnknownPropertyException );
        get raises ( com::sun::star::beans::UnknownPropertyException );
    };

    /** determines if the back ground color is set to transparent.
     */
    [attribute,bound] boolean ControlBackgroundTransparent
    {
        set raises ( com::sun::star::beans::UnknownPropertyException );
        get raises ( com::sun::star::beans::UnknownPropertyException );
    };

    /** specifies the horizontal alignment of the text.
        @see ::com::sun::star::style::ParagraphAdjust
     */
    [attribute,bound] short ParaAdjust
    {
        set raises ( com::sun::star::beans::UnknownPropertyException );
        get raises ( com::sun::star::beans::UnknownPropertyException );
    };

    //-------------------------------------------------------------------------

    /** specifies the font attributes of the text in the control.
     */
    [attribute,bound] com::sun::star::awt::FontDescriptor FontDescriptor
    {
        set raises ( com::sun::star::beans::UnknownPropertyException );
        get raises ( com::sun::star::beans::UnknownPropertyException );
    };

    /** specifies the font attributes of the text in the control.
     */
    [attribute,bound] com::sun::star::awt::FontDescriptor FontDescriptorAsian
    {
        set raises ( com::sun::star::beans::UnknownPropertyException );
        get raises ( com::sun::star::beans::UnknownPropertyException );
    };

    /** specifies the font attributes of the text in the control.
     */
    [attribute,bound] com::sun::star::awt::FontDescriptor FontDescriptorComplex
    {
        set raises ( com::sun::star::beans::UnknownPropertyException );
        get raises ( com::sun::star::beans::UnknownPropertyException );
    };

    //-------------------------------------------------------------------------

    /** specifies the <type scope="com::sun::star::text">FontEmphasis</type>
        value of the text in the control.
     */
    [attribute,bound] short ControlTextEmphasis
    {
        set raises ( com::sun::star::beans::UnknownPropertyException );
        get raises ( com::sun::star::beans::UnknownPropertyException );
    };

    /** contains the font emphasis value as <type scope="com::sun::star::text">FontEmphasis</type>.
     */
    [attribute,bound] short CharEmphasis
    {
        set raises ( com::sun::star::beans::UnknownPropertyException );
        get raises ( com::sun::star::beans::UnknownPropertyException );
    };

    /** determines whether text is formatted in two lines.
     <p>It is linked to the properties CharCombinePrefix and CharCombineSuffix.</p>
     */
    [attribute,bound] boolean CharCombineIsOn
    {
        set raises ( com::sun::star::beans::UnknownPropertyException );
        get raises ( com::sun::star::beans::UnknownPropertyException );
    };
    //-------------------------------------------------------------------------
    /** contains the prefix (usually parenthesis) before text that is formatted in two lines.
     <p>It is linked to the properties CharCombineIsOn and CharCombineSuffix.</p>
     */
    [attribute,bound] string CharCombinePrefix
    {
        set raises ( com::sun::star::beans::UnknownPropertyException );
        get raises ( com::sun::star::beans::UnknownPropertyException );
    };
    //-------------------------------------------------------------------------
    /** contains the suffix (usually parenthesis) after text that is formatted in two lines.
     <p>It is linked to the properties CharCombineIsOn and CharCombinePrefix.</p>
     */
    [attribute,bound] string CharCombineSuffix
    {
        set raises ( com::sun::star::beans::UnknownPropertyException );
        get raises ( com::sun::star::beans::UnknownPropertyException );
    };

    /** If this optional property is <TRUE/>, then the characters are invisible.

        @since OOo 2.0
     */
    [attribute,bound] boolean CharHidden
    {
        set raises ( com::sun::star::beans::UnknownPropertyException );
        get raises ( com::sun::star::beans::UnknownPropertyException );
    };

    //-------------------------------------------------------------------------
    /** specifies if the characters are formatted and
        displayed with a shadow effect.
     */
    [attribute,bound] boolean CharShadowed
    {
        set raises ( com::sun::star::beans::UnknownPropertyException );
        get raises ( com::sun::star::beans::UnknownPropertyException );
    };

    /** specifies if the characters are formatted and
        displayed with a contour effect.
     */
    [attribute,bound] boolean CharContoured
    {
        set raises ( com::sun::star::beans::UnknownPropertyException );
        get raises ( com::sun::star::beans::UnknownPropertyException );
    };

    /** optional property which contains the value of the case-mapping of the
        text for formatting and displaying.

        @see CaseMap
     */
    [attribute,bound] short CharCaseMap
    {
        set raises ( com::sun::star::beans::UnknownPropertyException );
        get raises ( com::sun::star::beans::UnknownPropertyException );
    };

    /** contains the value of the locale.
     */
    [attribute,bound] com::sun::star::lang::Locale CharLocale
    {
        set raises ( com::sun::star::beans::UnknownPropertyException );
        get raises ( com::sun::star::beans::UnknownPropertyException );
    };

    /** specifies the percentage by which to raise/lower superscript/subscript
        characters.

        <p>Negative values denote subscripts and positive values superscripts.</p>
     */
    [attribute,bound] short CharEscapement
    {
        set raises ( com::sun::star::beans::UnknownPropertyException );
        get raises ( com::sun::star::beans::UnknownPropertyException );
    };

    /** This is the additional height used for subscript or superscript
        characters in units of percent.
        For subscript characters the value is negative and for
        superscript characters positive.
     */
    [attribute,bound] byte CharEscapementHeight
    {
        set raises ( com::sun::star::beans::UnknownPropertyException );
        get raises ( com::sun::star::beans::UnknownPropertyException );
    };

    /** optional property to determine whether the kerning tables from the current font are used.
        <p>Automatic <em>kerning</em> applies a spacing in between certain
        pairs of characters to make the text look better.</p>
     */
    [attribute,bound] boolean CharAutoKerning
    {
        set raises ( com::sun::star::beans::UnknownPropertyException );
        get raises ( com::sun::star::beans::UnknownPropertyException );
    };

    /** optional property which contains the value of the kerning of the characters.
     */
    [attribute,bound] short CharKerning
    {
        set raises ( com::sun::star::beans::UnknownPropertyException );
        get raises ( com::sun::star::beans::UnknownPropertyException );
    };

    /** If this optional property is <TRUE/>, then the characters are flashing.
     */
    [attribute,bound] boolean CharFlash
    {
        set raises ( com::sun::star::beans::UnknownPropertyException );
        get raises ( com::sun::star::beans::UnknownPropertyException );
    };

    /** specifies the <type scope="com::sun::star::text">FontRelief</type>
        value of the text in the control.
     */
    [attribute,bound] short CharRelief
    {
        set raises ( com::sun::star::beans::UnknownPropertyException );
        get raises ( com::sun::star::beans::UnknownPropertyException );
    };

    /** This attribute specifies the name of the font style.



        <p>It may contain more than one name separated by comma.</p>
     */
    [attribute,bound] string CharFontName
    {
        set raises ( com::sun::star::beans::UnknownPropertyException );
        get raises ( com::sun::star::beans::UnknownPropertyException );
    };
    //-------------------------------------------------------------------------

    /** This attribute contains the name of the font style.

        <p>This attribute may be empty.</p>
     */
    [attribute,bound] string CharFontStyleName
    {
        set raises ( com::sun::star::beans::UnknownPropertyException );
        get raises ( com::sun::star::beans::UnknownPropertyException );
    };
    //-------------------------------------------------------------------------

    /** This attribute contains font family as specified in
        com.sun.star.awt.FontFamily .
     */
    [attribute,bound] short CharFontFamily
    {
        set raises ( com::sun::star::beans::UnknownPropertyException );
        get raises ( com::sun::star::beans::UnknownPropertyException );
    };
    //-------------------------------------------------------------------------

    /** This attribute contains the text encoding of the font as specified in
        com.sun.star.awt.CharSet.
     */
    [attribute,bound] short CharFontCharSet
    {
        set raises ( com::sun::star::beans::UnknownPropertyException );
        get raises ( com::sun::star::beans::UnknownPropertyException );
    };
    //-------------------------------------------------------------------------

    /** This attribute contains the font pitch as specified in com.sun.star.awt.FontPitch.
     */
    [attribute,bound] short CharFontPitch
    {
        set raises ( com::sun::star::beans::UnknownPropertyException );
        get raises ( com::sun::star::beans::UnknownPropertyException );
    };

    /** specifies the text color (RGB) of the control.
     */
    [attribute,bound] com::sun::star::util::Color CharColor
    {
        set raises ( com::sun::star::beans::UnknownPropertyException );
        get raises ( com::sun::star::beans::UnknownPropertyException );
    };

    //-------------------------------------------------------------------------

    /** specifies the text line color (RGB) of the control.
     */
    [attribute,bound] com::sun::star::util::Color CharUnderlineColor
    {
        set raises ( com::sun::star::beans::UnknownPropertyException );
        get raises ( com::sun::star::beans::UnknownPropertyException );
    };

    /** This value contains the height of the characters in point.
     */
    [attribute,bound] float CharHeight
    {
        set raises ( com::sun::star::beans::UnknownPropertyException );
        get raises ( com::sun::star::beans::UnknownPropertyException );
    };

    //-------------------------------------------------------------------------

    /** This attribute contains the value for the character underline.@see com::sun::star::awt::FontUnderline
     */
    [attribute,bound] short CharUnderline
    {
        set raises ( com::sun::star::beans::UnknownPropertyException );
        get raises ( com::sun::star::beans::UnknownPropertyException );
    };

    //-------------------------------------------------------------------------

    /** This attribute contains the value of the font weight.@see com::sun::star::awt::FontWeight
     */
    [attribute,bound] float CharWeight
    {
        set raises ( com::sun::star::beans::UnknownPropertyException );
        get raises ( com::sun::star::beans::UnknownPropertyException );
    };

    //-------------------------------------------------------------------------

    /** This attribute contains the value of the posture of the document.@see com::sun::star::awt::FontSlant
     */
    [attribute,bound] com::sun::star::awt::FontSlant CharPosture
    {
        set raises ( com::sun::star::beans::UnknownPropertyException );
        get raises ( com::sun::star::beans::UnknownPropertyException );
    };

    //-------------------------------------------------------------------------
    /** determines the type of the strike out of the character.
        @see com.sun.star.awt.FontStrikeout
    */
    [attribute,bound] short CharStrikeout
    {
        set raises ( com::sun::star::beans::UnknownPropertyException );
        get raises ( com::sun::star::beans::UnknownPropertyException );
    };

    /** If this attribute is <TRUE/>, the underline and strike-through
        properties are not applied to white spaces.
     */
    [attribute,bound] boolean CharWordMode
    {
        set raises ( com::sun::star::beans::UnknownPropertyException );
        get raises ( com::sun::star::beans::UnknownPropertyException );
    };

<<<<<<< HEAD
    /** determines the rotation of a character in degree.
         <p>Depending on the implementation only certain values may be allowed.
=======
    /** determins the rotation of a character in degree.
        <p>Depending on the implementation only certain values may be allowed.
>>>>>>> 013fa416
        </p>
     */
    [attribute,bound] short CharRotation
    {
        set raises ( com::sun::star::beans::UnknownPropertyException );
        get raises ( com::sun::star::beans::UnknownPropertyException );
    };
    //-------------------------------------------------------------------------

    /** determines the percentage value for scaling the width of characters.

        <p>The value refers to the original width which is denoted by 100,
        and it has to be greater than 0.</p>

     */
    [attribute,bound] short CharScaleWidth
    {
        set raises ( com::sun::star::beans::UnknownPropertyException );
        get raises ( com::sun::star::beans::UnknownPropertyException );
    };

    /** specifies the vertical alignment of the text in the control.
        @see com::sun::star::style::VerticalAlignment
     */
    [attribute,bound] com::sun::star::style::VerticalAlignment VerticalAlign
    {
        set raises ( com::sun::star::lang::IllegalArgumentException,com::sun::star::beans::UnknownPropertyException );
        get raises ( com::sun::star::beans::UnknownPropertyException );
    };

    //-------------------------------------------------------------------------
    /** contains the URL of a hyperlink (if set).
     */
    [attribute,bound] string HyperLinkURL
    {
        set raises ( com::sun::star::beans::UnknownPropertyException );
        get raises ( com::sun::star::beans::UnknownPropertyException );
    };

    //-------------------------------------------------------------------------
    /** contains the name of the target for a hyperlink (if set).
     */
    [attribute,bound] string HyperLinkTarget
    {
        set raises ( com::sun::star::beans::UnknownPropertyException );
        get raises ( com::sun::star::beans::UnknownPropertyException );
    };

    //-------------------------------------------------------------------------
    /** contains the name of the hyperlink (if set).
     */
    [attribute,bound] string HyperLinkName
    {
        set raises ( com::sun::star::beans::UnknownPropertyException );
        get raises ( com::sun::star::beans::UnknownPropertyException );
    };

    //--------------------------------------------------------------------
    /** contains the character style name for visited hyperlinks.
     */
    [attribute,bound] string VisitedCharStyleName
    {
        set raises ( com::sun::star::beans::UnknownPropertyException );
        get raises ( com::sun::star::beans::UnknownPropertyException );
    };

    //--------------------------------------------------------------------
    /** contains the character style name for unvisited hyperlinks.
     */
    [attribute,bound] string UnvisitedCharStyleName
    {
        set raises ( com::sun::star::beans::UnknownPropertyException );
        get raises ( com::sun::star::beans::UnknownPropertyException );
    };
    /** This value contains the height of the characters in point.
     */
    [attribute,bound] float CharHeightAsian
    {
        set raises ( com::sun::star::beans::UnknownPropertyException );
        get raises ( com::sun::star::beans::UnknownPropertyException );
    };
    //-------------------------------------------------------------------------
    /** This property contains the value of the font weight.@see com::sun::star::awt::FontWeight
     */
    [attribute,bound] float CharWeightAsian
    {
        set raises ( com::sun::star::beans::UnknownPropertyException );
        get raises ( com::sun::star::beans::UnknownPropertyException );
    };
    //-------------------------------------------------------------------------
    /** This property specifies the name of the font style.
        <p>It may contain more than one name separated by comma.</p>
     */
    [attribute,bound] string CharFontNameAsian
    {
        set raises ( com::sun::star::beans::UnknownPropertyException );
        get raises ( com::sun::star::beans::UnknownPropertyException );
    };
    //-------------------------------------------------------------------------
    /** This property contains the name of the font style.
        <p>This property may be empty.</p>
     */
    [attribute,bound] string CharFontStyleNameAsian
    {
        set raises ( com::sun::star::beans::UnknownPropertyException );
        get raises ( com::sun::star::beans::UnknownPropertyException );
    };
    //-------------------------------------------------------------------------
    /** This property contains font family as specified in
        com.sun.star.awt.FontFamily .
     */
    [attribute,bound] short CharFontFamilyAsian
    {
        set raises ( com::sun::star::beans::UnknownPropertyException );
        get raises ( com::sun::star::beans::UnknownPropertyException );
    };
    //-------------------------------------------------------------------------
    /** This property contains the text encoding of the font as specified in
        com.sun.star.awt.CharSet.
     */
    [attribute,bound] short CharFontCharSetAsian
    {
        set raises ( com::sun::star::beans::UnknownPropertyException );
        get raises ( com::sun::star::beans::UnknownPropertyException );
    };
    //-------------------------------------------------------------------------
    /** This property contains the font pitch as specified in com.sun.star.awt.FontPitch.
     */
    [attribute,bound] short CharFontPitchAsian
    {
        set raises ( com::sun::star::beans::UnknownPropertyException );
        get raises ( com::sun::star::beans::UnknownPropertyException );
    };
    //-------------------------------------------------------------------------
    /** This property contains the value of the posture of the document.@see com::sun::star::awt::FontSlant
     */
    [attribute,bound] com::sun::star::awt::FontSlant CharPostureAsian
    {
        set raises ( com::sun::star::beans::UnknownPropertyException );
        get raises ( com::sun::star::beans::UnknownPropertyException );
    };

    //-------------------------------------------------------------------------
    /** contains the value of the locale.
     */
    [attribute,bound] com::sun::star::lang::Locale CharLocaleAsian
    {
        set raises ( com::sun::star::beans::UnknownPropertyException );
        get raises ( com::sun::star::beans::UnknownPropertyException );
    };

    //-------------------------------------------------------------------------
    /** This value contains the height of the characters in point.
     */
    [attribute,bound] float CharHeightComplex
    {
        set raises ( com::sun::star::beans::UnknownPropertyException );
        get raises ( com::sun::star::beans::UnknownPropertyException );
    };
    //-------------------------------------------------------------------------
    /** This property contains the value of the font weight.@see com::sun::star::awt::FontWeight
     */
    [attribute,bound] float CharWeightComplex
    {
        set raises ( com::sun::star::beans::UnknownPropertyException );
        get raises ( com::sun::star::beans::UnknownPropertyException );
    };
    //-------------------------------------------------------------------------
    /** This property specifies the name of the font style.
        <p>It may contain more than one name separated by comma.</p>
     */
    [attribute,bound] string CharFontNameComplex
    {
        set raises ( com::sun::star::beans::UnknownPropertyException );
        get raises ( com::sun::star::beans::UnknownPropertyException );
    };
    //-------------------------------------------------------------------------
    /** This property contains the name of the font style.
        <p>This property may be empty.</p>
     */
    [attribute,bound] string CharFontStyleNameComplex

    {
        set raises ( com::sun::star::beans::UnknownPropertyException );
        get raises ( com::sun::star::beans::UnknownPropertyException );
    };
    //-------------------------------------------------------------------------
    /** This property contains font family as specified in
        com.sun.star.awt.FontFamily .
     */
    [attribute,bound] short CharFontFamilyComplex
    {
        set raises ( com::sun::star::beans::UnknownPropertyException );
        get raises ( com::sun::star::beans::UnknownPropertyException );
    };
    //-------------------------------------------------------------------------
    /** This property contains the text encoding of the font as specified in
        com.sun.star.awt.CharSet.
     */
    [attribute,bound] short CharFontCharSetComplex
    {
        set raises ( com::sun::star::beans::UnknownPropertyException );
        get raises ( com::sun::star::beans::UnknownPropertyException );
    };
    //-------------------------------------------------------------------------
    /** This property contains the font pitch as specified in com.sun.star.awt.FontPitch.
     */
    [attribute,bound] short CharFontPitchComplex
    {
        set raises ( com::sun::star::beans::UnknownPropertyException );
        get raises ( com::sun::star::beans::UnknownPropertyException );
    };
    //-------------------------------------------------------------------------
    /** This property contains the value of the posture of the document.@see com::sun::star::awt::FontSlant
     */
    [attribute,bound] com::sun::star::awt::FontSlant CharPostureComplex
    {
        set raises ( com::sun::star::beans::UnknownPropertyException );
        get raises ( com::sun::star::beans::UnknownPropertyException );
    };

    //-------------------------------------------------------------------------
    /** contains the value of the locale.
     */
    [attribute,bound] com::sun::star::lang::Locale CharLocaleComplex
    {
        set raises ( com::sun::star::beans::UnknownPropertyException );
        get raises ( com::sun::star::beans::UnknownPropertyException );
    };
};

service ReportControlFormat : XReportControlFormat;
//=============================================================================

}; }; }; };
#endif<|MERGE_RESOLUTION|>--- conflicted
+++ resolved
@@ -373,13 +373,8 @@
         get raises ( com::sun::star::beans::UnknownPropertyException );
     };
 
-<<<<<<< HEAD
     /** determines the rotation of a character in degree.
-         <p>Depending on the implementation only certain values may be allowed.
-=======
-    /** determins the rotation of a character in degree.
         <p>Depending on the implementation only certain values may be allowed.
->>>>>>> 013fa416
         </p>
      */
     [attribute,bound] short CharRotation
