--- conflicted
+++ resolved
@@ -73,16 +73,7 @@
 $(call gb_Library_use_externals,svt,\
 	icuuc \
     jpeg \
-<<<<<<< HEAD
 )
-=======
-))
-else
-$(eval $(call gb_Library_add_linked_static_libs,svt,\
-    jpeglib \
-))
-endif
->>>>>>> 0d2916e0
 
 $(eval $(call gb_Library_add_exception_objects,svt,\
     svtools/source/brwbox/brwbox1 \
