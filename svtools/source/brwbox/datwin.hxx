/* -*- Mode: C++; tab-width: 4; indent-tabs-mode: nil; c-basic-offset: 4 -*- */
/*
 * This file is part of the LibreOffice project.
 *
 * This Source Code Form is subject to the terms of the Mozilla Public
 * License, v. 2.0. If a copy of the MPL was not distributed with this
 * file, You can obtain one at http://mozilla.org/MPL/2.0/.
 *
 * This file incorporates work covered by the following license notice:
 *
 *   Licensed to the Apache Software Foundation (ASF) under one or more
 *   contributor license agreements. See the NOTICE file distributed
 *   with this work for additional information regarding copyright
 *   ownership. The ASF licenses this file to you under the Apache
 *   License, Version 2.0 (the "License"); you may not use this file
 *   except in compliance with the License. You may obtain a copy of
 *   the License at http://www.apache.org/licenses/LICENSE-2.0 .
 */

#ifndef INCLUDED_SVTOOLS_SOURCE_BRWBOX_DATWIN_HXX
#define INCLUDED_SVTOOLS_SOURCE_BRWBOX_DATWIN_HXX

#include <svtools/brwbox.hxx>
#include <svtools/brwhead.hxx>
#include <vcl/timer.hxx>
#include <vcl/image.hxx>
#include <svtools/transfer.hxx>
#include <vector>



#define MIN_COLUMNWIDTH  2

typedef ::std::vector< Rectangle* > RectangleList;



class ButtonFrame
{
    Rectangle   aRect;
    Rectangle   aInnerRect;
    OUString    aText;
    bool        bPressed;
    bool        bCurs;
    bool        m_bDrawDisabled;

public:
               ButtonFrame( const Point& rPt, const Size& rSz,
                            const OUString &rText,
                            bool bPress,
                            bool bCursor,
                            bool _bDrawDisabled)
                :aRect( rPt, rSz )
                ,aInnerRect( Point( aRect.Left()+1, aRect.Top()+1 ),
                            Size( aRect.GetWidth()-2, aRect.GetHeight()-2 ) )
                ,aText(rText)
                ,bPressed(bPress)
                ,bCurs(bCursor)
                ,m_bDrawDisabled(_bDrawDisabled)
            {
            }

    void    Draw( OutputDevice& rDev );
};



class BrowserColumn
{
    sal_uInt16          _nId;
    sal_uLong           _nOriginalWidth;
    sal_uLong           _nWidth;
    Image               _aImage;
    OUString            _aTitle;
    bool                _bFrozen;

public:
                        BrowserColumn( sal_uInt16 nItemId, const Image &rImage,
                                        const OUString& rTitle, sal_uLong nWidthPixel, const Fraction& rCurrentZoom );
    virtual            ~BrowserColumn();

    sal_uInt16          GetId() const { return _nId; }

    sal_uLong           Width() { return _nWidth; }
    Image&              GetImage() { return _aImage; }
    OUString&           Title() { return _aTitle; }

    bool                IsFrozen() const { return _bFrozen; }
    void                Freeze( bool bFreeze = true ) { _bFrozen = bFreeze; }

    void                Draw( BrowseBox& rBox, OutputDevice& rDev,
                              const Point& rPos, bool bCurs  );

    void                SetWidth(sal_uLong nNewWidthPixel, const Fraction& rCurrentZoom);
    void                ZoomChanged(const Fraction& rNewZoom);
};



class BrowserDataWin
            :public Control
            ,public DragSourceHelper
            ,public DropTargetHelper
{
public:
<<<<<<< HEAD
    BrowserHeader*  pHeaderBar;     // only for BrowserMode::HEADERBAR_NEW
    vcl::Window*         pEventWin;      // Window of forwarded events
    ScrollBarBox*   pCornerWin;     // Window in the corner btw the ScrollBars
=======
    VclPtr<BrowserHeader> pHeaderBar;     // only for BROWSER_HEADERBAR_NEW
    VclPtr<vcl::Window>   pEventWin;      // Window of forwarded events
    VclPtr<ScrollBarBox>  pCornerWin;     // Window in the corner btw the ScrollBars
>>>>>>> 0cde74f7
    bool            bInDtor;
    AutoTimer       aMouseTimer;    // recalls MouseMove on dragging out
    MouseEvent      aRepeatEvt;     // a MouseEvent to repeat
    Point           aLastMousePos;  // prevents pseudo-MouseMoves

    OUString        aRealRowCount;  // to show in VScrollBar

    RectangleList   aInvalidRegion; // invalidated Rectangles during !UpdateMode
    bool            bInPaint;       // TRUE while in Paint
    bool            bInCommand;     // TRUE while in Command
    bool            bNoScrollBack;  // only scroll forward
    bool            bNoHScroll;     // no horizontal scrollbar
    bool            bNoVScroll;     // no vertical scrollbar
    bool            bAutoHScroll;   // autohide horizontaler Scrollbar
    bool            bAutoVScroll;   // autohide horizontaler Scrollbar
    bool            bUpdateMode;    // not SV-UpdateMode because of Invalidate()
    bool            bAutoSizeLastCol; // last column always fills up window
    bool            bResizeOnPaint;   // outstanding resize-event
    bool            bUpdateOnUnlock;  // Update() while locked
    bool            bInUpdateScrollbars;  // prevents recursions
    bool            bHadRecursion;        // a recursion occurred
    bool            bOwnDataChangedHdl;   // dont change colors in DataChanged
    bool            bCallingDropCallback; // we're in a callback to AcceptDrop or ExecuteDrop currently
    sal_uInt16          nUpdateLock;    // lock count, dont call Control::Update()!
    short           nCursorHidden;  // new counter for DoHide/ShowCursor

    long            m_nDragRowDividerLimit;
    long            m_nDragRowDividerOffset;

public:
                    BrowserDataWin( BrowseBox* pParent );
    virtual         ~BrowserDataWin();
    virtual void    dispose() SAL_OVERRIDE;

    virtual void    DataChanged( const DataChangedEvent& rDCEvt ) SAL_OVERRIDE;
    virtual void    Paint( const Rectangle& rRect ) SAL_OVERRIDE;
    virtual void    RequestHelp( const HelpEvent& rHEvt ) SAL_OVERRIDE;
    virtual void    Command( const CommandEvent& rEvt ) SAL_OVERRIDE;
    virtual void    MouseButtonDown( const MouseEvent& rEvt ) SAL_OVERRIDE;
    virtual void    MouseMove( const MouseEvent& rEvt ) SAL_OVERRIDE;
                    DECL_LINK( RepeatedMouseMove, void * );

    virtual void    MouseButtonUp( const MouseEvent& rEvt ) SAL_OVERRIDE;
    virtual void    KeyInput( const KeyEvent& rEvt ) SAL_OVERRIDE;
    virtual void    Tracking( const TrackingEvent& rTEvt ) SAL_OVERRIDE;

    // DropTargetHelper overridables
    virtual sal_Int8 AcceptDrop( const AcceptDropEvent& rEvt ) SAL_OVERRIDE;
    virtual sal_Int8 ExecuteDrop( const ExecuteDropEvent& rEvt ) SAL_OVERRIDE;

    // DragSourceHelper overridables
    virtual void    StartDrag( sal_Int8 _nAction, const Point& _rPosPixel ) SAL_OVERRIDE;


    BrowseEvent     CreateBrowseEvent( const Point& rPosPixel );
    void            Repaint();
    BrowseBox*      GetParent() const
                         { return static_cast<BrowseBox*>( Window::GetParent() ); }
    const OUString& GetRealRowCount() const { return aRealRowCount; }

    void            SetUpdateMode( bool bMode );
    bool            GetUpdateMode() const { return bUpdateMode; }
    void            EnterUpdateLock() { ++nUpdateLock; }
    void            LeaveUpdateLock();
    void            Update();
    void            DoOutstandingInvalidations();
    void            Invalidate( sal_uInt16 nFlags = 0 ) SAL_OVERRIDE;
    void            Invalidate( const Rectangle& rRect, sal_uInt16 nFlags = 0 ) SAL_OVERRIDE;
    void            Invalidate( const vcl::Region& rRegion, sal_uInt16 nFlags = 0 ) SAL_OVERRIDE
                    { Control::Invalidate( rRegion, nFlags ); }

protected:
    void            StartRowDividerDrag( const Point& _rStartPos );
    bool            ImplRowDividerHitTest( const BrowserMouseEvent& _rEvent );
};



inline void BrowserDataWin::Repaint()
{
    if ( GetUpdateMode() )
        Update();
    Paint( Rectangle( Point(), GetOutputSizePixel() ) );
}



class BrowserScrollBar: public ScrollBar
{
    sal_uLong           _nTip;
    sal_uLong           _nLastPos;
    VclPtr<BrowserDataWin> _pDataWin;

public:
                    BrowserScrollBar( vcl::Window* pParent, WinBits nStyle,
                                      BrowserDataWin *pDataWin )
                    :   ScrollBar( pParent, nStyle ),
                        _nTip( 0 ),
                        _nLastPos( ULONG_MAX ),
                        _pDataWin( pDataWin )
                    {}
   virtual          ~BrowserScrollBar();
   virtual void     dispose() SAL_OVERRIDE;
                    //ScrollBar( vcl::Window* pParent, const ResId& rResId );

    virtual void    Tracking( const TrackingEvent& rTEvt ) SAL_OVERRIDE;
    virtual void    EndScroll() SAL_OVERRIDE;
};



void InitSettings_Impl( vcl::Window *pWin,
         bool bFont = true, bool bForeground = true, bool bBackground = true );



#endif

/* vim:set shiftwidth=4 softtabstop=4 expandtab: */<|MERGE_RESOLUTION|>--- conflicted
+++ resolved
@@ -103,15 +103,9 @@
             ,public DropTargetHelper
 {
 public:
-<<<<<<< HEAD
-    BrowserHeader*  pHeaderBar;     // only for BrowserMode::HEADERBAR_NEW
-    vcl::Window*         pEventWin;      // Window of forwarded events
-    ScrollBarBox*   pCornerWin;     // Window in the corner btw the ScrollBars
-=======
-    VclPtr<BrowserHeader> pHeaderBar;     // only for BROWSER_HEADERBAR_NEW
+    VclPtr<BrowserHeader> pHeaderBar;     // only for BrowserMode::HEADERBAR_NEW
     VclPtr<vcl::Window>   pEventWin;      // Window of forwarded events
     VclPtr<ScrollBarBox>  pCornerWin;     // Window in the corner btw the ScrollBars
->>>>>>> 0cde74f7
     bool            bInDtor;
     AutoTimer       aMouseTimer;    // recalls MouseMove on dragging out
     MouseEvent      aRepeatEvt;     // a MouseEvent to repeat
