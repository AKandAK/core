/* -*- Mode: C++; tab-width: 4; indent-tabs-mode: nil; c-basic-offset: 4 -*- */
/*************************************************************************
 *
 * DO NOT ALTER OR REMOVE COPYRIGHT NOTICES OR THIS FILE HEADER.
 *
 * Copyright 2000, 2010 Oracle and/or its affiliates.
 *
 * OpenOffice.org - a multi-platform office productivity suite
 *
 * This file is part of OpenOffice.org.
 *
 * OpenOffice.org is free software: you can redistribute it and/or modify
 * it under the terms of the GNU Lesser General Public License version 3
 * only, as published by the Free Software Foundation.
 *
 * OpenOffice.org is distributed in the hope that it will be useful,
 * but WITHOUT ANY WARRANTY; without even the implied warranty of
 * MERCHANTABILITY or FITNESS FOR A PARTICULAR PURPOSE.  See the
 * GNU Lesser General Public License version 3 for more details
 * (a copy is included in the LICENSE file that accompanied this code).
 *
 * You should have received a copy of the GNU Lesser General Public License
 * version 3 along with OpenOffice.org.  If not, see
 * <http://www.openoffice.org/license.html>
 * for a copy of the LGPLv3 License.
 *
 ************************************************************************/

// MARKER(update_precomp.py): autogen include statement, do not remove
#include "precompiled_svl.hxx"
#include <svl/filerec.hxx>
#include <osl/endian.h>

//========================================================================

SV_IMPL_VARARR( SfxUINT32s, sal_uInt32 );

//========================================================================

/*  Die folgenden Makros extrahieren Teilbereiche aus einem sal_uInt32 Wert.
    Diese sal_uInt32-Werte werden anstelle der einzelnen Werte gestreamt,
    um Calls zu sparen.
*/

#define SFX_REC_PRE(n) ( ((n) & 0x000000FF) )
#define SFX_REC_OFS(n) ( ((n) & 0xFFFFFF00) >> 8 )
#define SFX_REC_TYP(n) ( ((n) & 0x000000FF) )
#define SFX_REC_VER(n) ( ((n) & 0x0000FF00) >> 8 )
#define SFX_REC_TAG(n) ( ((n) & 0xFFFF0000) >> 16 )

#define SFX_REC_CONTENT_VER(n) ( ((n) & 0x000000FF) )
#define SFX_REC_CONTENT_OFS(n) ( ((n) & 0xFFFFFF00) >> 8 )

//-------------------------------------------------------------------------

/*  Die folgenden Makros setzen Teilbereiche zu einem sal_uInt32 Wert zusammen.
    Diese sal_uInt32-Werte werden anstelle der einzelnen Werte gestreamt,
    um Calls zu sparen.
*/

#define SFX_REC_MINI_HEADER(nPreTag,nStartPos,nEndPos) \
                    ( sal_uInt32(nPreTag) | \
                      sal_uInt32(nEndPos-nStartPos-SFX_REC_HEADERSIZE_MINI) << 8 )

#define SFX_REC_HEADER(nRecType,nContentTag,nContentVer) \
                    ( sal_uInt32(nRecType) | \
                      ( sal_uInt32(nContentVer) << 8 ) | \
                      ( sal_uInt32(nContentTag) << 16 ) )

#define SFX_REC_CONTENT_HEADER(nContentVer,n1StStartPos,nCurStartPos) \
                    ( sal_uInt32(nContentVer) | \
                      sal_uInt32( nCurStartPos - n1StStartPos ) << 8 )

//=========================================================================

sal_uInt32 SfxMiniRecordWriter::Close
(
<<<<<<< HEAD
    bool         bSeekToEndOfRec    /*  TRUE (default)
=======
    FASTBOOL    bSeekToEndOfRec     /*  sal_True (default)
>>>>>>> e2a3d487
                                        Der Stream wird an das Ende des Records
                                        positioniert.

                                        sal_False
                                        Der Stream wird an den Anfang des
                                        Contents (also hinter den Header)
                                        positioniert.
                                    */
)

/*  [Beschreibung]

    Diese Methode schlie\st den Record. Dabei wird haupts"achlich der
    Header geschrieben.

    Wurde der Header bereits geschrieben, hat der Aufruf keine Wirkung.


    [R"uckgabewert]

    sal_uInt32      != 0
                Position im Stream, die direkt hinter dem Record liegt.
                'bSeekToEndOfRecord==sal_True'
                => R"uckgabewert == aktuelle Stream-Position nach Aufruf

                == 0
                Der Header war bereits geschrieben worden.
*/

{
    // wurde der Header noch nicht geschrieben?
    if ( !_bHeaderOk )
    {
        // Header an den Anfang des Records schreiben
        sal_uInt32 nEndPos = _pStream->Tell();
        _pStream->Seek( _nStartPos );
        *_pStream << SFX_REC_MINI_HEADER( _nPreTag, _nStartPos, nEndPos );

        // je nachdem ans Ende des Records seeken oder hinter Header bleiben
        if ( bSeekToEndOfRec )
            _pStream->Seek( nEndPos );

        // Header wurde JETZT geschrieben
<<<<<<< HEAD
        _bHeaderOk = true;
        return nEndPos;
    }
=======
        _bHeaderOk = sal_True;
        return nEndPos;
    }
#ifdef DBG_UTIL
    // mu\s Fix-Size-Record gepr"uft werden?
    else if ( SFX_BOOL_DONTCARE == _bHeaderOk )
    {
        // Header auslesen, um Soll-Gr"o\se zu bestimmen
        sal_uInt32 nEndPos = _pStream->Tell();
        _pStream->Seek( _nStartPos );
        sal_uInt32 nHeader;
        *_pStream >> nHeader;
        _pStream->Seek( nEndPos );

        // Soll-Gr"o\se mit Ist-Gr"o\se vergleichen
        DBG_ASSERT( nEndPos - SFX_REC_OFS(nHeader) == _nStartPos + sizeof(sal_uInt32),
                    "fixed record size incorrect" );
        DbgOutf( "SfxFileRec: written record until %ul", nEndPos );
    }
#endif
>>>>>>> e2a3d487

    // Record war bereits geschlossen
    return 0;
}

//=========================================================================

sal_uInt16 SfxMiniRecordReader::ScanRecordType
(
    SvStream*   pStream         /*  <SvStream> an dessen aktueller Position
                                    ein Record liegt, dessen Typ erkannt werden
                                    soll.
                                */
)

/*  [Beschreibung]

    Mit dieser statischen Methode kann ermittelt werden, ob sich an der
    aktuellen Position in einem Stream ein Record befindet, und der Typ
    des Records kann ermittelt werden.

    Die Position im Stream ist nach dem Aufruf aufver"andert.


    [Anmerkung]

    Die Record-Typen k"onnen zwar (abgesehen vom Drawing-Enginge-Record)
    untereinander eindeutig erkannt werden, es besteht jedoch die Gefahr
    der Verwechslung von Records mit normalen Daten. File-Formate sollten
    darauf R"ucksicht nehmen. Handelt es sich um keinen Record, wird
    am wahrscheinlichsten SFX_REC_TYPE_MINI zur"uckgeliefert, da dieser
    Typ sich aufgrund seines sparsam kurzen Headers durch die k"urzeste
    Kennung auszeichnet.


    [R"uckgabewert]

    sal_uInt16                          SFX_REC_TYPE_EOR
                                    An der aktuellen Position des Streams
                                    steht eine End-Of-Records-Kennung.

                                    SFX_REC_TYPE_MINI
                                    Es handelt sich um einen SW3 kompatiblen
                                    Mini-Record, dessen einzige Kennung sein
                                    'Mini-Tag' ist.

                                    SFX_REC_TYPE_SINGLE
                                    Es handelt sich um einen Extended-Record
                                    mit einem einzigen Content, der durch eine
                                    Version und ein Tag n"aher gekennzeichnet
                                    ist.

                                    SFX_REC_TYPE_FIXSIZE
                                    Es handelt sich um einen Extended-Record
                                    mit mehreren Contents gleicher Gr"o\se,
                                    die gemeinsam durch eine einzige Version
                                    und ein einziges gemeinsames Tag n"aher
                                    gekennzeichnet sind.

                                    SFX_REC_TYPE_VARSIZE
                                    Es handelt sich um einen Extended-Record
                                    mit mehreren Contents variabler Gr"o\se,
                                    die gemeinsam durch eine einzige Version
                                    und ein einziges gemeinsames Tag n"aher
                                    gekennzeichnet sind.

                                    SFX_REC_TYPE_MIXTAGS
                                    Es handelt sich um einen Extended-Record
                                    mit mehreren Contents variabler Gr"o\se,
                                    die jeweils durch ein eignes Tag und
                                    eine eigene Versions-Nummer n"aher
                                    gekennzeichnet sind.

                                    SFX_REC_TYPE_DRAWENG
                                    Es handelt sich wahrscheinlich um einen
                                    Drawing-Engine-Record. Dieser Record-Typ
                                    kann von den Klassen dieser Gruppe nicht
                                    interpretiert werden.
*/

{
    // die ersten 4 Bytes als Mini-Header lesen
    sal_uInt32 nHeader;
    *pStream >> nHeader;

    // k"onnte es sich um einen extended-Record handeln?
    sal_uInt16 nPreTag = sal::static_int_cast< sal_uInt16 >(SFX_REC_PRE(nHeader));
    if ( SFX_REC_PRETAG_EXT == nPreTag )
    {
        // die n"achsten 4 Bytes als extended-Header lesen
        *pStream >> nHeader;

        // Stream-Position restaurieren
        pStream->SeekRel(-8);

        // liegt eine g"ultige Record-Kennung vor?
        sal_uInt16 nType = sal::static_int_cast< sal_uInt16 >(SFX_REC_TYP(nHeader));
        if ( nType >= SFX_REC_TYPE_FIRST && nType <= SFX_REC_TYPE_LAST )
            // entsprechenden extended-Record-Typ zur"uckliefern
            return nType;

        // sonst ist der Record-Typ unbekannt
        return SFX_REC_TYPE_NONE;
    }

    // Stream-Position restaurieren
    pStream->SeekRel(-4);

    // liegt eine End-Of-Record-Kennung vor?
    if ( SFX_REC_PRETAG_EOR == nPreTag )
        return nPreTag;

    // liegt ein Drawin-Engine-Record vor?
    if ( nHeader == sal_uInt32(*"DRMD") || nHeader == sal_uInt32(*"DRVW") )
        return SFX_REC_TYPE_DRAWENG;

    // alle anderen sind grunds"atzlich g"ultige Mini-Records
    return SFX_REC_TYPE_MINI;
}

//-------------------------------------------------------------------------

<<<<<<< HEAD
bool SfxMiniRecordReader::SetHeader_Impl( UINT32 nHeader )
=======
FASTBOOL SfxMiniRecordReader::SetHeader_Impl( sal_uInt32 nHeader )
>>>>>>> e2a3d487

/*  [Beschreibung]

    Interne Methode zum nachtr"aglichen Verarbeiten eines extern gelesenen
    Headers. Falls der Header eine End-Of-Records-Kennung darstellt,
    wird am Stream ein Errorcode gesetzt und sal_False zur"uckgeliefert. Im
    Fehlerfall wird der Stream jedoch nicht auf den Record-Anfang zur"uck-
    gesetzt.
*/

{
<<<<<<< HEAD
    bool bRet = true;
=======
    FASTBOOL bRet = sal_True;
>>>>>>> e2a3d487

    // Record-Ende und Pre-Tag aus dem Header ermitteln
    _nEofRec = _pStream->Tell() + SFX_REC_OFS(nHeader);
    _nPreTag = sal::static_int_cast< sal_uInt8 >(SFX_REC_PRE(nHeader));

    // wenn End-Of-Record-Kennung, dann Fehler
    if ( _nPreTag == SFX_REC_PRETAG_EOR )
    {
        _pStream->SetError( ERRCODE_IO_WRONGFORMAT );
<<<<<<< HEAD
        bRet = true;
=======
        bRet = sal_False;
>>>>>>> e2a3d487
    }
    return bRet;
}

//-------------------------------------------------------------------------

SfxMiniRecordReader::SfxMiniRecordReader
(
    SvStream*       pStream         /*  <SvStream>, an dessen aktueller
                                        Position sich ein <SfxMiniRecord>
                                        befindet.
                                    */
)

/*  [Beschreibung]

    Dieser Ctor liest den Header eines <SfxMiniRecord> ab der aktuellen
    Position von 'pStream'. Da grunds"atzlich fast 4-Byte Kombination ein
    g"ultiger SfxMiniRecord-Header ist, bleiben die einzig m"oglichen
    Fehler der EOF-Status des Streams, und ein SFX_REC_PRETAG_EOR
    als Pre-Tag. Ein entsprechender Error-Code (ERRCODE_IO_EOF bzw.
    ERRCODE_IO_WRONGFORMAT) ist dann am Stream gesetzt, dessen Position
    dann au\serdem unver"andert ist.
*/

:   _pStream( pStream ),
    _bSkipped( sal_False )
{
    // Header einlesen
    sal_uInt32 nStartPos = pStream->Tell(); // um im Fehlerfall zur"uck zu-seeken
    DBG( DbgOutf( "SfxFileRec: reading record at %ul", nStartPos ) );
    sal_uInt32 nHeader;
    *pStream >> nHeader;

    // Headerdaten extrahieren
    SetHeader_Impl( nHeader );

    // Fehlerbehandlung
    if ( pStream->IsEof() )
        _nPreTag = SFX_REC_PRETAG_EOR;
    else if ( _nPreTag == SFX_REC_PRETAG_EOR )
        pStream->SetError( ERRCODE_IO_WRONGFORMAT );
    if ( !IsValid() )
        pStream->Seek( nStartPos );
}

//-------------------------------------------------------------------------

SfxMiniRecordReader::SfxMiniRecordReader
(
    SvStream*       pStream,        /*  <SvStream>, an dessen aktueller
                                        Position sich ein <SfxMiniRecord>
                                        befindet.
                                    */
    sal_uInt8           nTag            //  Pre-Tag des gew"unschten Records
)

/*  [Beschreibung]

    Dieser Ctor interpretiert 'pStream' ab der aktuellen Position als
    eine l"uckenlose Folge von, von dieser Klassen-Gruppe interpretierbaren,
    Records. Der in dieser Folge erste als <SfxMiniRecord> interpretierbare
    (also ggf. auch ein extended-Record) mit dem PreTag 'nTag' wird ge"offnet
    und durch diese Instanz repr"asentiert.

    Wird das Ende des Streams oder die Kennung SFX_REC_PRETAG_EOR
    erreicht, bevor ein Record mit dem ge"unschten Pre-Tag gefunden wird,
    ist die erzeugte Instanz ung"ultig ('IsValid() == sal_False'). Ein ent-
    sprechender Error-Code (ERRCODE_IO_EOF bzw. ERRCODE_IO_WRONGFORMAT)
    ist dann am Stream gesetzt, dessen Position ist dann au\serdem unver-
    "andert.

    Bei 'nTag==SFX_FILEREC_PRETAG_EOR' wird nicht versucht, einen Record
    zu lesen, es wird sofort 'IsValid()' auf sal_False gesetzt und kein Error-Code
    am Stream gesetzt. Dies ist dauzu gedacht, ohne 'new' und 'delete'
    abw"rtskompatibel SfxMiniRecords einbauen zu k"onnen. Siehe dazu
    <SfxItemSet::Load()>.


    [Anwendungsvorschlag]

    Wird dieser Ctor in einer bereits ausgelieferten Programmversion
    verwendet, k"onnen in das File-Format jeweils davor kompatibel neue
    Records mit einer anderen Kennung eingef"ugt werden. Diese werden
    schlie\slich automatisch "uberlesen. Erkauft wird diese M"oglichkeit
    allerdings mit etwas schlechterem Laufzeitverhalten im Vergleich mit
    direktem 'drauf-los-lesen', der sich jedoch auf einen Vergleich zweier
    Bytes reduziert, falls der gesuchte Record der erste in der Folge ist.
*/

:   _pStream( pStream ),
    _bSkipped( nTag == SFX_REC_PRETAG_EOR )
{
    // ggf. ignorieren (s.o.)
    if ( _bSkipped )
    {
        _nPreTag = nTag;
        return;
    }

    // StartPos merken, um im Fehlerfall zur"uck-seeken zu k"onnen
    sal_uInt32 nStartPos = pStream->Tell();

    // passenden Record suchen
    while(sal_True)
    {
        // Header lesen
        DBG( DbgOutf( "SfxFileRec: searching record at %ul", pStream->Tell() ) );
        sal_uInt32 nHeader;
        *pStream >> nHeader;

        // Headerdaten von Basisklasse extrahieren lassen
        SetHeader_Impl( nHeader );

        // ggf. Fehler behandeln
        if ( pStream->IsEof() )
            _nPreTag = SFX_REC_PRETAG_EOR;
        else if ( _nPreTag == SFX_REC_PRETAG_EOR )
            pStream->SetError( ERRCODE_IO_WRONGFORMAT );
        else
        {
            // wenn gefunden, dann Schleife abbrechen
            if ( _nPreTag == nTag )
                break;

            // sonst skippen und weitersuchen
            pStream->Seek( _nEofRec );
            continue;
        }

        // Fehler => zur"uck-seeken
        pStream->Seek( nStartPos );
        break;
    }
}

//=========================================================================

SfxSingleRecordWriter::SfxSingleRecordWriter
(
    sal_uInt8           nRecordType,    // f"ur Subklassen
    SvStream*       pStream,        // Stream, in dem der Record angelegt wird
    sal_uInt16          nContentTag,    // Inhalts-Art-Kennung
    sal_uInt8           nContentVer     // Inhalts-Versions-Kennung
)

/*  [Beschreibung]

    Interner Ctor f"ur Subklassen.
*/

:   SfxMiniRecordWriter( pStream, SFX_REC_PRETAG_EXT )
{
    // Erweiterten Header hiner den des SfxMiniRec schreiben
    *pStream << SFX_REC_HEADER(nRecordType, nContentTag, nContentVer);
}

//-------------------------------------------------------------------------

SfxSingleRecordWriter::SfxSingleRecordWriter
(
    SvStream*       pStream,        // Stream, in dem der Record angelegt wird
    sal_uInt16          nContentTag,    // Inhalts-Art-Kennung
    sal_uInt8           nContentVer     // Inhalts-Versions-Kennung
)

/*  [Beschreibung]

    Legt in 'pStream' einen 'SfxSingleRecord' an, dessen Content-Gr"o\se
    nicht bekannt ist, sondern nach dam Streamen des Contents errechnet
    werden soll.
*/

:   SfxMiniRecordWriter( pStream, SFX_REC_PRETAG_EXT )
{
    // Erweiterten Header hiner den des SfxMiniRec schreiben
    *pStream << SFX_REC_HEADER( SFX_REC_TYPE_SINGLE, nContentTag, nContentVer);
}

//-------------------------------------------------------------------------

SfxSingleRecordWriter::SfxSingleRecordWriter
(
    SvStream*       pStream,        // Stream, in dem der Record angelegt wird
    sal_uInt16          nContentTag,    // Inhalts-Art-Kennung
    sal_uInt8           nContentVer,    // Inhalts-Versions-Kennung
    sal_uInt32          nContentSize    // Gr"o\se des Inhalts in Bytes
)

/*  [Beschreibung]

    Legt in 'pStream' einen 'SfxSingleRecord' an, dessen Content-Gr"o\se
    von vornherein bekannt ist.
*/

:   SfxMiniRecordWriter( pStream, SFX_REC_PRETAG_EXT,
                         nContentSize + SFX_REC_HEADERSIZE_SINGLE )
{
    // Erweiterten Header hinter den des SfxMiniRec schreiben
    *pStream << SFX_REC_HEADER( SFX_REC_TYPE_SINGLE, nContentTag, nContentVer);
}

//=========================================================================

<<<<<<< HEAD
inline bool SfxSingleRecordReader::ReadHeader_Impl( USHORT nTypes )
=======
inline FASTBOOL SfxSingleRecordReader::ReadHeader_Impl( sal_uInt16 nTypes )
>>>>>>> e2a3d487

/*  [Beschreibung]

    Interne Methode zum Einlesen eines SfxMultiRecord-Headers, nachdem
    die Basisklasse bereits initialisiert und deren Header gelesen ist.
    Ggf. ist ein Error-Code am Stream gesetzt, im Fehlerfall wird jedoch
    nicht zur"uckge-seekt.
*/

{
    bool bRet;

    // Basisklassen-Header einlesen
    sal_uInt32 nHeader=0;
    *_pStream >> nHeader;
    if ( !SetHeader_Impl( nHeader ) )
<<<<<<< HEAD
        bRet = false;
=======
        bRet = sal_False;
>>>>>>> e2a3d487
    else
    {
        // eigenen Header einlesen
        *_pStream >> nHeader;
        _nRecordVer = sal::static_int_cast< sal_uInt8 >(SFX_REC_VER(nHeader));
        _nRecordTag = sal::static_int_cast< sal_uInt16 >(SFX_REC_TAG(nHeader));

        // falscher Record-Typ?
        _nRecordType = sal::static_int_cast< sal_uInt8 >(SFX_REC_TYP(nHeader));
        bRet = 0 != ( nTypes & _nRecordType);
    }
    return bRet;
}

//-------------------------------------------------------------------------

SfxSingleRecordReader::SfxSingleRecordReader( SvStream *pStream )
:   SfxMiniRecordReader()
{
    // Startposition merken, um im Fehlerfall zur"uck-seeken zu k"onnen
    #ifdef DBG_UTIL
    sal_uInt32 nStartPos = pStream->Tell();
    DBG( DbgOutf( "SfxFileRec: reading record at %ul", nStartPos ) );
    #endif

    // Basisklasse initialisieren (nicht via Ctor, da der nur MiniRecs akzept.)
    Construct_Impl( pStream );

    // nur Header mit korrektem Record-Type akzeptieren
    if ( !ReadHeader_Impl( SFX_REC_TYPE_SINGLE ) )
    {
        // Error-Code setzen und zur"uck-seeken
        pStream->SeekRel( - SFX_REC_HEADERSIZE_SINGLE );
        pStream->SetError( ERRCODE_IO_WRONGFORMAT );
    }
}

//-------------------------------------------------------------------------

SfxSingleRecordReader::SfxSingleRecordReader( SvStream *pStream, sal_uInt16 nTag )
{
    // StartPos merken, um im Fehlerfall zur"uck-seeken zu k"onnen
    sal_uInt32 nStartPos = pStream->Tell();

    // richtigen Record suchen, ggf. Error-Code setzen und zur"uck-seeken
    Construct_Impl( pStream );
    if ( !FindHeader_Impl( SFX_REC_TYPE_SINGLE, nTag ) )
    {
        // Error-Code setzen und zur"uck-seeken
        pStream->Seek( nStartPos );
        pStream->SetError( ERRCODE_IO_WRONGFORMAT );
    }
}

//-------------------------------------------------------------------------

bool SfxSingleRecordReader::FindHeader_Impl
(
    sal_uInt16      nTypes,     // arithm. Veroderung erlaubter Record-Typen
    sal_uInt16      nTag        // zu findende Record-Art-Kennung
)

/*  [Beschreibung]

    Interne Methode zum lesen des Headers des ersten Record, der einem
    der Typen in 'nTypes' entspricht und mit der Art-Kennung 'nTag'
    gekennzeichnet ist.

    Kann ein solcher Record nicht gefunden werden, wird am Stream ein
    Errorcode gesetzt, zur"uck-geseekt und sal_False zur"uckgeliefert.
*/

{
    // StartPos merken, um im Fehlerfall zur"uck-seeken zu k"onnen
    sal_uInt32 nStartPos = _pStream->Tell();

    // richtigen Record suchen
    while ( !_pStream->IsEof() )
    {
        // Header lesen
        sal_uInt32 nHeader;
        DBG( DbgOutf( "SfxFileRec: searching record at %ul", _pStream->Tell() ) );
        *_pStream >> nHeader;
        if ( !SetHeader_Impl( nHeader ) )
            // EOR => Such-Schleife abbreichen
            break;

        // Extended Record gefunden?
        if ( _nPreTag == SFX_REC_PRETAG_EXT )
        {
            // Extended Header lesen
            *_pStream >> nHeader;
            _nRecordTag = sal::static_int_cast< sal_uInt16 >(SFX_REC_TAG(nHeader));

            // richtigen Record gefunden?
            if ( _nRecordTag == nTag )
            {
                // gefundener Record-Typ passend?
                _nRecordType = sal::static_int_cast< sal_uInt8 >(
                    SFX_REC_TYP(nHeader));
                if ( nTypes & _nRecordType )
                    // ==> gefunden
                    return sal_True;

                // error => Such-Schleife abbrechen
                break;
            }
        }

        // sonst skippen
        if ( !_pStream->IsEof() )
            _pStream->Seek( _nEofRec );
    }

    // Fehler setzen und zur"uck-seeken
    _pStream->SetError( ERRCODE_IO_WRONGFORMAT );
    _pStream->Seek( nStartPos );
    return sal_False;
}

//=========================================================================

SfxMultiFixRecordWriter::SfxMultiFixRecordWriter
(
    sal_uInt8           nRecordType,    // Subklassen Record-Kennung
    SvStream*       pStream,        // Stream, in dem der Record angelegt wird
    sal_uInt16          nContentTag,    // Content-Art-Kennung
    sal_uInt8           nContentVer,    // Content-Versions-Kennung
    sal_uInt32                          // Gr"o\se jedes einzelnen Contents in Bytes
)

/*  [Beschreibung]

    Interne Methode f"ur Subklassen.
*/

:   SfxSingleRecordWriter( nRecordType, pStream, nContentTag, nContentVer ),
    _nContentCount( 0 )
{
    // Platz f"ur eigenen Header
    pStream->SeekRel( + SFX_REC_HEADERSIZE_MULTI );
}

//------------------------------------------------------------------------

SfxMultiFixRecordWriter::SfxMultiFixRecordWriter
(
    SvStream*       pStream,        // Stream, in dem der Record angelegt wird
    sal_uInt16          nContentTag,    // Content-Art-Kennung
    sal_uInt8           nContentVer,    // Content-Versions-Kennung
    sal_uInt32                          // Gr"o\se jedes einzelnen Contents in Bytes
)

/*  [Beschreibung]

    Legt in 'pStream' einen 'SfxMultiFixRecord' an, dessen Content-Gr"o\se
    konstant und von vornherein bekannt ist.
*/

:   SfxSingleRecordWriter( SFX_REC_TYPE_FIXSIZE,
                           pStream, nContentTag, nContentVer ),
    _nContentCount( 0 )
{
    // Platz f"ur eigenen Header
    pStream->SeekRel( + SFX_REC_HEADERSIZE_MULTI );
}

//------------------------------------------------------------------------

<<<<<<< HEAD
UINT32 SfxMultiFixRecordWriter::Close( bool bSeekToEndOfRec )
=======
sal_uInt32 SfxMultiFixRecordWriter::Close( FASTBOOL bSeekToEndOfRec )
>>>>>>> e2a3d487

//  siehe <SfxMiniRecordWriter>

{
    // Header noch nicht geschrieben?
    if ( !_bHeaderOk )
    {
        // Position hinter Record merken, um sie restaurieren zu k"onnen
        sal_uInt32 nEndPos = SfxSingleRecordWriter::Close( sal_False );

        // gegen"uber SfxSingleRecord erweiterten Header schreiben
        *_pStream << _nContentCount;
        *_pStream << _nContentSize;

        // je nachdem ans Ende des Records seeken oder hinter Header bleiben
        if ( bSeekToEndOfRec )
            _pStream->Seek(nEndPos);
        return nEndPos;
    }

    // Record war bereits geschlossen
    return 0;
}

//=========================================================================

SfxMultiVarRecordWriter::SfxMultiVarRecordWriter
(
    sal_uInt8           nRecordType,    // Record-Kennung der Subklasse
    SvStream*       pStream,        // Stream, in dem der Record angelegt wird
    sal_uInt16          nRecordTag,     // Gesamt-Art-Kennung
    sal_uInt8           nRecordVer      // Gesamt-Versions-Kennung
)

/*  [Beschreibung]

    Interner Ctor f"ur Subklassen.
*/

:   SfxMultiFixRecordWriter( nRecordType, pStream, nRecordTag, nRecordVer, 0 ),
    _nContentVer( 0 )
{
}

//-------------------------------------------------------------------------

SfxMultiVarRecordWriter::SfxMultiVarRecordWriter
(
    SvStream*       pStream,        // Stream, in dem der Record angelegt wird
    sal_uInt16          nRecordTag,     // Gesamt-Art-Kennung
    sal_uInt8           nRecordVer      // Gesamt-Versions-Kennung
)

/*  [Beschreibung]

    Legt in 'pStream' einen 'SfxMultiVarRecord' an, dessen Content-Gr"o\sen
    weder bekannt sind noch identisch sein m"ussen, sondern jeweils nach dem
    Streamen jedes einzelnen Contents errechnet werden sollen.


    [Anmerkung]

    Diese Methode ist nicht inline, da f"ur die Initialisierung eines
    <SvULongs>-Members zu viel Code generiert werden w"urde.
*/

:   SfxMultiFixRecordWriter( SFX_REC_TYPE_VARSIZE,
                             pStream, nRecordTag, nRecordVer, 0 ),
    _nContentVer( 0 )
{
}

//-------------------------------------------------------------------------

SfxMultiVarRecordWriter::~SfxMultiVarRecordWriter()

/*  [Beschreibung]

    Der Dtor der Klasse <SfxMultiVarRecordWriter> schlie\st den Record
    automatisch, falls <SfxMultiVarRecordWriter::Close()> nicht bereits
    explizit gerufen wurde.
*/

{
    // wurde der Header noch nicht geschrieben oder mu\s er gepr"uft werden
    if ( !_bHeaderOk )
        Close();
}

//-------------------------------------------------------------------------

void SfxMultiVarRecordWriter::FlushContent_Impl()

/*  [Beschreibung]

    Interne Methode zum Abschlie\sen eines einzelnen Contents.
*/

{
    // Versions-Kennung und Positions-Offset des aktuellen Contents merken;
    // das Positions-Offset ist relativ zur Startposition des ersten Contents
    _aContentOfs.Insert(
            SFX_REC_CONTENT_HEADER(_nContentVer,_nStartPos,_nContentStartPos),
            _nContentCount-1 );
}

//-------------------------------------------------------------------------

void SfxMultiVarRecordWriter::NewContent()

// siehe <SfxMultiFixRecordWriter>

{
    // schon ein Content geschrieben?
    if ( _nContentCount )
        FlushContent_Impl();

    // neuen Content beginnen
    _nContentStartPos = _pStream->Tell();
    ++_nContentCount;
}

//-------------------------------------------------------------------------

<<<<<<< HEAD
UINT32 SfxMultiVarRecordWriter::Close( bool bSeekToEndOfRec )
=======
sal_uInt32 SfxMultiVarRecordWriter::Close( FASTBOOL bSeekToEndOfRec )
>>>>>>> e2a3d487

// siehe <SfxMiniRecordWriter>

{
    // Header noch nicht geschrieben?
    if ( !_bHeaderOk )
    {
        // ggf. letzten Content abschlie\sen
        if ( _nContentCount )
            FlushContent_Impl();

        // Content-Offset-Tabelle schreiben
        sal_uInt32 nContentOfsPos = _pStream->Tell();
        //! darf man das so einr"ucken?
        #if defined(OSL_LITENDIAN)
            _pStream->Write( _aContentOfs.GetData(),
                             sizeof(sal_uInt32)*_nContentCount );
        #else
            for ( sal_uInt16 n = 0; n < _nContentCount; ++n )
                *_pStream << sal_uInt32(_aContentOfs[n]);
        #endif

        // SfxMultiFixRecordWriter::Close() "uberspringen!
        sal_uInt32 nEndPos = SfxSingleRecordWriter::Close( sal_False );

        // eigenen Header schreiben
        *_pStream << _nContentCount;
        if ( SFX_REC_TYPE_VARSIZE_RELOC == _nPreTag ||
             SFX_REC_TYPE_MIXTAGS_RELOC == _nPreTag )
            *_pStream << static_cast<sal_uInt32>(nContentOfsPos - ( _pStream->Tell() + sizeof(sal_uInt32) ));
        else
            *_pStream << nContentOfsPos;

        // ans Ende des Records seeken bzw. am Ende des Headers bleiben
        if ( bSeekToEndOfRec )
             _pStream->Seek(nEndPos);
        return nEndPos;
    }

    // Record war bereits vorher geschlossen
    return 0;
}

//=========================================================================

void SfxMultiMixRecordWriter::NewContent
(
    sal_uInt16      nContentTag,    // Kennung f"ur die Art des Contents
    sal_uInt8       nContentVer     // Kennung f"ur die Version des Contents
)

/*  [Beschreibung]

    Mit dieser Methode wird in den Record ein neuer Content eingef"ugt
    und dessen Content-Tag sowie dessen Content-Version angegeben. Jeder,
    auch der 1. Record mu\s durch Aufruf dieser Methode eingeleitet werden.
*/

{
    // ggf. vorherigen Record abschlie\sen
    if ( _nContentCount )
        FlushContent_Impl();

    // Tag vor den Content schreiben, Version und Startposition merken
    _nContentStartPos = _pStream->Tell();
    ++_nContentCount;
    *_pStream << nContentTag;
    _nContentVer = nContentVer;
}

//=========================================================================

bool SfxMultiRecordReader::ReadHeader_Impl()

/*  [Beschreibung]

    Interne Methode zum Einlesen eines SfxMultiRecord-Headers, nachdem
    die Basisklasse bereits initialisiert und deren Header gelesen ist.
    Ggf. ist ein Error-Code am Stream gesetzt, im Fehlerfall wird jedoch
    nicht zur"uckge-seekt.
*/

{
    // eigenen Header lesen
    *_pStream >> _nContentCount;
    *_pStream >> _nContentSize; // Fix: jedes einzelnen, Var|Mix: Tabellen-Pos.

    // mu\s noch eine Tabelle mit Content-Offsets geladen werden?
    if ( _nRecordType != SFX_REC_TYPE_FIXSIZE )
    {
        // Tabelle aus dem Stream einlesen
        sal_uInt32 nContentPos = _pStream->Tell();
        if ( _nRecordType == SFX_REC_TYPE_VARSIZE_RELOC ||
             _nRecordType == SFX_REC_TYPE_MIXTAGS_RELOC )
            _pStream->SeekRel( + _nContentSize );
        else
            _pStream->Seek( _nContentSize );
        _pContentOfs = new sal_uInt32[_nContentCount];
        //! darf man jetzt so einr"ucken
        #if defined(OSL_LITENDIAN)
            _pStream->Read( _pContentOfs, sizeof(sal_uInt32)*_nContentCount );
        #else
            for ( sal_uInt16 n = 0; n < _nContentCount; ++n )
                *_pStream >> _pContentOfs[n];
        #endif
        _pStream->Seek( nContentPos );
    }

    // Header konnte gelesen werden, wenn am Stream kein Error gesetzt ist
    return !_pStream->GetError();
}

//-------------------------------------------------------------------------

SfxMultiRecordReader::SfxMultiRecordReader( SvStream *pStream )
:   _pContentOfs( NULL ), _nContentNo(0)
{
    // Position im Stream merken, um im Fehlerfall zur"uck-seeken zu k"onnen
    _nStartPos = pStream->Tell();

    // Basisklasse konstruieren (normaler Ctor w"urde nur SingleRecs lesen)
    SfxSingleRecordReader::Construct_Impl( pStream );

    // Header der Basisklasse lesen
    if ( !SfxSingleRecordReader::ReadHeader_Impl( SFX_REC_TYPE_FIXSIZE |
                SFX_REC_TYPE_VARSIZE | SFX_REC_TYPE_VARSIZE_RELOC |
                SFX_REC_TYPE_MIXTAGS | SFX_REC_TYPE_MIXTAGS_RELOC ) ||
         !ReadHeader_Impl() )
        // als ung"ultig markieren und zur"uck-seeken
        SetInvalid_Impl( _nStartPos );
}

//-------------------------------------------------------------------------

SfxMultiRecordReader::SfxMultiRecordReader( SvStream *pStream, sal_uInt16 nTag )
:   _nContentNo(0)
{
    // Position im Stream merken, um im Fehlerfall zur"uck-seeken zu k"onnen
    _nStartPos = pStream->Tell();

    // passenden Record suchen und Basisklasse initialisieren
    SfxSingleRecordReader::Construct_Impl( pStream );
    if ( SfxSingleRecordReader::FindHeader_Impl( SFX_REC_TYPE_FIXSIZE |
            SFX_REC_TYPE_VARSIZE | SFX_REC_TYPE_VARSIZE_RELOC |
            SFX_REC_TYPE_MIXTAGS | SFX_REC_TYPE_MIXTAGS_RELOC,
            nTag ) )
    {
        // eigenen Header dazu-lesen
        if ( !ReadHeader_Impl() )
            // nicht lesbar => als ung"ultig markieren und zur"uck-seeken
            SetInvalid_Impl( _nStartPos);
    }
}

//-------------------------------------------------------------------------

SfxMultiRecordReader::~SfxMultiRecordReader()
{
    delete[] _pContentOfs;
}

//-------------------------------------------------------------------------

bool SfxMultiRecordReader::GetContent()

/*  [Beschreibung]

    Positioniert den Stream an den Anfang des n"chsten bzw. beim 1. Aufruf
    auf den Anfang des ersten Contents im Record und liest ggf. dessen
    Header ein.

    Liegt laut Record-Header kein Content mehr vor, wird sal_False zur"uck-
    gegeben. Trotz einem sal_True-Returnwert kann am Stream ein Fehlercode
    gesetzt sein, z.B. falls er unvorhergesehenerweise (kaputtes File)
    zuende ist.
*/

{
    // noch ein Content vorhanden?
    if ( _nContentNo < _nContentCount )
    {
        // den Stream an den Anfang des Contents positionieren
        sal_uInt32 nOffset = _nRecordType == SFX_REC_TYPE_FIXSIZE
                    ? _nContentNo * _nContentSize
                    : SFX_REC_CONTENT_OFS(_pContentOfs[_nContentNo]);
        sal_uInt32 nNewPos = _nStartPos + nOffset;
        DBG_ASSERT( nNewPos >= _pStream->Tell(), "SfxMultiRecordReader::GetContent() - New position before current, to much data red!" );

        // #99366#: correct stream pos in every case;
        // the if clause was added by MT  a long time ago,
        // maybe to 'repair' other corrupt documents; but this
        // gives errors when writing with 5.1 and reading with current
        // versions, so we decided to remove the if clause (KA-05/17/2002)
        // if ( nNewPos > _pStream->Tell() )
        _pStream->Seek( nNewPos );

        // ggf. Content-Header lesen
        if ( _nRecordType == SFX_REC_TYPE_MIXTAGS ||
             _nRecordType == SFX_REC_TYPE_MIXTAGS_RELOC )
        {
            _nContentVer = sal::static_int_cast< sal_uInt8 >(
                SFX_REC_CONTENT_VER(_pContentOfs[_nContentNo]));
            *_pStream >> _nContentTag;
        }

        // ContentNo weiterz"ahlen
        ++_nContentNo;
        return sal_True;
    }

    return sal_False;
}


/* vim:set shiftwidth=4 softtabstop=4 expandtab: */<|MERGE_RESOLUTION|>--- conflicted
+++ resolved
@@ -75,15 +75,11 @@
 
 sal_uInt32 SfxMiniRecordWriter::Close
 (
-<<<<<<< HEAD
-    bool         bSeekToEndOfRec    /*  TRUE (default)
-=======
-    FASTBOOL    bSeekToEndOfRec     /*  sal_True (default)
->>>>>>> e2a3d487
+    bool         bSeekToEndOfRec    /*  true (default)
                                         Der Stream wird an das Ende des Records
                                         positioniert.
 
-                                        sal_False
+                                        false
                                         Der Stream wird an den Anfang des
                                         Contents (also hinter den Header)
                                         positioniert.
@@ -123,32 +119,9 @@
             _pStream->Seek( nEndPos );
 
         // Header wurde JETZT geschrieben
-<<<<<<< HEAD
         _bHeaderOk = true;
         return nEndPos;
     }
-=======
-        _bHeaderOk = sal_True;
-        return nEndPos;
-    }
-#ifdef DBG_UTIL
-    // mu\s Fix-Size-Record gepr"uft werden?
-    else if ( SFX_BOOL_DONTCARE == _bHeaderOk )
-    {
-        // Header auslesen, um Soll-Gr"o\se zu bestimmen
-        sal_uInt32 nEndPos = _pStream->Tell();
-        _pStream->Seek( _nStartPos );
-        sal_uInt32 nHeader;
-        *_pStream >> nHeader;
-        _pStream->Seek( nEndPos );
-
-        // Soll-Gr"o\se mit Ist-Gr"o\se vergleichen
-        DBG_ASSERT( nEndPos - SFX_REC_OFS(nHeader) == _nStartPos + sizeof(sal_uInt32),
-                    "fixed record size incorrect" );
-        DbgOutf( "SfxFileRec: written record until %ul", nEndPos );
-    }
-#endif
->>>>>>> e2a3d487
 
     // Record war bereits geschlossen
     return 0;
@@ -271,11 +244,7 @@
 
 //-------------------------------------------------------------------------
 
-<<<<<<< HEAD
-bool SfxMiniRecordReader::SetHeader_Impl( UINT32 nHeader )
-=======
-FASTBOOL SfxMiniRecordReader::SetHeader_Impl( sal_uInt32 nHeader )
->>>>>>> e2a3d487
+bool SfxMiniRecordReader::SetHeader_Impl( sal_uInt32 nHeader )
 
 /*  [Beschreibung]
 
@@ -287,11 +256,7 @@
 */
 
 {
-<<<<<<< HEAD
     bool bRet = true;
-=======
-    FASTBOOL bRet = sal_True;
->>>>>>> e2a3d487
 
     // Record-Ende und Pre-Tag aus dem Header ermitteln
     _nEofRec = _pStream->Tell() + SFX_REC_OFS(nHeader);
@@ -301,11 +266,7 @@
     if ( _nPreTag == SFX_REC_PRETAG_EOR )
     {
         _pStream->SetError( ERRCODE_IO_WRONGFORMAT );
-<<<<<<< HEAD
         bRet = true;
-=======
-        bRet = sal_False;
->>>>>>> e2a3d487
     }
     return bRet;
 }
@@ -510,11 +471,7 @@
 
 //=========================================================================
 
-<<<<<<< HEAD
-inline bool SfxSingleRecordReader::ReadHeader_Impl( USHORT nTypes )
-=======
-inline FASTBOOL SfxSingleRecordReader::ReadHeader_Impl( sal_uInt16 nTypes )
->>>>>>> e2a3d487
+inline bool SfxSingleRecordReader::ReadHeader_Impl( sal_uInt16 nTypes )
 
 /*  [Beschreibung]
 
@@ -531,11 +488,7 @@
     sal_uInt32 nHeader=0;
     *_pStream >> nHeader;
     if ( !SetHeader_Impl( nHeader ) )
-<<<<<<< HEAD
         bRet = false;
-=======
-        bRet = sal_False;
->>>>>>> e2a3d487
     else
     {
         // eigenen Header einlesen
@@ -705,11 +658,7 @@
 
 //------------------------------------------------------------------------
 
-<<<<<<< HEAD
-UINT32 SfxMultiFixRecordWriter::Close( bool bSeekToEndOfRec )
-=======
-sal_uInt32 SfxMultiFixRecordWriter::Close( FASTBOOL bSeekToEndOfRec )
->>>>>>> e2a3d487
+sal_uInt32 SfxMultiFixRecordWriter::Close( bool bSeekToEndOfRec )
 
 //  siehe <SfxMiniRecordWriter>
 
@@ -834,11 +783,7 @@
 
 //-------------------------------------------------------------------------
 
-<<<<<<< HEAD
-UINT32 SfxMultiVarRecordWriter::Close( bool bSeekToEndOfRec )
-=======
-sal_uInt32 SfxMultiVarRecordWriter::Close( FASTBOOL bSeekToEndOfRec )
->>>>>>> e2a3d487
+sal_uInt32 SfxMultiVarRecordWriter::Close( bool bSeekToEndOfRec )
 
 // siehe <SfxMiniRecordWriter>
 
