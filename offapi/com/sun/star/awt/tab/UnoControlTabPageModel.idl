/*************************************************************************
 *
 * DO NOT ALTER OR REMOVE COPYRIGHT NOTICES OR THIS FILE HEADER.
 *
 * Copyright 2000, 2010 Oracle and/or its affiliates.
 *
 * OpenOffice.org - a multi-platform office productivity suite
 *
 * This file is part of OpenOffice.org.
 *
 * OpenOffice.org is free software: you can redistribute it and/or modify
 * it under the terms of the GNU Lesser General Public License version 3
 * only, as published by the Free Software Foundation.
 *
 * OpenOffice.org is distributed in the hope that it will be useful,
 * but WITHOUT ANY WARRANTY; without even the implied warranty of
 * MERCHANTABILITY or FITNESS FOR A PARTICULAR PURPOSE.  See the
 * GNU Lesser General Public License version 3 for more details
 * (a copy is included in the LICENSE file that accompanied this code).
 *
 * You should have received a copy of the GNU Lesser General Public License
 * version 3 along with OpenOffice.org.  If not, see
 * <http://www.openoffice.org/license.html>
 * for a copy of the LGPLv3 License.
 *
 ************************************************************************/
#ifndef __com_sun_star_awt_tab_UnoControlTabPageModel_idl__
#define __com_sun_star_awt_tab_UnoControlTabPageModel_idl__

#include <com/sun/star/awt/tab/XTabPageModel.idl>

//=============================================================================

module com {  module sun {  module star {  module awt { module tab {

//=============================================================================

/** specifies the standard model of a XTabPageModel.
    @since OOo 3.4
 */
<<<<<<< HEAD
published service UnoControlTabPageModel : XTabPageModel
{
    /** Creates a new XTabPageModel with a given ID.
    */
    create([in] short tabPageID);

    /** Creates a new XTabPageModel with a given ID and a url which is used to load the tab page model.
    */
    load([in] short tabPageID,[in] string url);
=======
published service UnoControlTabPageModel
{
    interface XTabPageModel;
>>>>>>> dde654a0
};

//=============================================================================

}; }; }; }; };

#endif<|MERGE_RESOLUTION|>--- conflicted
+++ resolved
@@ -38,21 +38,9 @@
 /** specifies the standard model of a XTabPageModel.
     @since OOo 3.4
  */
-<<<<<<< HEAD
-published service UnoControlTabPageModel : XTabPageModel
-{
-    /** Creates a new XTabPageModel with a given ID.
-    */
-    create([in] short tabPageID);
-
-    /** Creates a new XTabPageModel with a given ID and a url which is used to load the tab page model.
-    */
-    load([in] short tabPageID,[in] string url);
-=======
 published service UnoControlTabPageModel
 {
     interface XTabPageModel;
->>>>>>> dde654a0
 };
 
 //=============================================================================
