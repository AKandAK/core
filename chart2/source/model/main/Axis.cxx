--- conflicted
+++ resolved
@@ -234,10 +234,6 @@
 {
 };
 
-<<<<<<< HEAD
-    MutexGuard aGuard( ::osl::Mutex::getGlobalMutex() );
-    if( 0 == aPropSeq.getLength() )
-=======
 struct StaticAxisInfoHelper_Initializer
 {
     ::cppu::OPropertyArrayHelper* operator()()
@@ -248,7 +244,6 @@
 
 private:
     Sequence< Property > lcl_GetPropertySequence()
->>>>>>> ce6308e4
     {
         ::std::vector< ::com::sun::star::beans::Property > aProperties;
         lcl_AddPropertiesToVector( aProperties );
@@ -598,28 +593,9 @@
 uno::Any Axis::GetDefaultValue( sal_Int32 nHandle ) const
     throw(beans::UnknownPropertyException)
 {
-<<<<<<< HEAD
-    static tPropertyValueMap aStaticDefaults;
-
-    ::osl::MutexGuard aGuard( ::osl::Mutex::getGlobalMutex() );
-    if( 0 == aStaticDefaults.size() )
-    {
-        CharacterProperties::AddDefaultsToMap( aStaticDefaults );
-        LineProperties::AddDefaultsToMap( aStaticDefaults );
-
-        // initialize defaults
-        lcl_AddDefaultsToMap( aStaticDefaults );
-    }
-
-    tPropertyValueMap::const_iterator aFound(
-        aStaticDefaults.find( nHandle ));
-
-    if( aFound == aStaticDefaults.end())
-=======
     const tPropertyValueMap& rStaticDefaults = *StaticAxisDefaults::get();
     tPropertyValueMap::const_iterator aFound( rStaticDefaults.find( nHandle ) );
     if( aFound == rStaticDefaults.end() )
->>>>>>> ce6308e4
         return uno::Any();
     return (*aFound).second;
 }
@@ -633,20 +609,7 @@
 Reference< beans::XPropertySetInfo > SAL_CALL Axis::getPropertySetInfo()
     throw (uno::RuntimeException)
 {
-<<<<<<< HEAD
-    static Reference< beans::XPropertySetInfo > xInfo;
-
-    MutexGuard aGuard( ::osl::Mutex::getGlobalMutex() );
-    if( !xInfo.is())
-    {
-        xInfo = ::cppu::OPropertySetHelper::createPropertySetInfo(
-            getInfoHelper());
-    }
-
-    return xInfo;
-=======
     return *StaticAxisInfo::get();
->>>>>>> ce6308e4
 }
 
 // ================================================================================
