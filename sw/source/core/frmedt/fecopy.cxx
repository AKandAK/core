/*************************************************************************
 *
 * DO NOT ALTER OR REMOVE COPYRIGHT NOTICES OR THIS FILE HEADER.
 *
 * Copyright 2000, 2010 Oracle and/or its affiliates.
 *
 * OpenOffice.org - a multi-platform office productivity suite
 *
 * This file is part of OpenOffice.org.
 *
 * OpenOffice.org is free software: you can redistribute it and/or modify
 * it under the terms of the GNU Lesser General Public License version 3
 * only, as published by the Free Software Foundation.
 *
 * OpenOffice.org is distributed in the hope that it will be useful,
 * but WITHOUT ANY WARRANTY; without even the implied warranty of
 * MERCHANTABILITY or FITNESS FOR A PARTICULAR PURPOSE.  See the
 * GNU Lesser General Public License version 3 for more details
 * (a copy is included in the LICENSE file that accompanied this code).
 *
 * You should have received a copy of the GNU Lesser General Public License
 * version 3 along with OpenOffice.org.  If not, see
 * <http://www.openoffice.org/license.html>
 * for a copy of the LGPLv3 License.
 *
 ************************************************************************/

// MARKER(update_precomp.py): autogen include statement, do not remove
#include "precompiled_sw.hxx"


#include <hintids.hxx>

#include <vcl/graph.hxx>
#include <sot/formats.hxx>
#include <sot/storage.hxx>
#include <unotools/pathoptions.hxx>
#include <sfx2/dispatch.hxx>
#include <sfx2/viewsh.hxx>
#include <svx/xexch.hxx>
#include <svx/xflasit.hxx>
#include <svx/xfillit0.hxx>
#include <svx/xflclit.hxx>
#include <editeng/brshitem.hxx>
#include <svx/svdocapt.hxx>
#include <svx/svdouno.hxx>
#include <svx/xfillit.hxx>
#include <svx/svdpage.hxx>
#include <svx/svdogrp.hxx>
#include <svx/xoutbmp.hxx>
#include <svx/svdoole2.hxx>
#include <svx/fmmodel.hxx>
#include <svx/unomodel.hxx>
// --> OD 2005-08-03 #i50824#
#include <svx/svditer.hxx>
// <--
// --> OD 2006-03-01 #b6382898#
#include <svx/svdograf.hxx>
// <--
#include <unotools/streamwrap.hxx>
#include <fmtanchr.hxx>
#include <fmtcntnt.hxx>
#include <fmtornt.hxx>
#include <fmtflcnt.hxx>
#include <frmfmt.hxx>
#include <docary.hxx>
#include <txtfrm.hxx>
#include <txtflcnt.hxx>
#include <fesh.hxx>
#include <doc.hxx>
#include <IDocumentUndoRedo.hxx>
#include <rootfrm.hxx>
#include <ndtxt.hxx>
#include <pam.hxx>
#include <tblsel.hxx>
#include <swtable.hxx>
#include <flyfrm.hxx>
#include <pagefrm.hxx>
#include <fldbas.hxx>
#include <edimp.hxx>
#include <swundo.hxx>
#include <viewimp.hxx>
#include <dview.hxx>
#include <dcontact.hxx>
#include <dflyobj.hxx>
#include <docsh.hxx>
#include <pagedesc.hxx>
#include <mvsave.hxx>
#include <vcl/virdev.hxx>


using namespace ::com::sun::star;

/*************************************************************************
|*
|*  SwFEShell::Copy()   Copy fuer das Interne Clipboard.
|*      Kopiert alle Selektionen in das Clipboard.
|*
|*  Ersterstellung      JP ??
|*  Letzte Aenderung    MA 22. Feb. 95
|
|*************************************************************************/

sal_Bool SwFEShell::Copy( SwDoc* pClpDoc, const String* pNewClpTxt )
{
    ASSERT( pClpDoc, "kein Clipboard-Dokument"  );

<<<<<<< HEAD
    pClpDoc->DoUndo( sal_False );       // immer auf sal_False !!
=======
    pClpDoc->GetIDocumentUndoRedo().DoUndo(false); // always false!
>>>>>>> 5b7dc4c9

    // steht noch Inhalt im ClpDocument, dann muss dieser geloescht werden
    SwNodeIndex aSttIdx( pClpDoc->GetNodes().GetEndOfExtras(), 2 );
    SwTxtNode* pTxtNd = aSttIdx.GetNode().GetTxtNode();
    if( !pTxtNd || pTxtNd->GetTxt().Len() ||
        aSttIdx.GetIndex()+1 != pClpDoc->GetNodes().GetEndOfContent().GetIndex() )
    {
        pClpDoc->GetNodes().Delete( aSttIdx,
            pClpDoc->GetNodes().GetEndOfContent().GetIndex() - aSttIdx.GetIndex() );
        pTxtNd = pClpDoc->GetNodes().MakeTxtNode( aSttIdx,
                            (SwTxtFmtColl*)pClpDoc->GetDfltTxtFmtColl() );
        aSttIdx--;
    }

    // stehen noch FlyFrames rum, loesche auch diese
    for( sal_uInt16 n = 0; n < pClpDoc->GetSpzFrmFmts()->Count(); ++n )
    {
        SwFlyFrmFmt* pFly = (SwFlyFrmFmt*)(*pClpDoc->GetSpzFrmFmts())[n];
        pClpDoc->DelLayoutFmt( pFly );
    }
    pClpDoc->GCFieldTypes();        // loesche die FieldTypes

    // wurde ein String uebergeben, so kopiere diesen in das Clipboard-
    // Dokument. Somit kann auch der Calculator das interne Clipboard
    // benutzen.
    if( pNewClpTxt )
    {
        pTxtNd->InsertText( *pNewClpTxt, SwIndex( pTxtNd ) );
        return sal_True;                // das wars.
    }

    pClpDoc->LockExpFlds();
    pClpDoc->SetRedlineMode_intern( nsRedlineMode_t::REDLINE_DELETE_REDLINES );
    sal_Bool bRet;

    // soll ein FlyFrame kopiert werden ?
    if( IsFrmSelected() )
    {
        // hole das FlyFormat
        SwFlyFrm* pFly = FindFlyFrm();
        SwFrmFmt* pFlyFmt = pFly->GetFmt();
        SwFmtAnchor aAnchor( pFlyFmt->GetAnchor() );

        if ((FLY_AT_PARA == aAnchor.GetAnchorId()) ||
            (FLY_AT_CHAR == aAnchor.GetAnchorId()) ||
            (FLY_AT_FLY  == aAnchor.GetAnchorId()) ||
            (FLY_AS_CHAR == aAnchor.GetAnchorId()))
        {
            SwPosition aPos( aSttIdx );
            if ( FLY_AS_CHAR == aAnchor.GetAnchorId() )
            {
                aPos.nContent.Assign( pTxtNd, 0 );
            }
            aAnchor.SetAnchor( &aPos );
        }
        pFlyFmt = pClpDoc->CopyLayoutFmt( *pFlyFmt, aAnchor, true, true );

        // sorge dafuer das das "RootFmt" als erstes im SpzArray-steht
        // (Es wurden ggf. Flys in Flys kopiert.
        SwSpzFrmFmts& rSpzFrmFmts = *(SwSpzFrmFmts*)pClpDoc->GetSpzFrmFmts();
        if( rSpzFrmFmts[ 0 ] != pFlyFmt )
        {
            sal_uInt16 nPos = rSpzFrmFmts.GetPos( pFlyFmt );
            ASSERT( nPos != USHRT_MAX, "Fly steht nicht im Spz-Array" );

            rSpzFrmFmts.Remove( nPos );
            rSpzFrmFmts.Insert( pFlyFmt, 0 );
        }

        if ( FLY_AS_CHAR == aAnchor.GetAnchorId() )
        {
            // JP 13.02.99 Bug 61863: wenn eine Rahmenselektion ins Clipboard
            //              gestellt wird, so muss beim Pasten auch wieder
            //              eine solche vorgefunden werden. Also muss im Node
            //              das kopierte TextAttribut wieder entfernt werden,
            //              sonst wird es als TextSelektion erkannt
            const SwIndex& rIdx = pFlyFmt->GetAnchor().GetCntntAnchor()->nContent;
            SwTxtFlyCnt *const pTxtFly = static_cast<SwTxtFlyCnt *>(
                pTxtNd->GetTxtAttrForCharAt(
                    rIdx.GetIndex(), RES_TXTATR_FLYCNT));
            if( pTxtFly )
            {
                ((SwFmtFlyCnt&)pTxtFly->GetFlyCnt()).SetFlyFmt( 0 );
                pTxtNd->EraseText( rIdx, 1 );
            }
        }
        bRet = sal_True;
    }
    else if ( IsObjSelected() )
    {
        SwPosition aPos( aSttIdx, SwIndex( pTxtNd, 0 ));
        const SdrMarkList &rMrkList = Imp()->GetDrawView()->GetMarkedObjectList();
        for ( sal_uInt16 i = 0; i < rMrkList.GetMarkCount(); ++i )
        {
            SdrObject *pObj = rMrkList.GetMark( i )->GetMarkedSdrObj();

            if( Imp()->GetDrawView()->IsGroupEntered() ||
                ( !pObj->GetUserCall() && pObj->GetUpGroup()) )
            {
                SfxItemSet aSet( pClpDoc->GetAttrPool(), aFrmFmtSetRange );

                SwFmtAnchor aAnchor( FLY_AT_PARA );
                aAnchor.SetAnchor( &aPos );
                aSet.Put( aAnchor );

                SdrObject *const pNew =
                    pClpDoc->CloneSdrObj( *pObj, sal_False, sal_True );

                SwPaM aTemp(aPos);
                pClpDoc->Insert(aTemp, *pNew, &aSet, NULL);
            }
            else
            {
                SwDrawContact *pContact = (SwDrawContact*)GetUserCall( pObj );
                SwFrmFmt *pFmt = pContact->GetFmt();
                SwFmtAnchor aAnchor( pFmt->GetAnchor() );
                if ((FLY_AT_PARA == aAnchor.GetAnchorId()) ||
                    (FLY_AT_CHAR == aAnchor.GetAnchorId()) ||
                    (FLY_AT_FLY  == aAnchor.GetAnchorId()) ||
                    (FLY_AS_CHAR == aAnchor.GetAnchorId()))
                {
                    aAnchor.SetAnchor( &aPos );
                }

                pClpDoc->CopyLayoutFmt( *pFmt, aAnchor, true, true );
            }
        }
        bRet = sal_True;
    }
    else
        bRet = _CopySelToDoc( pClpDoc, 0 );     // kopiere die Selectionen

    pClpDoc->SetRedlineMode_intern((RedlineMode_t)0 );
    pClpDoc->UnlockExpFlds();
    if( !pClpDoc->IsExpFldsLocked() )
        pClpDoc->UpdateExpFlds(NULL, true);

    return bRet;
}

const Point &lcl_FindBasePos( const SwFrm *pFrm, const Point &rPt )
{
    const SwFrm *pF = pFrm;
    while ( pF && !pF->Frm().IsInside( rPt ) )
    {
        if ( pF->IsCntntFrm() )
            pF = ((SwCntntFrm*)pF)->GetFollow();
        else
            pF = 0;
    }
    if ( pF )
        return pF->Frm().Pos();
    else
        return pFrm->Frm().Pos();
}

sal_Bool lcl_SetAnchor( const SwPosition& rPos, const SwNode& rNd, SwFlyFrm* pFly,
                const Point& rInsPt, SwFEShell& rDestShell, SwFmtAnchor& rAnchor,
                Point& rNewPos, sal_Bool bCheckFlyRecur )
{
    sal_Bool bRet = sal_True;
    rAnchor.SetAnchor( &rPos );
    SwCntntFrm* pTmpFrm = rNd.GetCntntNode()->GetFrm( &rInsPt, 0, sal_False );
    SwFlyFrm *pTmpFly = pTmpFrm->FindFlyFrm();
    if( pTmpFly && bCheckFlyRecur && pFly->IsUpperOf( *pTmpFly ) )
    {
        bRet = sal_False;
    }
    else if ( FLY_AT_FLY == rAnchor.GetAnchorId() )
    {
        if( pTmpFly )
        {
            const SwNodeIndex& rIdx = *pTmpFly->GetFmt()->GetCntnt().GetCntntIdx();
            SwPosition aPos( rIdx );
            rAnchor.SetAnchor( &aPos );
            rNewPos = pTmpFly->Frm().Pos();
        }
        else
        {
            rAnchor.SetType( FLY_AT_PAGE );
            rAnchor.SetPageNum( rDestShell.GetPageNumber( rInsPt ) );
            const SwFrm *pPg = pTmpFrm->FindPageFrm();
            rNewPos = pPg->Frm().Pos();
        }
    }
    else
        rNewPos = ::lcl_FindBasePos( pTmpFrm, rInsPt );
    return bRet;
}

sal_Bool SwFEShell::CopyDrawSel( SwFEShell* pDestShell, const Point& rSttPt,
                    const Point& rInsPt, sal_Bool bIsMove, sal_Bool bSelectInsert )
{
    sal_Bool bRet = sal_True;

    //Die Liste muss kopiert werden, weil unten die neuen Objekte
    //selektiert werden.
    const SdrMarkList aMrkList( Imp()->GetDrawView()->GetMarkedObjectList() );
    sal_uLong nMarkCount = aMrkList.GetMarkCount();
    if( !pDestShell->Imp()->GetDrawView() )
        // sollte mal eine erzeugt werden
        pDestShell->MakeDrawView();
    else if( bSelectInsert )
        pDestShell->Imp()->GetDrawView()->UnmarkAll();

    SdrPageView *pDestPgView = pDestShell->Imp()->GetPageView(),
                *pSrcPgView = Imp()->GetPageView();
    SwDrawView *pDestDrwView = pDestShell->Imp()->GetDrawView(),
                *pSrcDrwView = Imp()->GetDrawView();
    SwDoc* pDestDoc = pDestShell->GetDoc();

    Size aSiz( rInsPt.X() - rSttPt.X(), rInsPt.Y() - rSttPt.Y() );
    for( sal_uInt16 i = 0; i < nMarkCount; ++i )
    {
        SdrObject *pObj = aMrkList.GetMark( i )->GetMarkedSdrObj();

        SwDrawContact *pContact = (SwDrawContact*)GetUserCall( pObj );
        SwFrmFmt *pFmt = pContact->GetFmt();
        const SwFmtAnchor& rAnchor = pFmt->GetAnchor();

        sal_Bool bInsWithFmt = sal_True;

        if( pDestDrwView->IsGroupEntered() )
        {
            // in die Gruppe einfuegen, wenns aus einer betretenen Gruppe
            // kommt oder das Object nicht zeichengebunden ist
            if( pSrcDrwView->IsGroupEntered() ||
                (FLY_AS_CHAR != rAnchor.GetAnchorId()) )

            {
                SdrObject* pNew = pDestDoc->CloneSdrObj( *pObj, bIsMove &&
                                        GetDoc() == pDestDoc, sal_False );
                pNew->NbcMove( aSiz );
                pDestDrwView->InsertObjectAtView( pNew, *pDestPgView );
                bInsWithFmt = sal_False;
            }
        }

        if( bInsWithFmt )
        {
            SwFmtAnchor aAnchor( rAnchor );
            Point aNewAnch;

            if ((FLY_AT_PARA == aAnchor.GetAnchorId()) ||
                (FLY_AT_CHAR == aAnchor.GetAnchorId()) ||
                (FLY_AT_FLY  == aAnchor.GetAnchorId()) ||
                (FLY_AS_CHAR == aAnchor.GetAnchorId()))
            {
                if ( this == pDestShell )
                {
                    //gleiche Shell? Dann erfrage die Position an der
                    //uebergebenen DokumentPosition
                    SwPosition aPos( *GetCrsr()->GetPoint() );
                    Point aPt( rInsPt );
                    aPt -= rSttPt - pObj->GetSnapRect().TopLeft();
                    SwCrsrMoveState aState( MV_SETONLYTEXT );
                    GetLayout()->GetCrsrOfst( &aPos, aPt, &aState );
                    const SwNode *pNd;
                    if( (pNd = &aPos.nNode.GetNode())->IsNoTxtNode() )
                        bRet = sal_False;
                    else
                        bRet = ::lcl_SetAnchor( aPos, *pNd, 0, rInsPt,
                                *pDestShell, aAnchor, aNewAnch, sal_False );
                }
                else
                {
                    SwPaM *pCrsr = pDestShell->GetCrsr();
                    if( pCrsr->GetNode()->IsNoTxtNode() )
                        bRet = sal_False;
                    else
                        bRet = ::lcl_SetAnchor( *pCrsr->GetPoint(),
                                                *pCrsr->GetNode(), 0, rInsPt,
                                                *pDestShell, aAnchor,
                                                aNewAnch, sal_False );
                }
            }
            else if ( FLY_AT_PAGE == aAnchor.GetAnchorId() )
            {
                aAnchor.SetPageNum( pDestShell->GetPageNumber( rInsPt ) );
                const SwRootFrm* pTmpRoot = pDestShell->GetLayout();
                const SwFrm* pPg = pTmpRoot->GetPageAtPos( rInsPt, 0, true );
                if ( pPg )
                    aNewAnch = pPg->Frm().Pos();
            }

            if( bRet )
            {
                if( pSrcDrwView->IsGroupEntered() ||
                    ( !pObj->GetUserCall() && pObj->GetUpGroup()) )
                {
                    SfxItemSet aSet( pDestDoc->GetAttrPool(),aFrmFmtSetRange);
                    aSet.Put( aAnchor );
                    SdrObject* pNew = pDestDoc->CloneSdrObj( *pObj, bIsMove &&
                                                GetDoc() == pDestDoc, sal_True );
                    pFmt = pDestDoc->Insert( *pDestShell->GetCrsr(),
                                            *pNew, &aSet, NULL );
                }
                else
                    pFmt = pDestDoc->CopyLayoutFmt( *pFmt, aAnchor, true, true );

                //Kann 0 sein, weil Draws in Kopf-/Fusszeilen nicht erlaubt sind.
                if ( pFmt )
                {
                    SdrObject* pNew = pFmt->FindSdrObject();
                    if ( FLY_AS_CHAR != aAnchor.GetAnchorId() )
                    {
                        Point aPos( rInsPt );
                        aPos -= aNewAnch;
                        aPos -= rSttPt - pObj->GetSnapRect().TopLeft();
                        // OD 2004-04-05 #i26791# - change attributes instead of
                        // direct positioning
                        pFmt->SetFmtAttr( SwFmtHoriOrient( aPos.X(), text::HoriOrientation::NONE, text::RelOrientation::FRAME ) );
                        pFmt->SetFmtAttr( SwFmtVertOrient( aPos.Y(), text::VertOrientation::NONE, text::RelOrientation::FRAME ) );
                        // --> OD 2005-04-15 #i47455# - notify draw frame format
                        // that position attributes are already set.
                        if ( pFmt->ISA(SwDrawFrmFmt) )
                        {
                            static_cast<SwDrawFrmFmt*>(pFmt)->PosAttrSet();
                        }
                        // <--
                    }
                    if( bSelectInsert )
                        pDestDrwView->MarkObj( pNew, pDestPgView );
                }
            }
        }
    }

    if ( bIsMove && bRet )
    {
        if( pDestShell == this )
        {
            const SdrMarkList aList( pSrcDrwView->GetMarkedObjectList() );
            pSrcDrwView->UnmarkAll();

            sal_uLong nMrkCnt = aMrkList.GetMarkCount();
            sal_uInt16 i;
            for ( i = 0; i < nMrkCnt; ++i )
            {
                SdrObject *pObj = aMrkList.GetMark( i )->GetMarkedSdrObj();
                pSrcDrwView->MarkObj( pObj, pSrcPgView );
            }
            DelSelectedObj();
            nMrkCnt = aList.GetMarkCount();
            for ( i = 0; i < nMrkCnt; ++i )
            {
                SdrObject *pObj = aList.GetMark( i )->GetMarkedSdrObj();
                pSrcDrwView->MarkObj( pObj, pSrcPgView );
            }
        }
        else
            DelSelectedObj();
    }

    return bRet;
}

sal_Bool SwFEShell::Copy( SwFEShell* pDestShell, const Point& rSttPt,
                    const Point& rInsPt, sal_Bool bIsMove, sal_Bool bSelectInsert )
{
    sal_Bool bRet = sal_False;

    ASSERT( pDestShell, "Copy ohne DestShell." );
    ASSERT( this == pDestShell || !pDestShell->IsObjSelected(),
            "Dest-Shell darf nie im Obj-Modus sein" );

    SET_CURR_SHELL( pDestShell );

    pDestShell->StartAllAction();
    pDestShell->GetDoc()->LockExpFlds();

    // Referenzen sollen verschoben werden.
    sal_Bool bCopyIsMove = pDoc->IsCopyIsMove();
    if( bIsMove )
        // am Doc ein Flag setzen, damit in den TextNodes
        pDoc->SetCopyIsMove( sal_True );

    RedlineMode_t eOldRedlMode = pDestShell->GetDoc()->GetRedlineMode();
    pDestShell->GetDoc()->SetRedlineMode_intern( (RedlineMode_t)(eOldRedlMode | nsRedlineMode_t::REDLINE_DELETE_REDLINES));

    // sind Tabellen-Formeln im Bereich, dann muss erst die Tabelle
    // angezeigt werden, damit die Tabellen-Formel den neuen Wert errechnen
    // kann (bei Bereichen wird sich ueber das Layout die einzelnen Boxen
    // besorgt)
    SwFieldType* pTblFldTyp = pDestShell->GetDoc()->GetSysFldType( RES_TABLEFLD );

    if( IsFrmSelected() )
    {
        SwFlyFrm* pFly = FindFlyFrm();
        SwFrmFmt* pFlyFmt = pFly->GetFmt();
        SwFmtAnchor aAnchor( pFlyFmt->GetAnchor() );
        bRet = sal_True;
        Point aNewAnch;

        if ((FLY_AT_PARA == aAnchor.GetAnchorId()) ||
            (FLY_AT_CHAR == aAnchor.GetAnchorId()) ||
            (FLY_AT_FLY  == aAnchor.GetAnchorId()) ||
            (FLY_AS_CHAR == aAnchor.GetAnchorId()))
        {
            if ( this == pDestShell )
            {
                // gleiche Shell? Dann erfrage die Position an der
                // uebergebenen DokumentPosition
                SwPosition aPos( *GetCrsr()->GetPoint() );
                Point aPt( rInsPt );
                aPt -= rSttPt - pFly->Frm().Pos();
                SwCrsrMoveState aState( MV_SETONLYTEXT );
                GetLayout()->GetCrsrOfst( &aPos, aPt, &aState );
                const SwNode *pNd;
                if( (pNd = &aPos.nNode.GetNode())->IsNoTxtNode() )
                    bRet = sal_False;
                else
                {   //Nicht in sich selbst kopieren
                    const SwNodeIndex *pTmp = pFlyFmt->GetCntnt().GetCntntIdx();
                    if ( aPos.nNode > *pTmp && aPos.nNode <
                        pTmp->GetNode().EndOfSectionIndex() )
                    {
                        bRet = sal_False;
                    }
                    else
                        bRet = ::lcl_SetAnchor( aPos, *pNd, pFly, rInsPt,
                                        *pDestShell, aAnchor, aNewAnch, sal_True );
                }
            }
            else
            {
                const SwPaM *pCrsr = pDestShell->GetCrsr();
                if( pCrsr->GetNode()->IsNoTxtNode() )
                    bRet = sal_False;
                else
                    bRet = ::lcl_SetAnchor( *pCrsr->GetPoint(), *pCrsr->GetNode(),
                                            pFly, rInsPt, *pDestShell, aAnchor,
                                    aNewAnch, GetDoc() == pDestShell->GetDoc());
            }
        }
        else if ( FLY_AT_PAGE == aAnchor.GetAnchorId() )
        {
            aAnchor.SetPageNum( pDestShell->GetPageNumber( rInsPt ) );
            const SwRootFrm* pTmpRoot = pDestShell->GetLayout();
            const SwFrm* pPg = pTmpRoot->GetPageAtPos( rInsPt, 0, true );
            if ( pPg )
                aNewAnch = pPg->Frm().Pos();
        }
        else {
            ASSERT( !this, "was fuer ein Anchor ist es denn?" );
        }

        if( bRet )
        {
            SwFrmFmt *pOldFmt = pFlyFmt;
            pFlyFmt = pDestShell->GetDoc()->CopyLayoutFmt( *pFlyFmt, aAnchor, true, true );

            if ( FLY_AS_CHAR != aAnchor.GetAnchorId() )
            {
                Point aPos( rInsPt );
                aPos -= aNewAnch;
                aPos -= rSttPt - pFly->Frm().Pos();
                pFlyFmt->SetFmtAttr( SwFmtHoriOrient( aPos.X(),text::HoriOrientation::NONE, text::RelOrientation::FRAME ) );
                pFlyFmt->SetFmtAttr( SwFmtVertOrient( aPos.Y(),text::VertOrientation::NONE, text::RelOrientation::FRAME ) );
            }

            const Point aPt( pDestShell->GetCrsrDocPos() );

            if( bIsMove )
                GetDoc()->DelLayoutFmt( pOldFmt );

            // nur selektieren wenn es in der gleichen Shell verschoben/
            //  kopiert wird
            if( bSelectInsert )
            {
                SwFlyFrm* pFlyFrm = ((SwFlyFrmFmt*)pFlyFmt)->GetFrm( &aPt, sal_False );
                if( pFlyFrm )
                {
                    //JP 12.05.98: sollte das nicht im SelectFlyFrm stehen???
                    pDestShell->Imp()->GetDrawView()->UnmarkAll();
                    pDestShell->SelectFlyFrm( *pFlyFrm, sal_True );
                }
            }

            if( this != pDestShell && !pDestShell->HasShFcs() )
                pDestShell->Imp()->GetDrawView()->hideMarkHandles();
        }
    }
    else if ( IsObjSelected() )
        bRet = CopyDrawSel( pDestShell, rSttPt, rInsPt, bIsMove, bSelectInsert );
    else if( IsTableMode() )
    {
        // kopiere Teile aus einer Tabelle: lege eine Tabelle mit der Breite
        // von der Originalen an und kopiere die selectierten Boxen.
        // Die Groessen werden prozentual korrigiert.

        // lasse ueber das Layout die Boxen suchen
        const SwTableNode* pTblNd;
        SwSelBoxes aBoxes;
        GetTblSel( *this, aBoxes );
        if( aBoxes.Count() &&
            0 != (pTblNd = aBoxes[0]->GetSttNd()->FindTableNode()) )
        {
            SwPosition* pDstPos = 0;
            if( this == pDestShell )
            {
                // gleiche Shell? Dann erzeuge einen Crsr an der
                // uebergebenen DokumentPosition
                pDstPos = new SwPosition( *GetCrsr()->GetPoint() );
                Point aPt( rInsPt );
                GetLayout()->GetCrsrOfst( pDstPos, aPt );
                if( !pDstPos->nNode.GetNode().IsNoTxtNode() )
                    bRet = sal_True;
            }
            else if( !pDestShell->GetCrsr()->GetNode()->IsNoTxtNode() )
            {
                pDstPos = new SwPosition( *pDestShell->GetCrsr()->GetPoint() );
                bRet = sal_True;
            }

            if( bRet )
            {
                if( GetDoc() == pDestShell->GetDoc() )
                    ParkTblCrsr();

                bRet = pDestShell->GetDoc()->InsCopyOfTbl( *pDstPos, aBoxes,0,
                                        bIsMove && this == pDestShell &&
                                        aBoxes.Count() == pTblNd->GetTable().
                                        GetTabSortBoxes().Count(),
                                        this != pDestShell );

                if( this != pDestShell )
                    *pDestShell->GetCrsr()->GetPoint() = *pDstPos;

                // wieder alle geparkten Crsr erzeugen?
                if( GetDoc() == pDestShell->GetDoc() )
                    GetCrsr();

                // JP 16.04.99: Bug 64908 - InsPos setzen, damit der geparkte
                //              Cursor auf die EinfuegePos. positioniert wird
                if( this == pDestShell )
                    GetCrsrDocPos() = rInsPt;
            }
            delete pDstPos;
        }
    }
    else
    {
        bRet = sal_True;
        if( this == pDestShell )
        {
            // gleiche Shell? Dann erfrage die Position an der
            // uebergebenen DokumentPosition
            SwPosition aPos( *GetCrsr()->GetPoint() );
            Point aPt( rInsPt );
            GetLayout()->GetCrsrOfst( &aPos, aPt );
            bRet = !aPos.nNode.GetNode().IsNoTxtNode();
        }
        else if( pDestShell->GetCrsr()->GetNode()->IsNoTxtNode() )
            bRet = sal_False;

        if( bRet )
            bRet = 0 != SwEditShell::Copy( pDestShell );
    }

    pDestShell->GetDoc()->SetRedlineMode_intern( eOldRedlMode );
    pDoc->SetCopyIsMove( bCopyIsMove );

    // wurden neue Tabellenformeln eingefuegt ?
    if( pTblFldTyp->GetDepends() )
    {
        // alte Actions beenden; die Tabellen-Frames werden angelegt und
        // eine SSelection kann erzeugt werden
        sal_uInt16 nActCnt;
        for( nActCnt = 0; pDestShell->ActionPend(); ++nActCnt )
            pDestShell->EndAllAction();

        for( ; nActCnt; --nActCnt )
            pDestShell->StartAllAction();
    }
    pDestShell->GetDoc()->UnlockExpFlds();
    pDestShell->GetDoc()->UpdateFlds(NULL, false);

    pDestShell->EndAllAction();
    return bRet;
}

/*************************************************************************
|*
|*  SwFEShell::Paste()  Paste fuer das Interne Clipboard.
|*      Kopiert den Inhalt vom Clipboard in das Dokument.
|*
|*  Ersterstellung      JP ??
|*  Letzte Aenderung    MA 22. Feb. 95
|
|*************************************************************************/

namespace {
    typedef boost::shared_ptr<SwPaM> PaMPtr;
    typedef boost::shared_ptr<SwPosition> PositionPtr;
    typedef std::pair< PaMPtr, PositionPtr > Insertion;
}

sal_Bool SwFEShell::Paste( SwDoc* pClpDoc, sal_Bool bIncludingPageFrames )
{
    SET_CURR_SHELL( this );
    ASSERT( pClpDoc, "kein Clipboard-Dokument"  );
    const sal_uInt16 nStartPageNumber = GetPhyPageNum();
    // dann bis zum Ende vom Nodes Array
    SwNodeIndex aIdx( pClpDoc->GetNodes().GetEndOfExtras(), 2 );
    SwPaM aCpyPam( aIdx ); //DocStart

    // sind Tabellen-Formeln im Bereich, dann muss erst die Tabelle
    // angezeigt werden, damit die Tabellen-Formel den neuen Wert errechnen
    // kann (bei Bereichen wird sich ueber das Layout die einzelnen Boxen
    // besorgt)
    SwFieldType* pTblFldTyp = GetDoc()->GetSysFldType( RES_TABLEFLD );

    SwTableNode *pDestNd, *pSrcNd = aCpyPam.GetNode()->GetTableNode();
    if( !pSrcNd )                               // TabellenNode ?
    {                                           // nicht ueberspringen!!
        SwCntntNode* pCNd = aCpyPam.GetNode()->GetCntntNode();
        if( pCNd )
            aCpyPam.GetPoint()->nContent.Assign( pCNd, 0 );
        else if( !aCpyPam.Move( fnMoveForward, fnGoNode ))
            aCpyPam.Move( fnMoveBackward, fnGoNode );
    }

    aCpyPam.SetMark();
    aCpyPam.Move( fnMoveForward, fnGoDoc );

    sal_Bool bRet = sal_True, bDelTbl = sal_True;
    StartAllAction();
    GetDoc()->GetIDocumentUndoRedo().StartUndo( UNDO_INSGLOSSARY, NULL );
    GetDoc()->LockExpFlds();

    // When the clipboard content has been created by a rectangular selection
    // the pasting is more sophisticated:
    // every paragraph will be inserted into another position.
    // The first positions are given by the actual cursor ring,
    // if there are more text portions to insert than cursor in this ring,
    // the additional insert positions will be created by moving the last
    // cursor position into the next line (like pressing the cursor down key)
    if( pClpDoc->IsColumnSelection() && !IsTableMode() )
    {
        // Creation of the list of insert positions
        std::list< Insertion > aCopyList;
        // The number of text portions of the rectangular selection
        const sal_uInt32 nSelCount = aCpyPam.GetPoint()->nNode.GetIndex()
                       - aCpyPam.GetMark()->nNode.GetIndex();
        sal_uInt32 nCount = nSelCount;
        SwNodeIndex aClpIdx( aIdx );
        SwPaM* pStartCursor = GetCrsr();
        SwPaM* pCurrCrsr = pStartCursor;
        sal_uInt32 nCursorCount = pStartCursor->numberOf();
        // If the target selection is a multi-selection, often the last and first
        // cursor of the ring points to identical document positions. Then
        // we should avoid double insertion of text portions...
        while( nCursorCount > 1 && *pCurrCrsr->GetPoint() ==
            *(dynamic_cast<SwPaM*>(pCurrCrsr->GetPrev())->GetPoint()) )
        {
            --nCursorCount;
            pCurrCrsr = dynamic_cast<SwPaM*>(pCurrCrsr->GetNext());
            pStartCursor = pCurrCrsr;
        }
        SwPosition aStartPos( *pStartCursor->GetPoint() );
        SwPosition aInsertPos( aStartPos ); // first insertion position
        bool bCompletePara = false;
        sal_uInt16 nMove = 0;
        while( nCount )
        {
            --nCount;
            ASSERT( aIdx.GetNode().GetCntntNode(), "Who filled the clipboard?!" )
            if( aIdx.GetNode().GetCntntNode() ) // robust
            {
                Insertion aInsertion( PaMPtr( new SwPaM( aIdx ) ),
                    PositionPtr( new SwPosition( aInsertPos ) ) );
                ++aIdx;
                aInsertion.first->SetMark();
                if( pStartCursor == pCurrCrsr->GetNext() )
                {   // Now we have to look for insertion positions...
                    if( !nMove ) // Annotate the last given insert position
                        aStartPos = aInsertPos;
                    SwCursor aCrsr( aStartPos, 0, false);
                    // Check if we find another insert position by moving
                    // down the last given position
                    if( aCrsr.UpDown( sal_False, ++nMove, 0, 0 ) )
                        aInsertPos = *aCrsr.GetPoint();
                    else // if there is no paragraph we have to create it
                        bCompletePara = nCount > 0;
                    nCursorCount = 0;
                }
                else // as long as we find more insert positions in the cursor ring
                {    // we'll take them
                    pCurrCrsr = dynamic_cast<SwPaM*>(pCurrCrsr->GetNext());
                    aInsertPos = *pCurrCrsr->GetPoint();
                    --nCursorCount;
                }
                // If there are no more paragraphs e.g. at the end of a document,
                // we insert complete paragraphs instead of text portions
                if( bCompletePara )
                    aInsertion.first->GetPoint()->nNode = aIdx;
                else
                    aInsertion.first->GetPoint()->nContent =
                        aInsertion.first->GetCntntNode()->Len();
                aCopyList.push_back( aInsertion );
            }
            // If there are no text portions left but there are some more
            // cursor positions to fill we have to restart with the first
            // text portion
            if( !nCount && nCursorCount )
            {
                nCount = std::min( nSelCount, nCursorCount );
                aIdx = aClpIdx; // Start of clipboard content
            }
        }
        std::list< Insertion >::const_iterator pCurr = aCopyList.begin();
        std::list< Insertion >::const_iterator pEnd = aCopyList.end();
        while( pCurr != pEnd )
        {
            SwPosition& rInsPos = *pCurr->second;
            SwPaM& rCopy = *pCurr->first;
            const SwStartNode* pBoxNd = rInsPos.nNode.GetNode().FindTableBoxStartNode();
            if( pBoxNd && 2 == pBoxNd->EndOfSectionIndex() - pBoxNd->GetIndex() &&
                rCopy.GetPoint()->nNode != rCopy.GetMark()->nNode )
            {
                // if more than one node will be copied into a cell
                // the box attributes have to be removed
                GetDoc()->ClearBoxNumAttrs( rInsPos.nNode );
            }
            {
                SwNodeIndex aIndexBefore(rInsPos.nNode);
                aIndexBefore--;
                pClpDoc->CopyRange( rCopy, rInsPos, false );
                {
                    aIndexBefore++;
                    SwPaM aPaM(SwPosition(aIndexBefore),
                               SwPosition(rInsPos.nNode));
                    aPaM.GetDoc()->MakeUniqueNumRules(aPaM);
                }
            }
            SaveTblBoxCntnt( &rInsPos );
            ++pCurr;
        }
    }
    else
    {
        FOREACHPAM_START(this)

        if( pSrcNd &&
            0 != ( pDestNd = GetDoc()->IsIdxInTbl( PCURCRSR->GetPoint()->nNode )))
        {
            SwPosition aDestPos( *PCURCRSR->GetPoint() );

            sal_Bool bParkTblCrsr = sal_False;
            const SwStartNode* pSttNd =  PCURCRSR->GetNode()->FindTableBoxStartNode();

            // TABLE IN TABLE: Tabelle in Tabelle kopieren
            // lasse ueber das Layout die Boxen suchen
            SwSelBoxes aBoxes;
            if( IsTableMode() )     // Tabellen-Selecktion ??
            {
                GetTblSel( *this, aBoxes );
                ParkTblCrsr();
                bParkTblCrsr = sal_True;
            }
            else if( !PCURCRSR->HasMark() && PCURCRSR->GetNext() == PCURCRSR &&
                     ( !pSrcNd->GetTable().IsTblComplex() ||
                       pDestNd->GetTable().IsNewModel() ) )
            {
                // dann die Tabelle "relativ" kopieren
                SwTableBox* pBox = pDestNd->GetTable().GetTblBox(
                                        pSttNd->GetIndex() );
                ASSERT( pBox, "Box steht nicht in dieser Tabelle" );
                aBoxes.Insert( pBox );
            }

            SwNodeIndex aNdIdx( *pDestNd->EndOfSectionNode());
            if( !bParkTblCrsr )
            {
                // erstmal aus der gesamten Tabelle raus
// ????? was ist mit Tabelle alleine im Rahmen ???????
                SwCntntNode* pCNd = GetDoc()->GetNodes().GoNext( &aNdIdx );
                SwPosition aPos( aNdIdx, SwIndex( pCNd, 0 ));
                // #i59539: Don't remove all redline
                SwPaM const tmpPaM(*pDestNd, *pDestNd->EndOfSectionNode());
                ::PaMCorrAbs(tmpPaM, aPos);
            }

            bRet = GetDoc()->InsCopyOfTbl( aDestPos, aBoxes, &pSrcNd->GetTable(),
                                            sal_False, sal_False );

            if( bParkTblCrsr )
                GetCrsr();
            else
            {
                // und wieder in die Box zurueck
                aNdIdx = *pSttNd;
                SwCntntNode* pCNd = GetDoc()->GetNodes().GoNext( &aNdIdx );
                SwPosition aPos( aNdIdx, SwIndex( pCNd, 0 ));
                // #i59539: Don't remove all redline
                SwNode & rNode(PCURCRSR->GetPoint()->nNode.GetNode());
                SwCntntNode *const pCntntNode( rNode.GetCntntNode() );
                SwPaM const tmpPam(rNode, 0,
                                   rNode, (pCntntNode) ? pCntntNode->Len() : 0);
                ::PaMCorrAbs(tmpPam, aPos);
            }

            break;      // aus der "while"-Schleife heraus
        }
        else if( *aCpyPam.GetPoint() == *aCpyPam.GetMark() &&
                 pClpDoc->GetSpzFrmFmts()->Count() )
        {
            // so langsam sollte mal eine DrawView erzeugt werden
            if( !Imp()->GetDrawView() )
                MakeDrawView();

            for ( sal_uInt16 i = 0; i < pClpDoc->GetSpzFrmFmts()->Count(); ++i )
            {
                sal_Bool bInsWithFmt = sal_True;
                const SwFrmFmt& rCpyFmt = *(*pClpDoc->GetSpzFrmFmts())[i];

                if( Imp()->GetDrawView()->IsGroupEntered() &&
                    RES_DRAWFRMFMT == rCpyFmt.Which() &&
                    (FLY_AS_CHAR != rCpyFmt.GetAnchor().GetAnchorId()) )
                {
                    const SdrObject* pSdrObj = rCpyFmt.FindSdrObject();
                    if( pSdrObj )
                    {
                        SdrObject* pNew = GetDoc()->CloneSdrObj( *pSdrObj,
                                                            sal_False, sal_False );

                        // Insert object sets any anchor position to 0.
                        // Therefore we calculate the absolute position here
                        // and after the insert the anchor of the object
                        // is set to the anchor of the group object.
                        Rectangle aSnapRect = pNew->GetSnapRect();
                        if( pNew->GetAnchorPos().X() || pNew->GetAnchorPos().Y() )
                        {
                            const Point aPoint( 0, 0 );
                            // OD 2004-04-05 #i26791# - direct drawing object
                            // positioning for group members
                            pNew->NbcSetAnchorPos( aPoint );
                            pNew->NbcSetSnapRect( aSnapRect );
                        }

                        Imp()->GetDrawView()->InsertObjectAtView( pNew, *Imp()->GetPageView() );

                        Point aGrpAnchor( 0, 0 );
                        SdrObjList* pList = pNew->GetObjList();
                        if ( pList )
                        {
                            SdrObject* pOwner = pList->GetOwnerObj();
                            if ( pOwner )
                            {
                                SdrObjGroup* pThisGroup = PTR_CAST(SdrObjGroup, pOwner);
                                aGrpAnchor = pThisGroup->GetAnchorPos();
                            }
                        }

                        // OD 2004-04-05 #i26791# - direct drawing object
                        // positioning for group members
                        pNew->NbcSetAnchorPos( aGrpAnchor );
                        pNew->SetSnapRect( aSnapRect );

                        bInsWithFmt = sal_False;
                    }
                }

                if( bInsWithFmt  )
                {
                    SwFmtAnchor aAnchor( rCpyFmt.GetAnchor() );
                    if ((FLY_AT_PARA == aAnchor.GetAnchorId()) ||
                        (FLY_AT_CHAR == aAnchor.GetAnchorId()) ||
                        (FLY_AS_CHAR == aAnchor.GetAnchorId()))
                    {
                        SwPosition* pPos = PCURCRSR->GetPoint();
                        // #108784# allow shapes (no controls) in header/footer
                        if( RES_DRAWFRMFMT == rCpyFmt.Which() &&
                            GetDoc()->IsInHeaderFooter( pPos->nNode ) &&
                            CheckControlLayer( rCpyFmt.FindSdrObject() ) )
                            continue;

                        aAnchor.SetAnchor( pPos );
                    }
                    else if ( FLY_AT_PAGE == aAnchor.GetAnchorId() )
                    {
                        aAnchor.SetPageNum( GetPhyPageNum() );
                    }
                    else if( FLY_AT_FLY == aAnchor.GetAnchorId() )
                    {
                        Point aPt;
                        lcl_SetAnchor( *PCURCRSR->GetPoint(), *PCURCRSR->GetNode(),
                                        0, aPt, *this, aAnchor, aPt, sal_False );
                    }

                    SwFrmFmt * pNew = GetDoc()->CopyLayoutFmt( rCpyFmt, aAnchor, true, true );

                    if( pNew )
                    {
                        if( RES_FLYFRMFMT == pNew->Which() )
                        {
                            const Point aPt( GetCrsrDocPos() );
                            SwFlyFrm* pFlyFrm = ((SwFlyFrmFmt*)pNew)->
                                                        GetFrm( &aPt, sal_False );
                            if( pFlyFrm )
                                SelectFlyFrm( *pFlyFrm, sal_True );
                            // immer nur den ersten Fly-Frame nehmen; die anderen
                            // wurden ueber Fly in Fly ins ClipBoard kopiert !
                            break;
                        }
                        else
                        {
                            ASSERT( RES_DRAWFRMFMT == pNew->Which(), "Neues Format.");
                            // --> OD 2005-09-01 #i52780# - drawing object has
                            // to be made visible on paste.
                            {
                                SwDrawContact* pContact =
                                    static_cast<SwDrawContact*>(pNew->FindContactObj());
                                pContact->MoveObjToVisibleLayer( pContact->GetMaster() );
                            }
                            // <--
                            SdrObject *pObj = pNew->FindSdrObject();
                            SwDrawView  *pDV = Imp()->GetDrawView();
                            pDV->MarkObj( pObj, pDV->GetSdrPageView() );
                            // --> OD 2005-04-15 #i47455# - notify draw frame format
                            // that position attributes are already set.
                            if ( pNew->ISA(SwDrawFrmFmt) )
                            {
                                static_cast<SwDrawFrmFmt*>(pNew)->PosAttrSet();
                            }
                            // <--
                        }
                    }
                }
            }
        }
        else
        {
            if( bDelTbl && IsTableMode() )
            {
                SwEditShell::Delete();
                bDelTbl = sal_False;
            }

            SwPosition& rInsPos = *PCURCRSR->GetPoint();
            const SwStartNode* pBoxNd = rInsPos.nNode.GetNode().
                                                    FindTableBoxStartNode();
            if( pBoxNd && 2 == pBoxNd->EndOfSectionIndex() -
                                pBoxNd->GetIndex() &&
                aCpyPam.GetPoint()->nNode != aCpyPam.GetMark()->nNode )
            {
                // es wird mehr als 1 Node in die akt. Box kopiert. Dann
                // muessen die BoxAttribute aber entfernt werden.
                GetDoc()->ClearBoxNumAttrs( rInsPos.nNode );
            }
            //find out if the clipboard document starts with a table
            bool bStartWithTable = 0 != aCpyPam.Start()->nNode.GetNode().FindTableNode();
            SwPosition aInsertPosition( rInsPos );

            {
                SwNodeIndex aIndexBefore(rInsPos.nNode);

                aIndexBefore--;

                pClpDoc->CopyRange( aCpyPam, rInsPos, false );

                {
                    aIndexBefore++;
                    SwPaM aPaM(SwPosition(aIndexBefore),
                               SwPosition(rInsPos.nNode));

                    aPaM.GetDoc()->MakeUniqueNumRules(aPaM);
                }
            }

            SaveTblBoxCntnt( &rInsPos );
            if(bIncludingPageFrames && bStartWithTable)
            {
                //remove the paragraph in front of the table
                SwPaM aPara(aInsertPosition);
                GetDoc()->DelFullPara(aPara);
            }
            //additionally copy page bound frames
            if( bIncludingPageFrames && pClpDoc->GetSpzFrmFmts()->Count() )
            {
                // create a draw view if necessary
                if( !Imp()->GetDrawView() )
                    MakeDrawView();

                for ( sal_uInt16 i = 0; i < pClpDoc->GetSpzFrmFmts()->Count(); ++i )
                {
                    sal_Bool bInsWithFmt = sal_True;
                    const SwFrmFmt& rCpyFmt = *(*pClpDoc->GetSpzFrmFmts())[i];
                    if( bInsWithFmt  )
                    {
                        SwFmtAnchor aAnchor( rCpyFmt.GetAnchor() );
                        if ( FLY_AT_PAGE == aAnchor.GetAnchorId() )
                        {
                            aAnchor.SetPageNum( aAnchor.GetPageNum() + nStartPageNumber - 1 );
                        }
                        else
                            continue;
                        GetDoc()->CopyLayoutFmt( rCpyFmt, aAnchor, true, true );
                    }
                }
            }
        }

        FOREACHPAM_END()
    }

    GetDoc()->GetIDocumentUndoRedo().EndUndo( UNDO_INSGLOSSARY, NULL );

    // wurden neue Tabellenformeln eingefuegt ?
    if( pTblFldTyp->GetDepends() )
    {
        // alte Actions beenden; die Tabellen-Frames werden angelegt und
        // eine Selection kann erzeugt werden
        sal_uInt16 nActCnt;
        for( nActCnt = 0; ActionPend(); ++nActCnt )
            EndAllAction();

        for( ; nActCnt; --nActCnt )
            StartAllAction();
    }
    GetDoc()->UnlockExpFlds();
    GetDoc()->UpdateFlds(NULL, false);
    EndAllAction();

    return bRet;
}

/*-- 14.06.2004 13:31:17---------------------------------------------------

  -----------------------------------------------------------------------*/
sal_Bool SwFEShell::PastePages( SwFEShell& rToFill, sal_uInt16 nStartPage, sal_uInt16 nEndPage)
{
    Push();
    if(!GotoPage(nStartPage))
    {
        Pop(sal_False);
        return sal_False;
    }
    MovePage( fnPageCurr, fnPageStart );
    SwPaM aCpyPam( *GetCrsr()->GetPoint() );
    String sStartingPageDesc = GetPageDesc( GetCurPageDesc()).GetName();
    SwPageDesc* pDesc = rToFill.FindPageDescByName( sStartingPageDesc, sal_True );
    if( pDesc )
        rToFill.ChgCurPageDesc( *pDesc );

    if(!GotoPage(nEndPage))
    {
        Pop(sal_False);
        return sal_False;
    }
    //if the page starts with a table a paragraph has to be inserted before
    SwNode* pTableNode = aCpyPam.GetNode()->FindTableNode();
    if(pTableNode)
    {
        //insert a paragraph
        StartUndo(UNDO_INSERT);
        SwNodeIndex aTblIdx(  *pTableNode, -1 );
        SwPosition aBefore(aTblIdx);
        if(GetDoc()->AppendTxtNode( aBefore ))
        {
            SwPaM aTmp(aBefore);
            aCpyPam = aTmp;
        }
        EndUndo(UNDO_INSERT);
    }

    MovePage( fnPageCurr, fnPageEnd );
    aCpyPam.SetMark();
    *aCpyPam.GetMark() = *GetCrsr()->GetPoint();

    SET_CURR_SHELL( this );

    StartAllAction();
    GetDoc()->LockExpFlds();
    SetSelection(aCpyPam);
    // copy the text of the selection
    SwEditShell::Copy(&rToFill);

    if(pTableNode)
    {
        //remove the inserted paragraph
        Undo();
        //remove the paragraph in the second doc, too
        SwNodeIndex aIdx( rToFill.GetDoc()->GetNodes().GetEndOfExtras(), 2 );
        SwPaM aPara( aIdx ); //DocStart
        rToFill.GetDoc()->DelFullPara(aPara);
    }
    // now the page bound objects
    //additionally copy page bound frames
    if( GetDoc()->GetSpzFrmFmts()->Count() )
    {
        // create a draw view if necessary
        if( !rToFill.Imp()->GetDrawView() )
            rToFill.MakeDrawView();

        for ( sal_uInt16 i = 0; i < GetDoc()->GetSpzFrmFmts()->Count(); ++i )
        {
            const SwFrmFmt& rCpyFmt = *(*GetDoc()->GetSpzFrmFmts())[i];
            SwFmtAnchor aAnchor( rCpyFmt.GetAnchor() );
            if ((FLY_AT_PAGE == aAnchor.GetAnchorId()) &&
                    aAnchor.GetPageNum() >= nStartPage && aAnchor.GetPageNum() <= nEndPage)
            {
                aAnchor.SetPageNum( aAnchor.GetPageNum() - nStartPage + 1);
            }
            else
                continue;
            rToFill.GetDoc()->CopyLayoutFmt( rCpyFmt, aAnchor, true, true );
        }
    }
    GetDoc()->UnlockExpFlds();
    GetDoc()->UpdateFlds(NULL, false);
    Pop(sal_False);
    EndAllAction();

    return sal_True;
}

sal_Bool SwFEShell::GetDrawObjGraphic( sal_uLong nFmt, Graphic& rGrf ) const
{
    ASSERT( Imp()->HasDrawView(), "GetDrawObjGraphic without DrawView?" );
    const SdrMarkList &rMrkList = Imp()->GetDrawView()->GetMarkedObjectList();
    sal_Bool bConvert = sal_True;
    if( rMrkList.GetMarkCount() )
    {
        if( rMrkList.GetMarkCount() == 1 &&
            rMrkList.GetMark( 0 )->GetMarkedSdrObj()->ISA(SwVirtFlyDrawObj) )
        {
            // Rahmen selektiert
            if( CNT_GRF == GetCntType() )
            {
                // --> OD 2005-02-09 #119353# - robust
                const Graphic* pGrf( GetGraphic() );
                if ( pGrf )
                {
                    Graphic aGrf( *pGrf );
                    if( SOT_FORMAT_GDIMETAFILE == nFmt )
                    {
                        if( GRAPHIC_BITMAP != aGrf.GetType() )
                        {
                            rGrf = aGrf;
                            bConvert = sal_False;
                        }
                        else if( GetWin() )
                        {
                            Size aSz;
                            Point aPt;
                            GetGrfSize( aSz );

                            VirtualDevice aVirtDev;
                            aVirtDev.EnableOutput( sal_False );

                            MapMode aTmp( GetWin()->GetMapMode() );
                            aTmp.SetOrigin( aPt );
                            aVirtDev.SetMapMode( aTmp );

                            GDIMetaFile aMtf;
                            aMtf.Record( &aVirtDev );
                            aGrf.Draw( &aVirtDev, aPt, aSz );
                            aMtf.Stop();
                            aMtf.SetPrefMapMode( aTmp );
                            aMtf.SetPrefSize( aSz );
                            rGrf = aMtf;
                        }
                    }
                    else if( GRAPHIC_BITMAP == aGrf.GetType() )
                    {
                        rGrf = aGrf;
                        bConvert = sal_False;
                    }
                    else
                    {
                        //fix(23806): Nicht die Originalgroesse, sondern die
                        //aktuelle. Anderfalls kann es passieren, dass z.B. bei
                        //Vektorgrafiken mal eben zig MB angefordert werden.
                        const Size aSz( FindFlyFrm()->Prt().SSize() );
                        VirtualDevice aVirtDev( *GetWin() );

                        MapMode aTmp( MAP_TWIP );
                        aVirtDev.SetMapMode( aTmp );
                        if( aVirtDev.SetOutputSize( aSz ) )
                        {
                            aGrf.Draw( &aVirtDev, Point(), aSz );
                            rGrf = aVirtDev.GetBitmap( Point(), aSz );
                        }
                        else
                        {
                            rGrf = aGrf;
                            bConvert = sal_False;
                        }
                    }
                }
                // <--
            }
        }
        else if( SOT_FORMAT_GDIMETAFILE == nFmt )
            rGrf = Imp()->GetDrawView()->GetAllMarkedMetaFile();
        else if( SOT_FORMAT_BITMAP == nFmt )
            rGrf = Imp()->GetDrawView()->GetAllMarkedBitmap();
    }
    return bConvert;
}

// --> OD 2005-08-03 #i50824#
// --> OD 2006-03-01 #b6382898#
// replace method <lcl_RemoveOleObjsFromSdrModel> by <lcl_ConvertSdrOle2ObjsToSdrGrafObjs>
void lcl_ConvertSdrOle2ObjsToSdrGrafObjs( SdrModel* _pModel )
{
    for ( sal_uInt16 nPgNum = 0; nPgNum < _pModel->GetPageCount(); ++nPgNum )
    {
        // setup object iterator in order to iterate through all objects
        // including objects in group objects, but exclusive group objects.
        SdrObjListIter aIter(*(_pModel->GetPage( nPgNum )));
        while( aIter.IsMore() )
        {
            SdrOle2Obj* pOle2Obj = dynamic_cast< SdrOle2Obj* >( aIter.Next() );
            if( pOle2Obj )
            {
                // found an ole2 shape
                SdrObjList* pObjList = pOle2Obj->GetObjList();

                // get its graphic
                Graphic aGraphic;
                pOle2Obj->Connect();
                Graphic* pGraphic = pOle2Obj->GetGraphic();
                if( pGraphic )
                    aGraphic = *pGraphic;
                pOle2Obj->Disconnect();

                // create new graphic shape with the ole graphic and shape size
                SdrGrafObj* pGraphicObj = new SdrGrafObj( aGraphic, pOle2Obj->GetCurrentBoundRect() );
                // apply layer of ole2 shape at graphic shape
                pGraphicObj->SetLayer( pOle2Obj->GetLayer() );

                // replace ole2 shape with the new graphic object and delete the ol2 shape
                SdrObject* pRemovedObject = pObjList->ReplaceObject( pGraphicObj, pOle2Obj->GetOrdNum() );
                SdrObject::Free( pRemovedObject );
            }
        }
    }
}
// <--
void SwFEShell::Paste( SvStream& rStrm, sal_uInt16 nAction, const Point* pPt )
{
    SET_CURR_SHELL( this );
    StartAllAction();
    StartUndo();

    SvtPathOptions aPathOpt;
    FmFormModel* pModel = new FmFormModel( aPathOpt.GetPalettePath(),
                                            0, GetDoc()->GetDocShell() );
    pModel->GetItemPool().FreezeIdRanges();

    rStrm.Seek(0);

    uno::Reference< io::XInputStream > xInputStream( new utl::OInputStreamWrapper( rStrm ) );
    SvxDrawingLayerImport( pModel, xInputStream );

    if ( !Imp()->HasDrawView() )
        Imp()->MakeDrawView();

    Point aPos( pPt ? *pPt : GetCharRect().Pos() );
    SdrView *pView = Imp()->GetDrawView();

    //Drop auf bestehendes Objekt: Objekt ersetzen oder neu Attributieren.
    if( pModel->GetPageCount() > 0 &&
        1 == pModel->GetPage(0)->GetObjCount() &&
        1 == pView->GetMarkedObjectList().GetMarkCount() )
    {
        // OD 10.07.2003 #110742# - replace a marked 'virtual' drawing object
        // by its corresponding 'master' drawing object in the mark list.
        SwDrawView::ReplaceMarkedDrawVirtObjs( *pView );

        SdrObject* pClpObj = pModel->GetPage(0)->GetObj(0);
        SdrObject* pOldObj = pView->GetMarkedObjectList().GetMark( 0 )->GetMarkedSdrObj();

        if( SW_PASTESDR_SETATTR == nAction && pOldObj->ISA(SwVirtFlyDrawObj) )
            nAction = SW_PASTESDR_REPLACE;

        switch( nAction )
        {
        case SW_PASTESDR_REPLACE:
            {
                const SwFrmFmt* pFmt(0);
                const SwFrm* pAnchor(0);
                if( pOldObj->ISA(SwVirtFlyDrawObj) )
                {
                    pFmt = FindFrmFmt( pOldObj );

                    Point aNullPt;
                    SwFlyFrm* pFlyFrm = ((SwFlyFrmFmt*)pFmt)->GetFrm( &aNullPt );
                    pAnchor = pFlyFrm->GetAnchorFrm();

                    if( pAnchor->FindFooterOrHeader() )
                    {
                        // wenn TextRahmen in der Kopf/Fusszeile steht, dann
                        // nicht ersetzen, sondern nur einfuegen
                        nAction = SW_PASTESDR_INSERT;
                        break;
                    }
                }

                SdrObject* pNewObj = pClpObj->Clone();
                Rectangle aOldObjRect( pOldObj->GetCurrentBoundRect() );
                Size aOldObjSize( aOldObjRect.GetSize() );
                Rectangle aNewRect( pNewObj->GetCurrentBoundRect() );
                Size aNewSize( aNewRect.GetSize() );

                Fraction aScaleWidth( aOldObjSize.Width(), aNewSize.Width() );
                Fraction aScaleHeight( aOldObjSize.Height(), aNewSize.Height());
                pNewObj->NbcResize( aNewRect.TopLeft(), aScaleWidth, aScaleHeight);

                Point aVec = aOldObjRect.TopLeft() - aNewRect.TopLeft();
                pNewObj->NbcMove(Size(aVec.X(), aVec.Y()));

                if( pNewObj->ISA( SdrUnoObj ) )
                    pNewObj->SetLayer( GetDoc()->GetControlsId() );
                else if( pOldObj->ISA( SdrUnoObj ) )
                    pNewObj->SetLayer( GetDoc()->GetHeavenId() );
                else
                    pNewObj->SetLayer( pOldObj->GetLayer() );

                if( pOldObj->ISA(SwVirtFlyDrawObj) )
                {
                    // Attribute sichern und dam SdrObject setzen
                    SfxItemSet aFrmSet( pDoc->GetAttrPool(),
                                            RES_SURROUND, RES_ANCHOR );
                    aFrmSet.Set( pFmt->GetAttrSet() );

                    Point aNullPt;
                    if( pAnchor->IsTxtFrm() && ((SwTxtFrm*)pAnchor)->IsFollow() )
                    {
                        const SwTxtFrm* pTmp = (SwTxtFrm*)pAnchor;
                        do {
                            pTmp = pTmp->FindMaster();
                            ASSERT( pTmp, "Where's my Master?" );
                        } while( pTmp->IsFollow() );
                        pAnchor = pTmp;
                    }
                    if( pOldObj->ISA( SdrCaptionObj ))
                        aNullPt = ((SdrCaptionObj*)pOldObj)->GetTailPos();
                    else
                        aNullPt = aOldObjRect.TopLeft();

                    Point aNewAnchor = pAnchor->GetFrmAnchorPos( ::HasWrap( pOldObj ) );
                    // OD 2004-04-05 #i26791# - direct positioning of Writer
                    // fly frame object for <SwDoc::Insert(..)>
                    pNewObj->NbcSetRelativePos( aNullPt - aNewAnchor );
                    pNewObj->NbcSetAnchorPos( aNewAnchor );

                    pOldObj->GetOrdNum();

                    DelSelectedObj();

                    pFmt = GetDoc()->Insert( *GetCrsr(), *pNewObj, &aFrmSet, NULL );
                }
                else
                    pView->ReplaceObjectAtView( pOldObj, *Imp()->GetPageView(), pNewObj, sal_True );
            }
            break;

        case SW_PASTESDR_SETATTR:
            {
                SfxItemSet aSet( GetAttrPool() );
                aSet.Put(pClpObj->GetMergedItemSet());
                pView->SetAttributes( aSet, sal_False );
            }
            break;

        default:
            nAction = SW_PASTESDR_INSERT;
            break;
        }
    }
    else
        nAction = SW_PASTESDR_INSERT;

    if( SW_PASTESDR_INSERT == nAction )
    {
<<<<<<< HEAD
        GetDoc()->SetNoDrawUndoObj( sal_True );
=======
        ::sw::DrawUndoGuard drawUndoGuard(GetDoc()->GetIDocumentUndoRedo());
>>>>>>> 5b7dc4c9

        sal_Bool bDesignMode = pView->IsDesignMode();
        if( !bDesignMode )
            pView->SetDesignMode( sal_True );

        // --> OD 2005-08-03 #i50824#
        // --> OD 2006-03-01 #b6382898#
        // method <lcl_RemoveOleObjsFromSdrModel> replaced by <lcl_ConvertSdrOle2ObjsToSdrGrafObjs>
        lcl_ConvertSdrOle2ObjsToSdrGrafObjs( pModel );
        // <--
        pView->Paste( *pModel, aPos );

        sal_uLong nCnt = pView->GetMarkedObjectList().GetMarkCount();
        if( nCnt )
        {
            const Point aNull( 0, 0 );
            for( sal_uLong i=0; i < nCnt; ++i )
            {
                SdrObject *pObj = pView->GetMarkedObjectList().GetMark(i)->GetMarkedSdrObj();
                pObj->ImpSetAnchorPos( aNull );
            }

            pView->SetCurrentObj( OBJ_GRUP, SdrInventor );
            if ( nCnt > 1 )
                pView->GroupMarked();
            SdrObject *pObj = pView->GetMarkedObjectList().GetMark(0)->GetMarkedSdrObj();
            if( pObj->ISA( SdrUnoObj ) )
            {
                pObj->SetLayer( GetDoc()->GetControlsId() );
                bDesignMode = sal_True;
            }
            else
                pObj->SetLayer( GetDoc()->GetHeavenId() );
            const Rectangle &rSnap = pObj->GetSnapRect();
            const Size aDiff( rSnap.GetWidth()/2, rSnap.GetHeight()/2 );
            pView->MoveMarkedObj( aDiff );
            ImpEndCreate();
            if( !bDesignMode )
                pView->SetDesignMode( sal_False );
        }
<<<<<<< HEAD
        GetDoc()->SetNoDrawUndoObj( sal_False );
=======
>>>>>>> 5b7dc4c9
    }
    EndUndo();
    EndAllAction();
    delete pModel;
}

sal_Bool SwFEShell::Paste( const Graphic &rGrf )
{
    SET_CURR_SHELL( this );
    SdrObject* pObj;
    SdrView *pView = Imp()->GetDrawView();

    sal_Bool bRet = 1 == pView->GetMarkedObjectList().GetMarkCount() &&
        (pObj = pView->GetMarkedObjectList().GetMark( 0 )->GetMarkedSdrObj())->IsClosedObj() &&
        !pObj->ISA( SdrOle2Obj );

    if( bRet )
    {
        XOBitmap aXOBitmap( rGrf.GetBitmap() );
        SfxItemSet aSet( GetAttrPool(), XATTR_FILLSTYLE, XATTR_FILLBITMAP );
        aSet.Put( XFillStyleItem( XFILL_BITMAP ));
        aSet.Put( XFillBitmapItem( aEmptyStr, aXOBitmap ));
        pView->SetAttributes( aSet, sal_False );
    }
    return bRet;
}<|MERGE_RESOLUTION|>--- conflicted
+++ resolved
@@ -105,11 +105,7 @@
 {
     ASSERT( pClpDoc, "kein Clipboard-Dokument"  );
 
-<<<<<<< HEAD
-    pClpDoc->DoUndo( sal_False );       // immer auf sal_False !!
-=======
     pClpDoc->GetIDocumentUndoRedo().DoUndo(false); // always false!
->>>>>>> 5b7dc4c9
 
     // steht noch Inhalt im ClpDocument, dann muss dieser geloescht werden
     SwNodeIndex aSttIdx( pClpDoc->GetNodes().GetEndOfExtras(), 2 );
@@ -1489,11 +1485,7 @@
 
     if( SW_PASTESDR_INSERT == nAction )
     {
-<<<<<<< HEAD
-        GetDoc()->SetNoDrawUndoObj( sal_True );
-=======
         ::sw::DrawUndoGuard drawUndoGuard(GetDoc()->GetIDocumentUndoRedo());
->>>>>>> 5b7dc4c9
 
         sal_Bool bDesignMode = pView->IsDesignMode();
         if( !bDesignMode )
@@ -1534,10 +1526,6 @@
             if( !bDesignMode )
                 pView->SetDesignMode( sal_False );
         }
-<<<<<<< HEAD
-        GetDoc()->SetNoDrawUndoObj( sal_False );
-=======
->>>>>>> 5b7dc4c9
     }
     EndUndo();
     EndAllAction();
