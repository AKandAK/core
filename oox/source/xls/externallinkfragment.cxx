/* -*- Mode: C++; tab-width: 4; indent-tabs-mode: nil; c-basic-offset: 4 -*- */
/*************************************************************************
 *
 * DO NOT ALTER OR REMOVE COPYRIGHT NOTICES OR THIS FILE HEADER.
 *
 * Copyright 2000, 2010 Oracle and/or its affiliates.
 *
 * OpenOffice.org - a multi-platform office productivity suite
 *
 * This file is part of OpenOffice.org.
 *
 * OpenOffice.org is free software: you can redistribute it and/or modify
 * it under the terms of the GNU Lesser General Public License version 3
 * only, as published by the Free Software Foundation.
 *
 * OpenOffice.org is distributed in the hope that it will be useful,
 * but WITHOUT ANY WARRANTY; without even the implied warranty of
 * MERCHANTABILITY or FITNESS FOR A PARTICULAR PURPOSE.  See the
 * GNU Lesser General Public License version 3 for more details
 * (a copy is included in the LICENSE file that accompanied this code).
 *
 * You should have received a copy of the GNU Lesser General Public License
 * version 3 along with OpenOffice.org.  If not, see
 * <http://www.openoffice.org/license.html>
 * for a copy of the LGPLv3 License.
 *
 ************************************************************************/

#include "oox/xls/externallinkfragment.hxx"

#include <com/sun/star/sheet/XExternalSheetCache.hpp>
#include "oox/helper/attributelist.hxx"
#include "oox/xls/biffinputstream.hxx"
#include "oox/xls/defnamesbuffer.hxx"
#include "oox/xls/sheetdatacontext.hxx"
#include "oox/xls/unitconverter.hxx"

namespace oox {
namespace xls {

// ============================================================================

using namespace ::com::sun::star::sheet;
using namespace ::com::sun::star::table;
using namespace ::com::sun::star::uno;
using namespace ::oox::core;

using ::rtl::OUString;

// ============================================================================
// ============================================================================

ExternalSheetDataContext::ExternalSheetDataContext(
        WorkbookFragmentBase& rFragment, const Reference< XExternalSheetCache >& rxSheetCache ) :
    WorkbookContextBase( rFragment ),
    mxSheetCache( rxSheetCache )
{
    OSL_ENSURE( mxSheetCache.is(), "ExternalSheetDataContext::ExternalSheetDataContext - missing sheet cache" );
}

ContextHandlerRef ExternalSheetDataContext::onCreateContext( sal_Int32 nElement, const AttributeList& rAttribs )
{
    switch( getCurrentElement() )
    {
        case XLS_TOKEN( sheetData ):
            if( nElement == XLS_TOKEN( row ) ) return this;
        break;
        case XLS_TOKEN( row ):
            if( nElement == XLS_TOKEN( cell ) ) { importCell( rAttribs ); return this; }
        break;
        case XLS_TOKEN( cell ):
            if( nElement == XLS_TOKEN( v ) ) return this;   // collect characters in onCharacters()
        break;
    }
    return 0;
}

void ExternalSheetDataContext::onCharacters( const OUString& rChars )
{
    if( isCurrentElement( XLS_TOKEN( v ) ) )
    {
        switch( mnCurrType )
        {
            case XML_b:
            case XML_n:
                setCellValue( Any( rChars.toDouble() ) );
            break;
            case XML_e:
                setCellValue( Any( BiffHelper::calcDoubleFromError( getUnitConverter().calcBiffErrorCode( rChars ) ) ) );
            break;
            case XML_str:
                setCellValue( Any( rChars ) );
            break;
        }
        mnCurrType = XML_TOKEN_INVALID;
    }
}

ContextHandlerRef ExternalSheetDataContext::onCreateRecordContext( sal_Int32 nRecId, SequenceInputStream& rStrm )
{
    switch( getCurrentElement() )
    {
        case BIFF12_ID_EXTSHEETDATA:
            if( nRecId == BIFF12_ID_EXTROW ) { maCurrPos.Row = rStrm.readInt32(); return this; }
        break;
        case BIFF12_ID_EXTROW:
            switch( nRecId )
            {
                case BIFF12_ID_EXTCELL_BLANK:   importExtCellBlank( rStrm );    break;
                case BIFF12_ID_EXTCELL_BOOL:    importExtCellBool( rStrm );     break;
                case BIFF12_ID_EXTCELL_DOUBLE:  importExtCellDouble( rStrm );   break;
                case BIFF12_ID_EXTCELL_ERROR:   importExtCellError( rStrm );    break;
                case BIFF12_ID_EXTCELL_STRING:  importExtCellString( rStrm );   break;
            }
        break;
    }
    return 0;
}

// private --------------------------------------------------------------------

void ExternalSheetDataContext::importCell( const AttributeList& rAttribs )
{
    if( getAddressConverter().convertToCellAddress( maCurrPos, rAttribs.getString( XML_r, OUString() ), 0, false ) )
        mnCurrType = rAttribs.getToken( XML_t, XML_n );
    else
        mnCurrType = XML_TOKEN_INVALID;
}

void ExternalSheetDataContext::importExtCellBlank( SequenceInputStream& rStrm )
{
    maCurrPos.Column = rStrm.readInt32();
    setCellValue( Any( OUString() ) );
}

void ExternalSheetDataContext::importExtCellBool( SequenceInputStream& rStrm )
{
    maCurrPos.Column = rStrm.readInt32();
    double fValue = (rStrm.readuInt8() == 0) ? 0.0 : 1.0;
    setCellValue( Any( fValue ) );
}

void ExternalSheetDataContext::importExtCellDouble( SequenceInputStream& rStrm )
{
    maCurrPos.Column = rStrm.readInt32();
    setCellValue( Any( rStrm.readDouble() ) );
}

void ExternalSheetDataContext::importExtCellError( SequenceInputStream& rStrm )
{
    maCurrPos.Column = rStrm.readInt32();
    setCellValue( Any( BiffHelper::calcDoubleFromError( rStrm.readuInt8() ) ) );
}

void ExternalSheetDataContext::importExtCellString( SequenceInputStream& rStrm )
{
    maCurrPos.Column = rStrm.readInt32();
    setCellValue( Any( BiffHelper::readString( rStrm ) ) );
}

void ExternalSheetDataContext::setCellValue( const Any& rValue )
{
    if( mxSheetCache.is() && getAddressConverter().checkCellAddress( maCurrPos, false ) ) try
    {
        mxSheetCache->setCellValue( maCurrPos.Column, maCurrPos.Row, rValue );
    }
    catch( Exception& )
    {
    }
}

// ============================================================================

ExternalLinkFragment::ExternalLinkFragment( const WorkbookHelper& rHelper,
        const OUString& rFragmentPath, ExternalLink& rExtLink ) :
    WorkbookFragmentBase( rHelper, rFragmentPath ),
    mrExtLink( rExtLink ),
    mnResultType( XML_TOKEN_INVALID )
{
}

ContextHandlerRef ExternalLinkFragment::onCreateContext( sal_Int32 nElement, const AttributeList& rAttribs )
{
    switch( getCurrentElement() )
    {
        case XML_ROOT_CONTEXT:
            if( nElement == XLS_TOKEN( externalLink ) ) return this;
        break;

        case XLS_TOKEN( externalLink ):
            switch( nElement )
            {
                case XLS_TOKEN( externalBook ): mrExtLink.importExternalBook( getRelations(), rAttribs );   return this;
                case XLS_TOKEN( ddeLink ):      mrExtLink.importDdeLink( rAttribs );                        return this;
                case XLS_TOKEN( oleLink ):      mrExtLink.importOleLink( getRelations(), rAttribs );        return this;
            }
        break;

        case XLS_TOKEN( externalBook ):
            switch( nElement )
            {
                case XLS_TOKEN( sheetNames ):
                case XLS_TOKEN( definedNames ):
                case XLS_TOKEN( sheetDataSet ): return this;
            }
        break;

        case XLS_TOKEN( sheetNames ):
            if( nElement == XLS_TOKEN( sheetName ) ) mrExtLink.importSheetName( rAttribs );
        break;
        case XLS_TOKEN( definedNames ):
            if( nElement == XLS_TOKEN( definedName ) ) mrExtLink.importDefinedName( rAttribs );
        break;
        case XLS_TOKEN( sheetDataSet ):
            if( (nElement == XLS_TOKEN( sheetData )) && (mrExtLink.getLinkType() == LINKTYPE_EXTERNAL) )
                return createSheetDataContext( rAttribs.getInteger( XML_sheetId, -1 ) );
        break;

        case XLS_TOKEN( ddeLink ):
            if( nElement == XLS_TOKEN( ddeItems ) ) return this;
        break;
        case XLS_TOKEN( ddeItems ):
            if( nElement == XLS_TOKEN( ddeItem ) )
            {
                mxExtName = mrExtLink.importDdeItem( rAttribs );
                return this;
            }
        break;
        case XLS_TOKEN( ddeItem ):
            if( nElement == XLS_TOKEN( values ) )
            {
                if( mxExtName.get() ) mxExtName->importValues( rAttribs );
                return this;
            }
        break;
        case XLS_TOKEN( values ):
            if( nElement == XLS_TOKEN( value ) )
            {
                mnResultType = rAttribs.getToken( XML_t, XML_n );
                return this;
            }
        break;
        case XLS_TOKEN( value ):
            if( nElement == XLS_TOKEN( val ) ) return this; // collect value in onCharacters()
        break;

        case XLS_TOKEN( oleLink ):
            if( nElement == XLS_TOKEN( oleItems ) ) return this;
        break;
        case XLS_TOKEN( oleItems ):
            if( nElement == XLS_TOKEN( oleItem ) ) mxExtName = mrExtLink.importOleItem( rAttribs );
        break;
    }
    return 0;
}

void ExternalLinkFragment::onCharacters( const OUString& rChars )
{
    if( isCurrentElement( XLS_TOKEN( val ) ) )
        maResultValue = rChars;
}

void ExternalLinkFragment::onEndElement()
{
    if( isCurrentElement( XLS_TOKEN( value ) ) && mxExtName.get() ) switch( mnResultType )
    {
        case XML_b:
            mxExtName->appendResultValue( maResultValue.toDouble() );
        break;
        case XML_e:
            mxExtName->appendResultValue( BiffHelper::calcDoubleFromError( getUnitConverter().calcBiffErrorCode( maResultValue ) ) );
        break;
        case XML_n:
            mxExtName->appendResultValue( maResultValue.toDouble() );
        break;
        case XML_str:
            mxExtName->appendResultValue( maResultValue );
        break;
        default:
            mxExtName->appendResultValue( BiffHelper::calcDoubleFromError( BIFF_ERR_NA ) );
    }
}

ContextHandlerRef ExternalLinkFragment::onCreateRecordContext( sal_Int32 nRecId, SequenceInputStream& rStrm )
{
    switch( getCurrentElement() )
    {
        case XML_ROOT_CONTEXT:
            if( nRecId == BIFF12_ID_EXTERNALBOOK )
            {
                mrExtLink.importExternalBook( getRelations(), rStrm );
                return this;
            }
        break;

        case BIFF12_ID_EXTERNALBOOK:
            switch( nRecId )
            {
                case BIFF12_ID_EXTSHEETDATA:
                    if( mrExtLink.getLinkType() == LINKTYPE_EXTERNAL )
                        return createSheetDataContext( rStrm.readInt32() );
                break;

                case BIFF12_ID_EXTSHEETNAMES:       mrExtLink.importExtSheetNames( rStrm );                             break;
                case BIFF12_ID_EXTERNALNAME:        mxExtName = mrExtLink.importExternalName( rStrm );                  return this;
            }
        break;

        case BIFF12_ID_EXTERNALNAME:
            switch( nRecId )
            {
                case BIFF12_ID_EXTERNALNAMEFLAGS:   if( mxExtName.get() ) mxExtName->importExternalNameFlags( rStrm );  break;
                case BIFF12_ID_DDEITEMVALUES:       if( mxExtName.get() ) mxExtName->importDdeItemValues( rStrm );      return this;
            }
        break;

        case BIFF12_ID_DDEITEMVALUES:
            switch( nRecId )
            {
                case BIFF12_ID_DDEITEM_BOOL:        if( mxExtName.get() ) mxExtName->importDdeItemBool( rStrm );        break;
                case BIFF12_ID_DDEITEM_DOUBLE:      if( mxExtName.get() ) mxExtName->importDdeItemDouble( rStrm );      break;
                case BIFF12_ID_DDEITEM_ERROR:       if( mxExtName.get() ) mxExtName->importDdeItemError( rStrm );       break;
                case BIFF12_ID_DDEITEM_STRING:      if( mxExtName.get() ) mxExtName->importDdeItemString( rStrm );      break;
            }
        break;
    }
    return 0;
}

ContextHandlerRef ExternalLinkFragment::createSheetDataContext( sal_Int32 nSheetId )
{
    return new ExternalSheetDataContext( *this, mrExtLink.getSheetCache( nSheetId ) );
}

const RecordInfo* ExternalLinkFragment::getRecordInfos() const
{
    static const RecordInfo spRecInfos[] =
    {
        { BIFF12_ID_DDEITEMVALUES,  BIFF12_ID_DDEITEMVALUES + 1     },
        { BIFF12_ID_EXTERNALBOOK,   BIFF12_ID_EXTERNALBOOK + 228    },
        { BIFF12_ID_EXTERNALNAME,   BIFF12_ID_EXTERNALNAME + 10     },
        { BIFF12_ID_EXTROW,         -1                              },
        { BIFF12_ID_EXTSHEETDATA,   BIFF12_ID_EXTSHEETDATA + 1      },
        { -1,                       -1                              }
    };
    return spRecInfos;
}

// ============================================================================
// ============================================================================

BiffExternalSheetDataContext::BiffExternalSheetDataContext( const WorkbookHelper& rHelper, bool bImportDefNames ) :
    BiffWorkbookContextBase( rHelper ),
    mbImportDefNames( bImportDefNames )
{
}

BiffExternalSheetDataContext::~BiffExternalSheetDataContext()
{
}

void BiffExternalSheetDataContext::importRecord( BiffInputStream& rStrm )
{
    sal_uInt16 nRecId = rStrm.getRecId();
    switch( getBiff() )
    {
        case BIFF2: switch( nRecId )
        {
            case BIFF2_ID_EXTERNALNAME: importExternalName( rStrm );    break;
            case BIFF_ID_EXTERNSHEET:   importExternSheet( rStrm );     break;
            case BIFF2_ID_DEFINEDNAME:  importDefinedName( rStrm );     break;
        }
        break;
        case BIFF3: switch( nRecId )
        {
            case BIFF_ID_CRN:           importCrn( rStrm );             break;
            case BIFF3_ID_EXTERNALNAME: importExternalName( rStrm );    break;
            case BIFF_ID_EXTERNSHEET:   importExternSheet( rStrm );     break;
            case BIFF3_ID_DEFINEDNAME:  importDefinedName( rStrm );     break;
            case BIFF_ID_XCT:           importXct( rStrm );             break;
        }
        break;
        case BIFF4: switch( nRecId )
        {
            case BIFF_ID_CRN:           importCrn( rStrm );             break;
            case BIFF3_ID_EXTERNALNAME: importExternalName( rStrm );    break;
            case BIFF_ID_EXTERNSHEET:   importExternSheet( rStrm );     break;
            case BIFF3_ID_DEFINEDNAME:  importDefinedName( rStrm );     break;
            case BIFF_ID_XCT:           importXct( rStrm );             break;
        }
        break;
        case BIFF5: switch( nRecId )
        {
            case BIFF_ID_CRN:           importCrn( rStrm );             break;
            case BIFF5_ID_EXTERNALNAME: importExternalName( rStrm );    break;
            case BIFF_ID_EXTERNSHEET:   importExternSheet( rStrm );     break;
            case BIFF5_ID_DEFINEDNAME:  importDefinedName( rStrm );     break;
            case BIFF_ID_XCT:           importXct( rStrm );             break;
        }
        break;
        case BIFF8: switch( nRecId )
        {
            case BIFF_ID_CRN:           importCrn( rStrm );             break;
            case BIFF_ID_EXTERNALBOOK:  importExternalBook( rStrm );    break;
            case BIFF5_ID_EXTERNALNAME: importExternalName( rStrm );    break;
            case BIFF_ID_EXTERNSHEET:   importExternSheet( rStrm );     break;
            case BIFF5_ID_DEFINEDNAME:  importDefinedName( rStrm );     break;
            case BIFF_ID_XCT:           importXct( rStrm );             break;
        }
        break;
        case BIFF_UNKNOWN: break;
    }
}

// private --------------------------------------------------------------------

void BiffExternalSheetDataContext::importExternSheet( BiffInputStream& rStrm )
{
    mxSheetCache.clear();
    if( getBiff() == BIFF8 )
        getExternalLinks().importExternSheet8( rStrm );
    else
        mxExtLink = getExternalLinks().importExternSheet( rStrm );
}

void BiffExternalSheetDataContext::importExternalBook( BiffInputStream& rStrm )
{
    mxSheetCache.clear();
    mxExtLink = getExternalLinks().importExternalBook( rStrm );
}

void BiffExternalSheetDataContext::importExternalName( BiffInputStream& rStrm )
{
    if( mxExtLink.get() )
        mxExtLink->importExternalName( rStrm );
}

void BiffExternalSheetDataContext::importXct( BiffInputStream& rStrm )
{
    mxSheetCache.clear();
    if( mxExtLink.get() && (mxExtLink->getLinkType() == LINKTYPE_EXTERNAL) )
    {
        switch( getBiff() )
        {
            case BIFF2:
            break;
            case BIFF3:
            case BIFF4:
            case BIFF5:
                mxSheetCache = mxExtLink->getSheetCache( 0 );
            break;
            case BIFF8:
                rStrm.skip( 2 );
                mxSheetCache = mxExtLink->getSheetCache( rStrm.readInt16() );
            break;
            case BIFF_UNKNOWN:
            break;
        }
    }
}

void BiffExternalSheetDataContext::importCrn( BiffInputStream& rStrm )
{
    if( !mxSheetCache.is() ) return;

    sal_uInt8 nCol2, nCol1;
    sal_uInt16 nRow;
    rStrm >> nCol2 >> nCol1 >> nRow;
    bool bLoop = true;
    for( BinAddress aBinAddr( nCol1, nRow ); bLoop && !rStrm.isEof() && (aBinAddr.mnCol <= nCol2); ++aBinAddr.mnCol )
    {
        switch( rStrm.readuInt8() )
        {
            case BIFF_DATATYPE_EMPTY:
                rStrm.skip( 8 );
                setCellValue( aBinAddr, Any( OUString() ) );
            break;
            case BIFF_DATATYPE_DOUBLE:
                setCellValue( aBinAddr, Any( rStrm.readDouble() ) );
            break;
            case BIFF_DATATYPE_STRING:
            {
                OUString aText = (getBiff() == BIFF8) ? rStrm.readUniString() : rStrm.readByteStringUC( false, getTextEncoding() );
                setCellValue( aBinAddr, Any( aText ) );
            }
            break;
            case BIFF_DATATYPE_BOOL:
            {
                double fValue = (rStrm.readuInt8() == 0) ? 0.0 : 1.0;
                setCellValue( aBinAddr, Any( fValue ) );
                rStrm.skip( 7 );
            }
            break;
            case BIFF_DATATYPE_ERROR:
                setCellValue( aBinAddr, Any( BiffHelper::calcDoubleFromError( rStrm.readuInt8() ) ) );
                rStrm.skip( 7 );
            break;
            default:
<<<<<<< HEAD
                OSL_FAIL( "BiffExternalLinkFragment::importCrn - unknown data type" );
=======
                OSL_ENSURE( false, "BiffExternalSheetDataContext::importCrn - unknown data type" );
>>>>>>> c08aba6a
                bLoop = false;
        }
    }
}

void BiffExternalSheetDataContext::importDefinedName( BiffInputStream& rStrm )
{
    if( mbImportDefNames )
        getDefinedNames().importDefinedName( rStrm );
}

void BiffExternalSheetDataContext::setCellValue( const BinAddress& rBinAddr, const Any& rValue )
{
    CellAddress aCellPos;
    if( mxSheetCache.is() && getAddressConverter().convertToCellAddress( aCellPos, rBinAddr, 0, false ) ) try
    {
        mxSheetCache->setCellValue( aCellPos.Column, aCellPos.Row, rValue );
    }
    catch( Exception& )
    {
    }
}

// ============================================================================

BiffExternalLinkFragment::BiffExternalLinkFragment( const BiffWorkbookFragmentBase& rParent ) :
    BiffWorkbookFragmentBase( rParent )
{
}

bool BiffExternalLinkFragment::importFragment()
{
    // process all record in this sheet fragment
    BiffExternalSheetDataContext aSheetContext( *this, false );
    BiffInputStream& rStrm = getInputStream();
    while( rStrm.startNextRecord() && (rStrm.getRecId() != BIFF_ID_EOF) )
    {
        if( BiffHelper::isBofRecord( rStrm ) )
            skipFragment();  // skip unknown embedded fragments
        else
            aSheetContext.importRecord( rStrm );
    }
    return !rStrm.isEof() && (rStrm.getRecId() == BIFF_ID_EOF);
}

// ============================================================================
// ============================================================================

} // namespace xls
} // namespace oox

/* vim:set shiftwidth=4 softtabstop=4 expandtab: */<|MERGE_RESOLUTION|>--- conflicted
+++ resolved
@@ -496,11 +496,7 @@
                 rStrm.skip( 7 );
             break;
             default:
-<<<<<<< HEAD
                 OSL_FAIL( "BiffExternalLinkFragment::importCrn - unknown data type" );
-=======
-                OSL_ENSURE( false, "BiffExternalSheetDataContext::importCrn - unknown data type" );
->>>>>>> c08aba6a
                 bLoop = false;
         }
     }
