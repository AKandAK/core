--- conflicted
+++ resolved
@@ -136,13 +136,8 @@
 }
 
 // -----------------------------------------------------------------------
-<<<<<<< HEAD
 bool  SfxSizeItem::QueryValue( com::sun::star::uno::Any& rVal,
-                               BYTE nMemberId ) const
-=======
-sal_Bool  SfxSizeItem::QueryValue( com::sun::star::uno::Any& rVal,
                                sal_uInt8 nMemberId ) const
->>>>>>> e2a3d487
 {
     sal_Bool bConvert = 0!=(nMemberId&CONVERT_TWIPS);
     nMemberId &= ~CONVERT_TWIPS;
@@ -165,7 +160,6 @@
             rVal <<= aTmp.getWidth(); break;
         case MID_HEIGHT:
             rVal <<= aTmp.getHeight(); break;
-<<<<<<< HEAD
     default: OSL_FAIL("Wrong MemberId!"); return false;
     }
 
@@ -174,27 +168,12 @@
 
 // -----------------------------------------------------------------------
 bool SfxSizeItem::PutValue( const com::sun::star::uno::Any& rVal,
-                            BYTE nMemberId )
-=======
-        default: DBG_ERROR("Wrong MemberId!"); return sal_False;
-    }
-
-    return sal_True;
-}
-
-// -----------------------------------------------------------------------
-sal_Bool SfxSizeItem::PutValue( const com::sun::star::uno::Any& rVal,
                             sal_uInt8 nMemberId )
->>>>>>> e2a3d487
 {
     sal_Bool bConvert = 0!=(nMemberId&CONVERT_TWIPS);
     nMemberId &= ~CONVERT_TWIPS;
 
-<<<<<<< HEAD
     bool bRet = false;
-=======
-    sal_Bool bRet = sal_False;
->>>>>>> e2a3d487
     com::sun::star::awt::Size aValue;
     sal_Int32 nVal = 0;
     if ( !nMemberId )
