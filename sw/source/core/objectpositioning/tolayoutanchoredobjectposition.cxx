/* -*- Mode: C++; tab-width: 4; indent-tabs-mode: nil; c-basic-offset: 4 -*- */
/*************************************************************************
 *
 * DO NOT ALTER OR REMOVE COPYRIGHT NOTICES OR THIS FILE HEADER.
 *
 * Copyright 2000, 2010 Oracle and/or its affiliates.
 *
 * OpenOffice.org - a multi-platform office productivity suite
 *
 * This file is part of OpenOffice.org.
 *
 * OpenOffice.org is free software: you can redistribute it and/or modify
 * it under the terms of the GNU Lesser General Public License version 3
 * only, as published by the Free Software Foundation.
 *
 * OpenOffice.org is distributed in the hope that it will be useful,
 * but WITHOUT ANY WARRANTY; without even the implied warranty of
 * MERCHANTABILITY or FITNESS FOR A PARTICULAR PURPOSE.  See the
 * GNU Lesser General Public License version 3 for more details
 * (a copy is included in the LICENSE file that accompanied this code).
 *
 * You should have received a copy of the GNU Lesser General Public License
 * version 3 along with OpenOffice.org.  If not, see
 * <http://www.openoffice.org/license.html>
 * for a copy of the LGPLv3 License.
 *
 ************************************************************************/

// MARKER(update_precomp.py): autogen include statement, do not remove
#include "precompiled_sw.hxx"
#include <tolayoutanchoredobjectposition.hxx>
#include <anchoredobject.hxx>
#include <frame.hxx>
#include <pagefrm.hxx>
#include <svx/svdobj.hxx>
#include <frmfmt.hxx>
#include <fmtanchr.hxx>
#include <fmtornt.hxx>
#include <fmtsrnd.hxx>
#include <IDocumentSettingAccess.hxx>
#include <frmatr.hxx>
#include <editeng/lrspitem.hxx>
#include <editeng/ulspitem.hxx>

using namespace objectpositioning;
using namespace ::com::sun::star;


SwToLayoutAnchoredObjectPosition::SwToLayoutAnchoredObjectPosition( SdrObject& _rDrawObj )
    : SwAnchoredObjectPosition( _rDrawObj ),
      maRelPos( Point() ),
      // --> OD 2004-06-17 #i26791#
      maOffsetToFrmAnchorPos( Point() )
{}

SwToLayoutAnchoredObjectPosition::~SwToLayoutAnchoredObjectPosition()
{}

/** calculate position for object position type TO_LAYOUT

    @author OD
*/
void SwToLayoutAnchoredObjectPosition::CalcPosition()
{
    const SwRect aObjBoundRect( GetAnchoredObj().GetObjRect() );

    SWRECTFN( (&GetAnchorFrm()) );

    const SwFrmFmt& rFrmFmt = GetFrmFmt();
    const SvxLRSpaceItem &rLR = rFrmFmt.GetLRSpace();
    const SvxULSpaceItem &rUL = rFrmFmt.GetULSpace();

    const bool bFlyAtFly = FLY_AT_FLY == rFrmFmt.GetAnchor().GetAnchorId();

    // determine position.
    // 'vertical' and 'horizontal' position are calculated separately
    Point aRelPos;

    // calculate 'vertical' position
    SwFmtVertOrient aVert( rFrmFmt.GetVertOrient() );
    {
        // to-frame anchored objects are *only* vertical positioned centered or
        // bottom, if its wrap mode is 'throught' and its anchor frame has fixed
        // size. Otherwise, it's positioned top.
        sal_Int16 eVertOrient = aVert.GetVertOrient();
        if ( ( bFlyAtFly &&
               ( eVertOrient == text::VertOrientation::CENTER ||
                 eVertOrient == text::VertOrientation::BOTTOM ) &&
             SURROUND_THROUGHT != rFrmFmt.GetSurround().GetSurround() &&
             !GetAnchorFrm().HasFixSize() ) )
        {
            eVertOrient = text::VertOrientation::TOP;
        }
        // --> OD 2004-06-17 #i26791# - get vertical offset to frame anchor position.
        SwTwips nVertOffsetToFrmAnchorPos( 0L );
        SwTwips nRelPosY =
                _GetVertRelPos( GetAnchorFrm(), GetAnchorFrm(), eVertOrient,
                                aVert.GetRelationOrient(), aVert.GetPos(),
                                rLR, rUL, nVertOffsetToFrmAnchorPos );


        // keep the calculated relative vertical position - needed for filters
        // (including the xml-filter)
        {
            SwTwips nAttrRelPosY = nRelPosY - nVertOffsetToFrmAnchorPos;
            if ( aVert.GetVertOrient() != text::VertOrientation::NONE &&
                 aVert.GetPos() != nAttrRelPosY )
            {
                aVert.SetPos( nAttrRelPosY );
                const_cast<SwFrmFmt&>(rFrmFmt).LockModify();
                const_cast<SwFrmFmt&>(rFrmFmt).SetFmtAttr( aVert );
                const_cast<SwFrmFmt&>(rFrmFmt).UnlockModify();
            }
        }

        // determine absolute 'vertical' position, depending on layout-direction
        // --> OD 2004-06-17 #i26791# - determine offset to 'vertical' frame
        // anchor position, depending on layout-direction
        if( bVert )
        {
<<<<<<< HEAD
            OSL_ENSURE( !bRev, "<SwToLayoutAnchoredObjectPosition::CalcPosition()> - reverse layout set." );
            aRelPos.X() = -nRelPosY - aObjBoundRect.Width();
=======
            ASSERT( !bRev, "<SwToLayoutAnchoredObjectPosition::CalcPosition()> - reverse layout set." );
            //Badaa: 2008-04-18 * Support for Classical Mongolian Script (SCMS) joint with Jiayanmin
            if ( bVertL2R )
                   aRelPos.X() = nRelPosY;
            else
                   aRelPos.X() = -nRelPosY - aObjBoundRect.Width();
>>>>>>> 20529755
            maOffsetToFrmAnchorPos.X() = nVertOffsetToFrmAnchorPos;
        }
        else
        {
            aRelPos.Y() = nRelPosY;
            maOffsetToFrmAnchorPos.Y() = nVertOffsetToFrmAnchorPos;
        }

        // if in online-layout the bottom of to-page anchored object is beyond
        // the page bottom, the page frame has to grow by growing its body frame.
        if ( !bFlyAtFly && GetAnchorFrm().IsPageFrm() &&
             rFrmFmt.getIDocumentSettingAccess()->get(IDocumentSettingAccess::BROWSE_MODE) )
        {
            const long nAnchorBottom = GetAnchorFrm().Frm().Bottom();
            const long nBottom = GetAnchorFrm().Frm().Top() +
                                 aRelPos.Y() + aObjBoundRect.Height();
            if ( nAnchorBottom < nBottom )
            {
                static_cast<SwPageFrm&>(GetAnchorFrm()).
                        FindBodyCont()->Grow( nBottom - nAnchorBottom );
            }
        }
    } // end of determination of vertical position

    // calculate 'horizontal' position
    SwFmtHoriOrient aHori( rFrmFmt.GetHoriOrient() );
    {
        // consider toggle of horizontal position for even pages.
        const bool bToggle = aHori.IsPosToggle() &&
                             !GetAnchorFrm().FindPageFrm()->OnRightPage();
        sal_Int16 eHoriOrient = aHori.GetHoriOrient();
        sal_Int16 eRelOrient = aHori.GetRelationOrient();
        // toggle orientation
        _ToggleHoriOrientAndAlign( bToggle, eHoriOrient, eRelOrient );

        // determine alignment values:
        // <nWidth>: 'width' of the alignment area
        // <nOffset>: offset of alignment area, relative to 'left' of
        //            frame anchor position
        SwTwips nWidth, nOffset;
        {
            bool bDummy; // in this context irrelevant output parameter
            _GetHoriAlignmentValues( GetAnchorFrm(), GetAnchorFrm(),
                                     eRelOrient, false,
                                     nWidth, nOffset, bDummy );
        }

        SwTwips nObjWidth = (aObjBoundRect.*fnRect->fnGetWidth)();

        // determine relative horizontal position
        SwTwips nRelPosX;
        if ( text::HoriOrientation::NONE == eHoriOrient )
        {
            if( bToggle ||
                ( !aHori.IsPosToggle() && GetAnchorFrm().IsRightToLeft() ) )
            {
                nRelPosX = nWidth - nObjWidth - aHori.GetPos();
            }
            else
            {
                nRelPosX = aHori.GetPos();
            }
        }
        else if ( text::HoriOrientation::CENTER == eHoriOrient )
            nRelPosX = (nWidth / 2) - (nObjWidth / 2);
        else if ( text::HoriOrientation::RIGHT == eHoriOrient )
            nRelPosX = nWidth - ( nObjWidth +
                             ( bVert ? rUL.GetLower() : rLR.GetRight() ) );
        else
            nRelPosX = bVert ? rUL.GetUpper() : rLR.GetLeft();
        nRelPosX += nOffset;

        // no 'negative' relative horizontal position
        // OD 06.11.2003 #FollowTextFlowAtFrame# - negative positions allow for
        // to frame anchored objects.
        if ( !bFlyAtFly && nRelPosX < 0 )
        {
            nRelPosX = 0;
        }

        // determine absolute 'horizontal' position, depending on layout-direction
        // --> OD 2004-06-17 #i26791# - determine offset to 'horizontal' frame
        // anchor position, depending on layout-direction
        //Badaa: 2008-04-18 * Support for Classical Mongolian Script (SCMS) joint with Jiayanmin
        // --> OD 2009-09-04 #mongolianlayout#
        if( bVert || bVertL2R )
        // <--
        {

            aRelPos.Y() = nRelPosX;
            maOffsetToFrmAnchorPos.Y() = nOffset;
        }
        else
        {
            aRelPos.X() = nRelPosX;
            maOffsetToFrmAnchorPos.X() = nOffset;
        }

        // keep the calculated relative horizontal position - needed for filters
        // (including the xml-filter)
        {
            SwTwips nAttrRelPosX = nRelPosX - nOffset;
            if ( text::HoriOrientation::NONE != aHori.GetHoriOrient() &&
                 aHori.GetPos() != nAttrRelPosX )
            {
                aHori.SetPos( nAttrRelPosX );
                const_cast<SwFrmFmt&>(rFrmFmt).LockModify();
                const_cast<SwFrmFmt&>(rFrmFmt).SetFmtAttr( aHori );
                const_cast<SwFrmFmt&>(rFrmFmt).UnlockModify();
            }
        }
    } // end of determination of horizontal position

    // keep calculate relative position
    maRelPos = aRelPos;
}

/** calculated relative position for object position

    @author OD
*/
Point SwToLayoutAnchoredObjectPosition::GetRelPos() const
{
    return maRelPos;
}

/* vim:set shiftwidth=4 softtabstop=4 expandtab: */<|MERGE_RESOLUTION|>--- conflicted
+++ resolved
@@ -118,17 +118,12 @@
         // anchor position, depending on layout-direction
         if( bVert )
         {
-<<<<<<< HEAD
             OSL_ENSURE( !bRev, "<SwToLayoutAnchoredObjectPosition::CalcPosition()> - reverse layout set." );
-            aRelPos.X() = -nRelPosY - aObjBoundRect.Width();
-=======
-            ASSERT( !bRev, "<SwToLayoutAnchoredObjectPosition::CalcPosition()> - reverse layout set." );
             //Badaa: 2008-04-18 * Support for Classical Mongolian Script (SCMS) joint with Jiayanmin
             if ( bVertL2R )
                    aRelPos.X() = nRelPosY;
             else
                    aRelPos.X() = -nRelPosY - aObjBoundRect.Width();
->>>>>>> 20529755
             maOffsetToFrmAnchorPos.X() = nVertOffsetToFrmAnchorPos;
         }
         else
