/* -*- Mode: C++; tab-width: 4; indent-tabs-mode: nil; c-basic-offset: 4 -*- */
/*************************************************************************
 *
 * DO NOT ALTER OR REMOVE COPYRIGHT NOTICES OR THIS FILE HEADER.
 *
 * Copyright 2000, 2010 Oracle and/or its affiliates.
 *
 * OpenOffice.org - a multi-platform office productivity suite
 *
 * This file is part of OpenOffice.org.
 *
 * OpenOffice.org is free software: you can redistribute it and/or modify
 * it under the terms of the GNU Lesser General Public License version 3
 * only, as published by the Free Software Foundation.
 *
 * OpenOffice.org is distributed in the hope that it will be useful,
 * but WITHOUT ANY WARRANTY; without even the implied warranty of
 * MERCHANTABILITY or FITNESS FOR A PARTICULAR PURPOSE.  See the
 * GNU Lesser General Public License version 3 for more details
 * (a copy is included in the LICENSE file that accompanied this code).
 *
 * You should have received a copy of the GNU Lesser General Public License
 * version 3 along with OpenOffice.org.  If not, see
 * <http://www.openoffice.org/license.html>
 * for a copy of the LGPLv3 License.
 *
 ************************************************************************/

// MARKER(update_precomp.py): autogen include statement, do not remove
#include "precompiled_lingucomponent.hxx"


#include <com/sun/star/uno/Reference.h>
#include <com/sun/star/linguistic2/XSearchableDictionaryList.hpp>

#include <cppuhelper/factory.hxx>   // helper for factories
#include <com/sun/star/registry/XRegistryKey.hpp>
#include <i18npool/mslangid.hxx>
#include <tools/debug.hxx>
#include <unotools/processfactory.hxx>
#include <osl/mutex.hxx>

#include <hyphen.h>
#include <hyphenimp.hxx>

#include <linguistic/hyphdta.hxx>
#include <rtl/ustring.hxx>
#include <rtl/ustrbuf.hxx>
#include <rtl/textenc.h>

#include <linguistic/lngprops.hxx>
#include <unotools/pathoptions.hxx>
#include <unotools/useroptions.hxx>
#include <unotools/lingucfg.hxx>
#include <osl/file.hxx>

#include "dictmgr.hxx"

#include <stdio.h>
#include <string.h>

#include <list>
#include <set>

using namespace utl;
using namespace osl;
using namespace com::sun::star;
using namespace com::sun::star::beans;
using namespace com::sun::star::lang;
using namespace com::sun::star::uno;
using namespace com::sun::star::linguistic2;
using namespace linguistic;

using ::rtl::OUString;

// values asigned to capitalization types
#define CAPTYPE_UNKNOWN 0
#define CAPTYPE_NOCAP   1
#define CAPTYPE_INITCAP 2
#define CAPTYPE_ALLCAP  3
#define CAPTYPE_MIXED   4

// min, max
#define Max(a,b) (a > b ? a : b)

///////////////////////////////////////////////////////////////////////////


Hyphenator::Hyphenator() :
    aEvtListeners   ( GetLinguMutex() )
{
    bDisposing = sal_False;
    pPropHelper = NULL;
    aDicts = NULL;
    numdict = 0;
}

Hyphenator::~Hyphenator()
{
    if (pPropHelper)
        pPropHelper->RemoveAsPropListener();

    if (numdict && aDicts)
    {
        for (int i=0; i < numdict; ++i)
        {
            delete aDicts[i].apCC;
            if (aDicts[i].aPtr)
                hnj_hyphen_free(aDicts[i].aPtr);
        }
    }
<<<<<<< HEAD
    if (aDicts) delete[] aDicts;
    aDicts = NULL;
    numdict = 0;
    delete pPropHelper;
}
=======
>>>>>>> f9c2beb2

    delete[] aDicts;
}

PropertyHelper_Hyphenation& Hyphenator::GetPropHelper_Impl()
{
    if (!pPropHelper)
    {
        Reference< XPropertySet >   xPropSet( GetLinguProperties(), UNO_QUERY );

        pPropHelper = new PropertyHelper_Hyphenation ((XHyphenator *) this, xPropSet );
        pPropHelper->AddAsPropListener();   //! after a reference is established
    }
    return *pPropHelper;

}


Sequence< Locale > SAL_CALL Hyphenator::getLocales()
        throw(RuntimeException)
{
    MutexGuard  aGuard( GetLinguMutex() );

    // this routine should return the locales supported by the installed
    // dictionaries.

    if (!numdict)
    {
        SvtLinguConfig aLinguCfg;

        // get list of dictionaries-to-use
        // (or better speaking: the list of dictionaries using the
        // new configuration entries).
        std::list< SvtLinguConfigDictionaryEntry > aDics;
        uno::Sequence< rtl::OUString > aFormatList;
        aLinguCfg.GetSupportedDictionaryFormatsFor( A2OU("Hyphenators"),
                A2OU("org.openoffice.lingu.LibHnjHyphenator"), aFormatList );
        sal_Int32 nLen = aFormatList.getLength();
        for (sal_Int32 i = 0;  i < nLen;  ++i)
        {
            std::vector< SvtLinguConfigDictionaryEntry > aTmpDic(
                    aLinguCfg.GetActiveDictionariesByFormat( aFormatList[i] ) );
            aDics.insert( aDics.end(), aTmpDic.begin(), aTmpDic.end() );
        }

        //!! for compatibility with old dictionaries (the ones not using extensions
        //!! or new configuration entries, but still using the dictionary.lst file)
        //!! Get the list of old style spell checking dictionaries to use...
        std::vector< SvtLinguConfigDictionaryEntry > aOldStyleDics(
                GetOldStyleDics( "HYPH" ) );

        // to prefer dictionaries with configuration entries we will only
        // use those old style dictionaries that add a language that
        // is not yet supported by the list od new style dictionaries
        MergeNewStyleDicsAndOldStyleDics( aDics, aOldStyleDics );

        numdict = aDics.size();
        if (numdict)
        {
            // get supported locales from the dictionaries-to-use...
            sal_Int32 k = 0;
            std::set< rtl::OUString, lt_rtl_OUString > aLocaleNamesSet;
            std::list< SvtLinguConfigDictionaryEntry >::const_iterator aDictIt;
            for (aDictIt = aDics.begin();  aDictIt != aDics.end();  ++aDictIt)
            {
                uno::Sequence< rtl::OUString > aLocaleNames( aDictIt->aLocaleNames );
                sal_Int32 nLen2 = aLocaleNames.getLength();
                for (k = 0;  k < nLen2;  ++k)
                {
                    aLocaleNamesSet.insert( aLocaleNames[k] );
                }
            }
            // ... and add them to the resulting sequence
            aSuppLocales.realloc( aLocaleNamesSet.size() );
            std::set< rtl::OUString, lt_rtl_OUString >::const_iterator aItB;
            k = 0;
            for (aItB = aLocaleNamesSet.begin();  aItB != aLocaleNamesSet.end();  ++aItB)
            {
                Locale aTmp( MsLangId::convertLanguageToLocale(
                        MsLangId::convertIsoStringToLanguage( *aItB )));
                aSuppLocales[k++] = aTmp;
            }

            //! For each dictionary and each locale we need a seperate entry.
            //! If this results in more than one dictionary per locale than (for now)
            //! it is undefined which dictionary gets used.
            //! In the future the implementation should support using several dictionaries
            //! for one locale.
            numdict = 0;
            for (aDictIt = aDics.begin();  aDictIt != aDics.end();  ++aDictIt)
                numdict = numdict + aDictIt->aLocaleNames.getLength();

            // add dictionary information
            aDicts = new HDInfo[numdict];

            k = 0;
            for (aDictIt = aDics.begin();  aDictIt != aDics.end();  ++aDictIt)
            {
                if (aDictIt->aLocaleNames.getLength() > 0 &&
                    aDictIt->aLocations.getLength() > 0)
                {
                    uno::Sequence< rtl::OUString > aLocaleNames( aDictIt->aLocaleNames );
                    sal_Int32 nLocales = aLocaleNames.getLength();

                    // currently only one language per dictionary is supported in the actual implementation...
                    // Thus here we work-around this by adding the same dictionary several times.
                    // Once for each of it's supported locales.
                    for (sal_Int32 i = 0;  i < nLocales;  ++i)
                    {
                        aDicts[k].aPtr = NULL;
                        aDicts[k].eEnc = RTL_TEXTENCODING_DONTKNOW;
                        aDicts[k].aLoc = MsLangId::convertLanguageToLocale(
                                        MsLangId::convertIsoStringToLanguage( aDictIt->aLocaleNames[i] ));
                        aDicts[k].apCC = new CharClass( aDicts[k].aLoc );
                        // also both files have to be in the same directory and the
                        // file names must only differ in the extension (.aff/.dic).
                        // Thus we use the first location only and strip the extension part.
                        rtl::OUString aLocation = aDictIt->aLocations[0];
                        sal_Int32 nPos = aLocation.lastIndexOf( '.' );
                        aLocation = aLocation.copy( 0, nPos );
                        aDicts[k].aName = aLocation;

                        ++k;
                    }
                }
            }
            DBG_ASSERT( k == numdict, "index mismatch?" );
        }
        else
        {
            /* no dictionary found so register no dictionaries */
            numdict = 0;
            aDicts = NULL;
            aSuppLocales.realloc(0);
        }
    }

    return aSuppLocales;
}



sal_Bool SAL_CALL Hyphenator::hasLocale(const Locale& rLocale)
        throw(RuntimeException)
{
    MutexGuard  aGuard( GetLinguMutex() );

    sal_Bool bRes = sal_False;
    if (!aSuppLocales.getLength())
        getLocales();

    const Locale *pLocale = aSuppLocales.getConstArray();
    sal_Int32 nLen = aSuppLocales.getLength();
    for (sal_Int32 i = 0;  i < nLen;  ++i)
    {
        if (rLocale == pLocale[i])
        {
            bRes = sal_True;
            break;
        }
    }
    return bRes;
}


Reference< XHyphenatedWord > SAL_CALL Hyphenator::hyphenate( const ::rtl::OUString& aWord,
       const ::com::sun::star::lang::Locale& aLocale,
       sal_Int16 nMaxLeading,
       const ::com::sun::star::beans::PropertyValues& aProperties )
       throw (com::sun::star::uno::RuntimeException, com::sun::star::lang::IllegalArgumentException)
{
    int nHyphenationPos = -1;
    int nHyphenationPosAlt = -1;
    int nHyphenationPosAltHyph = -1;
    int wordlen;
    char *hyphens;
    char *lcword;
    int k = 0;

    PropertyHelper_Hyphenation& rHelper = GetPropHelper();
    rHelper.SetTmpPropVals(aProperties);
    sal_Int16 minTrail = rHelper.GetMinTrailing();
    sal_Int16 minLead = rHelper.GetMinLeading();
    sal_Int16 minLen = rHelper.GetMinWordLength();

    HyphenDict *dict = NULL;
    rtl_TextEncoding eEnc = RTL_TEXTENCODING_DONTKNOW;
    CharClass * pCC = NULL;

    Reference< XHyphenatedWord > xRes;

    k = -1;
    for (int j = 0; j < numdict; j++)
    {
        if (aLocale == aDicts[j].aLoc)
            k = j;
    }

    // if we have a hyphenation dictionary matching this locale
    if (k != -1)
    {
        // if this dictinary has not been loaded yet do that
        if (!aDicts[k].aPtr)
        {
            OUString DictFN = aDicts[k].aName + A2OU(".dic");
            OUString dictpath;

            osl::FileBase::getSystemPathFromFileURL( DictFN, dictpath );
            OString sTmp( OU2ENC( dictpath, osl_getThreadTextEncoding() ) );

#if defined(WNT)
            // workaround for Windows specifc problem that the
            // path length in calls to 'fopen' is limted to somewhat
            // about 120+ characters which will usually be exceed when
            // using dictionaries as extensions.
            sTmp = Win_GetShortPathName( dictpath );
#endif

            if ( ( dict = hnj_hyphen_load ( sTmp.getStr()) ) == NULL )
            {
               fprintf(stderr, "Couldn't find file %s\n", OU2ENC(dictpath, osl_getThreadTextEncoding()) );
               return NULL;
            }
            aDicts[k].aPtr = dict;
            aDicts[k].eEnc = getTextEncodingFromCharset(dict->cset);
        }

        // other wise hyphenate the word with that dictionary
        dict = aDicts[k].aPtr;
        eEnc = aDicts[k].eEnc;
        pCC =  aDicts[k].apCC;

        // we don't want to work with a default text encoding since following incorrect
        // results may occur only for specific text and thus may be hard to notice.
        // Thus better always make a clean exit here if the text encoding is in question.
        // Hopefully something not working at all will raise proper attention quickly. ;-)
        DBG_ASSERT( eEnc != RTL_TEXTENCODING_DONTKNOW, "failed to get text encoding! (maybe incorrect encoding string in file)" );
        if (eEnc == RTL_TEXTENCODING_DONTKNOW)
            return NULL;

        sal_uInt16 ct = CAPTYPE_UNKNOWN;
        ct = capitalType(aWord, pCC);

        // first convert any smart quotes or apostrophes to normal ones
        OUStringBuffer rBuf(aWord);
        sal_Int32 nc = rBuf.getLength();
        sal_Unicode ch;
        for (sal_Int32 ix=0; ix < nc; ix++)
        {
            ch = rBuf.charAt(ix);
            if ((ch == 0x201C) || (ch == 0x201D))
                rBuf.setCharAt(ix,(sal_Unicode)0x0022);
            if ((ch == 0x2018) || (ch == 0x2019))
                rBuf.setCharAt(ix,(sal_Unicode)0x0027);
        }
        OUString nWord(rBuf.makeStringAndClear());

        // now convert word to all lowercase for pattern recognition
        OUString nTerm(makeLowerCase(nWord, pCC));

        // now convert word to needed encoding
        OString encWord(OU2ENC(nTerm,eEnc));

        wordlen = encWord.getLength();
        lcword = new char[wordlen + 1];
        hyphens = new char[wordlen + 5];

        char ** rep = NULL; // replacements of discretionary hyphenation
        int * pos = NULL; // array of [hyphenation point] minus [deletion position]
        int * cut = NULL; // length of deletions in original word

        // copy converted word into simple char buffer
        strcpy(lcword,encWord.getStr());

        // now strip off any ending periods
        int n = wordlen-1;
        while((n >=0) && (lcword[n] == '.'))
            n--;
        n++;
        if (n > 0)
        {
            const bool bFailed = 0 != hnj_hyphen_hyphenate3( dict, lcword, n, hyphens, NULL,
                    &rep, &pos, &cut, minLead, minTrail,
                    Max(dict->clhmin, Max(dict->clhmin, 2) + Max(0, minLead  - Max(dict->lhmin, 2))),
                    Max(dict->crhmin, Max(dict->crhmin, 2) + Max(0, minTrail - Max(dict->rhmin, 2))) );
            if (bFailed)
            {
                //whoops something did not work
                delete[] hyphens;
                delete[] lcword;
                if (rep)
                {
                    for(int j = 0; j < n; j++)
                    {
                        if (rep[j]) free(rep[j]);
                    }
                    free(rep);
                }
                if (pos) free(pos);
                if (cut) free(cut);
                return NULL;
            }
        }

        // now backfill hyphens[] for any removed trailing periods
        for (int c = n; c < wordlen; c++) hyphens[c] = '0';
        hyphens[wordlen] = '\0';

        sal_Int32 Leading =  GetPosInWordToCheck( aWord, nMaxLeading );

        for (sal_Int32 i = 0; i < n; i++)
        {
            int leftrep = 0;
            sal_Bool hit = (n >= minLen);
            if (!rep || !rep[i] || (i >= n))
            {
                hit = hit && (hyphens[i]&1) && (i < Leading);
                hit = hit && (i >= (minLead-1) );
                hit = hit && ((n - i - 1) >= minTrail);
            }
            else
            {
                // calculate change character length before hyphenation point signed with '='
                for (char * c = rep[i]; *c && (*c != '='); c++)
                {
                    if (eEnc == RTL_TEXTENCODING_UTF8)
                    {
                        if (((unsigned char) *c) >> 6 != 2)
                            leftrep++;
                    }
                    else
                        leftrep++;
                }
                hit = hit && (hyphens[i]&1) && ((i + leftrep - pos[i]) < Leading);
                hit = hit && ((i + leftrep - pos[i]) >= (minLead-1) );
                hit = hit && ((n - i - 1 + sal::static_int_cast< sal_sSize >(strlen(rep[i])) - leftrep - 1) >= minTrail);
            }
            if (hit)
            {
                nHyphenationPos = i;
                if (rep && (i < n) && rep[i])
                {
                    nHyphenationPosAlt = i - pos[i];
                    nHyphenationPosAltHyph = i + leftrep - pos[i];
                }
            }
        }

        if (nHyphenationPos  == -1)
        {
            xRes = NULL;
        }
        else
        {
            if (rep && rep[nHyphenationPos])
            {
                // remove equal sign
                char * s = rep[nHyphenationPos];
                int eq = 0;
                for (; *s; s++)
                {
                    if (*s == '=') eq = 1;
                    if (eq) *s = *(s + 1);
                }
                OUString repHyphlow(rep[nHyphenationPos], strlen(rep[nHyphenationPos]), eEnc);
                OUString repHyph;
                switch (ct)
                {
                    case CAPTYPE_ALLCAP:
                    {
                        repHyph = makeUpperCase(repHyphlow, pCC);
                        break;
                    }
                    case CAPTYPE_INITCAP:
                    {
                        if (nHyphenationPosAlt == 0)
                            repHyph = makeInitCap(repHyphlow, pCC);
                        else
                             repHyph = repHyphlow;
                        break;
                    }
                    default:
                    {
                        repHyph = repHyphlow;
                        break;
                    }
                }

                // handle shortening
                sal_Int16 nPos = (sal_Int16) ((nHyphenationPosAltHyph < nHyphenationPos) ?
                nHyphenationPosAltHyph : nHyphenationPos);
                // dicretionary hyphenation
                xRes = HyphenatedWord::CreateHyphenatedWord( aWord, LocaleToLanguage( aLocale ), nPos,
                    aWord.replaceAt(nHyphenationPosAlt + 1, cut[nHyphenationPos], repHyph),
                    (sal_Int16) nHyphenationPosAltHyph);
            }
            else
            {
                xRes = HyphenatedWord::CreateHyphenatedWord( aWord, LocaleToLanguage( aLocale ),
                    (sal_Int16)nHyphenationPos, aWord, (sal_Int16) nHyphenationPos);
            }
        }

        delete[] lcword;
        delete[] hyphens;
        if (rep)
        {
            for(int j = 0; j < n; j++)
            {
                if (rep[j]) free(rep[j]);
            }
            free(rep);
        }
        if (pos) free(pos);
        if (cut) free(cut);
        return xRes;
    }
    return NULL;
}


Reference < XHyphenatedWord > SAL_CALL Hyphenator::queryAlternativeSpelling(
        const ::rtl::OUString& /*aWord*/,
        const ::com::sun::star::lang::Locale& /*aLocale*/,
        sal_Int16 /*nIndex*/,
        const ::com::sun::star::beans::PropertyValues& /*aProperties*/ )
        throw(::com::sun::star::lang::IllegalArgumentException, ::com::sun::star::uno::RuntimeException)
{
  /* alternative spelling isn't supported by tex dictionaries */
  /* XXX: OOo's extended libhjn algorithm can support alternative spellings with extended TeX dic. */
  /* TASK: implement queryAlternativeSpelling() */
  return NULL;
}

Reference< XPossibleHyphens > SAL_CALL Hyphenator::createPossibleHyphens( const ::rtl::OUString& aWord,
        const ::com::sun::star::lang::Locale& aLocale,
        const ::com::sun::star::beans::PropertyValues& aProperties )
        throw(::com::sun::star::lang::IllegalArgumentException, ::com::sun::star::uno::RuntimeException)
{
    int wordlen;
    char *hyphens;
    char *lcword;
    int k;

    PropertyHelper_Hyphenation& rHelper = GetPropHelper();
    rHelper.SetTmpPropVals(aProperties);
    sal_Int16 minTrail = rHelper.GetMinTrailing();
    sal_Int16 minLead = rHelper.GetMinLeading();

    HyphenDict *dict = NULL;
    rtl_TextEncoding eEnc = RTL_TEXTENCODING_DONTKNOW;
    CharClass* pCC = NULL;

    Reference< XPossibleHyphens > xRes;

    k = -1;
    for (int j = 0; j < numdict; j++)
    {
        if (aLocale == aDicts[j].aLoc) k = j;
    }

    // if we have a hyphenation dictionary matching this locale
    if (k != -1)
    {
        // if this dictioanry has not been loaded yet do that
        if (!aDicts[k].aPtr)
        {
            OUString DictFN = aDicts[k].aName + A2OU(".dic");
            OUString dictpath;

            osl::FileBase::getSystemPathFromFileURL( DictFN, dictpath );
            OString sTmp( OU2ENC( dictpath, osl_getThreadTextEncoding() ) );

#if defined(WNT)
            // workaround for Windows specifc problem that the
            // path length in calls to 'fopen' is limted to somewhat
            // about 120+ characters which will usually be exceed when
            // using dictionaries as extensions.
            sTmp = Win_GetShortPathName( dictpath );
#endif

            if ( ( dict = hnj_hyphen_load ( sTmp.getStr()) ) == NULL )
            {
               fprintf(stderr, "Couldn't find file %s and %s\n", sTmp.getStr(), OU2ENC(dictpath, osl_getThreadTextEncoding()) );
               return NULL;
            }
            aDicts[k].aPtr = dict;
            aDicts[k].eEnc = getTextEncodingFromCharset(dict->cset);
        }

        // other wise hyphenate the word with that dictionary
        dict = aDicts[k].aPtr;
        eEnc = aDicts[k].eEnc;
        pCC  = aDicts[k].apCC;

        // we don't want to work with a default text encoding since following incorrect
        // results may occur only for specific text and thus may be hard to notice.
        // Thus better always make a clean exit here if the text encoding is in question.
        // Hopefully something not working at all will raise proper attention quickly. ;-)
        DBG_ASSERT( eEnc != RTL_TEXTENCODING_DONTKNOW, "failed to get text encoding! (maybe incorrect encoding string in file)" );
        if (eEnc == RTL_TEXTENCODING_DONTKNOW)
            return NULL;

        // first handle smart quotes both single and double
        OUStringBuffer rBuf(aWord);
        sal_Int32 nc = rBuf.getLength();
        sal_Unicode ch;
        for (sal_Int32 ix=0; ix < nc; ix++)
        {
            ch = rBuf.charAt(ix);
            if ((ch == 0x201C) || (ch == 0x201D))
                rBuf.setCharAt(ix,(sal_Unicode)0x0022);
            if ((ch == 0x2018) || (ch == 0x2019))
                rBuf.setCharAt(ix,(sal_Unicode)0x0027);
        }
        OUString nWord(rBuf.makeStringAndClear());

        // now convert word to all lowercase for pattern recognition
        OUString nTerm(makeLowerCase(nWord, pCC));

        // now convert word to needed encoding
        OString encWord(OU2ENC(nTerm,eEnc));

        wordlen = encWord.getLength();
        lcword = new char[wordlen+1];
        hyphens = new char[wordlen+5];
        char ** rep = NULL; // replacements of discretionary hyphenation
        int * pos = NULL; // array of [hyphenation point] minus [deletion position]
        int * cut = NULL; // length of deletions in original word

        // copy converted word into simple char buffer
        strcpy(lcword,encWord.getStr());

        // first remove any trailing periods
        int n = wordlen-1;
        while((n >=0) && (lcword[n] == '.'))
            n--;
        n++;
        if (n > 0)
        {
            const bool bFailed = 0 != hnj_hyphen_hyphenate3(dict, lcword, n, hyphens, NULL,
                    &rep, &pos, &cut, minLead, minTrail,
                    Max(dict->clhmin, Max(dict->clhmin, 2) + Max(0, minLead - Max(dict->lhmin, 2))),
                    Max(dict->crhmin, Max(dict->crhmin, 2) + Max(0, minTrail - Max(dict->rhmin, 2))) );
            if (bFailed)
            {
                delete[] hyphens;
                delete[] lcword;

                if (rep)
                {
                    for(int j = 0; j < n; j++)
                    {
                        if (rep[j]) free(rep[j]);
                    }
                    free(rep);
                }
                if (pos) free(pos);
                if (cut) free(cut);

                return NULL;
            }
        }
        // now backfill hyphens[] for any removed periods
        for (int c = n; c < wordlen; c++)
            hyphens[c] = '0';
        hyphens[wordlen] = '\0';

        sal_Int16 nHyphCount = 0;
        sal_Int16 i;

        for ( i = 0; i < encWord.getLength(); i++)
        {
            if (hyphens[i]&1 && (!rep || !rep[i]))
                nHyphCount++;
        }

        Sequence< sal_Int16 > aHyphPos(nHyphCount);
        sal_Int16 *pPos = aHyphPos.getArray();
        OUStringBuffer hyphenatedWordBuffer;
        OUString hyphenatedWord;
        nHyphCount = 0;

        for (i = 0; i < nWord.getLength(); i++)
        {
            hyphenatedWordBuffer.append(aWord[i]);
            // hyphenation position (not alternative)
            if (hyphens[i]&1 && (!rep || !rep[i]))
            {
                pPos[nHyphCount] = i;
                hyphenatedWordBuffer.append(sal_Unicode('='));
                nHyphCount++;
            }
        }

        hyphenatedWord = hyphenatedWordBuffer.makeStringAndClear();

        xRes = PossibleHyphens::CreatePossibleHyphens( aWord, LocaleToLanguage( aLocale ),
                  hyphenatedWord, aHyphPos );

        delete[] hyphens;
        delete[] lcword;

        if (rep)
        {
            for(int j = 0; j < n; j++)
            {
                if (rep[j]) free(rep[j]);
            }
            free(rep);
        }
        if (pos) free(pos);
        if (cut) free(cut);

        return xRes;
    }

    return NULL;
}

sal_uInt16 SAL_CALL Hyphenator::capitalType(const OUString& aTerm, CharClass * pCC)
{
    sal_Int32 tlen = aTerm.getLength();
    if ((pCC) && (tlen))
    {
        String aStr(aTerm);
        sal_Int32 nc = 0;
        for (xub_StrLen tindex = 0; tindex < tlen;  tindex++)
        {
            if (pCC->getCharacterType(aStr,tindex) & ::com::sun::star::i18n::KCharacterType::UPPER)
                nc++;
        }

        if (nc == 0)
            return (sal_uInt16) CAPTYPE_NOCAP;
        if (nc == tlen)
            return (sal_uInt16) CAPTYPE_ALLCAP;
        if ((nc == 1) && (pCC->getCharacterType(aStr,0) & ::com::sun::star::i18n::KCharacterType::UPPER))
            return (sal_uInt16) CAPTYPE_INITCAP;

        return (sal_uInt16) CAPTYPE_MIXED;
    }
    return (sal_uInt16) CAPTYPE_UNKNOWN;
}

OUString SAL_CALL Hyphenator::makeLowerCase(const OUString& aTerm, CharClass * pCC)
{
    if (pCC)
        return pCC->toLower_rtl(aTerm, 0, aTerm.getLength());
    return aTerm;
}

OUString SAL_CALL Hyphenator::makeUpperCase(const OUString& aTerm, CharClass * pCC)
{
    if (pCC)
        return pCC->toUpper_rtl(aTerm, 0, aTerm.getLength());
    return aTerm;
}


OUString SAL_CALL Hyphenator::makeInitCap(const OUString& aTerm, CharClass * pCC)
{
    sal_Int32 tlen = aTerm.getLength();
    if ((pCC) && (tlen))
    {
        OUString bTemp = aTerm.copy(0,1);
        if (tlen > 1)
            return ( pCC->toUpper_rtl(bTemp, 0, 1) + pCC->toLower_rtl(aTerm,1,(tlen-1)) );

        return pCC->toUpper_rtl(bTemp, 0, 1);
    }
    return aTerm;
}


Reference< XInterface > SAL_CALL Hyphenator_CreateInstance(
        const Reference< XMultiServiceFactory > & /*rSMgr*/ )
        throw(Exception)
{
    Reference< XInterface > xService = (cppu::OWeakObject*) new Hyphenator;
    return xService;
}


sal_Bool SAL_CALL Hyphenator::addLinguServiceEventListener(
        const Reference< XLinguServiceEventListener >& rxLstnr )
        throw(RuntimeException)
{
    MutexGuard  aGuard( GetLinguMutex() );

    sal_Bool bRes = sal_False;
    if (!bDisposing && rxLstnr.is())
    {
        bRes = GetPropHelper().addLinguServiceEventListener( rxLstnr );
    }
    return bRes;
}


sal_Bool SAL_CALL Hyphenator::removeLinguServiceEventListener(
        const Reference< XLinguServiceEventListener >& rxLstnr )
        throw(RuntimeException)
{
    MutexGuard  aGuard( GetLinguMutex() );

    sal_Bool bRes = sal_False;
    if (!bDisposing && rxLstnr.is())
    {
        bRes = GetPropHelper().removeLinguServiceEventListener( rxLstnr );
    }
    return bRes;
}


OUString SAL_CALL Hyphenator::getServiceDisplayName( const Locale& /*rLocale*/ )
        throw(RuntimeException)
{
    MutexGuard  aGuard( GetLinguMutex() );
    return A2OU( "Libhyphen Hyphenator" );
}


void SAL_CALL Hyphenator::initialize( const Sequence< Any >& rArguments )
        throw(Exception, RuntimeException)
{
    MutexGuard  aGuard( GetLinguMutex() );

    if (!pPropHelper)
    {
        sal_Int32 nLen = rArguments.getLength();
        if (2 == nLen)
        {
            Reference< XPropertySet >   xPropSet;
            rArguments.getConstArray()[0] >>= xPropSet;
            //rArguments.getConstArray()[1] >>= xDicList;

            //! Pointer allows for access of the non-UNO functions.
            //! And the reference to the UNO-functions while increasing
            //! the ref-count and will implicitly free the memory
            //! when the object is not longer used.
            pPropHelper = new PropertyHelper_Hyphenation( (XHyphenator *) this, xPropSet );
            pPropHelper->AddAsPropListener();   //! after a reference is established
        }
        else {
            OSL_FAIL( "wrong number of arguments in sequence" );
        }
    }
}


void SAL_CALL Hyphenator::dispose()
        throw(RuntimeException)
{
    MutexGuard  aGuard( GetLinguMutex() );

    if (!bDisposing)
    {
        bDisposing = sal_True;
        EventObject aEvtObj( (XHyphenator *) this );
        aEvtListeners.disposeAndClear( aEvtObj );
    }
}


void SAL_CALL Hyphenator::addEventListener( const Reference< XEventListener >& rxListener )
        throw(RuntimeException)
{
    MutexGuard  aGuard( GetLinguMutex() );

    if (!bDisposing && rxListener.is())
        aEvtListeners.addInterface( rxListener );
}


void SAL_CALL Hyphenator::removeEventListener( const Reference< XEventListener >& rxListener )
        throw(RuntimeException)
{
    MutexGuard  aGuard( GetLinguMutex() );

    if (!bDisposing && rxListener.is())
        aEvtListeners.removeInterface( rxListener );
}


///////////////////////////////////////////////////////////////////////////
// Service specific part
//

OUString SAL_CALL Hyphenator::getImplementationName()
        throw(RuntimeException)
{
    MutexGuard  aGuard( GetLinguMutex() );

    return getImplementationName_Static();
}


sal_Bool SAL_CALL Hyphenator::supportsService( const OUString& ServiceName )
        throw(RuntimeException)
{
    MutexGuard  aGuard( GetLinguMutex() );

    Sequence< OUString > aSNL = getSupportedServiceNames();
    const OUString * pArray = aSNL.getConstArray();
    for( sal_Int32 i = 0; i < aSNL.getLength(); i++ )
        if( pArray[i] == ServiceName )
            return sal_True;
    return sal_False;
}


Sequence< OUString > SAL_CALL Hyphenator::getSupportedServiceNames()
        throw(RuntimeException)
{
    MutexGuard  aGuard( GetLinguMutex() );

    return getSupportedServiceNames_Static();
}


Sequence< OUString > Hyphenator::getSupportedServiceNames_Static()
        throw()
{
    MutexGuard  aGuard( GetLinguMutex() );

    Sequence< OUString > aSNS( 1 ); // auch mehr als 1 Service moeglich
    aSNS.getArray()[0] = A2OU( SN_HYPHENATOR );
    return aSNS;
}

void * SAL_CALL Hyphenator_getFactory( const sal_Char * pImplName,
            XMultiServiceFactory * pServiceManager, void *  )
{
    void * pRet = 0;
    if ( !Hyphenator::getImplementationName_Static().compareToAscii( pImplName ) )
    {
        Reference< XSingleServiceFactory > xFactory =
            cppu::createOneInstanceFactory(
                pServiceManager,
                Hyphenator::getImplementationName_Static(),
                Hyphenator_CreateInstance,
                Hyphenator::getSupportedServiceNames_Static());
        // acquire, because we return an interface pointer instead of a reference
        xFactory->acquire();
        pRet = xFactory.get();
    }
    return pRet;
}


///////////////////////////////////////////////////////////////////////////

#undef CAPTYPE_UNKNOWN
#undef CAPTYPE_NOCAP
#undef CAPTYPE_INITCAP
#undef CAPTYPE_ALLCAP
#undef CAPTYPE_MIXED

/* vim:set shiftwidth=4 softtabstop=4 expandtab: */<|MERGE_RESOLUTION|>--- conflicted
+++ resolved
@@ -108,15 +108,8 @@
             if (aDicts[i].aPtr)
                 hnj_hyphen_free(aDicts[i].aPtr);
         }
-    }
-<<<<<<< HEAD
-    if (aDicts) delete[] aDicts;
-    aDicts = NULL;
-    numdict = 0;
     delete pPropHelper;
-}
-=======
->>>>>>> f9c2beb2
+    }
 
     delete[] aDicts;
 }
