--- conflicted
+++ resolved
@@ -177,11 +177,6 @@
     }
 
     return(0);
-<<<<<<< HEAD
 }
 
-
-/* vim:set shiftwidth=4 softtabstop=4 expandtab: */
-=======
-}
->>>>>>> a24842b4
+/* vim:set shiftwidth=4 softtabstop=4 expandtab: */