--- conflicted
+++ resolved
@@ -408,17 +408,10 @@
             result = osl_Process_E_None;
         else
             rtl_string_release(pBuffer);
-<<<<<<< HEAD
-#elif defined(MACOSX)
-        //MacOSX baseline is 10.4, which has an old-school void return
-        //for unsetenv.
-        //See: http://developer.apple.com/mac/library/documentation/Darwin/Reference/ManPages/10.4/man3/unsetenv.3.html?useVersion=10.4
-=======
 #elif (defined(MACOSX) || defined(NETBSD) || defined(FREEBSD))
         //MacOSX baseline is 10.4, which has an old-school void return
         //for unsetenv.
                 //See: http://developer.apple.com/mac/library/documentation/Darwin/Reference/ManPages/10.4/man3/unsetenv.3.html?useVersion=10.4
->>>>>>> ea713649
         unsetenv(rtl_string_getStr(pstr_env_var));
         result = osl_Process_E_None;
 #else
