--- conflicted
+++ resolved
@@ -72,14 +72,8 @@
     {
         vos::OGuard aGuard(Application::GetSolarMutex());
 
-<<<<<<< HEAD
         bool bAccount = (rInfo.GetFlags() & LOGINERROR_FLAG_MODIFY_ACCOUNT) != 0;
-        bool bSavePassword = rInfo.GetIsPersistentPassword() || rInfo.GetIsSavePassword();
-=======
-        bool bAccount
-            = (rInfo.GetFlags() & LOGINERROR_FLAG_MODIFY_ACCOUNT) != 0;
         bool bSavePassword   = rInfo.GetCanRememberPassword();
->>>>>>> f8e7afba
         bool bCanUseSysCreds = rInfo.GetCanUseSystemCredentials();
 
         sal_uInt16 nFlags = 0;
@@ -113,12 +107,6 @@
 
         if (bSavePassword)
         {
-<<<<<<< HEAD
-            sal_uInt32 nResId = rInfo.GetIsPersistentPassword() ?
-                    RID_SAVE_PASSWORD : RID_KEEP_PASSWORD;
-            xDialog->SetSavePasswordText( ResId( nResId, *xManager.get()) );
-            xDialog->SetSavePassword(rInfo.GetIsSavePassword());
-=======
             xDialog->SetSavePasswordText(
                 ResId(rInfo.GetIsRememberPersistent()
                           ? RID_SAVE_PASSWORD
@@ -126,7 +114,6 @@
                       *xManager.get()));
 
             xDialog->SetSavePassword(rInfo.GetIsRememberPassword());
->>>>>>> f8e7afba
         }
 
         if ( bCanUseSysCreds )
