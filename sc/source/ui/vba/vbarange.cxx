--- conflicted
+++ resolved
@@ -1089,12 +1089,7 @@
         pDoc = pDocSh->GetDocument();
         String aString(sAddress);
         USHORT nMask = SCA_VALID;
-<<<<<<< HEAD
-        rResFlags = rCellRanges.Parse( sAddress, pDoc, nMask, eConv, 0 );
-=======
-        //USHORT nParse = rCellRanges.Parse( sAddress, pDoc, nMask, formula::FormulaGrammar::CONV_XL_A1 );
         rResFlags = rCellRanges.Parse( sAddress, pDoc, nMask, eConv, cDelimiter );
->>>>>>> 6196c60c
         if ( rResFlags & SCA_VALID )
         {
             return true;
