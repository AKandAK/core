--- conflicted
+++ resolved
@@ -182,24 +182,9 @@
         sal_Int32 nPhClr = maBackgroundColor.isUsed() ?
             maBackgroundColor.getColor( rFilterBase.getGraphicHelper() ) : API_RGB_TRANSPARENT;
 
-<<<<<<< HEAD
-            PropertyMap aPropMap;
-            static const rtl::OUString sBackground( RTL_CONSTASCII_USTRINGPARAM( "Background" ) );
-            uno::Reference< beans::XPropertySet > xPagePropSet( mxPage, uno::UNO_QUERY_THROW );
-            uno::Reference< beans::XPropertySet > xPropertySet( aPropMap.makePropertySet() );
-            PropertySet aPropSet( xPropertySet );
-            mpBackgroundPropertiesPtr->pushToPropSet( aPropSet, rFilterBase.getModelObjectHelper(),
-                rFilterBase.getGraphicHelper(), oox::drawingml::FillProperties::DEFAULT_IDS, 0, nPhClr );
-            xPagePropSet->setPropertyValue( sBackground, Any( xPropertySet ) );
-        }
-        catch( const Exception& )
-        {
-        }
-=======
         ::oox::drawingml::ShapePropertyMap aPropMap( rFilterBase.getModelObjectHelper() );
         mpBackgroundPropertiesPtr->pushToPropMap( aPropMap, rFilterBase.getGraphicHelper(), 0, nPhClr );
         PropertySet( mxPage ).setProperty( PROP_Background, aPropMap.makePropertySet() );
->>>>>>> 256c9ce0
     }
 }
 
