--- conflicted
+++ resolved
@@ -68,10 +68,6 @@
     sfx2/source/dialog/taskpane.src \
     sfx2/source/dialog/templdlg.src \
     sfx2/source/dialog/titledockwin.src \
-<<<<<<< HEAD
-    sfx2/source/dialog/taskpane.src \
-=======
->>>>>>> d646413d
     sfx2/source/dialog/versdlg.src \
     sfx2/source/doc/doc.src \
     sfx2/source/doc/doctdlg.src \
