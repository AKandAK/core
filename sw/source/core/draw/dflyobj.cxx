/*************************************************************************
 *
 * DO NOT ALTER OR REMOVE COPYRIGHT NOTICES OR THIS FILE HEADER.
 *
 * Copyright 2000, 2010 Oracle and/or its affiliates.
 *
 * OpenOffice.org - a multi-platform office productivity suite
 *
 * This file is part of OpenOffice.org.
 *
 * OpenOffice.org is free software: you can redistribute it and/or modify
 * it under the terms of the GNU Lesser General Public License version 3
 * only, as published by the Free Software Foundation.
 *
 * OpenOffice.org is distributed in the hope that it will be useful,
 * but WITHOUT ANY WARRANTY; without even the implied warranty of
 * MERCHANTABILITY or FITNESS FOR A PARTICULAR PURPOSE.  See the
 * GNU Lesser General Public License version 3 for more details
 * (a copy is included in the LICENSE file that accompanied this code).
 *
 * You should have received a copy of the GNU Lesser General Public License
 * version 3 along with OpenOffice.org.  If not, see
 * <http://www.openoffice.org/license.html>
 * for a copy of the LGPLv3 License.
 *
 ************************************************************************/

// MARKER(update_precomp.py): autogen include statement, do not remove
#include "precompiled_sw.hxx"
#include "hintids.hxx"
#include <svx/svdtrans.hxx>
#include <editeng/protitem.hxx>
#include <editeng/opaqitem.hxx>
#include <svx/svdpage.hxx>


#include <fmtclds.hxx>
#include <fmtornt.hxx>
#include <fmtfsize.hxx>
#include <fmturl.hxx>
#include "viewsh.hxx"
#include "viewimp.hxx"
#include "cntfrm.hxx"
#include "frmatr.hxx"
#include "doc.hxx"
#include <IDocumentUndoRedo.hxx>
#include "dview.hxx"
#include "dflyobj.hxx"
#include "flyfrm.hxx"
#include "frmfmt.hxx"
#include "viewopt.hxx"
#include "frmtool.hxx"
#include "flyfrms.hxx"
#include "ndnotxt.hxx"
#include "grfatr.hxx"
#include "pagefrm.hxx"


using namespace ::com::sun::star;


// --> OD 2004-11-22 #117958#
#include <svx/sdr/properties/defaultproperties.hxx>
// <--
#include <basegfx/range/b2drange.hxx>
#include <basegfx/polygon/b2dpolygontools.hxx>
#include <basegfx/polygon/b2dpolygon.hxx>

// AW: For VCOfDrawVirtObj and stuff
#include <svx/sdr/contact/viewcontactofvirtobj.hxx>
#include <drawinglayer/primitive2d/baseprimitive2d.hxx>
#include <sw_primitivetypes2d.hxx>
#include <drawinglayer/primitive2d/sdrdecompositiontools2d.hxx>

using namespace ::com::sun::star;

static sal_Bool bInResize = sal_False;

TYPEINIT1( SwFlyDrawObj, SdrObject )
TYPEINIT1( SwVirtFlyDrawObj, SdrVirtObj )

/*************************************************************************
|*
|*  SwFlyDrawObj::Ctor
|*
|*  Ersterstellung      MA 18. Apr. 95
|*  Letzte Aenderung    MA 28. May. 96
|*
*************************************************************************/

////////////////////////////////////////////////////////////////////////////////////////////////////

namespace sdr
{
    namespace contact
    {
        // #i95264# currently needed since createViewIndependentPrimitive2DSequence()
        // is called when RecalcBoundRect() is used. There should currently no VOCs being
        // constructed since it gets not visualized (instead the corresponding SwVirtFlyDrawObj's
        // referencing this one are visualized).
        class VCOfSwFlyDrawObj : public ViewContactOfSdrObj
        {
        protected:
            // This method is responsible for creating the graphical visualisation data
            // ONLY based on model data
            virtual drawinglayer::primitive2d::Primitive2DSequence createViewIndependentPrimitive2DSequence() const;

        public:
            // basic constructor, used from SdrObject.
            VCOfSwFlyDrawObj(SwFlyDrawObj& rObj)
            :   ViewContactOfSdrObj(rObj)
            {
            }
            virtual ~VCOfSwFlyDrawObj();
        };

        drawinglayer::primitive2d::Primitive2DSequence VCOfSwFlyDrawObj::createViewIndependentPrimitive2DSequence() const
        {
            // currently gets not visualized, return empty sequence
            return drawinglayer::primitive2d::Primitive2DSequence();
        }

        VCOfSwFlyDrawObj::~VCOfSwFlyDrawObj()
        {
        }
    } // end of namespace contact
} // end of namespace sdr

////////////////////////////////////////////////////////////////////////////////////////////////////

sdr::properties::BaseProperties* SwFlyDrawObj::CreateObjectSpecificProperties()
{
    // --> OD 2004-11-22 #117958# - create default properties
    return new sdr::properties::DefaultProperties(*this);
    // <--
}

sdr::contact::ViewContact* SwFlyDrawObj::CreateObjectSpecificViewContact()
{
    // #i95264# needs an own VC since createViewIndependentPrimitive2DSequence()
    // is called when RecalcBoundRect() is used
    return new sdr::contact::VCOfSwFlyDrawObj(*this);
}

SwFlyDrawObj::SwFlyDrawObj()
{
}

SwFlyDrawObj::~SwFlyDrawObj()
{
}

/*************************************************************************
|*
|*  SwFlyDrawObj::Factory-Methoden
|*
|*  Ersterstellung      MA 23. Feb. 95
|*  Letzte Aenderung    MA 23. Feb. 95
|*
*************************************************************************/

sal_uInt32 __EXPORT SwFlyDrawObj::GetObjInventor() const
{
    return SWGInventor;
}


sal_uInt16 __EXPORT SwFlyDrawObj::GetObjIdentifier()    const
{
    return SwFlyDrawObjIdentifier;
}


sal_uInt16 __EXPORT SwFlyDrawObj::GetObjVersion() const
{
    return SwDrawFirst;
}

/*************************************************************************
|*
|*  SwVirtFlyDrawObj::CToren, Dtor
|*
|*  Ersterstellung      MA 08. Dec. 94
|*  Letzte Aenderung    MA 28. May. 96
|*
*************************************************************************/

//////////////////////////////////////////////////////////////////////////////////////
// AW: Need own primitive to get the FlyFrame paint working

namespace drawinglayer
{
    namespace primitive2d
    {
        class SwVirtFlyDrawObjPrimitive : public BufferedDecompositionPrimitive2D
        {
        private:
            const SwVirtFlyDrawObj&                 mrSwVirtFlyDrawObj;
            const basegfx::B2DRange                 maOuterRange;

        protected:
            // method which is to be used to implement the local decomposition of a 2D primitive
            virtual Primitive2DSequence create2DDecomposition(const geometry::ViewInformation2D& rViewInformation) const;

        public:
            SwVirtFlyDrawObjPrimitive(
                const SwVirtFlyDrawObj& rSwVirtFlyDrawObj,
                const basegfx::B2DRange &rOuterRange)
            :   BufferedDecompositionPrimitive2D(),
                mrSwVirtFlyDrawObj(rSwVirtFlyDrawObj),
                maOuterRange(rOuterRange)
            {
            }

            // compare operator
            virtual bool operator==(const BasePrimitive2D& rPrimitive) const;

            // get range
            virtual basegfx::B2DRange getB2DRange(const geometry::ViewInformation2D& rViewInformation) const;

            // overloaded to allow callbacks to wrap_DoPaintObject
            virtual Primitive2DSequence get2DDecomposition(const geometry::ViewInformation2D& rViewInformation) const;

            // data read access
            const SwVirtFlyDrawObj& getSwVirtFlyDrawObj() const { return mrSwVirtFlyDrawObj; }
            const basegfx::B2DRange& getOuterRange() const { return maOuterRange; }

            // provide unique ID
            DeclPrimitrive2DIDBlock()
        };
    } // end of namespace primitive2d
} // end of namespace drawinglayer

namespace drawinglayer
{
    namespace primitive2d
    {
        Primitive2DSequence SwVirtFlyDrawObjPrimitive::create2DDecomposition(const geometry::ViewInformation2D& /*rViewInformation*/) const
        {
            Primitive2DSequence aRetval;

            if(!getOuterRange().isEmpty())
            {
                // currently this SW object has no primitive representation. As long as this is the case,
                // create invisible geometry to allow corfect HitTest and BoundRect calculations for the
                // object. Use a filled primitive to get 'inside' as default object hit. The special cases from
                // the old SwVirtFlyDrawObj::CheckHit implementation are handled now in SwDrawView::PickObj;
                // this removed the 'hack' to get a view from inside model data or to react on null-tolerance
                // as it was done in the old implementation
                const Primitive2DReference aHitTestReference(
                    createHiddenGeometryPrimitives2D(
                        true,
                        getOuterRange()));

                aRetval = Primitive2DSequence(&aHitTestReference, 1);
            }

            return aRetval;
        }

        bool SwVirtFlyDrawObjPrimitive::operator==(const BasePrimitive2D& rPrimitive) const
        {
            if(BufferedDecompositionPrimitive2D::operator==(rPrimitive))
            {
                const SwVirtFlyDrawObjPrimitive& rCompare = (SwVirtFlyDrawObjPrimitive&)rPrimitive;

                return (&getSwVirtFlyDrawObj() == &rCompare.getSwVirtFlyDrawObj()
                    && getOuterRange() == rCompare.getOuterRange());
            }

            return false;
        }

        basegfx::B2DRange SwVirtFlyDrawObjPrimitive::getB2DRange(const geometry::ViewInformation2D& /*rViewInformation*/) const
        {
            return getOuterRange();
        }

        Primitive2DSequence SwVirtFlyDrawObjPrimitive::get2DDecomposition(const geometry::ViewInformation2D& rViewInformation) const
        {
            // This is the callback to keep the FlyFrame painting in SW alive as long as it
            // is not changed to primitives. This is the method which will be called by the processors
            // when they do not know this primitive (and they do not). Inside wrap_DoPaintObject
            // there needs to be a test that paint is only done during SW repaints (see there).
            // Using this mechanism guarantees the correct Z-Order of the VirtualObject-based FlyFrames.
            getSwVirtFlyDrawObj().wrap_DoPaintObject();

            // call parent
            return BufferedDecompositionPrimitive2D::get2DDecomposition(rViewInformation);
        }

        // provide unique ID
        ImplPrimitrive2DIDBlock(SwVirtFlyDrawObjPrimitive, PRIMITIVE2D_ID_SWVIRTFLYDRAWOBJPRIMITIVE2D)

    } // end of namespace primitive2d
} // end of namespace drawinglayer

//////////////////////////////////////////////////////////////////////////////////////
// AW: own sdr::contact::ViewContact (VC) sdr::contact::ViewObjectContact (VOC) needed
// since offset is defined different from SdrVirtObj's sdr::contact::ViewContactOfVirtObj.
// For paint, that offset is used by setting at the OutputDevice; for primitives this is
// not possible since we have no OutputDevice, but define the geometry itself.

namespace sdr
{
    namespace contact
    {
        class VCOfSwVirtFlyDrawObj : public ViewContactOfVirtObj
        {
        protected:
            // This method is responsible for creating the graphical visualisation data
            // ONLY based on model data
            virtual drawinglayer::primitive2d::Primitive2DSequence createViewIndependentPrimitive2DSequence() const;

        public:
            // basic constructor, used from SdrObject.
            VCOfSwVirtFlyDrawObj(SwVirtFlyDrawObj& rObj)
            :   ViewContactOfVirtObj(rObj)
            {
            }
            virtual ~VCOfSwVirtFlyDrawObj();

            // access to SwVirtFlyDrawObj
            SwVirtFlyDrawObj& GetSwVirtFlyDrawObj() const
            {
                return (SwVirtFlyDrawObj&)mrObject;
            }
        };
    } // end of namespace contact
} // end of namespace sdr

namespace sdr
{
    namespace contact
    {
        drawinglayer::primitive2d::Primitive2DSequence VCOfSwVirtFlyDrawObj::createViewIndependentPrimitive2DSequence() const
        {
            drawinglayer::primitive2d::Primitive2DSequence xRetval;
            const SdrObject& rReferencedObject = GetSwVirtFlyDrawObj().GetReferencedObj();

            if(rReferencedObject.ISA(SwFlyDrawObj))
            {
                // create an own specialized primitive which is used as repaint callpoint and HitTest
                // for HitTest processor (see primitive implementation above)
                const basegfx::B2DRange aOuterRange(GetSwVirtFlyDrawObj().getOuterBound());

                if(!aOuterRange.isEmpty())
                {
                    const drawinglayer::primitive2d::Primitive2DReference xPrimitive(
                        new drawinglayer::primitive2d::SwVirtFlyDrawObjPrimitive(
                            GetSwVirtFlyDrawObj(),
                            aOuterRange));

                    xRetval = drawinglayer::primitive2d::Primitive2DSequence(&xPrimitive, 1);
                }
            }

            return xRetval;
        }

        VCOfSwVirtFlyDrawObj::~VCOfSwVirtFlyDrawObj()
        {
        }
    } // end of namespace contact
} // end of namespace sdr

//////////////////////////////////////////////////////////////////////////////////////

basegfx::B2DRange SwVirtFlyDrawObj::getOuterBound() const
{
    basegfx::B2DRange aOuterRange;
    const SdrObject& rReferencedObject = GetReferencedObj();

    if(rReferencedObject.ISA(SwFlyDrawObj))
    {
        const SwFlyFrm* pFlyFrame = GetFlyFrm();

        if(pFlyFrame)
        {
            const Rectangle aOuterRectangle(pFlyFrame->Frm().Pos(), pFlyFrame->Frm().SSize());

            if(!aOuterRectangle.IsEmpty()
                && RECT_EMPTY != aOuterRectangle.Right()
                && RECT_EMPTY != aOuterRectangle.Bottom())
            {
                aOuterRange.expand(basegfx::B2DTuple(aOuterRectangle.Left(), aOuterRectangle.Top()));
                aOuterRange.expand(basegfx::B2DTuple(aOuterRectangle.Right(), aOuterRectangle.Bottom()));
            }
        }
    }

    return aOuterRange;
}

basegfx::B2DRange SwVirtFlyDrawObj::getInnerBound() const
{
    basegfx::B2DRange aInnerRange;
    const SdrObject& rReferencedObject = GetReferencedObj();

    if(rReferencedObject.ISA(SwFlyDrawObj))
    {
        const SwFlyFrm* pFlyFrame = GetFlyFrm();

        if(pFlyFrame)
        {
            const Rectangle aInnerRectangle(pFlyFrame->Frm().Pos() + pFlyFrame->Prt().Pos(), pFlyFrame->Prt().SSize());

            if(!aInnerRectangle.IsEmpty()
                && RECT_EMPTY != aInnerRectangle.Right()
                && RECT_EMPTY != aInnerRectangle.Bottom())
            {
                aInnerRange.expand(basegfx::B2DTuple(aInnerRectangle.Left(), aInnerRectangle.Top()));
                aInnerRange.expand(basegfx::B2DTuple(aInnerRectangle.Right(), aInnerRectangle.Bottom()));
            }
        }
    }

    return aInnerRange;
}

sdr::contact::ViewContact* SwVirtFlyDrawObj::CreateObjectSpecificViewContact()
{
    // need an own ViewContact (VC) to allow creation of a specialized primitive
    // for being able to visualize the FlyFrames in primitive renderers
    return new sdr::contact::VCOfSwVirtFlyDrawObj(*this);
}

SwVirtFlyDrawObj::SwVirtFlyDrawObj(SdrObject& rNew, SwFlyFrm* pFly) :
    SdrVirtObj( rNew ),
    pFlyFrm( pFly )
{
    //#110094#-1
    // bNotPersistent = bNeedColorRestore = bWriterFlyFrame = sal_True;
    const SvxProtectItem &rP = pFlyFrm->GetFmt()->GetProtect();
    bMovProt = rP.IsPosProtected();
    bSizProt = rP.IsSizeProtected();
}


__EXPORT SwVirtFlyDrawObj::~SwVirtFlyDrawObj()
{
    if ( GetPage() )    //Der SdrPage die Verantwortung entziehen.
        GetPage()->RemoveObject( GetOrdNum() );
}

/*************************************************************************
|*
|*  SwVirtFlyDrawObj::GetFmt()
|*
|*  Ersterstellung      MA 08. Dec. 94
|*  Letzte Aenderung    MA 08. Dec. 94
|*
*************************************************************************/

const SwFrmFmt *SwVirtFlyDrawObj::GetFmt() const
{
    return GetFlyFrm()->GetFmt();
}


SwFrmFmt *SwVirtFlyDrawObj::GetFmt()
{
    return GetFlyFrm()->GetFmt();
}

/*************************************************************************
|*
|*  SwVirtFlyDrawObj::Paint()
|*
|*  Ersterstellung      MA 20. Dec. 94
|*  Letzte Aenderung    MA 18. Dec. 95
|*
*************************************************************************/

void SwVirtFlyDrawObj::wrap_DoPaintObject() const
{
    ViewShell* pShell = pFlyFrm->GetShell();

    // Only paint when we have a current shell and a DrawingLayer paint is in progress.
    // This avcoids evtl. problems with renderers which do processing stuff,
    // but no paints. IsPaintInProgress() depends on SW repaint, so, as long
    // as SW paints self and calls DrawLayer() for Heaven and Hell, this will
    // be correct
    if(pShell && pShell->IsDrawingLayerPaintInProgress())
    {
        sal_Bool bDrawObject(sal_True);

        if(!SwFlyFrm::IsPaint((SdrObject*)this, pShell))
        {
            bDrawObject = sal_False;
        }

        if(bDrawObject)
        {
            if(!pFlyFrm->IsFlyInCntFrm())
            {
                // it is also necessary to restore the VCL MapMode from ViewInformation since e.g.
                // the VCL PixelRenderer resets it at the used OutputDevice. Unfortunately, this
                // excludes shears and rotates which are not expressable in MapMode.
                OutputDevice* pOut = pShell->GetOut();

                pOut->Push(PUSH_MAPMODE);
                pOut->SetMapMode(pShell->getPrePostMapMode());

                // paint the FlyFrame (use standard VCL-Paint)
                pFlyFrm->Paint(GetFlyFrm()->Frm());

                pOut->Pop();
            }
        }
    }
}

/*************************************************************************
|*
|*  SwVirtFlyDrawObj::TakeObjInfo()
|*
|*  Ersterstellung      MA 03. May. 95
|*  Letzte Aenderung    MA 03. May. 95
|*
*************************************************************************/

void __EXPORT SwVirtFlyDrawObj::TakeObjInfo( SdrObjTransformInfoRec& rInfo ) const
{
    rInfo.bSelectAllowed     = rInfo.bMoveAllowed =
    rInfo.bResizeFreeAllowed = rInfo.bResizePropAllowed = sal_True;

    rInfo.bRotateFreeAllowed = rInfo.bRotate90Allowed =
    rInfo.bMirrorFreeAllowed = rInfo.bMirror45Allowed =
    rInfo.bMirror90Allowed   = rInfo.bShearAllowed    =
    rInfo.bCanConvToPath     = rInfo.bCanConvToPoly   =
    rInfo.bCanConvToPathLineToArea = rInfo.bCanConvToPolyLineToArea = sal_False;
}


/*************************************************************************
|*
|*  SwVirtFlyDrawObj::Groessenermittlung
|*
|*  Ersterstellung      MA 12. Jan. 95
|*  Letzte Aenderung    MA 10. Nov. 95
|*
*************************************************************************/

void SwVirtFlyDrawObj::SetRect() const
{
    if ( GetFlyFrm()->Frm().HasArea() )
        ((SwVirtFlyDrawObj*)this)->aOutRect = GetFlyFrm()->Frm().SVRect();
    else
        ((SwVirtFlyDrawObj*)this)->aOutRect = Rectangle();
}


const Rectangle& __EXPORT SwVirtFlyDrawObj::GetCurrentBoundRect() const
{
    SetRect();
    return aOutRect;
}

const Rectangle& __EXPORT SwVirtFlyDrawObj::GetLastBoundRect() const
{
    return GetCurrentBoundRect();
}


void __EXPORT SwVirtFlyDrawObj::RecalcBoundRect()
{
    SetRect();
}


void __EXPORT SwVirtFlyDrawObj::RecalcSnapRect()
{
    SetRect();
}


const Rectangle& __EXPORT SwVirtFlyDrawObj::GetSnapRect()  const
{
    SetRect();
    return aOutRect;
}


void __EXPORT SwVirtFlyDrawObj::SetSnapRect(const Rectangle& )
{
    Rectangle aTmp( GetLastBoundRect() );
    SetRect();
    SetChanged();
    BroadcastObjectChange();
    if (pUserCall!=NULL)
        pUserCall->Changed(*this, SDRUSERCALL_RESIZE, aTmp);
}


void __EXPORT SwVirtFlyDrawObj::NbcSetSnapRect(const Rectangle& )
{
    SetRect();
}


const Rectangle& __EXPORT SwVirtFlyDrawObj::GetLogicRect() const
{
    SetRect();
    return aOutRect;
}


void __EXPORT SwVirtFlyDrawObj::SetLogicRect(const Rectangle& )
{
    Rectangle aTmp( GetLastBoundRect() );
    SetRect();
    SetChanged();
    BroadcastObjectChange();
    if (pUserCall!=NULL)
        pUserCall->Changed(*this, SDRUSERCALL_RESIZE, aTmp);
}


void __EXPORT SwVirtFlyDrawObj::NbcSetLogicRect(const Rectangle& )
{
    SetRect();
}


::basegfx::B2DPolyPolygon SwVirtFlyDrawObj::TakeXorPoly() const
{
    const Rectangle aSourceRectangle(GetFlyFrm()->Frm().SVRect());
    const ::basegfx::B2DRange aSourceRange(aSourceRectangle.Left(), aSourceRectangle.Top(), aSourceRectangle.Right(), aSourceRectangle.Bottom());
    ::basegfx::B2DPolyPolygon aRetval;

    aRetval.append(::basegfx::tools::createPolygonFromRect(aSourceRange));

    return aRetval;
}

/*************************************************************************
|*
|*  SwVirtFlyDrawObj::Move() und Resize()
|*
|*  Ersterstellung      MA 12. Jan. 95
|*  Letzte Aenderung    MA 26. Jul. 96
|*
*************************************************************************/

void __EXPORT SwVirtFlyDrawObj::NbcMove(const Size& rSiz)
{
    MoveRect( aOutRect, rSiz );
    const Point aOldPos( GetFlyFrm()->Frm().Pos() );
    const Point aNewPos( aOutRect.TopLeft() );
    const SwRect aFlyRect( aOutRect );

    //Wenn der Fly eine automatische Ausrichtung hat (rechts oder oben),
    //so soll die Automatik erhalten bleiben
    SwFrmFmt *pFmt = GetFlyFrm()->GetFmt();
    const sal_Int16 eHori = pFmt->GetHoriOrient().GetHoriOrient();
    const sal_Int16 eVert = pFmt->GetVertOrient().GetVertOrient();
    const sal_Int16 eRelHori = pFmt->GetHoriOrient().GetRelationOrient();
    const sal_Int16 eRelVert = pFmt->GetVertOrient().GetRelationOrient();
    //Bei Absatzgebundenen Flys muss ausgehend von der neuen Position ein
    //neuer Anker gesetzt werden. Anker und neue RelPos werden vom Fly selbst
    //berechnet und gesetzt.
    if( GetFlyFrm()->IsFlyAtCntFrm() )
        ((SwFlyAtCntFrm*)GetFlyFrm())->SetAbsPos( aNewPos );
    else
    {
        const SwFrmFmt *pTmpFmt = GetFmt();
        const SwFmtVertOrient &rVert = pTmpFmt->GetVertOrient();
        const SwFmtHoriOrient &rHori = pTmpFmt->GetHoriOrient();
        long lXDiff = aNewPos.X() - aOldPos.X();
        if( rHori.IsPosToggle() && text::HoriOrientation::NONE == eHori &&
            !GetFlyFrm()->FindPageFrm()->OnRightPage() )
            lXDiff = -lXDiff;

        if( GetFlyFrm()->GetAnchorFrm()->IsRightToLeft() &&
            text::HoriOrientation::NONE == eHori )
            lXDiff = -lXDiff;

        long lYDiff = aNewPos.Y() - aOldPos.Y();
        if( GetFlyFrm()->GetAnchorFrm()->IsVertical() )
        {
            lXDiff -= rVert.GetPos();
            lYDiff += rHori.GetPos();
        }
        else
        {
            lXDiff += rHori.GetPos();
            lYDiff += rVert.GetPos();
        }

        if( GetFlyFrm()->GetAnchorFrm()->IsRightToLeft() &&
            text::HoriOrientation::NONE != eHori )
            lXDiff = GetFlyFrm()->GetAnchorFrm()->Frm().Width() -
                     aFlyRect.Width() - lXDiff;

        const Point aTmp( lXDiff, lYDiff );
        GetFlyFrm()->ChgRelPos( aTmp );
    }

    SwAttrSet aSet( pFmt->GetDoc()->GetAttrPool(),
                                            RES_VERT_ORIENT, RES_HORI_ORIENT );
    SwFmtHoriOrient aHori( pFmt->GetHoriOrient() );
    SwFmtVertOrient aVert( pFmt->GetVertOrient() );
    sal_Bool bPut = sal_False;

    if( !GetFlyFrm()->IsFlyLayFrm() &&
        ::GetHtmlMode(pFmt->GetDoc()->GetDocShell()) )
    {
        //Im HTML-Modus sind nur automatische Ausrichtungen erlaubt.
        //Einzig einen Snap auf Links/Rechts bzw. Linker-/Rechter-Rand koennen
        //wir versuchen.
        const SwFrm* pAnch = GetFlyFrm()->GetAnchorFrm();
        sal_Bool bNextLine = sal_False;

        if( !GetFlyFrm()->IsAutoPos() || text::RelOrientation::PAGE_FRAME != aHori.GetRelationOrient() )
        {
            if( text::RelOrientation::CHAR == eRelHori )
            {
                aHori.SetHoriOrient( text::HoriOrientation::LEFT );
                aHori.SetRelationOrient( text::RelOrientation::CHAR );
            }
            else
            {
                bNextLine = sal_True;
                //Horizontale Ausrichtung:
                const sal_Bool bLeftFrm =
                    aFlyRect.Left() < pAnch->Frm().Left() + pAnch->Prt().Left(),
                    bLeftPrt = aFlyRect.Left() + aFlyRect.Width() <
                               pAnch->Frm().Left() + pAnch->Prt().Width()/2;
                if ( bLeftFrm || bLeftPrt )
                {
                    aHori.SetHoriOrient( text::HoriOrientation::LEFT );
                    aHori.SetRelationOrient( bLeftFrm ? text::RelOrientation::FRAME : text::RelOrientation::PRINT_AREA );
                }
                else
                {
                    const sal_Bool bRightFrm = aFlyRect.Left() >
                                       pAnch->Frm().Left() + pAnch->Prt().Width();
                    aHori.SetHoriOrient( text::HoriOrientation::RIGHT );
                    aHori.SetRelationOrient( bRightFrm ? text::RelOrientation::FRAME : text::RelOrientation::PRINT_AREA );
                }
            }
            aSet.Put( aHori );
        }
        //Vertikale Ausrichtung bleibt grundsaetzlich schlicht erhalten,
        //nur bei nicht automatischer Ausrichtung wird umgeschaltet.
        sal_Bool bRelChar = text::RelOrientation::CHAR == eRelVert;
        aVert.SetVertOrient( eVert != text::VertOrientation::NONE ? eVert :
                GetFlyFrm()->IsFlyInCntFrm() ? text::VertOrientation::CHAR_CENTER :
                bRelChar && bNextLine ? text::VertOrientation::CHAR_TOP : text::VertOrientation::TOP );
        if( bRelChar )
            aVert.SetRelationOrient( text::RelOrientation::CHAR );
        else
            aVert.SetRelationOrient( text::RelOrientation::PRINT_AREA );
        aSet.Put( aVert );
        bPut = sal_True;
    }

    //Automatische Ausrichtungen wollen wir moeglichst nicht verlieren.
    if ( !bPut && bInResize )
    {
        if ( text::HoriOrientation::NONE != eHori )
        {
            aHori.SetHoriOrient( eHori );
            aHori.SetRelationOrient( eRelHori );
            aSet.Put( aHori );
            bPut = sal_True;
        }
        if ( text::VertOrientation::NONE != eVert )
        {
            aVert.SetVertOrient( eVert );
            aVert.SetRelationOrient( eRelVert );
            aSet.Put( aVert );
            bPut = sal_True;
        }
    }
    if ( bPut )
        pFmt->SetFmtAttr( aSet );
}


void __EXPORT SwVirtFlyDrawObj::NbcResize(const Point& rRef,
            const Fraction& xFact, const Fraction& yFact)
{
    ResizeRect( aOutRect, rRef, xFact, yFact );

    const SwFrm* pTmpFrm = GetFlyFrm()->GetAnchorFrm();
    if( !pTmpFrm )
        pTmpFrm = GetFlyFrm();
    const bool bVertX = pTmpFrm->IsVertical();

    const sal_Bool bRTL = pTmpFrm->IsRightToLeft();

    const Point aNewPos( bVertX || bRTL ?
                         aOutRect.Right() + 1 :
                         aOutRect.Left(),
                         aOutRect.Top() );

    Size aSz( aOutRect.Right() - aOutRect.Left() + 1,
              aOutRect.Bottom()- aOutRect.Top()  + 1 );
    if( aSz != GetFlyFrm()->Frm().SSize() )
    {
        //Die Breite darf bei Spalten nicht zu schmal werden
        if ( GetFlyFrm()->Lower() && GetFlyFrm()->Lower()->IsColumnFrm() )
        {
            SwBorderAttrAccess aAccess( SwFrm::GetCache(), GetFlyFrm() );
            const SwBorderAttrs &rAttrs = *aAccess.Get();
            long nMin = rAttrs.CalcLeftLine()+rAttrs.CalcRightLine();
            const SwFmtCol& rCol = rAttrs.GetAttrSet().GetCol();
            if ( rCol.GetColumns().Count() > 1 )
            {
                for ( sal_uInt16 i = 0; i < rCol.GetColumns().Count(); ++i )
                {
                    nMin += rCol.GetColumns()[i]->GetLeft() +
                            rCol.GetColumns()[i]->GetRight() +
                            MINFLY;
                }
                nMin -= MINFLY;
            }
            aSz.Width() = Max( aSz.Width(), nMin );
        }

        SwFrmFmt *pFmt = GetFmt();
        const SwFmtFrmSize aOldFrmSz( pFmt->GetFrmSize() );
        GetFlyFrm()->ChgSize( aSz );
        SwFmtFrmSize aFrmSz( pFmt->GetFrmSize() );
        if ( aFrmSz.GetWidthPercent() || aFrmSz.GetHeightPercent() )
        {
            long nRelWidth, nRelHeight;
            const SwFrm *pRel = GetFlyFrm()->IsFlyLayFrm() ?
                                GetFlyFrm()->GetAnchorFrm() :
                                GetFlyFrm()->GetAnchorFrm()->GetUpper();
            const ViewShell *pSh = GetFlyFrm()->GetShell();
            if ( pSh && pRel->IsBodyFrm() &&
                 pFmt->getIDocumentSettingAccess()->get(IDocumentSettingAccess::BROWSE_MODE) &&
                 pSh->VisArea().HasArea() )
            {
                nRelWidth  = pSh->GetBrowseWidth();
                nRelHeight = pSh->VisArea().Height();
                const Size aBorder = pSh->GetOut()->PixelToLogic( pSh->GetBrowseBorder() );
                nRelHeight -= 2*aBorder.Height();
            }
            else
            {
                nRelWidth  = pRel->Prt().Width();
                nRelHeight = pRel->Prt().Height();
            }
            if ( aFrmSz.GetWidthPercent() && aFrmSz.GetWidthPercent() != 0xFF &&
                 aOldFrmSz.GetWidth() != aFrmSz.GetWidth() )
                aFrmSz.SetWidthPercent( sal_uInt8(aSz.Width() * 100L / nRelWidth + 0.5) );
            if ( aFrmSz.GetHeightPercent() && aFrmSz.GetHeightPercent() != 0xFF &&
                 aOldFrmSz.GetHeight() != aFrmSz.GetHeight() )
                aFrmSz.SetHeightPercent( sal_uInt8(aSz.Height() * 100L / nRelHeight + 0.5) );
            pFmt->GetDoc()->SetAttr( aFrmSz, *pFmt );
        }
    }

    //Position kann auch veraendert sein!
    const Point aOldPos( bVertX || bRTL ?
                         GetFlyFrm()->Frm().TopRight() :
                         GetFlyFrm()->Frm().Pos() );

    if ( aNewPos != aOldPos )
    {
        //Kann sich durch das ChgSize veraendert haben!
        if( bVertX || bRTL )
        {
            if( aOutRect.TopRight() != aNewPos )
            {
                SwTwips nDeltaX = aNewPos.X() - aOutRect.Right();
                SwTwips nDeltaY = aNewPos.Y() - aOutRect.Top();
                MoveRect( aOutRect, Size( nDeltaX, nDeltaY ) );
            }
        }
        else if ( aOutRect.TopLeft() != aNewPos )
            aOutRect.SetPos( aNewPos );
        bInResize = sal_True;
        NbcMove( Size( 0, 0 ) );
        bInResize = sal_False;
    }
}


void __EXPORT SwVirtFlyDrawObj::Move(const Size& rSiz)
{
    NbcMove( rSiz );
    SetChanged();
<<<<<<< HEAD
    GetFmt()->GetDoc()->SetNoDrawUndoObj( sal_True );
=======
    GetFmt()->GetDoc()->GetIDocumentUndoRedo().DoDrawUndo(false);
>>>>>>> 5b7dc4c9
}


void __EXPORT SwVirtFlyDrawObj::Resize(const Point& rRef,
                    const Fraction& xFact, const Fraction& yFact)
{
    NbcResize( rRef, xFact, yFact );
    SetChanged();
<<<<<<< HEAD
    GetFmt()->GetDoc()->SetNoDrawUndoObj( sal_True );
=======
    GetFmt()->GetDoc()->GetIDocumentUndoRedo().DoDrawUndo(false);
>>>>>>> 5b7dc4c9
}


Pointer  __EXPORT SwVirtFlyDrawObj::GetMacroPointer(
    const SdrObjMacroHitRec& ) const
{
    return Pointer( POINTER_REFHAND );
}


FASTBOOL __EXPORT SwVirtFlyDrawObj::HasMacro() const
{
    const SwFmtURL &rURL = pFlyFrm->GetFmt()->GetURL();
    return rURL.GetMap() || rURL.GetURL().Len();
}


SdrObject* SwVirtFlyDrawObj::CheckMacroHit( const SdrObjMacroHitRec& rRec ) const
{
    const SwFmtURL &rURL = pFlyFrm->GetFmt()->GetURL();
    if( rURL.GetMap() || rURL.GetURL().Len() )
    {
        SwRect aRect;
        if ( pFlyFrm->Lower() && pFlyFrm->Lower()->IsNoTxtFrm() )
        {
            aRect = pFlyFrm->Prt();
            aRect += pFlyFrm->Frm().Pos();
        }
        else
            aRect = pFlyFrm->Frm();

        if( aRect.IsInside( rRec.aPos ) )
        {
            SwRect aActRect( aRect );
            Size aActSz( aRect.SSize() );
            aRect.Pos().X() += rRec.nTol;
            aRect.Pos().Y() += rRec.nTol;
            aRect.SSize().Height()-= 2 * rRec.nTol;
            aRect.SSize().Width() -= 2 * rRec.nTol;

            if( aRect.IsInside( rRec.aPos ) )
            {
                if( !rURL.GetMap() ||
                    pFlyFrm->GetFmt()->GetIMapObject( rRec.aPos, pFlyFrm ))
                    return (SdrObject*)this;

                return 0;
            }
        }
    }
    return SdrObject::CheckMacroHit( rRec );
}

bool SwVirtFlyDrawObj::supportsFullDrag() const
{
    // call parent
    return SdrVirtObj::supportsFullDrag();
}

SdrObject* SwVirtFlyDrawObj::getFullDragClone() const
{
    // call parent
    return SdrVirtObj::getFullDragClone();
}

// eof<|MERGE_RESOLUTION|>--- conflicted
+++ resolved
@@ -885,11 +885,7 @@
 {
     NbcMove( rSiz );
     SetChanged();
-<<<<<<< HEAD
-    GetFmt()->GetDoc()->SetNoDrawUndoObj( sal_True );
-=======
     GetFmt()->GetDoc()->GetIDocumentUndoRedo().DoDrawUndo(false);
->>>>>>> 5b7dc4c9
 }
 
 
@@ -898,11 +894,7 @@
 {
     NbcResize( rRef, xFact, yFact );
     SetChanged();
-<<<<<<< HEAD
-    GetFmt()->GetDoc()->SetNoDrawUndoObj( sal_True );
-=======
     GetFmt()->GetDoc()->GetIDocumentUndoRedo().DoDrawUndo(false);
->>>>>>> 5b7dc4c9
 }
 
 
