<<<<<<< HEAD
sl    shell	:    offapi DESKTOP:rdbmaker tools sal EXPAT:expat LIBXSLT:libxslt NULL
=======
sl    shell	:    TRANSLATIONS:translations offapi tools sal EXPAT:expat LIBXSLT:libxslt NULL
>>>>>>> 3f899eae
sl    shell\prj			                           nmake   -   all sl_prj NULL<|MERGE_RESOLUTION|>--- conflicted
+++ resolved
@@ -1,6 +1,2 @@
-<<<<<<< HEAD
-sl    shell	:    offapi DESKTOP:rdbmaker tools sal EXPAT:expat LIBXSLT:libxslt NULL
-=======
-sl    shell	:    TRANSLATIONS:translations offapi tools sal EXPAT:expat LIBXSLT:libxslt NULL
->>>>>>> 3f899eae
+sl    shell	:    offapi tools sal EXPAT:expat LIBXSLT:libxslt NULL
 sl    shell\prj			                           nmake   -   all sl_prj NULL