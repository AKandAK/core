<<<<<<< HEAD
oox	oox : vos cppu cppuhelper comphelper sal offapi sax basegfx tools vcl BOOST:boost NULL
=======
oox	oox : vos cppu cppuhelper comphelper sal offapi sax basegfx tools vcl BOOST:boost OPENSSL:openssl NULL
>>>>>>> 92de950d
oox	oox				usr1	-   all	oox_mkout NULL
oox	oox\prj				get	-   all	oox_prj NULL
oox	oox\source\token		nmake	-   all	oox_token NULL
oox	oox\source\helper		nmake	-   all	oox_helper oox_token NULL
oox	oox\source\core			nmake	-   all	oox_core oox_token NULL
oox	oox\source\ole			nmake	-   all	oox_ole oox_token NULL
oox	oox\source\docprop		nmake	-   all	oox_docprop oox_token NULL
oox	oox\source\drawingml		nmake	-   all	oox_drawingml oox_token NULL
oox	oox\source\drawingml\diagram	nmake	-   all	oox_diagram oox_token NULL
oox	oox\source\drawingml\chart	nmake	-   all	oox_chart oox_token NULL
oox	oox\source\drawingml\table	nmake	-   all	oox_table oox_token NULL
oox	oox\source\ppt			nmake	-   all	oox_ppt oox_token NULL
oox	oox\source\vml			nmake	-   all	oox_vml oox_token NULL
oox	oox\source\xls			nmake	-   all	oox_xls oox_token NULL
oox	oox\source\dump			nmake	-   all	oox_dump oox_token NULL
oox	oox\source\shape		nmake   -   all oox_shape oox_token NULL
oox	oox\util			nmake   -   all oox_util oox_token oox_helper oox_core oox_ole oox_vml oox_drawingml oox_diagram oox_chart oox_table oox_ppt oox_xls oox_dump oox_shape oox_docprop NULL<|MERGE_RESOLUTION|>--- conflicted
+++ resolved
@@ -1,8 +1,4 @@
-<<<<<<< HEAD
-oox	oox : vos cppu cppuhelper comphelper sal offapi sax basegfx tools vcl BOOST:boost NULL
-=======
 oox	oox : vos cppu cppuhelper comphelper sal offapi sax basegfx tools vcl BOOST:boost OPENSSL:openssl NULL
->>>>>>> 92de950d
 oox	oox				usr1	-   all	oox_mkout NULL
 oox	oox\prj				get	-   all	oox_prj NULL
 oox	oox\source\token		nmake	-   all	oox_token NULL
