/*************************************************************************
 *
 * DO NOT ALTER OR REMOVE COPYRIGHT NOTICES OR THIS FILE HEADER.
 *
 * Copyright 2000, 2010 Oracle and/or its affiliates.
 *
 * OpenOffice.org - a multi-platform office productivity suite
 *
 * This file is part of OpenOffice.org.
 *
 * OpenOffice.org is free software: you can redistribute it and/or modify
 * it under the terms of the GNU Lesser General Public License version 3
 * only, as published by the Free Software Foundation.
 *
 * OpenOffice.org is distributed in the hope that it will be useful,
 * but WITHOUT ANY WARRANTY; without even the implied warranty of
 * MERCHANTABILITY or FITNESS FOR A PARTICULAR PURPOSE.  See the
 * GNU Lesser General Public License version 3 for more details
 * (a copy is included in the LICENSE file that accompanied this code).
 *
 * You should have received a copy of the GNU Lesser General Public License
 * version 3 along with OpenOffice.org.  If not, see
 * <http://www.openoffice.org/license.html>
 * for a copy of the LGPLv3 License.
 *
 ************************************************************************/

// MARKER(update_precomp.py): autogen include statement, do not remove
#include "precompiled_vcl.hxx"
#include <tools/debug.hxx>
#include <tools/stream.hxx>
#ifndef _RTL_ALLOC_H
#include <rtl/alloc.h>
#endif
#include <vcl/jobset.hxx>
#include <vcl/jobset.h>

// =======================================================================

DBG_NAME( JobSetup )

#define JOBSET_FILEFORMAT2      3780
#define JOBSET_FILE364_SYSTEM   ((sal_uInt16)0xFFFF)
#define JOBSET_FILE605_SYSTEM   ((sal_uInt16)0xFFFE)

struct ImplOldJobSetupData
{
    char    cPrinterName[64];
    char    cDeviceName[32];
    char    cPortName[32];
    char    cDriverName[32];
};

struct Impl364JobSetupData
{
    SVBT16  nSize;
    SVBT16  nSystem;
    SVBT32  nDriverDataLen;
    SVBT16  nOrientation;
    SVBT16  nPaperBin;
    SVBT16  nPaperFormat;
    SVBT32  nPaperWidth;
    SVBT32  nPaperHeight;
};

// =======================================================================

ImplJobSetup::ImplJobSetup()
{
    mnRefCount          = 1;
    mnSystem            = 0;
    meOrientation       = ORIENTATION_PORTRAIT;
    meDuplexMode        = DUPLEX_UNKNOWN;
    mnPaperBin          = 0;
    mePaperFormat       = PAPER_USER;
    mnPaperWidth        = 0;
    mnPaperHeight       = 0;
    mnDriverDataLen     = 0;
    mpDriverData        = NULL;
}

// -----------------------------------------------------------------------

ImplJobSetup::ImplJobSetup( const ImplJobSetup& rJobSetup ) :
    maPrinterName( rJobSetup.maPrinterName ),
    maDriver( rJobSetup.maDriver )
{
    mnRefCount          = 1;
    mnSystem            = rJobSetup.mnSystem;
    meOrientation       = rJobSetup.meOrientation;
    meDuplexMode        = rJobSetup.meDuplexMode;
    mnPaperBin          = rJobSetup.mnPaperBin;
    mePaperFormat       = rJobSetup.mePaperFormat;
    mnPaperWidth        = rJobSetup.mnPaperWidth;
    mnPaperHeight       = rJobSetup.mnPaperHeight;
    mnDriverDataLen     = rJobSetup.mnDriverDataLen;
    if ( rJobSetup.mpDriverData )
    {
        mpDriverData = (sal_uInt8*)rtl_allocateMemory( mnDriverDataLen );
        memcpy( mpDriverData, rJobSetup.mpDriverData, mnDriverDataLen );
    }
    else
        mpDriverData = NULL;
    maValueMap          = rJobSetup.maValueMap;
}

// -----------------------------------------------------------------------

ImplJobSetup::~ImplJobSetup()
{
    rtl_freeMemory( mpDriverData );
}

// =======================================================================

ImplJobSetup* JobSetup::ImplGetData()
{
    if ( !mpData )
        mpData = new ImplJobSetup;
    else if ( mpData->mnRefCount != 1 )
    {
        mpData->mnRefCount--;
        mpData = new ImplJobSetup( *mpData );
    }

    return mpData;
}

// -----------------------------------------------------------------------

ImplJobSetup* JobSetup::ImplGetConstData()
{
    if ( !mpData )
        mpData = new ImplJobSetup;
    return mpData;
}

// -----------------------------------------------------------------------

const ImplJobSetup* JobSetup::ImplGetConstData() const
{
    if ( !mpData )
        ((JobSetup*)this)->mpData = new ImplJobSetup;
    return mpData;
}

// =======================================================================

JobSetup::JobSetup()
{
    DBG_CTOR( JobSetup, NULL );

    mpData = NULL;
}

// -----------------------------------------------------------------------

JobSetup::JobSetup( const JobSetup& rJobSetup )
{
    DBG_CTOR( JobSetup, NULL );
    DBG_CHKOBJ( &rJobSetup, JobSetup, NULL );
    DBG_ASSERT( !rJobSetup.mpData || (rJobSetup.mpData->mnRefCount < 0xFFFE), "JobSetup: RefCount overflow" );

    mpData = rJobSetup.mpData;
    if ( mpData )
        mpData->mnRefCount++;
}

// -----------------------------------------------------------------------

JobSetup::~JobSetup()
{
    DBG_DTOR( JobSetup, NULL );

    if ( mpData )
    {
        if ( mpData->mnRefCount == 1 )
            delete mpData;
        else
            mpData->mnRefCount--;
    }
}

// -----------------------------------------------------------------------

XubString JobSetup::GetPrinterName() const
{
    if ( mpData )
        return mpData->maPrinterName;
    else
    {
        XubString aName;
        return aName;
    }
}

// -----------------------------------------------------------------------

XubString JobSetup::GetDriverName() const
{
    if ( mpData )
        return mpData->maDriver;
    else
    {
        XubString aDriver;
        return aDriver;
    }
}

// -----------------------------------------------------------------------

String JobSetup::GetValue( const String& rKey ) const
{
    if( mpData )
    {
        ::std::hash_map< ::rtl::OUString, ::rtl::OUString, ::rtl::OUStringHash >::const_iterator it;
        it = mpData->maValueMap.find( rKey );
        return it != mpData->maValueMap.end() ? String( it->second ) : String();
    }
    return String();
}

// -----------------------------------------------------------------------

void JobSetup::SetValue( const String& rKey, const String& rValue )
{
    if( ! mpData )
        mpData = new ImplJobSetup();

    mpData->maValueMap[ rKey ] = rValue;
}

// -----------------------------------------------------------------------

JobSetup& JobSetup::operator=( const JobSetup& rJobSetup )
{
    DBG_CHKTHIS( JobSetup, NULL );
    DBG_CHKOBJ( &rJobSetup, JobSetup, NULL );
    DBG_ASSERT( !rJobSetup.mpData || (rJobSetup.mpData->mnRefCount) < 0xFFFE, "JobSetup: RefCount overflow" );

    // Zuerst Referenzcounter erhoehen, damit man sich selbst zuweisen kann
    if ( rJobSetup.mpData )
        rJobSetup.mpData->mnRefCount++;

    // Wenn es keine statischen ImpDaten sind, dann loeschen, wenn es
    // die letzte Referenz ist, sonst Referenzcounter decrementieren
    if ( mpData )
    {
        if ( mpData->mnRefCount == 1 )
            delete mpData;
        else
            mpData->mnRefCount--;
    }

    mpData = rJobSetup.mpData;

    return *this;
}

// -----------------------------------------------------------------------

sal_Bool JobSetup::operator==( const JobSetup& rJobSetup ) const
{
    DBG_CHKTHIS( JobSetup, NULL );
    DBG_CHKOBJ( &rJobSetup, JobSetup, NULL );

    if ( mpData == rJobSetup.mpData )
        return sal_True;

    if ( !mpData || !rJobSetup.mpData )
        return sal_False;

    ImplJobSetup* pData1 = mpData;
    ImplJobSetup* pData2 = rJobSetup.mpData;
    if ( (pData1->mnSystem          == pData2->mnSystem)                &&
         (pData1->maPrinterName     == pData2->maPrinterName)           &&
         (pData1->maDriver          == pData2->maDriver)                &&
         (pData1->meOrientation     == pData2->meOrientation)           &&
         (pData1->meDuplexMode      == pData2->meDuplexMode)            &&
         (pData1->mnPaperBin        == pData2->mnPaperBin)              &&
         (pData1->mePaperFormat     == pData2->mePaperFormat)           &&
         (pData1->mnPaperWidth      == pData2->mnPaperWidth)            &&
         (pData1->mnPaperHeight     == pData2->mnPaperHeight)           &&
         (pData1->mnDriverDataLen   == pData2->mnDriverDataLen)         &&
         (memcmp( pData1->mpDriverData, pData2->mpDriverData, pData1->mnDriverDataLen ) == 0)                                                           &&
         (pData1->maValueMap        == pData2->maValueMap)
         )
        return sal_True;

    return sal_False;
}

// -----------------------------------------------------------------------

SvStream& operator>>( SvStream& rIStream, JobSetup& rJobSetup )
{
    DBG_ASSERTWARNING( rIStream.GetVersion(), "JobSetup::>> - Solar-Version not set on rOStream" );

    // Zur Zeit haben wir noch kein neues FileFormat
//    if ( rIStream.GetVersion() < JOBSET_FILEFORMAT2 )
    {
<<<<<<< HEAD
=======
        sal_uInt16 nLen;
        sal_uInt16 nSystem;
>>>>>>> e2a3d487
        sal_Size nFirstPos = rIStream.Tell();

        USHORT nLen = 0;
        rIStream >> nLen;
        if ( !nLen )
            return rIStream;

        USHORT nSystem = 0;
        rIStream >> nSystem;

        char* pTempBuf = new char[nLen];
        rIStream.Read( pTempBuf,  nLen - sizeof( nLen ) - sizeof( nSystem ) );
        if ( nLen >= sizeof(ImplOldJobSetupData)+4 )
        {
            ImplOldJobSetupData* pData = (ImplOldJobSetupData*)pTempBuf;
            if ( rJobSetup.mpData )
            {
                if ( rJobSetup.mpData->mnRefCount == 1 )
                    delete rJobSetup.mpData;
                else
                    rJobSetup.mpData->mnRefCount--;
            }

            rtl_TextEncoding aStreamEncoding = RTL_TEXTENCODING_UTF8;
            if( nSystem == JOBSET_FILE364_SYSTEM )
                aStreamEncoding = rIStream.GetStreamCharSet();

            rJobSetup.mpData = new ImplJobSetup;
            ImplJobSetup* pJobData = rJobSetup.mpData;
            pJobData->maPrinterName = UniString( pData->cPrinterName, aStreamEncoding );
            pJobData->maDriver      = UniString( pData->cDriverName, aStreamEncoding );

            // Sind es unsere neuen JobSetup-Daten?
            if ( nSystem == JOBSET_FILE364_SYSTEM ||
                 nSystem == JOBSET_FILE605_SYSTEM )
            {
                Impl364JobSetupData* pOldJobData    = (Impl364JobSetupData*)(pTempBuf + sizeof( ImplOldJobSetupData ));
                sal_uInt16 nOldJobDataSize              = SVBT16ToShort( pOldJobData->nSize );
                pJobData->mnSystem                  = SVBT16ToShort( pOldJobData->nSystem );
                pJobData->mnDriverDataLen           = SVBT32ToUInt32( pOldJobData->nDriverDataLen );
                pJobData->meOrientation             = (Orientation)SVBT16ToShort( pOldJobData->nOrientation );
                pJobData->meDuplexMode              = DUPLEX_UNKNOWN;
                pJobData->mnPaperBin                = SVBT16ToShort( pOldJobData->nPaperBin );
                pJobData->mePaperFormat             = (Paper)SVBT16ToShort( pOldJobData->nPaperFormat );
                pJobData->mnPaperWidth              = (long)SVBT32ToUInt32( pOldJobData->nPaperWidth );
                pJobData->mnPaperHeight             = (long)SVBT32ToUInt32( pOldJobData->nPaperHeight );
                if ( pJobData->mnDriverDataLen )
                {
                    sal_uInt8* pDriverData = ((sal_uInt8*)pOldJobData) + nOldJobDataSize;
                    pJobData->mpDriverData = (sal_uInt8*)rtl_allocateMemory( pJobData->mnDriverDataLen );
                    memcpy( pJobData->mpDriverData, pDriverData, pJobData->mnDriverDataLen );
                }
                if( nSystem == JOBSET_FILE605_SYSTEM )
                {
                    rIStream.Seek( nFirstPos + sizeof( ImplOldJobSetupData ) + 4 + sizeof( Impl364JobSetupData ) + pJobData->mnDriverDataLen );
                    while( rIStream.Tell() < nFirstPos + nLen )
                    {
                        String aKey, aValue;
                        rIStream.ReadByteString( aKey, RTL_TEXTENCODING_UTF8 );
                        rIStream.ReadByteString( aValue, RTL_TEXTENCODING_UTF8 );
                        if( aKey.EqualsAscii( "COMPAT_DUPLEX_MODE" ) )
                        {
                            if( aValue.EqualsAscii( "DUPLEX_UNKNOWN" ) )
                                pJobData->meDuplexMode = DUPLEX_UNKNOWN;
                            else if( aValue.EqualsAscii( "DUPLEX_OFF" ) )
                                pJobData->meDuplexMode = DUPLEX_OFF;
                            else if( aValue.EqualsAscii( "DUPLEX_SHORTEDGE" ) )
                                pJobData->meDuplexMode = DUPLEX_SHORTEDGE;
                            else if( aValue.EqualsAscii( "DUPLEX_LONGEDGE" ) )
                                pJobData->meDuplexMode = DUPLEX_LONGEDGE;
                        }
                        else
                            pJobData->maValueMap[ aKey ] = aValue;
                    }
                    DBG_ASSERT( rIStream.Tell() == nFirstPos+nLen, "corrupted job setup" );
                    // ensure correct stream position
                    rIStream.Seek( nFirstPos + nLen );
                }
            }
        }
        delete[] pTempBuf;
    }
/*
    else
    {
    }
*/

    return rIStream;
}

// -----------------------------------------------------------------------

SvStream& operator<<( SvStream& rOStream, const JobSetup& rJobSetup )
{
    DBG_ASSERTWARNING( rOStream.GetVersion(), "JobSetup::<< - Solar-Version not set on rOStream" );

    // Zur Zeit haben wir noch kein neues FileFormat
//    if ( rOStream.GetVersion() < JOBSET_FILEFORMAT2 )
    {
        sal_uInt16 nLen = 0;
        if ( !rJobSetup.mpData )
            rOStream << nLen;
        else
        {
            sal_uInt16 nSystem = JOBSET_FILE605_SYSTEM;

            const ImplJobSetup* pJobData = rJobSetup.ImplGetConstData();
            Impl364JobSetupData aOldJobData;
            sal_uInt16              nOldJobDataSize = sizeof( aOldJobData );
            ShortToSVBT16( nOldJobDataSize, aOldJobData.nSize );
            ShortToSVBT16( pJobData->mnSystem, aOldJobData.nSystem );
            UInt32ToSVBT32( pJobData->mnDriverDataLen, aOldJobData.nDriverDataLen );
            ShortToSVBT16( (sal_uInt16)(pJobData->meOrientation), aOldJobData.nOrientation );
            ShortToSVBT16( pJobData->mnPaperBin, aOldJobData.nPaperBin );
            ShortToSVBT16( (sal_uInt16)(pJobData->mePaperFormat), aOldJobData.nPaperFormat );
            UInt32ToSVBT32( (sal_uLong)(pJobData->mnPaperWidth), aOldJobData.nPaperWidth );
            UInt32ToSVBT32( (sal_uLong)(pJobData->mnPaperHeight), aOldJobData.nPaperHeight );

            ImplOldJobSetupData aOldData;
            memset( &aOldData, 0, sizeof( aOldData ) );
            ByteString aPrnByteName( rJobSetup.GetPrinterName(), RTL_TEXTENCODING_UTF8 );
            strncpy( aOldData.cPrinterName, aPrnByteName.GetBuffer(), 63 );
            ByteString aDriverByteName( rJobSetup.GetDriverName(), RTL_TEXTENCODING_UTF8 );
            strncpy( aOldData.cDriverName, aDriverByteName.GetBuffer(), 31 );
//          nLen = sizeof( aOldData ) + 4 + nOldJobDataSize + pJobData->mnDriverDataLen;
            int nPos = rOStream.Tell();
            rOStream << nLen;
            rOStream << nSystem;
            rOStream.Write( (char*)&aOldData, sizeof( aOldData ) );
            rOStream.Write( (char*)&aOldJobData, nOldJobDataSize );
            rOStream.Write( (char*)pJobData->mpDriverData, pJobData->mnDriverDataLen );
            ::std::hash_map< ::rtl::OUString, ::rtl::OUString, ::rtl::OUStringHash >::const_iterator it;
            for( it = pJobData->maValueMap.begin(); it != pJobData->maValueMap.end(); ++it )
            {
                rOStream.WriteByteString( it->first, RTL_TEXTENCODING_UTF8 );
                rOStream.WriteByteString( it->second, RTL_TEXTENCODING_UTF8 );
            }
            rOStream.WriteByteString( "COMPAT_DUPLEX_MODE" ) ;
            switch( pJobData->meDuplexMode )
            {
            case DUPLEX_UNKNOWN: rOStream.WriteByteString( "DUPLEX_UNKNOWN" );break;
            case DUPLEX_OFF: rOStream.WriteByteString( "DUPLEX_OFF" );break;
            case DUPLEX_SHORTEDGE: rOStream.WriteByteString( "DUPLEX_SHORTEDGE" );break;
            case DUPLEX_LONGEDGE: rOStream.WriteByteString( "DUPLEX_LONGEDGE" );break;
            }
            nLen = sal::static_int_cast<sal_uInt16>(rOStream.Tell() - nPos);
            rOStream.Seek( nPos );
            rOStream << nLen;
            rOStream.Seek( nPos + nLen );
        }
    }
/*
    else
    {
    }
*/

    return rOStream;
}<|MERGE_RESOLUTION|>--- conflicted
+++ resolved
@@ -299,19 +299,14 @@
     // Zur Zeit haben wir noch kein neues FileFormat
 //    if ( rIStream.GetVersion() < JOBSET_FILEFORMAT2 )
     {
-<<<<<<< HEAD
-=======
-        sal_uInt16 nLen;
-        sal_uInt16 nSystem;
->>>>>>> e2a3d487
         sal_Size nFirstPos = rIStream.Tell();
 
-        USHORT nLen = 0;
+        sal_uInt16 nLen = 0;
         rIStream >> nLen;
         if ( !nLen )
             return rIStream;
 
-        USHORT nSystem = 0;
+        sal_uInt16 nSystem = 0;
         rIStream >> nSystem;
 
         char* pTempBuf = new char[nLen];
