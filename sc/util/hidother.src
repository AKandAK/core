--- conflicted
+++ resolved
@@ -469,11 +469,8 @@
 hidspecial HID_DAI_FUNC_DIFFWEEKS   { HelpID = HID_DAI_FUNC_DIFFWEEKS; };
 hidspecial HID_DAI_FUNC_DIFFYEARS   { HelpID = HID_DAI_FUNC_DIFFYEARS; };
 hidspecial HID_DAI_FUNC_ROT13       { HelpID = HID_DAI_FUNC_ROT13; };
-<<<<<<< HEAD
 
 //  These HelpIDs do appear in resources, but don't have hid list entries
 //  generated from there, because of the use of macros (#95943#):
 
-hidspecial SID_RENAME_OBJECT        { HelpID = SID_RENAME_OBJECT; };
-=======
->>>>>>> ce6308e4
+hidspecial SID_RENAME_OBJECT        { HelpID = SID_RENAME_OBJECT; };