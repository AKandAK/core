--- conflicted
+++ resolved
@@ -92,11 +92,7 @@
         @returns
             The integer token of the value from the attribute or <const>FastToken::Invalid</const>
 
-<<<<<<< HEAD
-        @raises SAXException
-=======
         @throws SAXEXception
->>>>>>> ea713649
             if the attribute is not available
 
     */
@@ -141,11 +137,7 @@
         @returns
             The string value from the attribute.
 
-<<<<<<< HEAD
-        @raises SAXException
-=======
         @throws SAXEXception
->>>>>>> ea713649
             if the attribute is not available
 
     */
