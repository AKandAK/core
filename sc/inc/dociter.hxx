/* -*- Mode: C++; tab-width: 4; indent-tabs-mode: nil; c-basic-offset: 4 -*- */
/*************************************************************************
 *
 * DO NOT ALTER OR REMOVE COPYRIGHT NOTICES OR THIS FILE HEADER.
 *
 * Copyright 2000, 2010 Oracle and/or its affiliates.
 *
 * OpenOffice.org - a multi-platform office productivity suite
 *
 * This file is part of OpenOffice.org.
 *
 * OpenOffice.org is free software: you can redistribute it and/or modify
 * it under the terms of the GNU Lesser General Public License version 3
 * only, as published by the Free Software Foundation.
 *
 * OpenOffice.org is distributed in the hope that it will be useful,
 * but WITHOUT ANY WARRANTY; without even the implied warranty of
 * MERCHANTABILITY or FITNESS FOR A PARTICULAR PURPOSE.  See the
 * GNU Lesser General Public License version 3 for more details
 * (a copy is included in the LICENSE file that accompanied this code).
 *
 * You should have received a copy of the GNU Lesser General Public License
 * version 3 along with OpenOffice.org.  If not, see
 * <http://www.openoffice.org/license.html>
 * for a copy of the LGPLv3 License.
 *
 ************************************************************************/

#ifndef SC_DOCITER_HXX
#define SC_DOCITER_HXX

#include "address.hxx"
#include <tools/solar.h>
#include "global.hxx"
#include "scdllapi.h"
#include "queryparam.hxx"

#include <memory>

#include <set>
#include <vector>
#include <boost/shared_ptr.hpp>

class ScDocument;
class ScBaseCell;
class ScPatternAttr;
class ScAttrArray;
class ScAttrIterator;
class ScRange;
class ScFlatBoolRowSegments;

class ScDocumentIterator                // walk through all non-empty cells
{
private:
    ScDocument*             pDoc;
    SCTAB                   nStartTab;
    SCTAB                   nEndTab;

    const ScPatternAttr*    pDefPattern;

    SCCOL                   nCol;
    SCROW                   nRow;
    SCTAB                   nTab;
    ScBaseCell*             pCell;
    const ScPatternAttr*    pPattern;


    SCSIZE                  nColPos;
    SCSIZE                  nAttrPos;

    sal_Bool                    GetThis();
    sal_Bool                    GetThisCol();

public:
            ScDocumentIterator( ScDocument* pDocument, SCTAB nStartTable, SCTAB nEndTable );
            ~ScDocumentIterator();

    sal_Bool                    GetFirst();
    sal_Bool                    GetNext();

    ScBaseCell*             GetCell();
    const ScPatternAttr*    GetPattern();
    void                    GetPos( SCCOL& rCol, SCROW& rRow, SCTAB& rTab );
};

class ScValueIterator            // walk through all values in an area
{
private:
    double          fNextValue;
    ScDocument*     pDoc;
    const ScAttrArray*  pAttrArray;
<<<<<<< HEAD
    ULONG           nNumFormat;     // for CalcAsShown
    ULONG           nNumFmtIndex;
=======
    sal_uLong           nNumFormat;     // fuer CalcAsShown
    sal_uLong           nNumFmtIndex;
>>>>>>> ce6308e4
    SCCOL           nStartCol;
    SCROW           nStartRow;
    SCTAB           nStartTab;
    SCCOL           nEndCol;
    SCROW           nEndRow;
    SCTAB           nEndTab;
    SCCOL           nCol;
    SCROW           nRow;
    SCTAB           nTab;
    SCSIZE          nColRow;
    SCROW           nNextRow;
    SCROW           nAttrEndRow;
    short           nNumFmtType;
    sal_Bool            bNumValid;
    sal_Bool            bSubTotal;
    sal_Bool            bNextValid;
    sal_Bool            bCalcAsShown;
    sal_Bool            bTextAsZero;

    sal_Bool            GetThis(double& rValue, sal_uInt16& rErr);
public:
<<<<<<< HEAD
=======
//UNUSED2008-05  ScValueIterator(ScDocument* pDocument,
//UNUSED2008-05                  SCCOL nSCol, SCROW nSRow, SCTAB nSTab,
//UNUSED2008-05                  SCCOL nECol, SCROW nERow, SCTAB nETab,
//UNUSED2008-05                  sal_Bool bSTotal = sal_False, sal_Bool bTextAsZero = sal_False);
>>>>>>> ce6308e4

                    ScValueIterator(ScDocument* pDocument,
                                    const ScRange& rRange, sal_Bool bSTotal = sal_False,
                                    sal_Bool bTextAsZero = sal_False );
    void            GetCurNumFmtInfo( short& nType, sal_uLong& nIndex );
    /// Does NOT reset rValue if no value found!
    sal_Bool            GetFirst(double& rValue, sal_uInt16& rErr);
    /// Does NOT reset rValue if no value found!
    sal_Bool            GetNext(double& rValue, sal_uInt16& rErr)
                    {
                        return bNextValid ? ( bNextValid = sal_False, rValue = fNextValue,
                                                rErr = 0, nRow = nNextRow,
                                                ++nColRow, bNumValid = sal_False, sal_True )
                                          : ( ++nRow, GetThis(rValue, rErr) );
                    }
};

// ============================================================================

class ScDBQueryDataIterator
{
public:
    struct Value
    {
        ::rtl::OUString maString;
        double          mfValue;
        sal_uInt16      mnError;
        bool            mbIsNumber;

        Value();
    };

private:
    static SCROW        GetRowByColEntryIndex(ScDocument& rDoc, SCTAB nTab, SCCOL nCol, SCSIZE nColRow);
    static ScBaseCell*  GetCellByColEntryIndex(ScDocument& rDoc, SCTAB nTab, SCCOL nCol, SCSIZE nColRow);
    static ScAttrArray* GetAttrArrayByCol(ScDocument& rDoc, SCTAB nTab, SCCOL nCol);
    static bool         IsQueryValid(ScDocument& rDoc, const ScQueryParam& rParam, SCTAB nTab, SCROW nRow, ScBaseCell* pCell);
    static SCSIZE       SearchColEntryIndex(ScDocument& rDoc, SCTAB nTab, SCROW nRow, SCCOL nCol);

    class DataAccess
    {
    public:
        DataAccess(const ScDBQueryDataIterator* pParent);
        virtual ~DataAccess() = 0;
        virtual bool getCurrent(Value& rValue) = 0;
        virtual bool getFirst(Value& rValue) = 0;
        virtual bool getNext(Value& rValue) = 0;
    protected:
        const ScDBQueryDataIterator* mpParent;
    };

    class DataAccessInternal : public DataAccess
    {
    public:
        DataAccessInternal(const ScDBQueryDataIterator* pParent, ScDBQueryParamInternal* pParam, ScDocument* pDoc);
        virtual ~DataAccessInternal();
        virtual bool getCurrent(Value& rValue);
        virtual bool getFirst(Value& rValue);
        virtual bool getNext(Value& rValue);

    private:
        ScDBQueryParamInternal* mpParam;
        ScDocument*         mpDoc;
        const ScAttrArray*  pAttrArray;
        sal_uLong               nNumFormat;     // for CalcAsShown
        sal_uLong               nNumFmtIndex;
        SCCOL               nCol;
        SCROW               nRow;
        SCSIZE              nColRow;
        SCROW               nAttrEndRow;
        SCTAB               nTab;
        short               nNumFmtType;
        bool                bCalcAsShown;
    };

    class DataAccessMatrix : public DataAccess
    {
    public:
        DataAccessMatrix(const ScDBQueryDataIterator* pParent, ScDBQueryParamMatrix* pParam);
        virtual ~DataAccessMatrix();
        virtual bool getCurrent(Value& rValue);
        virtual bool getFirst(Value& rValue);
        virtual bool getNext(Value& rValue);

    private:
        bool isValidQuery(SCROW mnRow, const ScMatrix& rMat) const;

        ScDBQueryParamMatrix* mpParam;
        SCROW mnCurRow;
        SCROW mnRows;
        SCCOL mnCols;
    };

    ::std::auto_ptr<ScDBQueryParamBase> mpParam;
    ::std::auto_ptr<DataAccess>         mpData;

public:
                    ScDBQueryDataIterator(ScDocument* pDocument, ScDBQueryParamBase* pParam);
    /// Does NOT reset rValue if no value found!
    bool            GetFirst(Value& rValue);
    /// Does NOT reset rValue if no value found!
    bool            GetNext(Value& rValue);
};

// ============================================================================

class ScCellIterator            // walk through all cells in an area
{                               // for SubTotal no hidden and no sub-total lines
private:
    ScDocument*     pDoc;
    SCCOL           nStartCol;
    SCROW           nStartRow;
    SCTAB           nStartTab;
    SCCOL           nEndCol;
    SCROW           nEndRow;
    SCTAB           nEndTab;
    SCCOL           nCol;
    SCROW           nRow;
    SCTAB           nTab;
    SCSIZE          nColRow;
    sal_Bool            bSubTotal;

    ScBaseCell*     GetThis();
public:
                    ScCellIterator(ScDocument* pDocument,
                                   SCCOL nSCol, SCROW nSRow, SCTAB nSTab,
                                   SCCOL nECol, SCROW nERow, SCTAB nETab,
                                   sal_Bool bSTotal = sal_False);
                    ScCellIterator(ScDocument* pDocument,
                                   const ScRange& rRange, sal_Bool bSTotal = sal_False);
    ScBaseCell*     GetFirst();
    ScBaseCell*     GetNext();
    SCCOL           GetCol() const { return nCol; }
    SCROW           GetRow() const { return nRow; }
    SCTAB           GetTab() const { return nTab; }
    ScAddress       GetPos() const { return ScAddress( nCol, nRow, nTab ); }
};

class ScQueryCellIterator           // walk through all non-empty cells in an area
{
    enum StopOnMismatchBits
    {
        nStopOnMismatchDisabled = 0x00,
        nStopOnMismatchEnabled  = 0x01,
        nStopOnMismatchOccurred  = 0x02,
        nStopOnMismatchExecuted = nStopOnMismatchEnabled | nStopOnMismatchOccurred
    };

    enum TestEqualConditionBits
    {
        nTestEqualConditionDisabled = 0x00,
        nTestEqualConditionEnabled  = 0x01,
        nTestEqualConditionMatched  = 0x02,
        nTestEqualConditionFulfilled = nTestEqualConditionEnabled | nTestEqualConditionMatched
    };

private:
    ScQueryParam    aParam;
    ScDocument*     pDoc;
    const ScAttrArray*  pAttrArray;
    sal_uLong           nNumFormat;
    SCTAB           nTab;
    SCCOL           nCol;
    SCROW           nRow;
    SCSIZE          nColRow;
    SCROW           nAttrEndRow;
    sal_uInt8            nStopOnMismatch;
    sal_uInt8            nTestEqualCondition;
    sal_Bool            bAdvanceQuery;
    sal_Bool            bIgnoreMismatchOnLeadingStrings;

    ScBaseCell*     GetThis();

                    /* Only works if no regular expression is involved, only
                       searches for rows in one column, and only the first
                       query entry is considered with simple conditions
                       SC_LESS_EQUAL (sorted ascending) or SC_GREATER_EQUAL
                       (sorted descending). Check these things before
                       invocation! Delivers a starting point, continue with
                       GetThis() and GetNext() afterwards. Introduced for
                       FindEqualOrSortedLastInRange()
                     */
    ScBaseCell*     BinarySearch();

public:
                    ScQueryCellIterator(ScDocument* pDocument, SCTAB nTable,
<<<<<<< HEAD
                                        const ScQueryParam& aParam, BOOL bMod = TRUE);
                                        // for bMod = FALSE the QueryParam has to be filled
                                        // (bIsString)
=======
                                        const ScQueryParam& aParam, sal_Bool bMod = sal_True);
                                        // fuer bMod = sal_False muss der QueryParam
                                        // weiter aufgefuellt sein (bIsString)
>>>>>>> ce6308e4
    ScBaseCell*     GetFirst();
    ScBaseCell*     GetNext();
    SCCOL           GetCol() { return nCol; }
    SCROW           GetRow() { return nRow; }

<<<<<<< HEAD
                    // increments all Entry.nField, if column
                    // changes, for ScInterpreter ScHLookup()
    void            SetAdvanceQueryParamEntryField( BOOL bVal )
=======
                    // setzt alle Entry.nField einen weiter, wenn Spalte
                    // wechselt, fuer ScInterpreter ScHLookup()
    void            SetAdvanceQueryParamEntryField( sal_Bool bVal )
>>>>>>> ce6308e4
                        { bAdvanceQuery = bVal; }
    void            AdvanceQueryParamEntryField();

                    /** If set, iterator stops on first non-matching cell
                        content. May be used in SC_LESS_EQUAL queries where a
                        cell range is assumed to be sorted; stops on first
                        value being greater than the queried value and
                        GetFirst()/GetNext() return NULL. StoppedOnMismatch()
                        returns sal_True then.
                        However, the iterator's conditions are not set to end
                        all queries, GetCol() and GetRow() return values for
                        the non-matching cell, further GetNext() calls may be
                        executed. */
    void            SetStopOnMismatch( sal_Bool bVal )
                        {
                            nStopOnMismatch = sal::static_int_cast<sal_uInt8>(bVal ? nStopOnMismatchEnabled :
                                nStopOnMismatchDisabled);
                        }
    sal_Bool            StoppedOnMismatch() const
                        { return nStopOnMismatch == nStopOnMismatchExecuted; }

                    /** If set, an additional test for SC_EQUAL condition is
                        executed in ScTable::ValidQuery() if SC_LESS_EQUAL or
                        SC_GREATER_EQUAL conditions are to be tested. May be
                        used where a cell range is assumed to be sorted to stop
                        if an equal match is found. */
    void            SetTestEqualCondition( sal_Bool bVal )
                        {
                            nTestEqualCondition = sal::static_int_cast<sal_uInt8>(bVal ?
                                nTestEqualConditionEnabled :
                                nTestEqualConditionDisabled);
                        }
    sal_Bool            IsEqualConditionFulfilled() const
                        { return nTestEqualCondition == nTestEqualConditionFulfilled; }

                    /** In a range assumed to be sorted find either the last of
                        a sequence of equal entries or the last being less than
                        (or greater than) the queried value. Used by the
                        interpreter for [HV]?LOOKUP() and MATCH(). Column and
                        row position of the found entry are returned, otherwise
                        invalid.

                        @param bSearchForEqualAfterMismatch
                            Continue searching for an equal entry even if the
                            last entry matching the range was found, in case
                            the data is not sorted. Is always done if regular
                            expressions are involved.

                        @param bIgnoreMismatchOnLeadingStrings
                            Normally strings are sorted behind numerical
                            values. If this parameter is sal_True, the search does
                            not stop when encountering a string and does not
                            assume that no values follow anymore.
                            If querying for a string a mismatch on the first
                            entry, e.g. column header, is ignored.

                        @ATTENTION! StopOnMismatch, TestEqualCondition and
                        the internal IgnoreMismatchOnLeadingStrings and query
                        params are in an undefined state upon return! The
                        iterator is not usable anymore except for obtaining the
                        number format!
                      */
    sal_Bool            FindEqualOrSortedLastInRange( SCCOL& nFoundCol,
                        SCROW& nFoundRow, sal_Bool bSearchForEqualAfterMismatch = sal_False,
                        sal_Bool bIgnoreMismatchOnLeadingStrings = sal_True );
};

class ScDocAttrIterator             // all attribute areas
{
private:
    ScDocument*     pDoc;
    SCTAB           nTab;
    SCCOL           nEndCol;
    SCROW           nStartRow;
    SCROW           nEndRow;
    SCCOL           nCol;
    ScAttrIterator* pColIter;

public:
                    ScDocAttrIterator(ScDocument* pDocument, SCTAB nTable,
                                    SCCOL nCol1, SCROW nRow1, SCCOL nCol2, SCROW nRow2);
                    ~ScDocAttrIterator();

    const ScPatternAttr*    GetNext( SCCOL& rCol, SCROW& rRow1, SCROW& rRow2 );
};

class ScAttrRectIterator            // all attribute areas, including areas stretching
                                    // across more then one column
{
private:
    ScDocument*     pDoc;
    SCTAB           nTab;
    SCCOL           nEndCol;
    SCROW           nStartRow;
    SCROW           nEndRow;
    SCCOL           nIterStartCol;
    SCCOL           nIterEndCol;
    ScAttrIterator* pColIter;

public:
                    ScAttrRectIterator(ScDocument* pDocument, SCTAB nTable,
                                    SCCOL nCol1, SCROW nRow1, SCCOL nCol2, SCROW nRow2);
                    ~ScAttrRectIterator();

    void                    DataChanged();
    const ScPatternAttr*    GetNext( SCCOL& rCol1, SCCOL& rCol2, SCROW& rRow1, SCROW& rRow2 );
};

class ScHorizontalCellIterator      // walk through all non empty cells in an area
{                                   // row by row
private:
    ScDocument*     pDoc;
    SCTAB           nTab;
    SCCOL           nStartCol;
    SCCOL           nEndCol;
    SCROW           nEndRow;
    SCROW*          pNextRows;
    SCSIZE*         pNextIndices;
    SCCOL           nCol;
    SCROW           nRow;
    sal_Bool            bMore;

public:
                    ScHorizontalCellIterator(ScDocument* pDocument, SCTAB nTable,
                                    SCCOL nCol1, SCROW nRow1, SCCOL nCol2, SCROW nRow2);
                    ~ScHorizontalCellIterator();

    ScBaseCell*     GetNext( SCCOL& rCol, SCROW& rRow );
    sal_Bool            ReturnNext( SCCOL& rCol, SCROW& rRow );

private:
    void            Advance();
};


//
//  returns all areas with non-default formatting (horizontal)
//

class ScHorizontalAttrIterator
{
private:
    ScDocument*             pDoc;
    SCTAB                   nTab;
    SCCOL                   nStartCol;
    SCROW                   nStartRow;
    SCCOL                   nEndCol;
    SCROW                   nEndRow;

    SCROW*                  pNextEnd;
    SCSIZE*                 pIndices;
    const ScPatternAttr**   ppPatterns;
    SCCOL                   nCol;
    SCROW                   nRow;
    sal_Bool                    bRowEmpty;

public:
            ScHorizontalAttrIterator( ScDocument* pDocument, SCTAB nTable,
                                    SCCOL nCol1, SCROW nRow1, SCCOL nCol2, SCROW nRow2 );
            ~ScHorizontalAttrIterator();

    const ScPatternAttr*    GetNext( SCCOL& rCol1, SCCOL& rCol2, SCROW& rRow );
};

//
//  returns non-empty cells and areas with formatting (horizontal)
//

class SC_DLLPUBLIC ScUsedAreaIterator
{
private:
    ScHorizontalCellIterator    aCellIter;
    ScHorizontalAttrIterator    aAttrIter;

    SCCOL                   nNextCol;
    SCROW                   nNextRow;

    SCCOL                   nCellCol;
    SCROW                   nCellRow;
    const ScBaseCell*       pCell;
    SCCOL                   nAttrCol1;
    SCCOL                   nAttrCol2;
    SCROW                   nAttrRow;
    const ScPatternAttr*    pPattern;

    SCCOL                   nFoundStartCol;         // results after GetNext
    SCCOL                   nFoundEndCol;
    SCROW                   nFoundRow;
    const ScPatternAttr*    pFoundPattern;
    const ScBaseCell*       pFoundCell;

public:
            ScUsedAreaIterator( ScDocument* pDocument, SCTAB nTable,
                                SCCOL nCol1, SCROW nRow1, SCCOL nCol2, SCROW nRow2 );
            ~ScUsedAreaIterator();

    sal_Bool    GetNext();

    SCCOL                   GetStartCol() const     { return nFoundStartCol; }
    SCCOL                   GetEndCol() const       { return nFoundEndCol; }
    SCROW                   GetRow() const          { return nFoundRow; }
    const ScPatternAttr*    GetPattern() const      { return pFoundPattern; }
    const ScBaseCell*       GetCell() const         { return pFoundCell; }
};

// ============================================================================

class ScRowBreakIterator
{
public:
    static SCROW NOT_FOUND;

    explicit ScRowBreakIterator(::std::set<SCROW>& rBreaks);
    SCROW first();
    SCROW next();

private:
    ::std::set<SCROW>& mrBreaks;
    ::std::set<SCROW>::const_iterator maItr;
    ::std::set<SCROW>::const_iterator maEnd;
};

// ============================================================================

class ScDocRowHeightUpdater
{
public:
    struct TabRanges
    {
        SCTAB mnTab;
        ::boost::shared_ptr<ScFlatBoolRowSegments> mpRanges;

        TabRanges();
        TabRanges(SCTAB nTab);
    };

    /**
     * Passing a NULL pointer to pTabRangesArray forces the heights of all
     * rows in all tables to be updated.
     */
    explicit ScDocRowHeightUpdater(
        ScDocument& rDoc, OutputDevice* pOutDev, double fPPTX, double fPPTY,
        const ::std::vector<TabRanges>* pTabRangesArray = NULL);

    void update();

private:
    void updateAll();

private:
    ScDocument& mrDoc;
    OutputDevice* mpOutDev;
    double mfPPTX;
    double mfPPTY;
    const ::std::vector<TabRanges>* mpTabRangesArray;
};


#endif


/* vim:set shiftwidth=4 softtabstop=4 expandtab: */<|MERGE_RESOLUTION|>--- conflicted
+++ resolved
@@ -89,13 +89,8 @@
     double          fNextValue;
     ScDocument*     pDoc;
     const ScAttrArray*  pAttrArray;
-<<<<<<< HEAD
-    ULONG           nNumFormat;     // for CalcAsShown
-    ULONG           nNumFmtIndex;
-=======
-    sal_uLong           nNumFormat;     // fuer CalcAsShown
+    sal_uLong           nNumFormat;     // for CalcAsShown
     sal_uLong           nNumFmtIndex;
->>>>>>> ce6308e4
     SCCOL           nStartCol;
     SCROW           nStartRow;
     SCTAB           nStartTab;
@@ -117,26 +112,19 @@
 
     sal_Bool            GetThis(double& rValue, sal_uInt16& rErr);
 public:
-<<<<<<< HEAD
-=======
-//UNUSED2008-05  ScValueIterator(ScDocument* pDocument,
-//UNUSED2008-05                  SCCOL nSCol, SCROW nSRow, SCTAB nSTab,
-//UNUSED2008-05                  SCCOL nECol, SCROW nERow, SCTAB nETab,
-//UNUSED2008-05                  sal_Bool bSTotal = sal_False, sal_Bool bTextAsZero = sal_False);
->>>>>>> ce6308e4
 
                     ScValueIterator(ScDocument* pDocument,
-                                    const ScRange& rRange, sal_Bool bSTotal = sal_False,
-                                    sal_Bool bTextAsZero = sal_False );
+                                    const ScRange& rRange, sal_Bool bSTotal = false,
+                                    sal_Bool bTextAsZero = false );
     void            GetCurNumFmtInfo( short& nType, sal_uLong& nIndex );
     /// Does NOT reset rValue if no value found!
     sal_Bool            GetFirst(double& rValue, sal_uInt16& rErr);
     /// Does NOT reset rValue if no value found!
     sal_Bool            GetNext(double& rValue, sal_uInt16& rErr)
                     {
-                        return bNextValid ? ( bNextValid = sal_False, rValue = fNextValue,
+                        return bNextValid ? ( bNextValid = false, rValue = fNextValue,
                                                 rErr = 0, nRow = nNextRow,
-                                                ++nColRow, bNumValid = sal_False, sal_True )
+                                                ++nColRow, bNumValid = false, sal_True )
                                           : ( ++nRow, GetThis(rValue, rErr) );
                     }
 };
@@ -251,9 +239,9 @@
                     ScCellIterator(ScDocument* pDocument,
                                    SCCOL nSCol, SCROW nSRow, SCTAB nSTab,
                                    SCCOL nECol, SCROW nERow, SCTAB nETab,
-                                   sal_Bool bSTotal = sal_False);
+                                   sal_Bool bSTotal = false);
                     ScCellIterator(ScDocument* pDocument,
-                                   const ScRange& rRange, sal_Bool bSTotal = sal_False);
+                                   const ScRange& rRange, sal_Bool bSTotal = false);
     ScBaseCell*     GetFirst();
     ScBaseCell*     GetNext();
     SCCOL           GetCol() const { return nCol; }
@@ -310,29 +298,17 @@
 
 public:
                     ScQueryCellIterator(ScDocument* pDocument, SCTAB nTable,
-<<<<<<< HEAD
-                                        const ScQueryParam& aParam, BOOL bMod = TRUE);
+                                        const ScQueryParam& aParam, sal_Bool bMod = true);
                                         // for bMod = FALSE the QueryParam has to be filled
                                         // (bIsString)
-=======
-                                        const ScQueryParam& aParam, sal_Bool bMod = sal_True);
-                                        // fuer bMod = sal_False muss der QueryParam
-                                        // weiter aufgefuellt sein (bIsString)
->>>>>>> ce6308e4
     ScBaseCell*     GetFirst();
     ScBaseCell*     GetNext();
     SCCOL           GetCol() { return nCol; }
     SCROW           GetRow() { return nRow; }
 
-<<<<<<< HEAD
                     // increments all Entry.nField, if column
                     // changes, for ScInterpreter ScHLookup()
-    void            SetAdvanceQueryParamEntryField( BOOL bVal )
-=======
-                    // setzt alle Entry.nField einen weiter, wenn Spalte
-                    // wechselt, fuer ScInterpreter ScHLookup()
     void            SetAdvanceQueryParamEntryField( sal_Bool bVal )
->>>>>>> ce6308e4
                         { bAdvanceQuery = bVal; }
     void            AdvanceQueryParamEntryField();
 
@@ -396,7 +372,7 @@
                         number format!
                       */
     sal_Bool            FindEqualOrSortedLastInRange( SCCOL& nFoundCol,
-                        SCROW& nFoundRow, sal_Bool bSearchForEqualAfterMismatch = sal_False,
+                        SCROW& nFoundRow, sal_Bool bSearchForEqualAfterMismatch = false,
                         sal_Bool bIgnoreMismatchOnLeadingStrings = sal_True );
 };
 
