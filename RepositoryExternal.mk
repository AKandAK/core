# -*- Mode: makefile-gmake; tab-width: 4; indent-tabs-mode: t -*-
#*************************************************************************
#
# DO NOT ALTER OR REMOVE COPYRIGHT NOTICES OR THIS FILE HEADER.
#
# Copyright 2009 by Sun Microsystems, Inc.
#
# OpenOffice.org - a multi-platform office productivity suite
#
# This file is part of OpenOffice.org.
#
# OpenOffice.org is free software: you can redistribute it and/or modify
# it under the terms of the GNU Lesser General Public License version 3
# only, as published by the Free Software Foundation.
#
# OpenOffice.org is distributed in the hope that it will be useful,
# but WITHOUT ANY WARRANTY; without even the implied warranty of
# MERCHANTABILITY or FITNESS FOR A PARTICULAR PURPOSE.	See the
# GNU Lesser General Public License version 3 for more details
# (a copy is included in the LICENSE file that accompanied this code).
#
# You should have received a copy of the GNU Lesser General Public License
# version 3 along with OpenOffice.org.	If not, see
# <http://www.openoffice.org/license.html>
# for a copy of the LGPLv3 License.
#
#*************************************************************************

# this file describes all the external libraries
# depending on the configure options these may be taken from the system,
# or the internal/bundled copy may be built.

# for every external, a function gb_LinkTarget_use__FOO is defined,
# once for the system case, once for the internal case.

# in the system case, no libraries should be registered, but the target-local
# variable LIBS should be set to FOO_LIBS, and INCLUDES to FOO_CFLAGS.

# External headers

ifeq ($(SYSTEM_MESA_HEADERS),YES)

gb_LinkTarget__use_mesa_headers :=

else

define gb_LinkTarget__use_mesa_headers
$(eval $(call gb_LinkTarget_use_package,$(1),Mesa_inc))

endef

endif

ifeq ($(SYSTEM_MOZILLA_HEADERS),YES)

define gb_LinkTarget__use_mozilla_headers
$(call gb_LinkTarget_set_include,$(1),\
	$(MOZILLA_HEADERS_CFLAGS) \
	$$(INCLUDE) \
)

endef

else #!SYSTEM_MOZILLA_HEADERS

define gb_LinkTarget__use_mozilla_headers
$(call gb_LinkTarget_use_package,$(1),mozilla_inc)
$(call gb_LinkTarget_set_include,$(1),\
	-I$(OUTDIR)/inc/external/npsdk \
	$$(INCLUDE) \
)

endef

endif #SYSTEM_MOZILLA_HEADERS

ifeq ($(SYSTEM_ODBC_HEADERS),YES)

define gb_LinkTarget__use_odbc_headers
$(call gb_LinkTarget_add_defs,$(1),\
	-DSYSTEM_ODBC_HEADERS \
)

endef

else

define gb_LinkTarget__use_odbc_headers
$(call gb_LinkTarget_use_package,$(1),odbc_inc)

endef

endif

ifeq ($(SYSTEM_VIGRA),YES)

gb_LinkTarget__use_vigra_headers :=

else

define gb_LinkTarget__use_vigra_headers
$(call gb_LinkTarget_use_unpacked,$(1),vigra)
$(call gb_LinkTarget_set_include,$(1),\
	-I$(call gb_UnpackedTarball_get_dir,vigra/include) \
	$$(INCLUDE) \
)

endef

endif

ifeq ($(SYSTEM_MDDS),YES)

gb_LinkTarget__use_mdds_headers :=

else

define gb_LinkTarget__use_mdds_headers
$(call gb_LinkTarget_use_unpacked,$(1),mdds)
$(call gb_LinkTarget_set_include,$(1),\
	-I$(call gb_UnpackedTarball_get_dir,mdds/include) \
	$$(INCLUDE) \
)

endef

endif

# External libraries

ifeq ($(SYSTEM_CPPUNIT),YES)

define gb_LinkTarget__use_cppunit
$(call gb_LinkTarget_set_include,$(1),\
	$$(INCLUDE) \
    $(CPPUNIT_CFLAGS) \
)

$(call gb_LinkTarget_add_libs,$(1),\
    $(CPPUNIT_LIBS) \
)

endef

else

$(eval $(call gb_Helper_register_libraries,PLAINLIBS_OOO,\
    cppunit \
))

define gb_LinkTarget__use_cppunit
$(call gb_LinkTarget_use_libraries,$(1),\
    cppunit \
)

endef

endif

ifeq ($(SYSTEM_ZLIB),YES)

define gb_LinkTarget__use_zlib
$(call gb_LinkTarget_add_defs,$(1),\
	-DSYSTEM_ZLIB \
)
$(call gb_LinkTarget_add_libs,$(1),-lz)

endef

else # !SYSTEM_ZLIB

$(eval $(call gb_Helper_register_static_libraries,PLAINLIBS, \
	zlib \
))

define gb_LinkTarget__use_zlib
$(call gb_LinkTarget_set_include,$(1),\
	-I$(OUTDIR)/inc/external/zlib \
	$$(INCLUDE) \
)
$(call gb_LinkTarget_use_static_libraries,$(1),\
	zlib \
)

endef

endif # SYSTEM_ZLIB


ifeq ($(SYSTEM_JPEG),YES)

define gb_LinkTarget__use_jpeg
$(call gb_LinkTarget_add_libs,$(1),-ljpeg)
$(call gb_LinkTarget_set_ldflags,$(1),\
	$$(filter-out -L/usr/lib/jvm%,$$(T_LDFLAGS)) \
)

endef

else # !SYSTEM_JPEG

$(eval $(call gb_Helper_register_static_libraries,PLAINLIBS, \
	jpeg \
))

define gb_LinkTarget__use_jpeg
$(call gb_LinkTarget_set_include,$(1),\
	$$(INCLUDE) \
	-I$(OUTDIR)/inc/external/jpeg \
)

$(call gb_LinkTarget_use_static_libraries,$(1),\
	jpeg \
)

endef

endif # SYSTEM_JPEG


ifeq ($(SYSTEM_EXPAT),YES)

define gb_LinkTarget__use_expat
$(if $(2),,$(error gb_LinkTarget__use_expat needs additional parameter))

$(call gb_LinkTarget_add_defs,$(1),\
	-DSYSTEM_EXPAT \
)

$(call gb_LinkTarget_add_libs,$(1),-lexpat)

endef

else # !SYSTEM_EXPAT

$(eval $(call gb_Helper_register_static_libraries,PLAINLIBS, \
	ascii_expat_xmlparse \
	expat_xmlparse \
	expat_xmltok \
))

define gb_LinkTarget__use_expat
$(if $(2),,$(error gb_LinkTarget__use_expat needs additional parameter))

$(if $(filter-out ascii_expat_xmlparse,$(2)),\
	$(call gb_LinkTarget_add_defs,$(1),\
		-DXML_UNICODE \
))

$(call gb_LinkTarget_use_static_libraries,$(1),\
	$(2) \
	expat_xmltok \
)

endef

endif # SYSTEM_EXPAT

# now define 2 wrappers that select which internal static library to use...
define gb_LinkTarget__use_expat_utf8
$(call gb_LinkTarget__use_expat,$(1),ascii_expat_xmlparse)

endef

define gb_LinkTarget__use_expat_utf16
$(call gb_LinkTarget__use_expat,$(1),expat_xmlparse)

endef

ifeq ($(OS),ANDROID)
$(eval $(call gb_Helper_register_static_libraries,PLAINLIBS, \
	fontconfig \
	freetype \
))
endif

ifeq ($(SYSTEM_HUNSPELL),YES)

define gb_LinkTarget__use_hunspell
$(call gb_LinkTarget_set_include,$(1),\
	$$(INCLUDE) \
	$(HUNSPELL_CFLAGS) \
)
$(call gb_LinkTarget_add_libs,$(1),$(HUNSPELL_LIBS))

endef

else # !SYSTEM_HUNSPELL

$(eval $(call gb_Helper_register_static_libraries,PLAINLIBS, \
	$(if $(filter MSC,$(COM)),libhunspell,hunspell-1.3) \
))

define gb_LinkTarget__use_hunspell
$(call gb_LinkTarget_add_defs,$(1),\
	-DHUNSPELL_STATIC \
)
$(call gb_LinkTarget_set_include,$(1),\
	$$(INCLUDE) \
	-I$(OUTDIR)/inc/hunspell \
)
$(call gb_LinkTarget_use_static_libraries,$(1),\
	$(if $(filter MSC,$(COM)),libhunspell,hunspell-1.3) \
)

endef

endif # SYSTEM_HUNSPELL


ifeq ($(SYSTEM_BOOST),YES)

define gb_LinkTarget__use_boostdatetime
$(call gb_LinkTarget_set_include,$(1),\
	$$(INCLUDE) \
	$(BOOST_CPPFLAGS) \
)

$(call gb_LinkTarget_add_ldflags,$(1),\
	$(BOOST_LDFLAGS) \
)

$(call gb_LinkTarget_add_libs,$(1),\
	$(BOOST_DATE_TIME_LIB) \
)

endef

else # !SYSTEM_BOOST

$(eval $(call gb_Helper_register_static_libraries,PLAINLIBS, \
	boostdatetime \
))

ifeq ($(OS),WNT)
$(eval $(call gb_Helper_register_static_libraries,PLAINLIBS, \
	boostthread \
))

define gb_LinkTarget__use_boostthread
$(call gb_LinkTarget_add_defs,$(1),\
	-DBOOST_ALL_NO_LIB \
)

$(call gb_LinkTarget_use_static_libraries,$(1),\
	boostthread \
)
endef

endif # WNT

define gb_LinkTarget__use_boostdatetime
$(call gb_LinkTarget_add_defs,$(1),\
	-DBOOST_ALL_NO_LIB \
)

$(call gb_LinkTarget_use_static_libraries,$(1),\
	boostdatetime \
)

endef

endif # SYSTEM_BOOST


ifeq ($(SYSTEM_LIBCMIS),YES)

define gb_LinkTarget__use_cmis
$(call gb_LinkTarget_set_include,$(1),\
	$$(INCLUDE) \
	$(CMIS_CFLAGS) \
)
$(call gb_LinkTarget_add_libs,$(1),$(CMIS_LIBS))

endef

else # !SYSTEM_LIBCMIS

$(eval $(call gb_Helper_register_static_libraries,PLAINLIBS, \
	cmislib \
))

define gb_LinkTarget__use_cmis
$(call gb_LinkTarget_use_static_libraries,$(1),\
	cmislib \
)

endef

endif # SYSTEM_LIBCMIS


ifeq ($(SYSTEM_LIBEXTTEXTCAT),YES)

define gb_LinkTarget__use_libexttextcat
$(call gb_LinkTarget_set_include,$(1),\
	$$(INCLUDE) \
	$(LIBEXTTEXTCAT_CFLAGS) \
)
$(call gb_LinkTarget_add_libs,$(1),$(LIBEXTTEXTCAT_LIBS))

endef

else # !SYSTEM_LIBEXTTEXTCAT

ifeq ($(OS),WNT)
$(eval $(call gb_Helper_register_libraries,PLAINLIBS_OOO,\
	libexttextcat \
))
else
$(eval $(call gb_Helper_register_static_libraries,PLAINLIBS,\
	exttextcat-1.0 \
))
endif

define gb_LinkTarget__use_libexttextcat
ifeq ($(OS),WNT)
$(call gb_LinkTarget_use_libraries,$(1),\
	libexttextcat \
)
else
$(call gb_LinkTarget_use_static_libraries,$(1),\
	exttextcat-1.0 \
)
endif

endef

endif # SYSTEM_LIBEXTTEXTCAT


ifeq ($(SYSTEM_LIBXML),YES)

define gb_LinkTarget__use_libxml2
$(call gb_LinkTarget_add_defs,$(1),\
	-DSYSTEM_LIBXML \
)
$(call gb_LinkTarget_set_include,$(1),\
	$$(INCLUDE) \
	$(LIBXML_CFLAGS) \
)
$(call gb_LinkTarget_add_libs,$(1),$(LIBXML_LIBS))

endef

else # !SYSTEM_LIBXML

$(eval $(call gb_Helper_register_libraries,PLAINLIBS_URE, \
	xml2 \
))

define gb_LinkTarget__use_libxml2
$(call gb_LinkTarget_use_libraries,$(1),\
	xml2 \
)

endef

endif # SYSTEM_LIBXML


ifeq ($(SYSTEM_LIBXSLT),YES)

define gb_LinkTarget__use_libxslt
$(call gb_LinkTarget_set_include,$(1),\
	$$(INCLUDE) \
	$(LIBXSLT_CFLAGS) \
)
$(call gb_LinkTarget_add_libs,$(1),$(LIBXSLT_LIBS))

endef

define gb_LinkTarget__use_libexslt
$(call gb_LinkTarget_set_include,$(1),\
	$$(INCLUDE) \
	$(LIBEXSLT_CFLAGS) \
)

$(call gb_LinkTarget_add_libs,$(1),$(LIBEXSLT_LIBS))

endef

else # !SYSTEM_LIBXSLT

$(eval $(call gb_Helper_register_libraries,PLAINLIBS_OOO, \
	exslt \
	xslt \
))

define gb_LinkTarget__use_libxslt
$(call gb_LinkTarget_use_libraries,$(1),\
	xslt \
)

endef

define gb_LinkTarget__use_libexslt
$(call gb_LinkTarget_use_libraries,$(1),\
	exslt \
)

endef

endif # SYSTEM_LIBXSLT


ifeq ($(SYSTEM_GLIB),YES)

define gb_LinkTarget__use_glib
$(call gb_LinkTarget_set_include,$(1),\
	$$(INCLUDE) \
	$(GLIB_CFLAGS) \
)

$(call gb_LinkTarget_add_libs,$(1),$(GLIB_LIBS))

endef

else # !SYSTEM_GLIB

$(eval $(call gb_Helper_register_libraries,PLAINLIBS_OOO, \
	glib-2.0 \
	gmodule-2.0 \
))

define gb_LinkTarget__use_glib
$(call gb_LinkTarget_set_include,$(1),\
	$$(INCLUDE) \
	-I$(OUTDIR)/inc/external/glib-2.0 \
)

$(call gb_LinkTarget_use_libraries,$(1),\
	glib-2.0 \
	gmodule-2.0 \
)

endef

endif # SYSTEM_GLIB


ifeq ($(ENABLE_LIBLANGTAG),YES)

ifeq ($(SYSTEM_LIBLANGTAG),YES)

define gb_LinkTarget__use_liblangtag
$(call gb_LinkTarget_set_include,$(1),\
	$$(INCLUDE) \
	$(LIBLANGTAG_CFLAGS) \
)

$(call gb_LinkTarget_add_libs,$(1),$(LIBLANGTAG_LIBS))

endef

else # !SYSTEM_LIBLANGTAG

$(eval $(call gb_Helper_register_libraries,PLAINLIBS_OOO, \
	langtag \
))

define gb_LinkTarget__use_liblangtag
$(call gb_LinkTarget_use_libraries,$(1),\
	langtag \
)

ifeq ($(OS),MACOSX)

$(call gb_LinkTarget_add_libs,$(1),$(foreach replaceme,libglib-2.0.0 libgmodule-2.0.0,-dylib_file @loader_path/$(replaceme).dylib:$(gb_Library_OUTDIRLOCATION)/$(replaceme).dylib))

endif

endef

endif # SYSTEM_LIBLANGTAG

endif # ENABLE_LIBLANGTAG


ifeq ($(SYSTEM_NEON),YES)

define gb_LinkTarget__use_neon
$(call gb_LinkTarget_add_defs,$(1),\
	-DNEON_VERSION=0x$(NEON_VERSION) \
)
$(call gb_LinkTarget_set_include,$(1),\
	$$(INCLUDE) \
	$(NEON_CFLAGS) \
)

$(call gb_LinkTarget_add_libs,$(1),$(NEON_LIBS))

endef

else # !SYSTEM_NEON

$(eval $(call gb_Helper_register_libraries,PLAINLIBS_OOO,\
	neon \
))

define gb_LinkTarget__use_neon
$(call gb_LinkTarget_set_include,$(1),\
	-I$(call gb_UnpackedTarball_get_dir,neon/src) \
	$$(INCLUDE) \
)
$(call gb_LinkTarget_use_libraries,$(1),\
	neon \
)

endef

endif # SYSTEM_NEON


ifeq ($(SYSTEM_REDLAND),YES)

define gb_LinkTarget__use_librdf
$(call gb_LinkTarget_add_defs,$(1),\
	-DSYSTEM_REDLAND \
)
$(call gb_LinkTarget_set_include,$(1),\
	$$(INCLUDE) \
	$(REDLAND_CFLAGS) \
)
$(call gb_LinkTarget_add_libs,$(1),$(REDLAND_LIBS))

endef

else # !SYSTEM_REDLAND

ifneq ($(OS),ANDROID)

$(eval $(call gb_Helper_register_libraries,PLAINLIBS_OOO, \
	rdf \
))

define gb_LinkTarget__use_librdf
$(call gb_LinkTarget_use_libraries,$(1),\
	rdf \
)

ifeq ($(OS),MACOSX)

$(call gb_LinkTarget_add_libs,$(1),$(foreach replaceme,librasqal-lo.1 libraptor-lo.1,-dylib_file @loader_path/$(replaceme).dylib:$(gb_Library_OUTDIRLOCATION)/$(replaceme).dylib))

endif

endef

else # ANDROID

$(eval $(call gb_Helper_register_static_libraries,PLAINLIBS, \
	rdf \
	rasqal \
	raptor \
))

define gb_LinkTarget__use_librdf
$(call gb_LinkTarget_use_static_libraries,$(1),\
	rdf \
	rasqal \
	raptor \
	crypto \
)

endef

endif # ANDROID

endif # SYSTEM_REDLAND


ifeq ($(SYSTEM_CAIRO),YES)

# FREETYPE_CLAGS from environment if ENABLE_CAIRO is used
define gb_LinkTarget__use_cairo
$(call gb_LinkTarget_set_include,$(1),\
	$$(INCLUDE) \
	$(FREETYPE_CFLAGS) \
	$(CAIRO_CFLAGS) \
)
$(call gb_LinkTarget_add_libs,$(1),$(CAIRO_LIBS))

endef

else # !SYSTEM_CAIRO

$(eval $(call gb_Helper_register_libraries,PLAINLIBS_OOO, \
	cairo \
))
ifneq ($(OS),WNT)
ifeq ($(OS),MACOSX)
$(eval $(call gb_Helper_register_static_libraries,PLAINLIBS, \
	pixman-1 \
))
else
$(eval $(call gb_Helper_register_libraries,PLAINLIBS_OOO, \
	pixman-1 \
))
endif # MACOSX
endif # WNT

define gb_LinkTarget__use_cairo
$(call gb_LinkTarget_set_include,$(1),\
	$$(INCLUDE) \
	-I$(OUTDIR)/inc/cairo \
	$(FREETYPE_CFLAGS) \
)
$(call gb_LinkTarget_use_libraries,$(1),\
	cairo \
)
ifneq ($(OS),WNT)
ifeq ($(OS),MACOSX)
$(call gb_LinkTarget_use_static_libraries,$(1),\
	pixman-1 \
)
else
$(call gb_LinkTarget_use_libraries,$(1),\
	pixman-1 \
)
endif
endif

endef

endif # SYSTEM_CAIRO

define gb_LinkTarget__use_freetype
$(call gb_LinkTarget_set_include,$(1),\
	$$(INCLUDE) \
	$(FREETYPE_CFLAGS) \
)

ifneq ($(OS),ANDROID)
$(call gb_LinkTarget_add_libs,$(1),$(FREETYPE_LIBS))
else
$(call gb_LinkTarget_use_static_libraries,$(1),freetype)
endif

endef

define gb_LinkTarget__use_fontconfig
$(call gb_LinkTarget_set_include,$(1),\
	$$(INCLUDE) \
	$(FONTCONFIG_CFLAGS) \
)

ifneq ($(OS),ANDROID)
$(call gb_LinkTarget_add_libs,$(1),$(FONTCONFIG_LIBS))
else
$(call gb_LinkTarget_use_static_libraries,$(1),fontconfig)
endif

endef

ifeq ($(SYSTEM_GRAPHITE),YES)

define gb_LinkTarget__use_graphite
$(call gb_LinkTarget_set_include,$(1),\
	$$(INCLUDE) \
	$(GRAPHITE_CFLAGS) \
)
$(call gb_LinkTarget_add_libs,$(1),$(GRAPHITE_LIBS))

endef

else # !SYSTEM_GRAPHITE

$(eval $(call gb_Helper_register_static_libraries,PLAINLIBS, \
	graphite2_off \
))
define gb_LinkTarget__use_graphite
$(call gb_LinkTarget_use_static_libraries,$(1),\
    graphite2_off \
)

endef

endif # SYSTEM_GRAPHITE


ifeq ($(SYSTEM_ICU),YES)

define gb_LinkTarget__use_icudata
$(call gb_LinkTarget_add_libs,$(1),-licudata)

endef
define gb_LinkTarget__use_icui18n
$(call gb_LinkTarget_add_libs,$(1),-licui18n)

endef
define gb_LinkTarget__use_icule
$(call gb_LinkTarget_add_libs,$(1),-licule)

endef
define gb_LinkTarget__use_icutu
$(call gb_LinkTarget_add_libs,$(1),-licutu)

endef
define gb_LinkTarget__use_icuuc
$(call gb_LinkTarget_add_libs,$(1),-licuuc)

endef

else # !SYSTEM_ICU

ifeq ($(OS)$(DISABLE_DYNLOADING),ANDROID)
gb_ICU_suffix:=lo
else
gb_ICU_suffix:=
endif

# icudata and icui18n is called icudt and icuin when built with MSVC :-(
ifeq ($(OS)$(COM),WNTMSC)
$(eval $(call gb_Helper_register_libraries,PLAINLIBS_OOO, \
	icudt \
	icuin \
	icule \
	icutu \
	icuuc \
))

define gb_LinkTarget__use_icudt
$(call gb_LinkTarget_use_libraries,$(1),\
	icudt \
)

endef
define gb_LinkTarget__use_icuin
$(call gb_LinkTarget_use_libraries,$(1),\
	icuin \
)

endef
else
$(eval $(call gb_Helper_register_libraries,PLAINLIBS_OOO, \
	icudata$(gb_ICU_suffix) \
	icui18n$(gb_ICU_suffix) \
	icule$(gb_ICU_suffix) \
	icutu$(gb_ICU_suffix) \
	icuuc$(gb_ICU_suffix) \
))

define gb_LinkTarget__use_icudata
$(call gb_LinkTarget_use_libraries,$(1),\
	icudata$(gb_ICU_suffix) \
)

endef
define gb_LinkTarget__use_icui18n
$(call gb_LinkTarget_use_libraries,$(1),\
	icui18n$(gb_ICU_suffix) \
)

endef
endif

define gb_LinkTarget__use_icule
$(call gb_LinkTarget_use_libraries,$(1),\
	icule$(gb_ICU_suffix) \
)

endef
define gb_LinkTarget__use_icutu
$(call gb_LinkTarget_use_libraries,$(1),\
	icutu$(gb_ICU_suffix) \
)

endef
define gb_LinkTarget__use_icuuc
$(call gb_LinkTarget_use_libraries,$(1),\
	icuuc$(gb_ICU_suffix) \
)

endef

endif # SYSTEM_ICU


ifeq ($(SYSTEM_OPENSSL),YES)

define gb_LinkTarget__use_openssl
$(call gb_LinkTarget_set_include,$(1),\
	$$(INCLUDE) \
	$(OPENSSL_CFLAGS) \
)
$(call gb_LinkTarget_add_libs,$(1),$(OPENSSL_LIBS))

endef

else # !SYSTEM_OPENSSL

ifeq ($(OS),WNT)
$(eval $(call gb_Helper_register_libraries,PLAINLIBS_OOO, \
    crypto \
    ssl \
))
else
$(eval $(call gb_Helper_register_static_libraries,PLAINLIBS, \
    crypto \
    ssl \
))
endif

define gb_LinkTarget__use_openssl
ifeq ($(OS),WNT)
$(call gb_LinkTarget_use_libraries,$(1),\
	crypto \
	ssl \
)
else
$(call gb_LinkTarget_use_static_libraries,$(1),\
	crypto \
	ssl \
)
ifeq ($(OS),SOLARIS)
$(call gb_LinkTarget_add_libs,$(1),\
	-lnsl \
	-lsocket \
)
endif
endif

endef

endif # SYSTEM_OPENSSL


ifeq ($(SYSTEM_LIBCDR),YES)

define gb_LinkTarget__use_cdr
$(call gb_LinkTarget_set_include,$(1),\
	$$(INCLUDE) \
    $(CDR_CFLAGS) \
)
$(call gb_LinkTarget_add_libs,$(1),$(CDR_LIBS))

endef

else # !SYSTEM_LIBCDR

$(eval $(call gb_Helper_register_static_libraries,PLAINLIBS, \
	cdr-0.0 \
))

define gb_LinkTarget__use_cdr
$(call gb_LinkTarget_use_package,$(1),\
	libcdr \
)
$(call gb_LinkTarget_use_static_libraries,$(1),\
	cdr-0.0 \
)

endef

endif # SYSTEM_LIBCDR


ifeq ($(SYSTEM_LIBMSPUB),YES)

define gb_LinkTarget__use_mspub
$(call gb_LinkTarget_set_include,$(1),\
	$$(INCLUDE) \
    $(MSPUB_CFLAGS) \
)
$(call gb_LinkTarget_add_libs,$(1),$(MSPUB_LIBS))

endef

else # !SYSTEM_LIBMSPUB

$(eval $(call gb_Helper_register_static_libraries,PLAINLIBS, \
	mspublib \
))

define gb_LinkTarget__use_mspub
$(call gb_LinkTarget_use_static_libraries,$(1),\
	mspublib \
)

endef

endif # SYSTEM_LIBMSPUB


ifeq ($(SYSTEM_LIBVISIO),YES)

define gb_LinkTarget__use_visio
$(call gb_LinkTarget_set_include,$(1),\
	$$(INCLUDE) \
    $(VISIO_CFLAGS) \
)
$(call gb_LinkTarget_add_libs,$(1),$(VISIO_LIBS))

endef

else # !SYSTEM_LIBVISIO

$(eval $(call gb_Helper_register_static_libraries,PLAINLIBS, \
	visiolib \
))

define gb_LinkTarget__use_visio
$(call gb_LinkTarget_use_static_libraries,$(1),\
	visiolib \
)

endef

endif # SYSTEM_LIBVISIO


ifeq ($(SYSTEM_LIBWPD),YES)

define gb_LinkTarget__use_wpd
$(call gb_LinkTarget_set_include,$(1),\
	$$(INCLUDE) \
    $(WPD_CFLAGS) \
)
$(call gb_LinkTarget_add_libs,$(1),$(WPD_LIBS))

endef
gb_ExternalProject__use_wpd :=

else # !SYSTEM_LIBWPD

$(eval $(call gb_Helper_register_static_libraries,PLAINLIBS, \
	wpd-0.9 \
))

define gb_LinkTarget__use_wpd
$(call gb_LinkTarget_use_package,$(1),\
	libwpd \
)
$(call gb_LinkTarget_use_static_libraries,$(1),\
	wpd-0.9 \
)

endef
define gb_ExternalProject__use_wpd
$(call gb_ExternalProject_use_package,$(1),libwpd)

endef

endif # SYSTEM_LIBWPD


ifeq ($(SYSTEM_LIBWPG),YES)

define gb_LinkTarget__use_wpg
$(call gb_LinkTarget_set_include,$(1),\
	$$(INCLUDE) \
    $(WPG_CFLAGS) \
)
$(call gb_LinkTarget_add_libs,$(1),$(WPG_LIBS))

endef
gb_ExternalProject__use_wpg :=

else # !SYSTEM_LIBWPG

$(eval $(call gb_Helper_register_static_libraries,PLAINLIBS, \
	wpglib \
))

define gb_LinkTarget__use_wpg
$(call gb_LinkTarget_use_package,$(1),\
	libwpg_inc \
)
$(call gb_LinkTarget_use_static_libraries,$(1),\
	wpglib \
)

endef
define gb_ExternalProject__use_wpg
$(call gb_ExternalProject_use_package,$(1),libwpg_inc)
$(call gb_ExternalProject_use_static_libraries,$(1),wpglib)

endef

endif # SYSTEM_LIBWPG


ifeq ($(SYSTEM_LIBWPS),YES)

define gb_LinkTarget__use_wps
$(call gb_LinkTarget_set_include,$(1),\
	$$(INCLUDE) \
    $(WPS_CFLAGS) \
)
$(call gb_LinkTarget_add_libs,$(1),$(WPS_LIBS))

endef
gb_ExternalProject__use_wps :=

else # !SYSTEM_LIBWPS

$(eval $(call gb_Helper_register_static_libraries,PLAINLIBS, \
	wpslib \
))

define gb_LinkTarget__use_wps
$(call gb_LinkTarget_use_static_libraries,$(1),\
	wpslib \
)

endef
define gb_ExternalProject__use_wps
$(call gb_ExternalProject_use_package,$(1),libwps_inc)
$(call gb_ExternalProject_use_static_libraries,$(1),wpslib)

endef

endif # SYSTEM_LIBWPS


ifeq ($(SYSTEM_LCMS2),YES)

define gb_LinkTarget__use_lcms2
$(call gb_LinkTarget_set_include,$(1),\
	$$(INCLUDE) \
    $(LCMS2_CFLAGS) \
)
$(call gb_LinkTarget_add_libs,$(1),$(LCMS2_LIBS))

endef

else # !SYSTEM_LCMS2

ifeq ($(OS),ANDROID)

$(eval $(call gb_Helper_register_static_libraries,PLAINLIBS, \
	lcms2 \
))

define gb_LinkTarget__use_lcms2
$(call gb_LinkTarget_set_include,$(1),\
	-I$(OUTDIR)/inc/lcms2 \
	$$(INCLUDE) \
)
$(call gb_LinkTarget_use_static_libraries,$(1),\
	lcms2 \
)

endef

else

$(eval $(call gb_Helper_register_libraries,PLAINLIBS_OOO, \
	lcms2 \
))

define gb_LinkTarget__use_lcms2
$(call gb_LinkTarget_set_include,$(1),\
	-I$(OUTDIR)/inc/lcms2 \
	$$(INCLUDE) \
)
$(call gb_LinkTarget_use_libraries,$(1),\
	lcms2 \
)

endef

endif # ANDROID
endif # SYSTEM_LCMS2


ifeq ($(SYSTEM_LPSOLVE),YES)

define gb_LinkTarget__use_lpsolve55
$(call gb_LinkTarget_add_libs,$(1),-llpsolve55)

endef

else # !SYSTEM_LPSOLVE

$(eval $(call gb_Helper_register_libraries,PLAINLIBS_OOO, \
	lpsolve55 \
))

define gb_LinkTarget__use_lpsolve55
$(call gb_LinkTarget_use_libraries,$(1),\
	lpsolve55 \
)

endef

endif # SYSTEM_LPSOLVE

ifeq ($(ENABLE_GIO),TRUE)

define gb_LinkTarget__use_gio
$(call gb_LinkTarget_set_include,$(1),\
	$$(INCLUDE) \
	$(GIO_CFLAGS) \
)

$(call gb_LinkTarget_add_defs,$(1),\
    -DENABLE_GIO \
)

$(call gb_LinkTarget_add_libs,$(1),$(GIO_LIBS))

endef

else # ENABLE_GIO

ifeq ($(SYSTEM_GLIB),YES)

gb_LinkTarget__use_gio :=

else # !SYSTEM_GLIB

$(eval $(call gb_Helper_register_libraries,PLAINLIBS_OOO,\
	gio-2.0 \
))

define gb_LinkTarget__use_gio
$(call gb_LinkTarget_use_libraries,$(1),\
	gio-2.0 \
)

endef

endif # SYSTEM_GLIB

endif # ENABLE_GIO

define gb_LinkTarget__use_gtk
$(call gb_LinkTarget_set_include,$(1),\
	$$(INCLUDE) \
	$(GTK_CFLAGS) \
)

$(call gb_LinkTarget_add_libs,$(1),$(GTK_LIBS))

ifeq ($(ENABLE_GTK_PRINT),TRUE)

$(call gb_LinkTarget_add_defs,$(1),-DENABLE_GTK_PRINT)

$(call gb_LinkTarget_set_include,$(1),\
	$$(INCLUDE) \
	$(GTK_PRINT_CFLAGS) \
)

$(call gb_LinkTarget_add_libs,$(1),$(GTK_PRINT_LIBS))

endif

endef

ifeq ($(SYSTEM_GLIB),YES)

define gb_LinkTarget__use_gthread
$(call gb_LinkTarget_add_libs,$(1),$(GTHREAD_LIBS))

endef

else # !SYSTEM_GLIB

$(eval $(call gb_Helper_register_libraries,PLAINLIBS_OOO,\
	gthread-2.0 \
))

define gb_LinkTarget__use_gthread
$(call gb_LinkTarget_use_libraries,$(1),\
	gthread-2.0 \
)
endef

endif # SYSTEM_GLIB

ifeq ($(ENABLE_CUPS),TRUE)

define gb_LinkTarget__use_cups
$(call gb_LinkTarget_add_defs,$(1),\
    -DENABLE_CUPS \
)

$(call gb_LinkTarget_add_libs,$(1),\
	-lcups \
)

endef

else # ENABLE_CUPS

define gb_LinkTarget__use_cups

endef

endif # ENABLE_DBUS

ifeq ($(ENABLE_DBUS),TRUE)

define gb_LinkTarget__use_dbus
$(call gb_LinkTarget_set_include,$(1),\
	$$(INCLUDE) \
	$(DBUS_CFLAGS) \
)

$(call gb_LinkTarget_add_defs,$(1),\
    -DENABLE_DBUS \
)

ifeq ($(ENABLE_PACKAGEKIT),YES)
$(call gb_LinkTarget_add_defs,$(1),\
    -DENABLE_PACKAGEKIT \
)
endif # ENABLE_PACKAGEKIT

$(call gb_LinkTarget_add_libs,$(1),\
	$(DBUS_LIBS) \
)

endef

else # ENABLE_DBUS

define gb_LinkTarget__use_dbus

endef

endif # ENABLE_DBUS


define gb_LinkTarget__use_dbusmenugtk
$(call gb_LinkTarget_set_include,$(1),\
	$$(INCLUDE) \
	$(DBUSMENUGTK_CFLAGS) \
)

$(call gb_LinkTarget_add_libs,$(1),$(DBUSMENUGTK_LIBS))

endef


ifeq ($(ENABLE_TELEPATHY),TRUE)

define gb_LinkTarget__use_telepathy
$(call gb_LinkTarget_set_include,$(1),\
	$$(INCLUDE) \
	$(TELEPATHY_CFLAGS) \
)

$(call gb_LinkTarget_add_libs,$(1),\
	$(TELEPATHY_LIBS) \
)

endef

else # !ENABLE_TELEPATHY

gb_LinkTarget__use_telepathy :=

endif # ENABLE_TELEPATHY

ifeq ($(SYSTEM_LIBCROCO),NO)

$(eval $(call gb_Helper_register_libraries,PLAINLIBS_OOO,\
	croco-0.6-3 \
))

define gb_LinkTarget__use_croco

$(call gb_LinkTarget_set_include,$(1),\
	$$(INCLUDE) \
	-I$(OUTDIR)/inc/external/libcroco-0.6 \
)

$(call gb_LinkTarget_use_libraries,$(1),\
	croco-0.6-3 \
)

endef

else # !SYSTEM_LIBCROCO

gb_LinkTarget__use_croco :=

endif # SYSTEM_LIBCROCO

ifeq ($(SYSTEM_PANGO),NO)

$(eval $(call gb_Helper_register_libraries,PLAINLIBS_OOO, \
	pango-1.0 \
	pangocairo-1.0 \
))

define gb_LinkTarget__use_pango

$(call gb_LinkTarget_set_include,$(1),\
	$$(INCLUDE) \
	-I$(OUTDIR)/inc/external/pango-1.0 \
)

$(call gb_LinkTarget_use_libraries,$(1),\
	pango-1.0 \
	pangocairo-1.0 \
)

endef

else # !SYSTEM_PANGO

gb_LinkTarget__use_pango :=

endif # SYSTEM_PANGO

ifeq ($(SYSTEM_LIBGSF),NO)

$(eval $(call gb_Helper_register_libraries,PLAINLIBS_OOO, \
	gsf-1 \
))

define gb_LinkTarget__use_gsf

$(call gb_LinkTarget_set_include,$(1),\
	$$(INCLUDE) \
	-I$(OUTDIR)/inc/external/libgsf-1 \
)

$(call gb_LinkTarget_use_libraries,$(1),\
	gsf-1 \
)

endef

else # !SYSTEM_LIBGSF

gb_LinkTarget__use_gsf :=

endif # SYSTEM_LIBGSF

ifeq ($(SYSTEM_GDKPIXBUF),NO)

$(eval $(call gb_Helper_register_libraries,PLAINLIBS_OOO, \
	gdk_pixbuf-2.0 \
))

define gb_LinkTarget__use_pixbuf

$(call gb_LinkTarget_set_include,$(1),\
	$$(INCLUDE) \
	-I$(OUTDIR)/inc/external/gdk-pixbuf-2.0 \
)

$(call gb_LinkTarget_use_libraries,$(1),\
	gdk_pixbuf-2.0 \
)

endef

else # !SYSTEM_GDKPIXBUF

gb_LinkTarget__use_pixbuf :=

endif # SYSTEM_GDKPIXBUF

ifeq ($(SYSTEM_DB),YES)

define gb_LinkTarget__use_berkeleydb
$(call gb_LinkTarget_set_include,$(1),\
	$$(INCLUDE) \
	$(filter -I%,$(SYSTEM_DB_CFLAGS)) \
)

$(call gb_LinkTarget_add_defs,$(1),\
	$(filter -D%,$(SYSTEM_DB_CFLAGS)) \
)

$(call gb_LinkTarget_add_libs,$(1),\
	-l$(DB_LIB) \
)

endef

else # !SYSTEM_DB

ifneq ($(OS),WNT)
$(eval $(call gb_Helper_register_libraries,PLAINLIBS_OOO,\
	db-4.7 \
))
else
$(eval $(call gb_Helper_register_libraries,PLAINLIBS_OOO,\
	db47 \
))
endif

define gb_LinkTarget__use_berkeleydb
ifneq ($(OS),WNT)
$(call gb_LinkTarget_use_libraries,$(1),\
	db-4.7 \
)
else
$(call gb_LinkTarget_use_libraries,$(1),\
	db47 \
)
endif

endef

endif # SYSTEM_DB

ifeq ($(SYSTEM_LIBPNG),YES)

define gb_LinkTarget__use_png
$(call gb_LinkTarget_set_include,$(1),\
	$$(INCLUDE) \
	$(LIBPNG_CFLAGS) \
)

$(call gb_LinkTarget_add_libs,$(1),\
	$(LIBPNG_LIBS) \
)

endef

else # !SYSTEM_LIBPNG

$(eval $(call gb_Helper_register_static_libraries,PLAINLIBS,\
	png \
))

define gb_LinkTarget__use_png
$(call gb_LinkTarget_use_static_libraries,$(1),\
	png \
)
$(call gb_LinkTarget__use_zlib,$(1))

endef

endif # !SYSTEM_LIBPNG


ifeq ($(SYSTEM_CURL),YES)

define gb_LinkTarget__use_curl
$(call gb_LinkTarget_set_include,$(1),\
	$$(INCLUDE) \
	$(CURL_CFLAGS) \
)
$(call gb_LinkTarget_add_libs,$(1),$(CURL_LIBS))

endef

else # !SYSTEM_CURL

$(eval $(call gb_Helper_register_libraries,PLAINLIBS_OOO, \
	curl \
))

define gb_LinkTarget__use_curl
$(call gb_LinkTarget_use_libraries,$(1),\
	curl \
)

endef

endif # SYSTEM_CURL

ifneq ($(VALGRIND_CFLAGS),)

define gb_LinkTarget__use_valgrind
$(call gb_LinkTarget_add_defs,$(1),\
    -DHAVE_VALGRIND_H \
)

$(call gb_LinkTarget_set_include,$(1),\
    $$(INCLUDE) \
    $(VALGRIND_CFLAGS) \
)

endef

else # !VALGRIND_CFLAGS

define gb_LinkTarget__use_valgrind

endef

endif # VALGRIND_CFLAGS

ifeq ($(SYSTEM_POPPLER),YES)

define gb_LinkTarget__use_poppler
$(call gb_LinkTarget_add_defs,$(1),\
	-DSYSTEM_POPPLER \
)

$(call gb_LinkTarget_set_include,$(1),\
	$(POPPLER_CFLAGS) \
	$$(INCLUDE) \
)

$(call gb_LinkTarget_add_libs,$(1),\
	$(POPPLER_LIBS) \
)

endef

else # !SYSTEM_POPPLER

$(eval $(call gb_Helper_register_static_libraries,PLAINLIBS,\
	fofi \
	Goo \
	xpdf \
))

define gb_LinkTarget__use_poppler
$(call gb_LinkTarget_set_include,$(1),\
	-I$(OUTDIR)/inc/xpdf \
	$$(INCLUDE) \
)

$(call gb_LinkTarget_use_static_libraries,$(1),\
	fofi \
	Goo \
	xpdf \
)

ifeq ($(OS),MACOSX)
$(call gb_LinkTarget_add_libs,$(1),\
	-lobjc \
)
else ifeq ($(OS),WNT)
$(call gb_LinkTarget_use_system_win32_libs,$(1),\
	advapi32 \
	gdi32 \
)
endif

endef

endif # SYSTEM_POPPLER


ifeq ($(SYSTEM_CLUCENE),YES)

define gb_LinkTarget__use_clucene
$(call gb_LinkTarget_add_defs,$(1),\
	$(filter-out -I%,$(CLUCENE_CFLAGS)) \
)

$(call gb_LinkTarget_set_include,$(1),\
	$(filter -I%,$(CLUCENE_CFLAGS)) \
	$$(INCLUDE) \
)

$(call gb_LinkTarget_add_libs,$(1),\
	$(CLUCENE_LIBS) \
)

endef

else # !SYSTEM_CLUCENE

define gb_LinkTarget__use_clucene
$(call gb_LinkTarget_use_libraries,$(1),\
	clucene \
)

endef

$(eval $(call gb_Helper_register_libraries,PLAINLIBS_OOO,\
	clucene \
))

endif # SYSTEM_CLUCENE

ifeq ($(SYSTEM_GLIB),YES)
define gb_LinkTarget__use_gobject
$(call gb_LinkTarget_add_libs,$(1),\
	$(GOBJECT_LIBS) \
)

$(call gb_LinkTarget_set_include,$(1),\
	$$(INCLUDE) \
	$(GOBJECT_CFLAGS) \
)
endef

else # !SYSTEM_GLIB

$(eval $(call gb_Helper_register_libraries,PLAINLIBS_OOO, \
	gobject-2.0 \
))

define gb_LinkTarget__use_gobject
$(call gb_LinkTarget_use_libraries,$(1),\
	gobject-2.0 \
)
endef

endif # !SYSTEM_GLIB

ifeq ($(SYSTEM_HSQLDB),YES)

define gb_LinkTarget__use_hsqldb

$(call gb_LinkTarget_add_defs,$(1),\
	-DSYSTEM_HSQLDB \
	-DHSQLDB_JAR=\""file://$(HSQLDB_JAR)"\" \
)

endef

else # !SYSTEM_HSQLDB

define gb_LinkTarget__use_hsqldb

endef

endif # SYSTEM_HSQLDB


ifeq ($(SYSTEM_OPENLDAP),YES)

define gb_LinkTarget__use_openldap

$(call gb_LinkTarget_add_libs,$(1),\
	-lldap \
	-llber \
)

endef

else # !SYSTEM_OPENLDAP

$(eval $(call gb_Helper_register_static_libraries,PLAINLIBS,\
	ldap \
	lber \
))

define gb_LinkTarget__use_openldap

$(call gb_LinkTarget_set_include,$(1),\
	-I$(OUTDIR)/inc/openldap \
	$$(INCLUDE) \
)

$(call gb_LinkTarget_use_static_libraries,$(1),\
	ldap \
	lber \
)

endef

endif # SYSTEM_OPENLDAP


ifeq ($(SYSTEM_POSTGRESQL),YES)

define gb_LinkTarget__use_postgresql

$(call gb_LinkTarget_set_include,$(1),\
	$(POSTGRESQL_INC) \
	$$(INCLUDE) \
)

$(call gb_LinkTarget_add_libs,$(1),\
	-lpq \
)

$(call gb_LinkTarget_add_ldflags,$(1),\
	$(POSTGRESQL_LIB) \
)

endef

else # !SYSTEM_POSTGRESQL

define gb_LinkTarget__use_postgresql

$(call gb_LinkTarget_set_include,$(1),\
	-I$(OUTDIR)/inc/postgresql \
	$$(INCLUDE) \
)

$(call gb_LinkTarget_use_static_libraries,$(1),\
	$(if $(filter MSC,$(COM)),lib)pq \
)

ifeq ($(GUI)$(COM),WNTMSC)
$(call gb_LinkTarget_use_external,$(1),openssl)

$(call gb_LinkTarget_use_system_win32_libs,$(1),\
	secur32 \
	ws2_32 \
)

endif

endef

$(eval $(call gb_Helper_register_static_libraries,PLAINLIBS,\
	$(if $(filter MSC,$(COM)),lib)pq \
))

endif # SYSTEM_POSTGRESQL

ifneq (,$(filter DESKTOP,$(BUILD_TYPE)))
ifeq ($(SYSTEM_MOZILLA),YES)

# Nothing needed here ATM
define gb_LinkTarget__use_mozilla

endef

else # !SYSTEM_MOZILLA

define gb_LinkTarget__use_mozilla

$(call gb_LinkTarget_add_defs,$(1),\
	-DMOZILLA_INTERNAL_API \
)

$(call gb_LinkTarget_set_include,$(1),\
	$$(INCLUDE) \
	-I$(OUTDIR)/inc/mozilla/moz \
	-I$(OUTDIR)/inc/mozilla/nspr \
)

$(call gb_LinkTarget_use_libraries,$(1),\
	nspr4 \
	xpcom \
	xpcom_core \
)

$(call gb_LinkTarget_use_static_libraries,$(1),\
	embed_base_s \
	mozreg_s \
)

ifeq ($(GUI),WNT)

$(call gb_LinkTarget_add_defs,$(1),\
	-DMOZILLA_CLIENT \
	-DMOZ_REFLOW_PERF \
	-DMOZ_REFLOW_PERF_DSP \
	-DMOZ_XUL \
	-DOJI \
	-DWIN32 \
	-DXP_PC \
	-DXP_WIN \
	-DXP_WIN32 \
	-D_WINDOWS \
)

ifeq ($(COM),GCC)

$(call gb_LinkTarget_add_cxxflags,$(1),\
	-Wall \
	-Wcast-align \
	-Wconversion \
	-Wno-long-long \
	-Woverloaded-virtual \
	-Wpointer-arith \
	-Wsynth \
	-fno-rtti \
)

else

ifneq ($(DBG_LEVEL),0)
$(call gb_LinkTarget_add_defs,$(1),\
	-D_STL_NOFORCE_MANIFEST \
)
endif

$(call gb_LinkTarget_add_libs,$(1),\
	$(OUTDIR)/lib/embed_base_s.lib \
	$(OUTDIR)/lib/mozreg_s.lib \
)

endif # !GCC

else ifeq ($(GUI),UNX)

$(call gb_LinkTarget_add_defs,$(1),\
	-DMOZILLA_CLIENT \
	-DXP_UNIX \
	$(if $(filter LINUX,$(OS)),-DOJI) \
	$(if $(filter LINUX MACOSX NETBSD,$(OS)),-DTRACING) \
)

$(call gb_LinkTarget_add_cflags,$(1),\
	$(if $(filter LINUX,$(OS)),-g) \
	$(if $(filter LINUX MACOSX NETBSD,$(OS)),-fPIC) \
)

$(call gb_LinkTarget_add_cxxflags,$(1),\
	-Wcast-align \
	-Wconversion \
	-Wno-long-long \
	-Woverloaded-virtual \
	-Wpointer-arith \
	-Wsynth \
	$(if $(filter LINUX,$(OS)),-pthread) \
	$(if $(filter MACOSX NETBSD,$(OS)),-Wno-deprecated) \
)

endif # UNX

endef

$(eval $(call gb_Helper_register_libraries,PLAINLIBS_NONE,\
	xpcom \
	xpcom_core \
))

$(eval $(call gb_Helper_register_static_libraries,PLAINLIBS,\
	embed_base_s \
	mozreg_s \
))

endif # SYSTEM_MOZILLA
endif # DESKTOP

ifeq ($(ENABLE_KDE),TRUE)

define gb_LinkTarget__use_kde
$(call gb_LinkTarget_set_include,$(1),\
	$(filter -I%,$(KDE_CFLAGS)) \
	$$(INCLUDE) \
)

$(call gb_LinkTarget_add_defs,$(1),\
	$(filter-out -I%,$(KDE_CFLAGS)) \
)

$(call gb_LinkTarget_add_libs,$(1),\
	$(KDE_LIBS) \
)

ifeq ($(COM),GCC)
$(call gb_LinkTarget_add_cxxflags,$(1),\
	-Wno-shadow \
)
endif

endef

else # !ENABLE_KDE

define gb_LinkTarget__use_kde

endef

endif # ENABLE_KDE


ifeq ($(ENABLE_KDE4),TRUE)

define gb_LinkTarget__use_kde4
$(call gb_LinkTarget_set_include,$(1),\
	$(filter -I%,$(KDE4_CFLAGS)) \
	$$(INCLUDE) \
)

$(call gb_LinkTarget_add_defs,$(1),\
	$(filter-out -I%,$(KDE4_CFLAGS)) \
)

$(call gb_LinkTarget_add_libs,$(1),\
	$(KDE4_LIBS) \
)

ifeq ($(COM),GCC)
$(call gb_LinkTarget_add_cxxflags,$(1),\
	-Wno-shadow \
)
endif

endef

else # !ENABLE_KDE4

define gb_LinkTarget__use_kde4

endef

endif # ENABLE_KDE4


ifeq ($(ENABLE_TDE),TRUE)

define gb_LinkTarget__use_tde
$(call gb_LinkTarget_add_libs,$(1),\
	$(TDE_LIBS) \
)

$(call gb_LinkTarget_set_include,$(1),\
	$$(INCLUDE) \
	$(TDE_CFLAGS) \
)
endef

else # ! ENABLE_TDE

define gb_LinkTarget__use_tde

endef

endif # ENABLE_TDE


ifeq ($(ENABLE_GCONF),TRUE)

define gb_LinkTarget__use_gconf
$(call gb_LinkTarget_set_include,$(1),\
	$(filter -I%,$(GCONF_CFLAGS)) \
	$$(INCLUDE) \
)

$(call gb_LinkTarget_add_defs,$(1),\
	$(filter-out -I%,$(GCONF_CFLAGS)) \
)

$(call gb_LinkTarget_add_libs,$(1),\
	$(GCONF_LIBS) \
)

endef

else # !ENABLE_GCONF

define gb_LinkTarget__use_gconf

endef

endif # ENABLE_GCONF


# PYTHON
ifeq ($(SYSTEM_PYTHON),YES)

define gb_LinkTarget__use_python
$(call gb_LinkTarget_add_defs,$(1),\
	$(filter-out -I%,$(PYTHON_CFLAGS)) \
)

$(call gb_LinkTarget_set_include,$(1),\
	$(filter -I%,$(PYTHON_CFLAGS)) \
	$$(INCLUDE) \
)

$(call gb_LinkTarget_add_libs,$(1),\
	$(PYTHON_LIBS) \
)

endef

else # !SYSTEM_PYTHON

define gb_LinkTarget__use_python

ifeq ($(OS),WNT)
$(call gb_LinkTarget_add_libs,$(1),\
    python26.lib \
)
else ifeq ($(OS),MACOSX)
$(call gb_LinkTarget_add_libs,$(1),\
    -F$(OUTDIR)/lib -framework OOoPython \
)
else
$(call gb_LinkTarget_use_libraries,$(1),\
    python2.6 \
)
endif

$(call gb_LinkTarget_set_include,$(1),\
	-I$(OUTDIR)/inc/python \
	$$(INCLUDE) \
)

endef

$(eval $(call gb_Helper_register_libraries,PLAINLIBS_OOO,\
	python2.6 \
))

endif # SYSTEM_PYTHON

# ORCUS
ifeq ($(SYSTEM_LIBORCUS),YES)

define gb_LinkTarget__use_orcus
$(call gb_LinkTarget_set_include,$(1),\
	$$(INCLUDE) \
    $(ORCUS_CFLAGS) \
)
$(call gb_LinkTarget_add_libs,$(1),$(ORCUS_LIBS))

endef

else # !SYSTEM_LIBORCUS

$(eval $(call gb_Helper_register_static_libraries,PLAINLIBS,\
	orcus \
))

define gb_LinkTarget__use_orcus
$(call gb_LinkTarget_set_include,$(1),\
	-I$(call gb_UnpackedTarball_get_dir,orcus/include) \
	$$(INCLUDE) \
)
$(call gb_LinkTarget_use_static_libraries,$(1),orcus)
endef

endif # SYSTEM_LIBORCUS

<<<<<<< HEAD

### X11 stuff ###

ifeq ($(GUIBASE),unx)

=======

### X11 stuff ###

ifeq ($(GUIBASE),unx)

>>>>>>> e74fc93e
# TODO: do we really need these X11 headers in the repo?
ifneq ($(filter X11_EXTENSIONS,$(BUILD_TYPE)),)

define gb_LinkTarget__use_x11extensions
$(call gb_LinkTarget_use_packages,$(1),\
	x11_extensions_inc \
)
endef

else # !X11_EXTENSIONS

gb_LinkTarget__use_x11extensions :=

endif # X11_EXTENSIONS

ifeq ($(XRANDR_DLOPEN),FALSE)

define gb_LinkTarget__use_Xrandr
$(call gb_LinkTarget__use_x11extensions,$(1))

$(call gb_LinkTarget_set_include,$(1),\
	$$(INCLUDE) \
	$(XRANDR_CFLAGS) \
)

$(call gb_LinkTarget_add_libs,$(1),\
	$(XRANDR_LIBS) \
)
endef

else # XRANDR_DLOPEN

define gb_LinkTarget__use_Xrandr
$(call gb_LinkTarget__use_x11extensions,$(1))

$(call gb_LinkTarget_add_defs,$(1),\
	-DXRANDR_DLOPEN \
)
endef

endif # XRANDR_DLOPEN

define gb_LinkTarget__use_Xrender
$(call gb_LinkTarget__use_x11extensions,$(1))

$(call gb_LinkTarget_set_include,$(1),\
	$$(INCLUDE) \
	$(XRENDER_CFLAGS) \
)

$(call gb_LinkTarget_add_libs,$(1),\
	$(XRENDER_LIBS) \
)
endef

endif # GUIBASE=unx


ifeq (,$(filter DESKTOP,$(BUILD_TYPE)))

define gb_LinkTarget__use_nss3

endef

else

ifeq ($(SYSTEM_NSS),YES)

define gb_LinkTarget__use_nss3
$(call gb_LinkTarget_add_defs,$(1),\
	-DSYSTEM_MOZILLA \
)

$(call gb_LinkTarget_set_include,$(1),\
    $$(INCLUDE) \
    $(NSS_CFLAGS) \
)

$(call gb_LinkTarget_add_libs,$(1),\
    $(NSS_LIBS) \
)

endef

define gb_LinkTarget__use_plc4
$(call gb_LinkTarget__use_nss3,$(1))

endef

else

$(eval $(call gb_Helper_register_libraries,PLAINLIBS_OOO,\
    nspr4 \
    nss3 \
    plc4 \
    smime3 \
))

define gb_LinkTarget__use_nss3
$(call gb_LinkTarget_set_include,$(1),\
	$$(INCLUDE) \
	-I$(OUTDIR)/inc/mozilla/nspr \
	-I$(OUTDIR)/inc/mozilla/nss \
)

$(call gb_LinkTarget_use_libraries,$(1),\
	nspr4 \
	nss3 \
	smime3 \
)

endef

define gb_LinkTarget__use_plc4
$(call gb_LinkTarget_use_libraries,$(1),\
    plc4 \
)

endef

endif
endif # DESKTOP

### Jars ############################################################

ifeq ($(SYSTEM_HSQLDB),YES)

define gb_Jar__use_hsqldb
$(call gb_Jar_use_system_jar,$(1),$(HSQLDB_JAR))
endef
define gb_JunitTest__use_hsqldb
$(call gb_JunitTest_use_system_jar,$(1),$(HSQLDB_JAR))
endef

else # !SYSTEM_HSQLDB

$(eval $(call gb_Helper_register_jars,OOO,\
	hsqldb \
))

define gb_Jar__use_hsqldb
$(call gb_Jar_use_jar,$(1),hsqldb)
endef
define gb_JunitTest__use_hsqldb
$(call gb_JunitTest_use_jar,$(1),hsqldb)
endef

endif # SYSTEM_HSQLDB

ifeq ($(SYSTEM_SAXON),YES)

define gb_Jar__use_saxon
$(call gb_Jar_use_system_jar,$(1),$(SAXON_JAR))
endef

else # !SYSTEM_SAXON

$(eval $(call gb_Helper_register_jars,OOO,\
	saxon9 \
))

define gb_Jar__use_saxon
$(call gb_Jar_use_jar,$(1),saxon9)
endef

endif # SYSTEM_SAXON

ifeq ($(SYSTEM_BSH),YES)

define gb_Jar__use_bsh
$(call gb_Jar_use_system_jar,$(1),$(BSH_JAR))
endef

else # !SYSTEM_BSH

$(eval $(call gb_Helper_register_jars,OOO,\
	bsh \
))

define gb_Jar__use_bsh
$(call gb_Jar_use_jar,$(1),bsh)
endef

endif # SYSTEM_BSH


ifeq ($(SYSTEM_RHINO),YES)

define gb_Jar__use_rhino
$(call gb_Jar_use_system_jar,$(1),$(RHINO_JAR))
endef

else # !SYSTEM_RHINO

$(eval $(call gb_Helper_register_jars,OOO,\
	js \
))

define gb_Jar__use_rhino
$(call gb_Jar_use_jar,$(1),js)
endef

endif # SYSTEM_RHINO

ifeq ($(SYSTEM_APACHE_COMMONS),YES)

define gb_Jar__use_commons-codec
$(call gb_Jar_use_system_jar,$(1),$(COMMONS_CODEC_JAR))
endef
gb_ExternalProject__use_commons-codec :=

define gb_Jar__use_commons-httpclient
$(call gb_Jar_use_system_jar,$(1),$(COMMONS_HTTPCLIENT_JAR))
endef
gb_ExternalProject__use_commons-httpclient :=

define gb_Jar__use_commons-lang
$(call gb_Jar_usadd_linked_libse_system_jar,$(1),$(COMMONS_LANG_JAR))
endef
gb_ExternalProject__use_commons-lang :=

define gb_Jar__use_commons-logging
$(call gb_Jar_use_system_jar,$(1),$(COMMONS_LOGGING_JAR))
endef
gb_ExternalProject__use_commons-logging :=

else # !SYSTEM_APACHE_COMMONS

$(eval $(call gb_Helper_register_jars,OXT,\
	commons-codec-1.3 \
	commons-httpclient-3.1 \
	commons-lang-2.3 \
	commons-logging-1.1.1 \
))

define gb_Jar__use_commons-codec
$(call gb_Jar_use_jar,$(1),commons-codec-1.3)
endef
define gb_ExternalProject__use_commons-codec
$(call gb_ExternalProject_use_external_project,$(1),apache_commons_codec)
endef

define gb_Jar__use_commons-httpclient
$(call gb_Jar_use_jar,$(1),commons-httpclient-3.1)
endef
define gb_ExternalProject__use_commons-httpclient
$(call gb_ExternalProject_use_external_project,$(1),apache_commons_httpclient)
endef

define gb_Jar__use_commons-lang
$(call gb_Jar_use_jar,$(1),commons-lang-2.3)
endef
define gb_ExternalProject__use_commons-lang
$(call gb_ExternalProject_use_external_project,$(1),apache_commons_lang)
endef

define gb_Jar__use_commons-logging
$(call gb_Jar_use_jar,$(1),commons-logging-1.1.1)
endef
define gb_ExternalProject__use_commons-logging
$(call gb_ExternalProject_use_external_project,$(1),apache_commons_logging)
endef

endif # SYSTEM_APACHE_COMMONS


ifeq ($(SYSTEM_JFREEREPORT),YES)

define gb_Jar__use_flow-engine
$(call gb_Jar_use_system_jar,$(1),$(JFREEREPORT_JAR))
endef

define gb_Jar__use_flute
$(call gb_Jar_use_system_jar,$(1),$(FLUTE_JAR))
endef

define gb_Jar__use_libbase
$(call gb_Jar_use_system_jar,$(1),$(LIBBASE_JAR))
endef

define gb_Jar__use_libfonts
$(call gb_Jar_use_system_jar,$(1),$(LIBFONTS_JAR))
endef

define gb_Jar__use_libformula
$(call gb_Jar_use_system_jar,$(1),$(LIBFORMULA_JAR))
endef

define gb_Jar__use_liblayout
$(call gb_Jar_use_system_jar,$(1),$(LIBLAYOUT_JAR))
endef

define gb_Jar__use_libloader
$(call gb_Jar_use_system_jar,$(1),$(LIBLOADER_JAR))
endef

define gb_Jar__use_librepository
$(call gb_Jar_use_system_jar,$(1),$(LIBREPOSITORY_JAR))
endef

define gb_Jar__use_libserializer
$(call gb_Jar_use_system_jar,$(1),$(LIBSERIALIZER_JAR))
endef

define gb_Jar__use_libxml
$(call gb_Jar_use_system_jar,$(1),$(LIBXML_JAR))
endef

define gb_Jar__use_sac
$(call gb_Jar_use_system_jar,$(1),$(SAC_JAR))
endef

else # !SYSTEM_JFREEREPORT

$(eval $(call gb_Helper_register_jars,OXT,\
	flow-engine-0.9.4 \
	flute-1.1.6 \
	libbase-1.1.6 \
	libfonts-1.1.6 \
	libformula-1.1.7 \
	liblayout-0.2.10 \
	libloader-1.1.6 \
	librepository-1.1.6 \
	libserializer-1.1.6 \
	libxml-1.1.7 \
	sac \
))

define gb_Jar__use_flow-engine
$(call gb_Jar_use_jar,$(1),flow-engine-0.9.4)
endef

define gb_Jar__use_flute
$(call gb_Jar_use_jar,$(1),flute-1.1.6)
endef

define gb_Jar__use_libbase
$(call gb_Jar_use_jar,$(1),libbase-1.1.6)
endef

define gb_Jar__use_libfonts
$(call gb_Jar_use_jar,$(1),libfonts-1.1.6)
endef

define gb_Jar__use_libformula
$(call gb_Jar_use_jar,$(1),libformula-1.1.7)
endef

define gb_Jar__use_liblayout
$(call gb_Jar_use_jar,$(1),liblayout-0.2.10)
endef

define gb_Jar__use_libloader
$(call gb_Jar_use_jar,$(1),libloader-1.1.6)
endef

define gb_Jar__use_librepository
$(call gb_Jar_use_jar,$(1),librepository-1.1.6)
endef

define gb_Jar__use_libserializer
$(call gb_Jar_use_jar,$(1),libserializer-1.1.6)
endef

define gb_Jar__use_libxml
$(call gb_Jar_use_jar,$(1),libxml-1.1.7)
endef

define gb_Jar__use_sac
$(call gb_Jar_use_jar,$(1),sac)
endef

endif # SYSTEM_JFREEREPORT

# vim: set noet sw=4 ts=4:<|MERGE_RESOLUTION|>--- conflicted
+++ resolved
@@ -2110,19 +2110,11 @@
 
 endif # SYSTEM_LIBORCUS
 
-<<<<<<< HEAD
 
 ### X11 stuff ###
 
 ifeq ($(GUIBASE),unx)
 
-=======
-
-### X11 stuff ###
-
-ifeq ($(GUIBASE),unx)
-
->>>>>>> e74fc93e
 # TODO: do we really need these X11 headers in the repo?
 ifneq ($(filter X11_EXTENSIONS,$(BUILD_TYPE)),)
 
