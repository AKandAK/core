/* -*- Mode: C++; tab-width: 4; indent-tabs-mode: nil; c-basic-offset: 4 -*- */
/*************************************************************************
 *
 * DO NOT ALTER OR REMOVE COPYRIGHT NOTICES OR THIS FILE HEADER.
 *
 * Copyright 2000, 2010 Oracle and/or its affiliates.
 *
 * OpenOffice.org - a multi-platform office productivity suite
 *
 * This file is part of OpenOffice.org.
 *
 * OpenOffice.org is free software: you can redistribute it and/or modify
 * it under the terms of the GNU Lesser General Public License version 3
 * only, as published by the Free Software Foundation.
 *
 * OpenOffice.org is distributed in the hope that it will be useful,
 * but WITHOUT ANY WARRANTY; without even the implied warranty of
 * MERCHANTABILITY or FITNESS FOR A PARTICULAR PURPOSE.  See the
 * GNU Lesser General Public License version 3 for more details
 * (a copy is included in the LICENSE file that accompanied this code).
 *
 * You should have received a copy of the GNU Lesser General Public License
 * version 3 along with OpenOffice.org.  If not, see
 * <http://www.openoffice.org/license.html>
 * for a copy of the LGPLv3 License.
 *
 ************************************************************************/

// MARKER(update_precomp.py): autogen include statement, do not remove
#include "precompiled_package.hxx"
#include <com/sun/star/ucb/XSimpleFileAccess.hpp>
#include <com/sun/star/ucb/XCommandEnvironment.hpp>
#include <com/sun/star/lang/DisposedException.hpp>
#include <com/sun/star/lang/XUnoTunnel.hpp>
#include <com/sun/star/lang/XTypeProvider.hpp>
#include <com/sun/star/io/XInputStream.hpp>
#include <com/sun/star/io/IOException.hpp>
#include <com/sun/star/embed/ElementModes.hpp>
#include <com/sun/star/embed/StorageFormats.hpp>
#include <com/sun/star/lang/WrappedTargetRuntimeException.hpp>
#include <cppuhelper/typeprovider.hxx>
#include <cppuhelper/exc_hlp.hxx>
#include <osl/diagnose.h>

#include <comphelper/processfactory.hxx>
#include <comphelper/componentcontext.hxx>
#include <comphelper/storagehelper.hxx>
#include <comphelper/ofopxmlhelper.hxx>

#include <rtl/digest.h>
#include <rtl/logfile.hxx>
#include <rtl/instance.hxx>

#include <PackageConstants.hxx>
#include <mutexholder.hxx>

#include "selfterminatefilestream.hxx"
#include "owriteablestream.hxx"
#include "oseekinstream.hxx"
#include "xstorage.hxx"

// since the copying uses 32000 blocks usually, it makes sense to have a smaller size
#define MAX_STORCACHE_SIZE 30000


using namespace ::com::sun::star;

namespace package
{
//-----------------------------------------------
bool PackageEncryptionDatasEqual( const ::comphelper::SequenceAsHashMap& aHash1, const ::comphelper::SequenceAsHashMap& aHash2 )
{
    bool bResult = ( aHash1.size() && aHash1.size() == aHash2.size() );
    for ( ::comphelper::SequenceAsHashMap::const_iterator aIter = aHash1.begin();
          bResult && aIter != aHash1.end();
          aIter++ )
    {
        uno::Sequence< sal_Int8 > aKey1;
        bResult = ( ( aIter->second >>= aKey1 ) && aKey1.getLength() );
        if ( bResult )
        {
            uno::Sequence< sal_Int8 > aKey2 = aHash2.getUnpackedValueOrDefault( aIter->first, uno::Sequence< sal_Int8 >() );
            bResult = ( aKey1.getLength() == aKey2.getLength() );
            for ( sal_Int32 nInd = 0; bResult && nInd < aKey1.getLength(); nInd++ )
                bResult = ( aKey1[nInd] == aKey2[nInd] );
        }
    }

    return bResult;
}

//-----------------------------------------------
void StaticAddLog( const ::rtl::OUString& aMessage )
{
    try
    {
        ::comphelper::ComponentContext aContext( ::comphelper::getProcessServiceFactory() );
        if ( aContext.is() )
        {
            uno::Reference< logging::XSimpleLogRing > xLogRing( aContext.getSingleton( "com.sun.star.logging.DocumentIOLogRing" ), uno::UNO_QUERY_THROW );
            xLogRing->logString( aMessage );
        }
    }
    catch( uno::Exception& )
    {
        // No log
    }
}
} // namespace package

// ================================================================
namespace
{
//-----------------------------------------------
void SetEncryptionKeyProperty_Impl( const uno::Reference< beans::XPropertySet >& xPropertySet,
                                    const uno::Sequence< beans::NamedValue >& aKey )
{
    OSL_ENSURE( xPropertySet.is(), "No property set is provided!\n" );
    if ( !xPropertySet.is() )
        throw uno::RuntimeException();

<<<<<<< HEAD
    ::rtl::OUString aString_EncryptionKey (RTL_CONSTASCII_USTRINGPARAM("EncryptionKey") );
=======
>>>>>>> e19358aa
    try {
        xPropertySet->setPropertyValue( ::rtl::OUString( RTL_CONSTASCII_USTRINGPARAM( STORAGE_ENCRYPTION_KEYS_PROPERTY ) ), uno::makeAny( aKey ) );
    }
    catch ( uno::Exception& aException )
    {
        ::package::StaticAddLog( aException.Message );
        ::package::StaticAddLog( ::rtl::OUString( RTL_CONSTASCII_USTRINGPARAM( OSL_LOG_PREFIX "Can't set encryption") ) );
        OSL_FAIL( "Can't write encryption related properties!\n" );
        throw io::IOException(); // TODO
    }
}

//-----------------------------------------------
uno::Any GetEncryptionKeyProperty_Impl( const uno::Reference< beans::XPropertySet >& xPropertySet )
{
    OSL_ENSURE( xPropertySet.is(), "No property set is provided!\n" );
    if ( !xPropertySet.is() )
        throw uno::RuntimeException();

<<<<<<< HEAD
    ::rtl::OUString aString_EncryptionKey (RTL_CONSTASCII_USTRINGPARAM("EncryptionKey") );
=======
>>>>>>> e19358aa
    try {
        return xPropertySet->getPropertyValue( ::rtl::OUString( RTL_CONSTASCII_USTRINGPARAM( STORAGE_ENCRYPTION_KEYS_PROPERTY ) ) );
    }
    catch ( uno::Exception& aException )
    {
        ::package::StaticAddLog( aException.Message );
        ::package::StaticAddLog( ::rtl::OUString( RTL_CONSTASCII_USTRINGPARAM( OSL_LOG_PREFIX "Can't get encryption property" ) ) );

        OSL_FAIL( "Can't get encryption related properties!\n" );
        throw io::IOException(); // TODO
    }
}

//-----------------------------------------------
bool SequencesEqual( const uno::Sequence< sal_Int8 >& aSequence1, const uno::Sequence< sal_Int8 >& aSequence2 )
{
    if ( aSequence1.getLength() != aSequence2.getLength() )
        return false;

    for ( sal_Int32 nInd = 0; nInd < aSequence1.getLength(); nInd++ )
        if ( aSequence1[nInd] != aSequence2[nInd] )
            return false;

    return true;
}

//-----------------------------------------------
bool SequencesEqual( const uno::Sequence< beans::NamedValue >& aSequence1, const uno::Sequence< beans::NamedValue >& aSequence2 )
{
    if ( aSequence1.getLength() != aSequence2.getLength() )
        return false;

    for ( sal_Int32 nInd = 0; nInd < aSequence1.getLength(); nInd++ )
    {
        bool bHasMember = false;
        uno::Sequence< sal_Int8 > aMember1;
        sal_Int32 nMember1 = 0;
        if ( ( aSequence1[nInd].Value >>= aMember1 ) )
        {
            for ( sal_Int32 nInd2 = 0; nInd2 < aSequence2.getLength(); nInd2++ )
            {
                if ( aSequence1[nInd].Name.equals( aSequence2[nInd2].Name ) )
                {
                    bHasMember = true;

                    uno::Sequence< sal_Int8 > aMember2;
                    if ( !( aSequence2[nInd2].Value >>= aMember2 ) || !SequencesEqual( aMember1, aMember2 ) )
                        return false;
                }
            }
        }
        else if ( ( aSequence1[nInd].Value >>= nMember1 ) )
        {
            for ( sal_Int32 nInd2 = 0; nInd2 < aSequence2.getLength(); nInd2++ )
            {
                if ( aSequence1[nInd].Name.equals( aSequence2[nInd2].Name ) )
                {
                    bHasMember = true;

                    sal_Int32 nMember2 = 0;
                    if ( !( aSequence2[nInd2].Value >>= nMember2 ) || nMember1 != nMember2 )
                        return false;
                }
            }
        }
        else
            return false;

        if ( !bHasMember )
            return false;
    }

    return true;
}

//-----------------------------------------------
sal_Bool KillFile( const ::rtl::OUString& aURL, const uno::Reference< lang::XMultiServiceFactory >& xFactory )
{
    if ( !xFactory.is() )
        return sal_False;

    sal_Bool bRet = sal_False;

    try
    {
        uno::Reference < ucb::XSimpleFileAccess > xAccess(
                xFactory->createInstance (
                        ::rtl::OUString(RTL_CONSTASCII_USTRINGPARAM("com.sun.star.ucb.SimpleFileAccess" ) ) ),
                uno::UNO_QUERY );

        if ( xAccess.is() )
        {
            xAccess->kill( aURL );
            bRet = sal_True;
        }
    }
    catch( uno::Exception& aException )
    {
        ::package::StaticAddLog( aException.Message );
        ::package::StaticAddLog( ::rtl::OUString( RTL_CONSTASCII_USTRINGPARAM( OSL_LOG_PREFIX "Quiet exception") ) );
    }

    return bRet;
}

const sal_Int32 n_ConstBufferSize = 32000;

//-----------------------------------------------
::rtl::OUString GetNewTempFileURL( const uno::Reference< lang::XMultiServiceFactory > xFactory )
{
    ::rtl::OUString aTempURL;

    uno::Reference < beans::XPropertySet > xTempFile(
            xFactory->createInstance( ::rtl::OUString(RTL_CONSTASCII_USTRINGPARAM("com.sun.star.io.TempFile") ) ),
            uno::UNO_QUERY );

    if ( !xTempFile.is() )
        throw uno::RuntimeException(); // TODO

    try {
        xTempFile->setPropertyValue( ::rtl::OUString(RTL_CONSTASCII_USTRINGPARAM("RemoveFile") ), uno::makeAny( sal_False ) );
        uno::Any aUrl = xTempFile->getPropertyValue( ::rtl::OUString(RTL_CONSTASCII_USTRINGPARAM("Uri") ) );
        aUrl >>= aTempURL;
    }
    catch ( uno::Exception& aException )
    {
        ::package::StaticAddLog( aException.Message );
        ::package::StaticAddLog( ::rtl::OUString( RTL_CONSTASCII_USTRINGPARAM( OSL_LOG_PREFIX "Quiet exception") ) );
    }

    if ( !aTempURL.getLength() )
        throw uno::RuntimeException(); // TODO: can not create tempfile

    return aTempURL;
}

//-----------------------------------------------
uno::Reference< io::XStream > CreateMemoryStream( const uno::Reference< lang::XMultiServiceFactory >& xFactory )
{
    if ( !xFactory.is() )
        throw uno::RuntimeException();

    return uno::Reference< io::XStream >( xFactory->createInstance (::rtl::OUString(RTL_CONSTASCII_USTRINGPARAM("com.sun.star.comp.MemoryStream") ) ), uno::UNO_QUERY_THROW);
}

} // anonymous namespace
// ================================================================

//-----------------------------------------------
OWriteStream_Impl::OWriteStream_Impl( OStorage_Impl* pParent,
                                      const uno::Reference< packages::XDataSinkEncrSupport >& xPackageStream,
                                      const uno::Reference< lang::XSingleServiceFactory >& xPackage,
                                      const uno::Reference< lang::XMultiServiceFactory >& xFactory,
                                      sal_Bool bForceEncrypted,
                                      sal_Int32 nStorageType,
                                      sal_Bool bDefaultCompress,
                                      const uno::Reference< io::XInputStream >& xRelInfoStream )
: m_pAntiImpl( NULL )
, m_bHasDataToFlush( sal_False )
, m_bFlushed( sal_False )
, m_xPackageStream( xPackageStream )
, m_xFactory( xFactory )
, m_pParent( pParent )
, m_bForceEncrypted( bForceEncrypted )
, m_bUseCommonEncryption( !bForceEncrypted && nStorageType == embed::StorageFormats::PACKAGE )
, m_bHasCachedEncryptionData( sal_False )
, m_bCompressedSetExplicit( !bDefaultCompress )
, m_xPackage( xPackage )
, m_bHasInsertedStreamOptimization( sal_False )
, m_nStorageType( nStorageType )
, m_xOrigRelInfoStream( xRelInfoStream )
, m_bOrigRelInfoBroken( sal_False )
, m_nRelInfoStatus( RELINFO_NO_INIT )
, m_nRelId( 1 )
{
    OSL_ENSURE( xPackageStream.is(), "No package stream is provided!\n" );
    OSL_ENSURE( xPackage.is(), "No package component is provided!\n" );
    OSL_ENSURE( m_xFactory.is(), "No package stream is provided!\n" );
    OSL_ENSURE( pParent, "No parent storage is provided!\n" );
    OSL_ENSURE( m_nStorageType == embed::StorageFormats::OFOPXML || !m_xOrigRelInfoStream.is(), "The Relations info makes sence only for OFOPXML format!\n" );
}

//-----------------------------------------------
OWriteStream_Impl::~OWriteStream_Impl()
{
    DisposeWrappers();

    if ( m_aTempURL.getLength() )
    {
        KillFile( m_aTempURL, GetServiceFactory() );
        m_aTempURL = ::rtl::OUString();
    }

    CleanCacheStream();
}

//-----------------------------------------------
void OWriteStream_Impl::CleanCacheStream()
{
    if ( m_xCacheStream.is() )
    {
        try
        {
            uno::Reference< io::XInputStream > xInputCache = m_xCacheStream->getInputStream();
            if ( xInputCache.is() )
                xInputCache->closeInput();
        }
        catch( uno::Exception& )
        {}

        try
        {
            uno::Reference< io::XOutputStream > xOutputCache = m_xCacheStream->getOutputStream();
            if ( xOutputCache.is() )
                xOutputCache->closeOutput();
        }
        catch( uno::Exception& )
        {}

        m_xCacheStream = uno::Reference< io::XStream >();
        m_xCacheSeek = uno::Reference< io::XSeekable >();
    }
}

//-----------------------------------------------
void OWriteStream_Impl::AddLog( const ::rtl::OUString& aMessage )
{
    if ( !m_xLogRing.is() )
    {
        try
        {
            ::comphelper::ComponentContext aContext( ::comphelper::getProcessServiceFactory() );
            if ( aContext.is() )
                m_xLogRing.set( aContext.getSingleton( "com.sun.star.logging.DocumentIOLogRing" ), uno::UNO_QUERY_THROW );
        }
        catch( uno::Exception& )
        {
            // No log
        }
    }

    if ( m_xLogRing.is() )
        m_xLogRing->logString( aMessage );
}


//-----------------------------------------------
void OWriteStream_Impl::InsertIntoPackageFolder( const ::rtl::OUString& aName,
                                                  const uno::Reference< container::XNameContainer >& xParentPackageFolder )
{
    ::osl::MutexGuard aGuard( m_rMutexRef->GetMutex() );

    OSL_ENSURE( m_bFlushed, "This method must not be called for nonflushed streams!\n" );
    if ( m_bFlushed )
    {
        OSL_ENSURE( m_xPackageStream.is(), "An inserted stream is incomplete!\n" );
        uno::Reference< lang::XUnoTunnel > xTunnel( m_xPackageStream, uno::UNO_QUERY );
        if ( !xTunnel.is() )
            throw uno::RuntimeException(); // TODO

        xParentPackageFolder->insertByName( aName, uno::makeAny( xTunnel ) );

        m_bFlushed = sal_False;
        m_bHasInsertedStreamOptimization = sal_False;
    }
}
//-----------------------------------------------
sal_Bool OWriteStream_Impl::IsEncrypted()
{
    if ( m_nStorageType != embed::StorageFormats::PACKAGE )
        return sal_False;

    if ( m_bForceEncrypted || m_bHasCachedEncryptionData )
        return sal_True;

    if ( m_aTempURL.getLength() || m_xCacheStream.is() )
        return sal_False;

    GetStreamProperties();

    // the following value can not be cached since it can change after root commit
    sal_Bool bWasEncr = sal_False;
    uno::Reference< beans::XPropertySet > xPropSet( m_xPackageStream, uno::UNO_QUERY );
    if ( xPropSet.is() )
    {
        uno::Any aValue = xPropSet->getPropertyValue( ::rtl::OUString(RTL_CONSTASCII_USTRINGPARAM("WasEncrypted") ) );
        if ( !( aValue >>= bWasEncr ) )
        {
            OSL_FAIL( "The property WasEncrypted has wrong type!\n" );
        }
    }

    sal_Bool bToBeEncr = sal_False;
    for ( sal_Int32 nInd = 0; nInd < m_aProps.getLength(); nInd++ )
    {
        if ( m_aProps[nInd].Name.equalsAsciiL( RTL_CONSTASCII_STRINGPARAM( "Encrypted" ) ) )
        {
            if ( !( m_aProps[nInd].Value >>= bToBeEncr ) )
            {
                OSL_FAIL( "The property has wrong type!\n" );
            }
        }
    }

    // since a new key set to the package stream it should not be removed except the case when
    // the stream becomes nonencrypted
    uno::Sequence< beans::NamedValue > aKey;
    if ( bToBeEncr )
        GetEncryptionKeyProperty_Impl( xPropSet ) >>= aKey;

    // If the properties must be investigated the stream is either
    // was never changed or was changed, the parent was commited
    // and the stream was closed.
    // That means that if it is intended to use common storage key
    // it is already has no encryption but is marked to be stored
    // encrypted and the key is empty.
    if ( !bWasEncr && bToBeEncr && !aKey.getLength() )
    {
        // the stream is intended to use common storage password
        m_bUseCommonEncryption = sal_True;
        return sal_False;
    }
    else
        return bToBeEncr;
}

//-----------------------------------------------
void OWriteStream_Impl::SetDecrypted()
{
    OSL_ENSURE( m_nStorageType == embed::StorageFormats::PACKAGE, "The encryption is supported only for package storages!\n" );
    if ( m_nStorageType != embed::StorageFormats::PACKAGE )
        throw uno::RuntimeException();

    GetStreamProperties();

    // let the stream be modified
    FillTempGetFileName();
    m_bHasDataToFlush = sal_True;

    // remove encryption
    m_bForceEncrypted = sal_False;
    m_bHasCachedEncryptionData = sal_False;
    m_aEncryptionData.clear();

    for ( sal_Int32 nInd = 0; nInd < m_aProps.getLength(); nInd++ )
    {
        if ( m_aProps[nInd].Name.equalsAsciiL( RTL_CONSTASCII_STRINGPARAM( "Encrypted" ) ) )
            m_aProps[nInd].Value <<= sal_False;
    }
}

//-----------------------------------------------
void OWriteStream_Impl::SetEncrypted( const ::comphelper::SequenceAsHashMap& aEncryptionData )
{
    OSL_ENSURE( m_nStorageType == embed::StorageFormats::PACKAGE, "The encryption is supported only for package storages!\n" );
    if ( m_nStorageType != embed::StorageFormats::PACKAGE )
        throw uno::RuntimeException();

    if ( !aEncryptionData.size() )
        throw uno::RuntimeException();

    GetStreamProperties();

    // let the stream be modified
    FillTempGetFileName();
    m_bHasDataToFlush = sal_True;

    // introduce encryption info
    for ( sal_Int32 nInd = 0; nInd < m_aProps.getLength(); nInd++ )
    {
        if ( m_aProps[nInd].Name.equalsAsciiL( RTL_CONSTASCII_STRINGPARAM( "Encrypted" ) ) )
            m_aProps[nInd].Value <<= sal_True;
    }

    m_bUseCommonEncryption = sal_False; // very important to set it to false

    m_bHasCachedEncryptionData = sal_True;
    m_aEncryptionData = aEncryptionData;
}

//-----------------------------------------------
void OWriteStream_Impl::DisposeWrappers()
{
    ::osl::MutexGuard aGuard( m_rMutexRef->GetMutex() );
    if ( m_pAntiImpl )
    {
        try {
            m_pAntiImpl->dispose();
        }
        catch ( uno::RuntimeException& aRuntimeException )
        {
            AddLog( aRuntimeException.Message );
            AddLog( ::rtl::OUString(RTL_CONSTASCII_USTRINGPARAM(OSL_LOG_PREFIX "Quiet exception") ) );
        }

        m_pAntiImpl = NULL;
    }
    m_pParent = NULL;

    if ( !m_aInputStreamsList.empty() )
    {
        for ( InputStreamsList_Impl::iterator pStreamIter = m_aInputStreamsList.begin();
              pStreamIter != m_aInputStreamsList.end(); pStreamIter++ )
        {
            if ( (*pStreamIter) )
            {
                (*pStreamIter)->InternalDispose();
                (*pStreamIter) = NULL;
            }
        }

        m_aInputStreamsList.clear();
    }
}

//-----------------------------------------------
uno::Reference< lang::XMultiServiceFactory > OWriteStream_Impl::GetServiceFactory()
{
    if ( m_xFactory.is() )
        return m_xFactory;

    return ::comphelper::getProcessServiceFactory();
}

//-----------------------------------------------
::rtl::OUString OWriteStream_Impl::GetFilledTempFileIfNo( const uno::Reference< io::XInputStream >& xStream )
{
    if ( !m_aTempURL.getLength() )
    {
        ::rtl::OUString aTempURL = GetNewTempFileURL( GetServiceFactory() );

        try {
            if ( aTempURL.getLength() && xStream.is() )
            {
                uno::Reference < ucb::XSimpleFileAccess > xTempAccess(
                                GetServiceFactory()->createInstance (
                                        ::rtl::OUString(RTL_CONSTASCII_USTRINGPARAM("com.sun.star.ucb.SimpleFileAccess") ) ),
                                uno::UNO_QUERY );

                if ( !xTempAccess.is() )
                    throw uno::RuntimeException(); // TODO:

                uno::Reference< io::XOutputStream > xTempOutStream = xTempAccess->openFileWrite( aTempURL );
                if ( xTempOutStream.is() )
                {
                    // the current position of the original stream should be still OK, copy further
                    ::comphelper::OStorageHelper::CopyInputToOutput( xStream, xTempOutStream );
                    xTempOutStream->closeOutput();
                    xTempOutStream = uno::Reference< io::XOutputStream >();
                }
                else
                    throw io::IOException(); // TODO:
            }
        }
        catch( packages::WrongPasswordException& aWrongPasswordException )
        {
            AddLog( aWrongPasswordException.Message );
            AddLog( ::rtl::OUString(RTL_CONSTASCII_USTRINGPARAM( OSL_LOG_PREFIX "Rethrow") ) );

            KillFile( aTempURL, GetServiceFactory() );
            throw;
        }
        catch( uno::Exception& aException )
        {
            AddLog( aException.Message );
            AddLog( ::rtl::OUString( RTL_CONSTASCII_USTRINGPARAM( OSL_LOG_PREFIX "Rethrow") ) );

            KillFile( aTempURL, GetServiceFactory() );
        throw;
        }

        if ( aTempURL.getLength() )
            CleanCacheStream();

        m_aTempURL = aTempURL;
    }

    return m_aTempURL;
}

//-----------------------------------------------
::rtl::OUString OWriteStream_Impl::FillTempGetFileName()
{
    // should try to create cache first, if the amount of contents is too big, the temp file should be taken
    if ( !m_xCacheStream.is() && !m_aTempURL.getLength() )
    {
        uno::Reference< io::XInputStream > xOrigStream = m_xPackageStream->getDataStream();
        if ( !xOrigStream.is() )
        {
            // in case of new inserted package stream it is possible that input stream still was not set
            uno::Reference< io::XStream > xCacheStream = CreateMemoryStream( GetServiceFactory() );
            OSL_ENSURE( xCacheStream.is(), "If the stream can not be created an exception must be thrown!\n" );
            m_xCacheSeek.set( xCacheStream, uno::UNO_QUERY_THROW );
            m_xCacheStream = xCacheStream;
        }
        else
        {
            sal_Int32 nRead = 0;
            uno::Sequence< sal_Int8 > aData( MAX_STORCACHE_SIZE + 1 );
            nRead = xOrigStream->readBytes( aData, MAX_STORCACHE_SIZE + 1 );
            if ( aData.getLength() > nRead )
                aData.realloc( nRead );

            if ( nRead <= MAX_STORCACHE_SIZE )
            {
                uno::Reference< io::XStream > xCacheStream = CreateMemoryStream( GetServiceFactory() );
                OSL_ENSURE( xCacheStream.is(), "If the stream can not be created an exception must be thrown!\n" );

                if ( nRead )
                {
                    uno::Reference< io::XOutputStream > xOutStream( xCacheStream->getOutputStream(), uno::UNO_SET_THROW );
                    xOutStream->writeBytes( aData );
                }
                m_xCacheSeek.set( xCacheStream, uno::UNO_QUERY_THROW );
                m_xCacheStream = xCacheStream;
                m_xCacheSeek->seek( 0 );
            }
            else if ( !m_aTempURL.getLength() )
            {
                m_aTempURL = GetNewTempFileURL( GetServiceFactory() );

                try {
                    if ( m_aTempURL.getLength() )
                    {
                        uno::Reference < ucb::XSimpleFileAccess > xTempAccess(
                                        GetServiceFactory()->createInstance (
                                                ::rtl::OUString(RTL_CONSTASCII_USTRINGPARAM("com.sun.star.ucb.SimpleFileAccess") ) ),
                                        uno::UNO_QUERY );

                        if ( !xTempAccess.is() )
                            throw uno::RuntimeException(); // TODO:


                        uno::Reference< io::XOutputStream > xTempOutStream = xTempAccess->openFileWrite( m_aTempURL );
                        if ( xTempOutStream.is() )
                        {
                            // copy stream contents to the file
                            xTempOutStream->writeBytes( aData );

                            // the current position of the original stream should be still OK, copy further
                            ::comphelper::OStorageHelper::CopyInputToOutput( xOrigStream, xTempOutStream );
                            xTempOutStream->closeOutput();
                            xTempOutStream = uno::Reference< io::XOutputStream >();
                        }
                        else
                            throw io::IOException(); // TODO:
                    }
                }
                catch( packages::WrongPasswordException& )
                {
                    KillFile( m_aTempURL, GetServiceFactory() );
                    m_aTempURL = ::rtl::OUString();

                    throw;
                }
                catch( uno::Exception& )
                {
                    KillFile( m_aTempURL, GetServiceFactory() );
                    m_aTempURL = ::rtl::OUString();
                }
            }
        }
    }

    return m_aTempURL;
}

//-----------------------------------------------
uno::Reference< io::XStream > OWriteStream_Impl::GetTempFileAsStream()
{
    uno::Reference< io::XStream > xTempStream;

    if ( !m_xCacheStream.is() )
    {
        if ( !m_aTempURL.getLength() )
            m_aTempURL = FillTempGetFileName();

        if ( m_aTempURL.getLength() )
        {
            // the temporary file is not used if the cache is used
            uno::Reference < ucb::XSimpleFileAccess > xTempAccess(
                            GetServiceFactory()->createInstance (
                                    ::rtl::OUString(RTL_CONSTASCII_USTRINGPARAM("com.sun.star.ucb.SimpleFileAccess") ) ),
                            uno::UNO_QUERY );

            if ( !xTempAccess.is() )
                throw uno::RuntimeException(); // TODO:

            try
            {
                xTempStream = xTempAccess->openFileReadWrite( m_aTempURL );
            }
            catch( uno::Exception& aException )
            {
        AddLog( aException.Message );
        AddLog( ::rtl::OUString( RTL_CONSTASCII_USTRINGPARAM( OSL_LOG_PREFIX "Quiet exception" ) ) );
            }
        }
    }

    if ( m_xCacheStream.is() )
        xTempStream = m_xCacheStream;

    // the method must always return a stream
    // in case the stream can not be open
    // an exception should be thrown
    if ( !xTempStream.is() )
        throw io::IOException(); //TODO:

    return xTempStream;
}

//-----------------------------------------------
uno::Reference< io::XInputStream > OWriteStream_Impl::GetTempFileAsInputStream()
{
    uno::Reference< io::XInputStream > xInputStream;

    if ( !m_xCacheStream.is() )
    {
        if ( !m_aTempURL.getLength() )
            m_aTempURL = FillTempGetFileName();

        if ( m_aTempURL.getLength() )
        {
            // the temporary file is not used if the cache is used
            uno::Reference < ucb::XSimpleFileAccess > xTempAccess(
                            GetServiceFactory()->createInstance (
                                    ::rtl::OUString(RTL_CONSTASCII_USTRINGPARAM("com.sun.star.ucb.SimpleFileAccess") ) ),
                            uno::UNO_QUERY );

            if ( !xTempAccess.is() )
                throw uno::RuntimeException(); // TODO:

            try
            {
                xInputStream = xTempAccess->openFileRead( m_aTempURL );
            }
            catch( uno::Exception& aException )
            {
                AddLog( aException.Message );
                AddLog( ::rtl::OUString( RTL_CONSTASCII_USTRINGPARAM( OSL_LOG_PREFIX "Quiet exception" ) ) );
            }
        }
    }

    if ( m_xCacheStream.is() )
        xInputStream = m_xCacheStream->getInputStream();

    // the method must always return a stream
    // in case the stream can not be open
    // an exception should be thrown
    if ( !xInputStream.is() )
        throw io::IOException(); // TODO:

    return xInputStream;
}

// =================================================================================================

//-----------------------------------------------
void OWriteStream_Impl::InsertStreamDirectly( const uno::Reference< io::XInputStream >& xInStream,
                                              const uno::Sequence< beans::PropertyValue >& aProps )
{
    ::osl::MutexGuard aGuard( m_rMutexRef->GetMutex() ) ;

    // this call can be made only during parent storage commit
    // the  parent storage is responsible for the correct handling
    // of deleted and renamed contents

    OSL_ENSURE( m_xPackageStream.is(), "No package stream is set!\n" );

    if ( m_bHasDataToFlush )
        throw io::IOException();

    OSL_ENSURE( !m_aTempURL.getLength() && !m_xCacheStream.is(), "The temporary must not exist!\n" );

    // use new file as current persistent representation
    // the new file will be removed after it's stream is closed
    m_xPackageStream->setDataStream( xInStream );

    // copy properties to the package stream
    uno::Reference< beans::XPropertySet > xPropertySet( m_xPackageStream, uno::UNO_QUERY );
    if ( !xPropertySet.is() )
        throw uno::RuntimeException();

    // The storage-package communication has a problem
    // the storage caches properties, thus if the package changes one of them itself
    // the storage does not know about it

    // Depending from MediaType value the package can change the compressed property itself
    // Thus if Compressed property is provided it must be set as the latest one
    sal_Bool bCompressedIsSet = sal_False;
    sal_Bool bCompressed = sal_False;
    ::rtl::OUString aComprPropName( RTL_CONSTASCII_USTRINGPARAM( "Compressed" ) );
    ::rtl::OUString aMedTypePropName( RTL_CONSTASCII_USTRINGPARAM( "MediaType" ) );
    for ( sal_Int32 nInd = 0; nInd < aProps.getLength(); nInd++ )
    {
        if ( aProps[nInd].Name.equals( aComprPropName ) )
        {
            bCompressedIsSet = sal_True;
            aProps[nInd].Value >>= bCompressed;
        }
        else if ( ( m_nStorageType == embed::StorageFormats::OFOPXML || m_nStorageType == embed::StorageFormats::PACKAGE )
               && aProps[nInd].Name.equals( aMedTypePropName ) )
        {
            xPropertySet->setPropertyValue( aProps[nInd].Name, aProps[nInd].Value );
        }
        else if ( m_nStorageType == embed::StorageFormats::PACKAGE && aProps[nInd].Name.equalsAsciiL( RTL_CONSTASCII_STRINGPARAM( "UseCommonStoragePasswordEncryption" ) ) )
            aProps[nInd].Value >>= m_bUseCommonEncryption;
        else
            throw lang::IllegalArgumentException();

        // if there are cached properties update them
        if ( aProps[nInd].Name.equals( aMedTypePropName ) || aProps[nInd].Name.equals( aComprPropName ) )
            for ( sal_Int32 nMemInd = 0; nMemInd < m_aProps.getLength(); nMemInd++ )
            {
                if ( aProps[nInd].Name.equals( m_aProps[nMemInd].Name ) )
                    m_aProps[nMemInd].Value = aProps[nInd].Value;
            }
    }

    if ( bCompressedIsSet )
    {
        xPropertySet->setPropertyValue( aComprPropName, uno::makeAny( (sal_Bool)bCompressed ) );
        m_bCompressedSetExplicit = sal_True;
    }

    if ( m_bUseCommonEncryption )
    {
        if ( m_nStorageType != embed::StorageFormats::PACKAGE )
            throw uno::RuntimeException();

        // set to be encrypted but do not use encryption key
<<<<<<< HEAD
        xPropertySet->setPropertyValue( ::rtl::OUString(RTL_CONSTASCII_USTRINGPARAM("EncryptionKey") ),
                                        uno::makeAny( uno::Sequence< sal_Int8 >() ) );
        xPropertySet->setPropertyValue( ::rtl::OUString(RTL_CONSTASCII_USTRINGPARAM("Encrypted") ),
=======
        xPropertySet->setPropertyValue( ::rtl::OUString::createFromAscii( STORAGE_ENCRYPTION_KEYS_PROPERTY ),
                                        uno::makeAny( uno::Sequence< beans::NamedValue >() ) );
        xPropertySet->setPropertyValue( ::rtl::OUString::createFromAscii( "Encrypted" ),
>>>>>>> e19358aa
                                        uno::makeAny( sal_True ) );
    }

    // the stream should be free soon, after package is stored
    m_bHasDataToFlush = sal_False;
    m_bFlushed = sal_True; // will allow to use transaction on stream level if will need it
    m_bHasInsertedStreamOptimization = sal_True;
}

//-----------------------------------------------
void OWriteStream_Impl::Commit()
{
    ::osl::MutexGuard aGuard( m_rMutexRef->GetMutex() ) ;

    OSL_ENSURE( m_xPackageStream.is(), "No package stream is set!\n" );

    if ( !m_bHasDataToFlush )
        return;

    uno::Reference< packages::XDataSinkEncrSupport > xNewPackageStream;
    uno::Sequence< uno::Any > aSeq( 1 );
    aSeq[0] <<= sal_False;

    if ( m_xCacheStream.is() )
    {
        if ( m_pAntiImpl )
            m_pAntiImpl->DeInit();

        uno::Reference< io::XInputStream > xInStream( m_xCacheStream->getInputStream(), uno::UNO_SET_THROW );

        xNewPackageStream = uno::Reference< packages::XDataSinkEncrSupport >(
                                                        m_xPackage->createInstanceWithArguments( aSeq ),
                                                        uno::UNO_QUERY_THROW );

        xNewPackageStream->setDataStream( xInStream );

        m_xCacheStream = uno::Reference< io::XStream >();
        m_xCacheSeek = uno::Reference< io::XSeekable >();

    }
    else if ( m_aTempURL.getLength() )
    {
        if ( m_pAntiImpl )
            m_pAntiImpl->DeInit();

        uno::Reference< io::XInputStream > xInStream;
        try
        {
            xInStream.set( static_cast< io::XInputStream* >( new OSelfTerminateFileStream( GetServiceFactory(), m_aTempURL ) ), uno::UNO_QUERY );
        }
        catch( uno::Exception& )
        {
        }

        if ( !xInStream.is() )
            throw io::IOException();

        xNewPackageStream = uno::Reference< packages::XDataSinkEncrSupport >(
                                                        m_xPackage->createInstanceWithArguments( aSeq ),
                                                        uno::UNO_QUERY_THROW );

        // TODO/NEW: Let the temporary file be removed after commit
        xNewPackageStream->setDataStream( xInStream );
        m_aTempURL = ::rtl::OUString();
    }
    else // if ( m_bHasInsertedStreamOptimization )
    {
        // if the optimization is used the stream can be accessed directly
        xNewPackageStream = m_xPackageStream;
    }

    // copy properties to the package stream
    uno::Reference< beans::XPropertySet > xPropertySet( xNewPackageStream, uno::UNO_QUERY );
    if ( !xPropertySet.is() )
        throw uno::RuntimeException();

    for ( sal_Int32 nInd = 0; nInd < m_aProps.getLength(); nInd++ )
    {
        if ( m_aProps[nInd].Name.equalsAsciiL( RTL_CONSTASCII_STRINGPARAM( "Size" ) ) )
        {
            if ( m_pAntiImpl && !m_bHasInsertedStreamOptimization && m_pAntiImpl->m_xSeekable.is() )
            {
                m_aProps[nInd].Value <<= ((sal_Int32)m_pAntiImpl->m_xSeekable->getLength());
                xPropertySet->setPropertyValue( m_aProps[nInd].Name, m_aProps[nInd].Value );
            }
        }
        else
            xPropertySet->setPropertyValue( m_aProps[nInd].Name, m_aProps[nInd].Value );
    }

    if ( m_bUseCommonEncryption )
    {
        if ( m_nStorageType != embed::StorageFormats::PACKAGE )
            throw uno::RuntimeException();

        // set to be encrypted but do not use encryption key
<<<<<<< HEAD
        xPropertySet->setPropertyValue( ::rtl::OUString(RTL_CONSTASCII_USTRINGPARAM("EncryptionKey") ),
                                        uno::makeAny( uno::Sequence< sal_Int8 >() ) );
        xPropertySet->setPropertyValue( ::rtl::OUString(RTL_CONSTASCII_USTRINGPARAM("Encrypted") ),
=======
        xPropertySet->setPropertyValue( ::rtl::OUString::createFromAscii( STORAGE_ENCRYPTION_KEYS_PROPERTY ),
                                        uno::makeAny( uno::Sequence< beans::NamedValue >() ) );
        xPropertySet->setPropertyValue( ::rtl::OUString::createFromAscii( "Encrypted" ),
>>>>>>> e19358aa
                                        uno::makeAny( sal_True ) );
    }
    else if ( m_bHasCachedEncryptionData )
    {
        if ( m_nStorageType != embed::StorageFormats::PACKAGE )
            throw uno::RuntimeException();

<<<<<<< HEAD
        xPropertySet->setPropertyValue( ::rtl::OUString(RTL_CONSTASCII_USTRINGPARAM("EncryptionKey") ),
                                        uno::makeAny( m_aEncryptionData.getUnpackedValueOrDefault( PACKAGE_ENCRYPTIONDATA_SHA1UTF8, uno::Sequence< sal_Int8 >() ) ) );
=======
        xPropertySet->setPropertyValue( ::rtl::OUString::createFromAscii( STORAGE_ENCRYPTION_KEYS_PROPERTY ),
                                        uno::makeAny( m_aEncryptionData.getAsConstNamedValueList() ) );
>>>>>>> e19358aa
    }

    // the stream should be free soon, after package is stored
    m_xPackageStream = xNewPackageStream;
    m_bHasDataToFlush = sal_False;
    m_bFlushed = sal_True; // will allow to use transaction on stream level if will need it
}

//-----------------------------------------------
void OWriteStream_Impl::Revert()
{
    // can be called only from parent storage
    // means complete reload of the stream

    ::osl::MutexGuard aGuard( m_rMutexRef->GetMutex() ) ;

    if ( !m_bHasDataToFlush )
        return; // nothing to do

    OSL_ENSURE( m_aTempURL.getLength() || m_xCacheStream.is(), "The temporary must exist!\n" );

    if ( m_xCacheStream.is() )
    {
        m_xCacheStream = uno::Reference< io::XStream >();
        m_xCacheSeek = uno::Reference< io::XSeekable >();
    }

    if ( m_aTempURL.getLength() )
    {
        KillFile( m_aTempURL, GetServiceFactory() );
        m_aTempURL = ::rtl::OUString();
    }

    m_aProps.realloc( 0 );

    m_bHasDataToFlush = sal_False;

    m_bUseCommonEncryption = sal_True;
    m_bHasCachedEncryptionData = sal_False;
    m_aEncryptionData.clear();

    if ( m_nStorageType == embed::StorageFormats::OFOPXML )
    {
        // currently the relations storage is changed only on commit
        m_xNewRelInfoStream = uno::Reference< io::XInputStream >();
        m_aNewRelInfo = uno::Sequence< uno::Sequence< beans::StringPair > >();
        if ( m_xOrigRelInfoStream.is() )
        {
            // the original stream is still here, that means that it was not parsed
            m_aOrigRelInfo = uno::Sequence< uno::Sequence< beans::StringPair > >();
            m_nRelInfoStatus = RELINFO_NO_INIT;
        }
        else
        {
            // the original stream was aready parsed
            if ( !m_bOrigRelInfoBroken )
                m_nRelInfoStatus = RELINFO_READ;
            else
                m_nRelInfoStatus = RELINFO_BROKEN;
        }
    }
}

//-----------------------------------------------
uno::Sequence< beans::PropertyValue > OWriteStream_Impl::GetStreamProperties()
{
    if ( !m_aProps.getLength() )
        m_aProps = ReadPackageStreamProperties();

    return m_aProps;
}

//-----------------------------------------------
uno::Sequence< beans::PropertyValue > OWriteStream_Impl::InsertOwnProps(
                                                                    const uno::Sequence< beans::PropertyValue >& aProps,
                                                                    sal_Bool bUseCommonEncryption )
{
    uno::Sequence< beans::PropertyValue > aResult( aProps );
    sal_Int32 nLen = aResult.getLength();

    if ( m_nStorageType == embed::StorageFormats::PACKAGE )
    {
        for ( sal_Int32 nInd = 0; nInd < nLen; nInd++ )
            if ( aResult[nInd].Name.equalsAsciiL( RTL_CONSTASCII_STRINGPARAM( "UseCommonStoragePasswordEncryption" ) ) )
            {
                aResult[nInd].Value <<= bUseCommonEncryption;
                return aResult;
            }

        aResult.realloc( ++nLen );
        aResult[nLen - 1].Name = ::rtl::OUString(RTL_CONSTASCII_USTRINGPARAM("UseCommonStoragePasswordEncryption") );
        aResult[nLen - 1].Value <<= bUseCommonEncryption;
    }
    else if ( m_nStorageType == embed::StorageFormats::OFOPXML )
    {
        ReadRelInfoIfNecessary();

        uno::Any aValue;
        if ( m_nRelInfoStatus == RELINFO_READ )
            aValue <<= m_aOrigRelInfo;
        else if ( m_nRelInfoStatus == RELINFO_CHANGED_STREAM_READ || m_nRelInfoStatus == RELINFO_CHANGED )
            aValue <<= m_aNewRelInfo;
        else // m_nRelInfoStatus == RELINFO_CHANGED_BROKEN || m_nRelInfoStatus == RELINFO_BROKEN
            throw io::IOException( ::rtl::OUString( RTL_CONSTASCII_USTRINGPARAM( "Wrong relinfo stream!" ) ),
                                    uno::Reference< uno::XInterface >() );

        for ( sal_Int32 nInd = 0; nInd < nLen; nInd++ )
            if ( aResult[nInd].Name.equalsAsciiL( RTL_CONSTASCII_STRINGPARAM( "RelationsInfo" ) ) )
            {
                aResult[nInd].Value = aValue;
                return aResult;
            }

        aResult.realloc( ++nLen );
        aResult[nLen - 1].Name = ::rtl::OUString(RTL_CONSTASCII_USTRINGPARAM("RelationsInfo") );
        aResult[nLen - 1].Value = aValue;
    }

    return aResult;
}

//-----------------------------------------------
sal_Bool OWriteStream_Impl::IsTransacted()
{
    ::osl::MutexGuard aGuard( m_rMutexRef->GetMutex() ) ;
    return ( m_pAntiImpl && m_pAntiImpl->m_bTransacted );
}

void OWriteStream_Impl::ReadRelInfoIfNecessary()
{
    if ( m_nStorageType != embed::StorageFormats::OFOPXML )
        return;

    if ( m_nRelInfoStatus == RELINFO_NO_INIT )
    {
        try
        {
            // Init from original stream
            if ( m_xOrigRelInfoStream.is() )
                m_aOrigRelInfo = ::comphelper::OFOPXMLHelper::ReadRelationsInfoSequence(
                                        m_xOrigRelInfoStream,
                                        ::rtl::OUString( RTL_CONSTASCII_USTRINGPARAM( "_rels/*.rels" ) ),
                                        m_xFactory );

            // in case of success the stream must be thrown away, that means that the OrigRelInfo is initialized
            // the reason for this is that the original stream might not be seekable ( at the same time the new
            // provided stream must be seekable ), so it must be read only once
            m_xOrigRelInfoStream = uno::Reference< io::XInputStream >();
            m_nRelInfoStatus = RELINFO_READ;
        }
        catch( uno::Exception& aException )
        {
            AddLog( aException.Message );
            AddLog( ::rtl::OUString( RTL_CONSTASCII_USTRINGPARAM( OSL_LOG_PREFIX "Quiet exception" ) ) );

            m_nRelInfoStatus = RELINFO_BROKEN;
            m_bOrigRelInfoBroken = sal_True;
        }
    }
    else if ( m_nRelInfoStatus == RELINFO_CHANGED_STREAM )
    {
        // Init from the new stream
        try
        {
            if ( m_xNewRelInfoStream.is() )
                m_aNewRelInfo = ::comphelper::OFOPXMLHelper::ReadRelationsInfoSequence(
                                        m_xNewRelInfoStream,
                                        ::rtl::OUString( RTL_CONSTASCII_USTRINGPARAM( "_rels/*.rels" ) ),
                                        m_xFactory );

            m_nRelInfoStatus = RELINFO_CHANGED_STREAM_READ;
        }
        catch( uno::Exception )
        {
            m_nRelInfoStatus = RELINFO_CHANGED_BROKEN;
        }
    }
}

//-----------------------------------------------
uno::Sequence< beans::PropertyValue > OWriteStream_Impl::ReadPackageStreamProperties()
{
    sal_Int32 nPropNum = 0;
    if ( m_nStorageType == embed::StorageFormats::ZIP )
        nPropNum = 2;
    else if ( m_nStorageType == embed::StorageFormats::OFOPXML )
        nPropNum = 3;
    else if ( m_nStorageType == embed::StorageFormats::PACKAGE )
        nPropNum = 4;
    uno::Sequence< beans::PropertyValue > aResult( nPropNum );

    // The "Compressed" property must be set after "MediaType" property,
    // since the setting of the last one can change the value of the first one

    if ( m_nStorageType == embed::StorageFormats::OFOPXML || m_nStorageType == embed::StorageFormats::PACKAGE )
    {
        aResult[0].Name = ::rtl::OUString(RTL_CONSTASCII_USTRINGPARAM("MediaType") );
        aResult[1].Name = ::rtl::OUString(RTL_CONSTASCII_USTRINGPARAM("Compressed") );
        aResult[2].Name = ::rtl::OUString(RTL_CONSTASCII_USTRINGPARAM("Size") );

        if ( m_nStorageType == embed::StorageFormats::PACKAGE )
            aResult[3].Name = ::rtl::OUString(RTL_CONSTASCII_USTRINGPARAM("Encrypted") );
    }
    else
    {
        aResult[0].Name = ::rtl::OUString(RTL_CONSTASCII_USTRINGPARAM("Compressed") );
        aResult[1].Name = ::rtl::OUString(RTL_CONSTASCII_USTRINGPARAM("Size") );

    }

    // TODO: may be also raw stream should be marked

    uno::Reference< beans::XPropertySet > xPropSet( m_xPackageStream, uno::UNO_QUERY );
    if ( xPropSet.is() )
    {
        for ( sal_Int32 nInd = 0; nInd < aResult.getLength(); nInd++ )
        {
            try {
                aResult[nInd].Value = xPropSet->getPropertyValue( aResult[nInd].Name );
            }
            catch( uno::Exception& aException )
            {
                AddLog( aException.Message );
                AddLog( ::rtl::OUString( RTL_CONSTASCII_USTRINGPARAM( OSL_LOG_PREFIX "Quiet exception" ) ) );

                OSL_FAIL( "A property can't be retrieved!\n" );
            }
        }
    }
    else
    {
        OSL_FAIL( "Can not get properties from a package stream!\n" );
        throw uno::RuntimeException();
    }

    return aResult;
}

//-----------------------------------------------
void OWriteStream_Impl::CopyInternallyTo_Impl( const uno::Reference< io::XStream >& xDestStream,
                                                const ::comphelper::SequenceAsHashMap& aEncryptionData )
{
    ::osl::MutexGuard aGuard( m_rMutexRef->GetMutex() ) ;

    OSL_ENSURE( !m_bUseCommonEncryption, "The stream can not be encrypted!" );

    if ( m_nStorageType != embed::StorageFormats::PACKAGE )
        throw packages::NoEncryptionException();

    if ( m_pAntiImpl )
    {
        m_pAntiImpl->CopyToStreamInternally_Impl( xDestStream );
    }
    else
    {
        uno::Reference< io::XStream > xOwnStream = GetStream( embed::ElementModes::READ, aEncryptionData, sal_False );
        if ( !xOwnStream.is() )
            throw io::IOException(); // TODO

        OStorage_Impl::completeStorageStreamCopy_Impl( xOwnStream, xDestStream, m_nStorageType, GetAllRelationshipsIfAny() );
    }

    uno::Reference< embed::XEncryptionProtectedSource2 > xEncr( xDestStream, uno::UNO_QUERY );
    if ( xEncr.is() )
        xEncr->setEncryptionData( aEncryptionData.getAsConstNamedValueList() );
}

//-----------------------------------------------
uno::Sequence< uno::Sequence< beans::StringPair > > OWriteStream_Impl::GetAllRelationshipsIfAny()
{
    if ( m_nStorageType != embed::StorageFormats::OFOPXML )
        return uno::Sequence< uno::Sequence< beans::StringPair > >();

    ReadRelInfoIfNecessary();

    if ( m_nRelInfoStatus == RELINFO_READ )
        return m_aOrigRelInfo;
    else if ( m_nRelInfoStatus == RELINFO_CHANGED_STREAM_READ || m_nRelInfoStatus == RELINFO_CHANGED )
        return m_aNewRelInfo;
    else // m_nRelInfoStatus == RELINFO_CHANGED_BROKEN || m_nRelInfoStatus == RELINFO_BROKEN
            throw io::IOException( ::rtl::OUString( RTL_CONSTASCII_USTRINGPARAM( "Wrong relinfo stream!" ) ),
                                    uno::Reference< uno::XInterface >() );
}

//-----------------------------------------------
void OWriteStream_Impl::CopyInternallyTo_Impl( const uno::Reference< io::XStream >& xDestStream )
{
    ::osl::MutexGuard aGuard( m_rMutexRef->GetMutex() ) ;

    if ( m_pAntiImpl )
    {
        m_pAntiImpl->CopyToStreamInternally_Impl( xDestStream );
    }
    else
    {
        uno::Reference< io::XStream > xOwnStream = GetStream( embed::ElementModes::READ, sal_False );
        if ( !xOwnStream.is() )
            throw io::IOException(); // TODO

        OStorage_Impl::completeStorageStreamCopy_Impl( xOwnStream, xDestStream, m_nStorageType, GetAllRelationshipsIfAny() );
    }
}

//-----------------------------------------------
uno::Reference< io::XStream > OWriteStream_Impl::GetStream( sal_Int32 nStreamMode, const ::comphelper::SequenceAsHashMap& aEncryptionData, sal_Bool bHierarchyAccess )
{
    ::osl::MutexGuard aGuard( m_rMutexRef->GetMutex() ) ;

    OSL_ENSURE( m_xPackageStream.is(), "No package stream is set!\n" );

    if ( m_pAntiImpl )
        throw io::IOException(); // TODO:

    if ( !IsEncrypted() )
        throw packages::NoEncryptionException();

    uno::Reference< io::XStream > xResultStream;

    uno::Reference< beans::XPropertySet > xPropertySet( m_xPackageStream, uno::UNO_QUERY );
    if ( !xPropertySet.is() )
        throw uno::RuntimeException();

    if ( m_bHasCachedEncryptionData )
    {
        if ( !::package::PackageEncryptionDatasEqual( m_aEncryptionData, aEncryptionData ) )
            throw packages::WrongPasswordException();

        // the correct key must be set already
        xResultStream = GetStream_Impl( nStreamMode, bHierarchyAccess );
    }
    else
    {
        SetEncryptionKeyProperty_Impl( xPropertySet, aEncryptionData.getAsConstNamedValueList() );

        try {
            xResultStream = GetStream_Impl( nStreamMode, bHierarchyAccess );

            m_bUseCommonEncryption = sal_False; // very important to set it to false
            m_bHasCachedEncryptionData = sal_True;
            m_aEncryptionData = aEncryptionData;
        }
<<<<<<< HEAD
        catch( packages::WrongPasswordException& )
        {
            // retry with different encoding
            SetEncryptionKeyProperty_Impl( xPropertySet, aEncryptionData.getUnpackedValueOrDefault( PACKAGE_ENCRYPTIONDATA_SHA1MS1252, uno::Sequence< sal_Int8 >() ) );
            try {
                // the stream must be cashed to be resaved
                xResultStream = GetStream_Impl( nStreamMode | embed::ElementModes::SEEKABLE, bHierarchyAccess );

                m_bUseCommonEncryption = sal_False; // very important to set it to false
                m_bHasCachedEncryptionData = sal_True;
                m_aEncryptionData = aEncryptionData;

                // the stream must be resaved with new password encryption
                if ( nStreamMode & embed::ElementModes::WRITE )
                {
                    FillTempGetFileName();
                    m_bHasDataToFlush = sal_True;

                    // TODO/LATER: should the notification be done?
                    if ( m_pParent )
                        m_pParent->m_bIsModified = sal_True;
                }
            }
            catch( packages::WrongPasswordException& aWrongPasswordException )
            {
                SetEncryptionKeyProperty_Impl( xPropertySet, uno::Sequence< sal_Int8 >() );
                AddLog( aWrongPasswordException.Message );
                AddLog( ::rtl::OUString( RTL_CONSTASCII_USTRINGPARAM( OSL_LOG_PREFIX "Rethrow" ) ) );
                throw;
            }
            catch ( uno::Exception& aException )
            {
                AddLog( aException.Message );
                AddLog( ::rtl::OUString( RTL_CONSTASCII_USTRINGPARAM( OSL_LOG_PREFIX "Quiet exception" ) ) );

                OSL_FAIL( "Can't write encryption related properties!\n" );
                SetEncryptionKeyProperty_Impl( xPropertySet, uno::Sequence< sal_Int8 >() );
                throw io::IOException(); // TODO:
            }
        }
        catch( uno::Exception& aException )
=======
        catch( packages::WrongPasswordException& aWrongPasswordException )
>>>>>>> e19358aa
        {
            SetEncryptionKeyProperty_Impl( xPropertySet, uno::Sequence< beans::NamedValue >() );
            AddLog( aWrongPasswordException.Message );
            AddLog( ::rtl::OUString( RTL_CONSTASCII_USTRINGPARAM( OSL_LOG_PREFIX "Rethrow" ) ) );
            throw;
        }
        catch ( uno::Exception& aException )
        {
            AddLog( aException.Message );
            AddLog( ::rtl::OUString( RTL_CONSTASCII_USTRINGPARAM( OSL_LOG_PREFIX "Quiet exception" ) ) );

            OSL_ENSURE( sal_False, "Can't write encryption related properties!\n" );
            SetEncryptionKeyProperty_Impl( xPropertySet, uno::Sequence< beans::NamedValue >() );
            throw io::IOException(); // TODO:
        }
    }

    OSL_ENSURE( xResultStream.is(), "In case stream can not be retrieved an exception must be thrown!\n" );

    return xResultStream;
}

//-----------------------------------------------
uno::Reference< io::XStream > OWriteStream_Impl::GetStream( sal_Int32 nStreamMode, sal_Bool bHierarchyAccess )
{
    ::osl::MutexGuard aGuard( m_rMutexRef->GetMutex() ) ;

    OSL_ENSURE( m_xPackageStream.is(), "No package stream is set!\n" );

    if ( m_pAntiImpl )
        throw io::IOException(); // TODO:

    uno::Reference< io::XStream > xResultStream;

    if ( IsEncrypted() )
    {
        ::comphelper::SequenceAsHashMap aGlobalEncryptionData;
        try
        {
            aGlobalEncryptionData = GetCommonRootEncryptionData();
        }
        catch( packages::NoEncryptionException& aNoEncryptionException )
        {
            AddLog( aNoEncryptionException.Message );
            AddLog( ::rtl::OUString( RTL_CONSTASCII_USTRINGPARAM( OSL_LOG_PREFIX "Rethrow" ) ) );

            throw packages::WrongPasswordException();
        }

        xResultStream = GetStream( nStreamMode, aGlobalEncryptionData, bHierarchyAccess );
    }
    else
        xResultStream = GetStream_Impl( nStreamMode, bHierarchyAccess );

    return xResultStream;
}

//-----------------------------------------------
uno::Reference< io::XStream > OWriteStream_Impl::GetStream_Impl( sal_Int32 nStreamMode, sal_Bool bHierarchyAccess )
{
    // private method, no mutex is used
    GetStreamProperties();

    // TODO/LATER: this info might be read later, on demand in future
    ReadRelInfoIfNecessary();

    if ( ( nStreamMode & embed::ElementModes::READWRITE ) == embed::ElementModes::READ )
    {
        uno::Reference< io::XInputStream > xInStream;
        if ( m_xCacheStream.is() || m_aTempURL.getLength() )
            xInStream = GetTempFileAsInputStream(); //TODO:
        else
            xInStream = m_xPackageStream->getDataStream();

        // The stream does not exist in the storage
        if ( !xInStream.is() )
            throw io::IOException();

        OInputCompStream* pStream = new OInputCompStream( *this, xInStream, InsertOwnProps( m_aProps, m_bUseCommonEncryption ), m_nStorageType );
        uno::Reference< io::XStream > xCompStream(
                        static_cast< ::cppu::OWeakObject* >( pStream ),
                        uno::UNO_QUERY );
        OSL_ENSURE( xCompStream.is(),
                    "OInputCompStream MUST provide XStream interfaces!\n" );

        m_aInputStreamsList.push_back( pStream );
        return xCompStream;
    }
    else if ( ( nStreamMode & embed::ElementModes::READWRITE ) == embed::ElementModes::SEEKABLEREAD )
    {
        if ( !m_xCacheStream.is() && !m_aTempURL.getLength() && !( m_xPackageStream->getDataStream().is() ) )
        {
            // The stream does not exist in the storage
            throw io::IOException();
        }

        uno::Reference< io::XInputStream > xInStream;

        xInStream = GetTempFileAsInputStream(); //TODO:

        if ( !xInStream.is() )
            throw io::IOException();

        OInputSeekStream* pStream = new OInputSeekStream( *this, xInStream, InsertOwnProps( m_aProps, m_bUseCommonEncryption ), m_nStorageType );
        uno::Reference< io::XStream > xSeekStream(
                        static_cast< ::cppu::OWeakObject* >( pStream ),
                        uno::UNO_QUERY );
        OSL_ENSURE( xSeekStream.is(),
                    "OInputSeekStream MUST provide XStream interfaces!\n" );

        m_aInputStreamsList.push_back( pStream );
        return xSeekStream;
    }
    else if ( ( nStreamMode & embed::ElementModes::WRITE ) == embed::ElementModes::WRITE )
    {
        if ( !m_aInputStreamsList.empty() )
            throw io::IOException(); // TODO:

        uno::Reference< io::XStream > xStream;
        if ( ( nStreamMode & embed::ElementModes::TRUNCATE ) == embed::ElementModes::TRUNCATE )
        {
            if ( m_aTempURL.getLength() )
            {
                KillFile( m_aTempURL, GetServiceFactory() );
                m_aTempURL = ::rtl::OUString();
            }
            if ( m_xCacheStream.is() )
                CleanCacheStream();

            m_bHasDataToFlush = sal_True;

            // this call is triggered by the parent and it will recognize the change of the state
            if ( m_pParent )
                m_pParent->m_bIsModified = sal_True;

            xStream = CreateMemoryStream( GetServiceFactory() );
            m_xCacheSeek.set( xStream, uno::UNO_QUERY_THROW );
            m_xCacheStream = xStream;
        }
        else if ( !m_bHasInsertedStreamOptimization )
        {
            if ( !m_aTempURL.getLength() && !m_xCacheStream.is() && !( m_xPackageStream->getDataStream().is() ) )
            {
                // The stream does not exist in the storage
                m_bHasDataToFlush = sal_True;

                // this call is triggered by the parent and it will recognize the change of the state
                if ( m_pParent )
                    m_pParent->m_bIsModified = sal_True;
                xStream = GetTempFileAsStream();
            }

            // if the stream exists the temporary file is created on demand
            // xStream = GetTempFileAsStream();
        }

        if ( !xStream.is() )
            m_pAntiImpl = new OWriteStream( this, bHierarchyAccess );
        else
            m_pAntiImpl = new OWriteStream( this, xStream, bHierarchyAccess );

        uno::Reference< io::XStream > xWriteStream =
                                uno::Reference< io::XStream >( static_cast< ::cppu::OWeakObject* >( m_pAntiImpl ),
                                                                uno::UNO_QUERY );

        OSL_ENSURE( xWriteStream.is(), "OWriteStream MUST implement XStream && XComponent interfaces!\n" );

        return xWriteStream;
    }

    throw lang::IllegalArgumentException(); // TODO
}

//-----------------------------------------------
uno::Reference< io::XInputStream > OWriteStream_Impl::GetPlainRawInStream()
{
    ::osl::MutexGuard aGuard( m_rMutexRef->GetMutex() ) ;

    OSL_ENSURE( m_xPackageStream.is(), "No package stream is set!\n" );

    // this method is used only internally, this stream object should not go outside of this implementation
    // if ( m_pAntiImpl )
    //  throw io::IOException(); // TODO:

    return m_xPackageStream->getPlainRawStream();
}

//-----------------------------------------------
uno::Reference< io::XInputStream > OWriteStream_Impl::GetRawInStream()
{
    ::osl::MutexGuard aGuard( m_rMutexRef->GetMutex() ) ;

    OSL_ENSURE( m_xPackageStream.is(), "No package stream is set!\n" );

    if ( m_pAntiImpl )
        throw io::IOException(); // TODO:

    OSL_ENSURE( IsEncrypted(), "Impossible to get raw representation for nonencrypted stream!\n" );
    if ( !IsEncrypted() )
        throw packages::NoEncryptionException();

    return m_xPackageStream->getRawStream();
}

//-----------------------------------------------
::comphelper::SequenceAsHashMap OWriteStream_Impl::GetCommonRootEncryptionData()
    throw ( packages::NoEncryptionException )
{
    ::osl::MutexGuard aGuard( m_rMutexRef->GetMutex() ) ;

    if ( m_nStorageType != embed::StorageFormats::PACKAGE || !m_pParent )
        throw packages::NoEncryptionException();

    return m_pParent->GetCommonRootEncryptionData();
}

//-----------------------------------------------
void OWriteStream_Impl::InputStreamDisposed( OInputCompStream* pStream )
{
    ::osl::MutexGuard aGuard( m_rMutexRef->GetMutex() );
    m_aInputStreamsList.remove( pStream );
}

//-----------------------------------------------
void OWriteStream_Impl::CreateReadonlyCopyBasedOnData( const uno::Reference< io::XInputStream >& xDataToCopy, const uno::Sequence< beans::PropertyValue >& aProps, sal_Bool, uno::Reference< io::XStream >& xTargetStream )
{
    uno::Reference < io::XStream > xTempFile;
    if ( !xTargetStream.is() )
        xTempFile = uno::Reference < io::XStream >(
            m_xFactory->createInstance( ::rtl::OUString(RTL_CONSTASCII_USTRINGPARAM("com.sun.star.io.TempFile") ) ),
            uno::UNO_QUERY );
    else
        xTempFile = xTargetStream;

    uno::Reference < io::XSeekable > xTempSeek( xTempFile, uno::UNO_QUERY );
    if ( !xTempSeek.is() )
        throw uno::RuntimeException(); // TODO

    uno::Reference < io::XOutputStream > xTempOut = xTempFile->getOutputStream();
    if ( !xTempOut.is() )
        throw uno::RuntimeException();

    if ( xDataToCopy.is() )
        ::comphelper::OStorageHelper::CopyInputToOutput( xDataToCopy, xTempOut );

    xTempOut->closeOutput();
    xTempSeek->seek( 0 );

    uno::Reference< io::XInputStream > xInStream = xTempFile->getInputStream();
    if ( !xInStream.is() )
        throw io::IOException();

    // TODO: remember last state of m_bUseCommonEncryption
    if ( !xTargetStream.is() )
        xTargetStream = uno::Reference< io::XStream > (
            static_cast< ::cppu::OWeakObject* >(
                new OInputSeekStream( xInStream, InsertOwnProps( aProps, m_bUseCommonEncryption ), m_nStorageType ) ),
            uno::UNO_QUERY_THROW );
}

//-----------------------------------------------
void OWriteStream_Impl::GetCopyOfLastCommit( uno::Reference< io::XStream >& xTargetStream )
{
    ::osl::MutexGuard aGuard( m_rMutexRef->GetMutex() );

    OSL_ENSURE( m_xPackageStream.is(), "The source stream for copying is incomplete!\n" );
    if ( !m_xPackageStream.is() )
        throw uno::RuntimeException();

    uno::Reference< io::XInputStream > xDataToCopy;
    if ( IsEncrypted() )
    {
        // an encrypted stream must contain input stream
        ::comphelper::SequenceAsHashMap aGlobalEncryptionData;
        try
        {
            aGlobalEncryptionData = GetCommonRootEncryptionData();
        }
        catch( packages::NoEncryptionException& aNoEncryptionException )
        {
            AddLog( aNoEncryptionException.Message );
            AddLog( ::rtl::OUString( RTL_CONSTASCII_USTRINGPARAM( OSL_LOG_PREFIX "No Element" ) ) );

            throw packages::WrongPasswordException();
        }

        GetCopyOfLastCommit( xTargetStream, aGlobalEncryptionData );
    }
    else
    {
        xDataToCopy = m_xPackageStream->getDataStream();

        // in case of new inserted package stream it is possible that input stream still was not set
        GetStreamProperties();

        CreateReadonlyCopyBasedOnData( xDataToCopy, m_aProps, m_bUseCommonEncryption, xTargetStream );
    }
}

//-----------------------------------------------
void OWriteStream_Impl::GetCopyOfLastCommit( uno::Reference< io::XStream >& xTargetStream, const ::comphelper::SequenceAsHashMap& aEncryptionData )
{
    ::osl::MutexGuard aGuard( m_rMutexRef->GetMutex() );

    OSL_ENSURE( m_xPackageStream.is(), "The source stream for copying is incomplete!\n" );
    if ( !m_xPackageStream.is() )
        throw uno::RuntimeException();

    if ( !IsEncrypted() )
        throw packages::NoEncryptionException();

    uno::Reference< io::XInputStream > xDataToCopy;

    if ( m_bHasCachedEncryptionData )
    {
        // TODO: introduce last commited cashed password information and use it here
        // that means "use common pass" also should be remembered on flash
        uno::Sequence< beans::NamedValue > aKey = aEncryptionData.getAsConstNamedValueList();

        uno::Reference< beans::XPropertySet > xProps( m_xPackageStream, uno::UNO_QUERY );
        if ( !xProps.is() )
            throw uno::RuntimeException();

        sal_Bool bEncr = sal_False;
        xProps->getPropertyValue( ::rtl::OUString(RTL_CONSTASCII_USTRINGPARAM("Encrypted") ) ) >>= bEncr;
        if ( !bEncr )
            throw packages::NoEncryptionException();

<<<<<<< HEAD
        uno::Sequence< sal_Int8 > aEncrKey;
        xProps->getPropertyValue( ::rtl::OUString(RTL_CONSTASCII_USTRINGPARAM("EncryptionKey") ) ) >>= aEncrKey;
        if ( !SequencesEqual( aNewKey, aEncrKey ) && !SequencesEqual( aOldKey, aEncrKey ) )
=======
        uno::Sequence< beans::NamedValue > aPackKey;
        xProps->getPropertyValue( ::rtl::OUString::createFromAscii( STORAGE_ENCRYPTION_KEYS_PROPERTY ) ) >>= aPackKey;
        if ( !SequencesEqual( aKey, aPackKey ) )
>>>>>>> e19358aa
            throw packages::WrongPasswordException();

        // the correct key must be set already
        xDataToCopy = m_xPackageStream->getDataStream();
    }
    else
    {
        uno::Reference< beans::XPropertySet > xPropertySet( m_xPackageStream, uno::UNO_QUERY );
        SetEncryptionKeyProperty_Impl( xPropertySet, aEncryptionData.getAsConstNamedValueList() );

        try {
            xDataToCopy = m_xPackageStream->getDataStream();

            if ( !xDataToCopy.is() )
            {
<<<<<<< HEAD
                OSL_FAIL( "Encrypted ZipStream must already have input stream inside!\n" );
                SetEncryptionKeyProperty_Impl( xPropertySet, uno::Sequence< sal_Int8 >() );
            }
        }
        catch( packages::WrongPasswordException& aWrongPasswordException )
        {
            SetEncryptionKeyProperty_Impl( xPropertySet, aEncryptionData.getUnpackedValueOrDefault( PACKAGE_ENCRYPTIONDATA_SHA1MS1252, uno::Sequence< sal_Int8 >() ) );
            try {
                xDataToCopy = m_xPackageStream->getDataStream();

                if ( !xDataToCopy.is() )
                {
                    OSL_FAIL( "Encrypted ZipStream must already have input stream inside!\n" );
                    SetEncryptionKeyProperty_Impl( xPropertySet, uno::Sequence< sal_Int8 >() );
                    AddLog( aWrongPasswordException.Message );
                    AddLog( ::rtl::OUString( RTL_CONSTASCII_USTRINGPARAM( OSL_LOG_PREFIX "Rethrow" ) ) );
                    throw;
                }
            }
            catch( uno::Exception& aException )
            {
                SetEncryptionKeyProperty_Impl( xPropertySet, uno::Sequence< sal_Int8 >() );
                AddLog( aException.Message );
                AddLog( ::rtl::OUString( RTL_CONSTASCII_USTRINGPARAM( OSL_LOG_PREFIX "Rethrow" ) ) );
                throw;
=======
                OSL_ENSURE( sal_False, "Encrypted ZipStream must already have input stream inside!\n" );
                SetEncryptionKeyProperty_Impl( xPropertySet, uno::Sequence< beans::NamedValue >() );
>>>>>>> e19358aa
            }
        }
        catch( uno::Exception& aException )
        {
<<<<<<< HEAD
            OSL_FAIL( "Can't open encrypted stream!\n" );
            SetEncryptionKeyProperty_Impl( xPropertySet, uno::Sequence< sal_Int8 >() );
=======
            OSL_ENSURE( sal_False, "Can't open encrypted stream!\n" );
            SetEncryptionKeyProperty_Impl( xPropertySet, uno::Sequence< beans::NamedValue >() );
>>>>>>> e19358aa
            AddLog( aException.Message );
            AddLog( ::rtl::OUString( RTL_CONSTASCII_USTRINGPARAM( OSL_LOG_PREFIX "Rethrow" ) ) );
            throw;
        }

        SetEncryptionKeyProperty_Impl( xPropertySet, uno::Sequence< beans::NamedValue >() );
    }

    // in case of new inserted package stream it is possible that input stream still was not set
    GetStreamProperties();

    CreateReadonlyCopyBasedOnData( xDataToCopy, m_aProps, m_bUseCommonEncryption, xTargetStream );
}

//-----------------------------------------------
void OWriteStream_Impl::CommitStreamRelInfo( const uno::Reference< embed::XStorage >& xRelStorage, const ::rtl::OUString& aOrigStreamName, const ::rtl::OUString& aNewStreamName )
{
    // at this point of time the old stream must be already cleaned
    OSL_ENSURE( m_nStorageType == embed::StorageFormats::OFOPXML, "The method should be used only with OFOPXML format!\n" );

    if ( m_nStorageType == embed::StorageFormats::OFOPXML )
    {
        OSL_ENSURE( aOrigStreamName.getLength() && aNewStreamName.getLength() && xRelStorage.is(),
                    "Wrong relation persistence information is provided!\n" );

        if ( !xRelStorage.is() || !aOrigStreamName.getLength() || !aNewStreamName.getLength() )
            throw uno::RuntimeException();

        if ( m_nRelInfoStatus == RELINFO_BROKEN || m_nRelInfoStatus == RELINFO_CHANGED_BROKEN )
            throw io::IOException(); // TODO:

        ::rtl::OUString aOrigRelStreamName = aOrigStreamName;
        aOrigRelStreamName += ::rtl::OUString( RTL_CONSTASCII_USTRINGPARAM( ".rels" ) );

        ::rtl::OUString aNewRelStreamName = aNewStreamName;
        aNewRelStreamName += ::rtl::OUString( RTL_CONSTASCII_USTRINGPARAM( ".rels" ) );

        sal_Bool bRenamed = !aOrigRelStreamName.equals( aNewRelStreamName );
        if ( m_nRelInfoStatus == RELINFO_CHANGED
          || m_nRelInfoStatus == RELINFO_CHANGED_STREAM_READ
          || m_nRelInfoStatus == RELINFO_CHANGED_STREAM )
        {
            if ( bRenamed && xRelStorage->hasByName( aOrigRelStreamName ) )
                xRelStorage->removeElement( aOrigRelStreamName );

            if ( m_nRelInfoStatus == RELINFO_CHANGED )
            {
                if ( m_aNewRelInfo.getLength() )
                {
                    uno::Reference< io::XStream > xRelsStream =
                        xRelStorage->openStreamElement( aNewRelStreamName,
                                                          embed::ElementModes::TRUNCATE | embed::ElementModes::READWRITE );

                    uno::Reference< io::XOutputStream > xOutStream = xRelsStream->getOutputStream();
                    if ( !xOutStream.is() )
                        throw uno::RuntimeException();

                    ::comphelper::OFOPXMLHelper::WriteRelationsInfoSequence( xOutStream, m_aNewRelInfo, m_xFactory );

                    // set the mediatype
                    uno::Reference< beans::XPropertySet > xPropSet( xRelsStream, uno::UNO_QUERY_THROW );
                    xPropSet->setPropertyValue(
                        ::rtl::OUString( RTL_CONSTASCII_USTRINGPARAM( "MediaType" ) ),
                        uno::makeAny( ::rtl::OUString(
                             RTL_CONSTASCII_USTRINGPARAM( "application/vnd.openxmlformats-package.relationships+xml" ) ) ) );

                    m_nRelInfoStatus = RELINFO_READ;
                }
            }
            else if ( m_nRelInfoStatus == RELINFO_CHANGED_STREAM_READ
                      || m_nRelInfoStatus == RELINFO_CHANGED_STREAM )
            {
                uno::Reference< io::XStream > xRelsStream =
                    xRelStorage->openStreamElement( aNewRelStreamName,
                                                        embed::ElementModes::TRUNCATE | embed::ElementModes::READWRITE );

                uno::Reference< io::XOutputStream > xOutputStream = xRelsStream->getOutputStream();
                if ( !xOutputStream.is() )
                    throw uno::RuntimeException();

                uno::Reference< io::XSeekable > xSeek( m_xNewRelInfoStream, uno::UNO_QUERY_THROW );
                xSeek->seek( 0 );
                ::comphelper::OStorageHelper::CopyInputToOutput( m_xNewRelInfoStream, xOutputStream );
                xSeek->seek( 0 );

                // set the mediatype
                uno::Reference< beans::XPropertySet > xPropSet( xRelsStream, uno::UNO_QUERY_THROW );
                xPropSet->setPropertyValue(
                    ::rtl::OUString( RTL_CONSTASCII_USTRINGPARAM( "MediaType" ) ),
                    uno::makeAny( ::rtl::OUString(
                         RTL_CONSTASCII_USTRINGPARAM( "application/vnd.openxmlformats-package.relationships+xml" ) ) ) );

                  if ( m_nRelInfoStatus == RELINFO_CHANGED_STREAM )
                    m_nRelInfoStatus = RELINFO_NO_INIT;
                else
                {
                    // the information is already parsed and the stream is stored, no need in temporary stream any more
                    m_xNewRelInfoStream = uno::Reference< io::XInputStream >();
                    m_nRelInfoStatus = RELINFO_READ;
                }
            }

            // the original stream makes no sence after this step
            m_xOrigRelInfoStream = m_xNewRelInfoStream;
            m_aOrigRelInfo = m_aNewRelInfo;
            m_bOrigRelInfoBroken = sal_False;
            m_aNewRelInfo = uno::Sequence< uno::Sequence< beans::StringPair > >();
            m_xNewRelInfoStream = uno::Reference< io::XInputStream >();
        }
        else
        {
            // the stream is not changed but it might be renamed
            if ( bRenamed && xRelStorage->hasByName( aOrigRelStreamName ) )
                xRelStorage->renameElement( aOrigRelStreamName, aNewRelStreamName );
        }
    }
}

//===============================================
// OWriteStream implementation
//===============================================

//-----------------------------------------------
OWriteStream::OWriteStream( OWriteStream_Impl* pImpl, sal_Bool bTransacted )
: m_pImpl( pImpl )
, m_bInStreamDisconnected( sal_False )
, m_bInitOnDemand( sal_True )
, m_nInitPosition( 0 )
, m_bTransacted( bTransacted )
{
    OSL_ENSURE( pImpl, "No base implementation!\n" );
    OSL_ENSURE( m_pImpl->m_rMutexRef.Is(), "No mutex!\n" );

    if ( !m_pImpl || !m_pImpl->m_rMutexRef.Is() )
        throw uno::RuntimeException(); // just a disaster

    m_pData = new WSInternalData_Impl( pImpl->m_rMutexRef, m_pImpl->m_nStorageType );
}

//-----------------------------------------------
OWriteStream::OWriteStream( OWriteStream_Impl* pImpl, uno::Reference< io::XStream > xStream, sal_Bool bTransacted )
: m_pImpl( pImpl )
, m_bInStreamDisconnected( sal_False )
, m_bInitOnDemand( sal_False )
, m_nInitPosition( 0 )
, m_bTransacted( bTransacted )
{
    OSL_ENSURE( pImpl && xStream.is(), "No base implementation!\n" );
    OSL_ENSURE( m_pImpl->m_rMutexRef.Is(), "No mutex!\n" );

    if ( !m_pImpl || !m_pImpl->m_rMutexRef.Is() )
        throw uno::RuntimeException(); // just a disaster

    m_pData = new WSInternalData_Impl( pImpl->m_rMutexRef, m_pImpl->m_nStorageType );

    if ( xStream.is() )
    {
        m_xInStream = xStream->getInputStream();
        m_xOutStream = xStream->getOutputStream();
        m_xSeekable = uno::Reference< io::XSeekable >( xStream, uno::UNO_QUERY );
        OSL_ENSURE( m_xInStream.is() && m_xOutStream.is() && m_xSeekable.is(), "Stream implementation is incomplete!\n" );
    }
}

//-----------------------------------------------
OWriteStream::~OWriteStream()
{
    {
        ::osl::MutexGuard aGuard( m_pData->m_rSharedMutexRef->GetMutex() );
        if ( m_pImpl )
        {
            m_refCount++;
            try {
                dispose();
            }
            catch( uno::RuntimeException& aRuntimeException )
            {
                m_pImpl->AddLog( aRuntimeException.Message );
                m_pImpl->AddLog( ::rtl::OUString( RTL_CONSTASCII_USTRINGPARAM( OSL_LOG_PREFIX "Quiet exception" ) ) );
            }
        }
    }

    if ( m_pData && m_pData->m_pTypeCollection )
        delete m_pData->m_pTypeCollection;

    if ( m_pData )
        delete m_pData;
}

//-----------------------------------------------
void OWriteStream::DeInit()
{
    if ( !m_pImpl )
        return; // do nothing

    if ( m_xSeekable.is() )
        m_nInitPosition = m_xSeekable->getPosition();

    m_xInStream = uno::Reference< io::XInputStream >();
    m_xOutStream = uno::Reference< io::XOutputStream >();
    m_xSeekable = uno::Reference< io::XSeekable >();
    m_bInitOnDemand = sal_True;
}

//-----------------------------------------------
void OWriteStream::CheckInitOnDemand()
{
    if ( !m_pImpl )
    {
        ::package::StaticAddLog( ::rtl::OUString( RTL_CONSTASCII_USTRINGPARAM( OSL_LOG_PREFIX "Disposed!" ) ) );
        throw lang::DisposedException();
    }

    if ( m_bInitOnDemand )
    {
        RTL_LOGFILE_CONTEXT( aLog, "package (mv76033) OWriteStream::CheckInitOnDemand, initializing" );
        uno::Reference< io::XStream > xStream = m_pImpl->GetTempFileAsStream();
        if ( xStream.is() )
        {
            m_xInStream.set( xStream->getInputStream(), uno::UNO_SET_THROW );
            m_xOutStream.set( xStream->getOutputStream(), uno::UNO_SET_THROW );
            m_xSeekable.set( xStream, uno::UNO_QUERY_THROW );
            m_xSeekable->seek( m_nInitPosition );

            m_nInitPosition = 0;
            m_bInitOnDemand = sal_False;
        }
    }
}

//-----------------------------------------------
void OWriteStream::CopyToStreamInternally_Impl( const uno::Reference< io::XStream >& xDest )
{
    ::osl::MutexGuard aGuard( m_pData->m_rSharedMutexRef->GetMutex() );

    CheckInitOnDemand();

    if ( !m_xInStream.is() )
        throw uno::RuntimeException();

    if ( !m_xSeekable.is() )
        throw uno::RuntimeException();

    uno::Reference< beans::XPropertySet > xDestProps( xDest, uno::UNO_QUERY );
    if ( !xDestProps.is() )
        throw uno::RuntimeException(); //TODO

    uno::Reference< io::XOutputStream > xDestOutStream = xDest->getOutputStream();
    if ( !xDestOutStream.is() )
        throw io::IOException(); // TODO

    sal_Int64 nCurPos = m_xSeekable->getPosition();
    m_xSeekable->seek( 0 );

    uno::Exception eThrown;
    sal_Bool bThrown = sal_False;
    try {
        ::comphelper::OStorageHelper::CopyInputToOutput( m_xInStream, xDestOutStream );
    }
    catch ( uno::Exception& e )
    {
        eThrown = e;
        bThrown = sal_True;
    }

    // position-related section below is critical
    // if it fails the stream will become invalid
    try {
        m_xSeekable->seek( nCurPos );
    }
    catch ( uno::Exception& aException )
    {
        m_pImpl->AddLog( aException.Message );
        m_pImpl->AddLog( ::rtl::OUString( RTL_CONSTASCII_USTRINGPARAM( OSL_LOG_PREFIX "Quiet exception" ) ) );

        // TODO: set the stoream in invalid state or dispose
        OSL_FAIL( "The stream become invalid during copiing!\n" );
        throw uno::RuntimeException();
    }

    if ( bThrown )
        throw eThrown;

    // now the properties can be copied
    // the order of the properties setting is not important for StorageStream API
    ::rtl::OUString aPropName (RTL_CONSTASCII_USTRINGPARAM("Compressed") );
    xDestProps->setPropertyValue( aPropName, getPropertyValue( aPropName ) );
    if ( m_pData->m_nStorageType == embed::StorageFormats::PACKAGE || m_pData->m_nStorageType == embed::StorageFormats::OFOPXML )
    {
        aPropName = ::rtl::OUString(RTL_CONSTASCII_USTRINGPARAM("MediaType" ) );
        xDestProps->setPropertyValue( aPropName, getPropertyValue( aPropName ) );

        if ( m_pData->m_nStorageType == embed::StorageFormats::PACKAGE )
        {
            aPropName = ::rtl::OUString(RTL_CONSTASCII_USTRINGPARAM("UseCommonStoragePasswordEncryption") );
            xDestProps->setPropertyValue( aPropName, getPropertyValue( aPropName ) );
        }
    }
}

//-----------------------------------------------
void OWriteStream::ModifyParentUnlockMutex_Impl( ::osl::ResettableMutexGuard& aGuard )
{
    if ( m_pImpl->m_pParent )
    {
        if ( m_pImpl->m_pParent->m_pAntiImpl )
        {
            uno::Reference< util::XModifiable > xParentModif( (util::XModifiable*)(m_pImpl->m_pParent->m_pAntiImpl) );
            aGuard.clear();
            xParentModif->setModified( sal_True );
        }
        else
            m_pImpl->m_pParent->m_bIsModified = sal_True;
    }
}

//-----------------------------------------------
uno::Any SAL_CALL OWriteStream::queryInterface( const uno::Type& rType )
        throw( uno::RuntimeException )
{
    uno::Any aReturn;

    // common interfaces
    aReturn <<= ::cppu::queryInterface
                (   rType
                    ,   static_cast<lang::XTypeProvider*> ( this )
                    ,   static_cast<io::XInputStream*> ( this )
                    ,   static_cast<io::XOutputStream*> ( this )
                    ,   static_cast<io::XStream*> ( this )
                    ,   static_cast<embed::XExtendedStorageStream*> ( this )
                    ,   static_cast<io::XSeekable*> ( this )
                    ,   static_cast<io::XTruncate*> ( this )
                    ,   static_cast<lang::XComponent*> ( this )
                    ,   static_cast<beans::XPropertySet*> ( this ) );

    if ( aReturn.hasValue() == sal_True )
        return aReturn ;

    if ( m_pData->m_nStorageType == embed::StorageFormats::PACKAGE )
    {
        aReturn <<= ::cppu::queryInterface
                    (   rType
                        ,   static_cast<embed::XEncryptionProtectedSource2*> ( this )
                        ,   static_cast<embed::XEncryptionProtectedSource*> ( this ) );
    }
    else if ( m_pData->m_nStorageType == embed::StorageFormats::OFOPXML )
    {
        aReturn <<= ::cppu::queryInterface
                    (   rType
                        ,   static_cast<embed::XRelationshipAccess*> ( this ) );
    }

    if ( aReturn.hasValue() == sal_True )
        return aReturn ;

    if ( m_bTransacted )
    {
        aReturn <<= ::cppu::queryInterface
                    (   rType
                        ,   static_cast<embed::XTransactedObject*> ( this )
                        ,   static_cast<embed::XTransactionBroadcaster*> ( this ) );

        if ( aReturn.hasValue() == sal_True )
            return aReturn ;
    }

    return OWeakObject::queryInterface( rType );
}

//-----------------------------------------------
void SAL_CALL OWriteStream::acquire() throw()
{
    OWeakObject::acquire();
}

//-----------------------------------------------
void SAL_CALL OWriteStream::release() throw()
{
    OWeakObject::release();
}

//-----------------------------------------------
uno::Sequence< uno::Type > SAL_CALL OWriteStream::getTypes()
        throw( uno::RuntimeException )
{
    if ( m_pData->m_pTypeCollection == NULL )
    {
        ::osl::MutexGuard aGuard( m_pData->m_rSharedMutexRef->GetMutex() );

        if ( m_pData->m_pTypeCollection == NULL )
        {
            if ( m_bTransacted )
            {
                if ( m_pData->m_nStorageType == embed::StorageFormats::PACKAGE )
                {
                    ::cppu::OTypeCollection aTmpCollection
                                    (   ::getCppuType( ( const uno::Reference< lang::XTypeProvider >* )NULL )
                                    ,   ::getCppuType( ( const uno::Reference< io::XInputStream >* )NULL )
                                    ,   ::getCppuType( ( const uno::Reference< io::XOutputStream >* )NULL )
                                    ,   ::getCppuType( ( const uno::Reference< io::XStream >* )NULL )
                                    ,   ::getCppuType( ( const uno::Reference< io::XSeekable >* )NULL )
                                    ,   ::getCppuType( ( const uno::Reference< io::XTruncate >* )NULL )
                                    ,   ::getCppuType( ( const uno::Reference< lang::XComponent >* )NULL )
                                    ,   ::getCppuType( ( const uno::Reference< embed::XEncryptionProtectedSource2 >* )NULL )
                                    ,   ::getCppuType( ( const uno::Reference< embed::XEncryptionProtectedSource >* )NULL )
                                    ,   ::getCppuType( ( const uno::Reference< embed::XExtendedStorageStream >* )NULL )
                                    ,   ::getCppuType( ( const uno::Reference< embed::XTransactedObject >* )NULL )
                                    ,   ::getCppuType( ( const uno::Reference< embed::XTransactionBroadcaster >* )NULL ) );

                    m_pData->m_pTypeCollection = new ::cppu::OTypeCollection
                                    (   ::getCppuType( ( const uno::Reference< beans::XPropertySet >* )NULL )
                                    ,   aTmpCollection.getTypes() );
                }
                else if ( m_pData->m_nStorageType == embed::StorageFormats::OFOPXML )
                {
                    m_pData->m_pTypeCollection = new ::cppu::OTypeCollection
                                    (   ::getCppuType( ( const uno::Reference< lang::XTypeProvider >* )NULL )
                                    ,   ::getCppuType( ( const uno::Reference< io::XInputStream >* )NULL )
                                    ,   ::getCppuType( ( const uno::Reference< io::XOutputStream >* )NULL )
                                    ,   ::getCppuType( ( const uno::Reference< io::XStream >* )NULL )
                                    ,   ::getCppuType( ( const uno::Reference< io::XSeekable >* )NULL )
                                    ,   ::getCppuType( ( const uno::Reference< io::XTruncate >* )NULL )
                                    ,   ::getCppuType( ( const uno::Reference< lang::XComponent >* )NULL )
                                    ,   ::getCppuType( ( const uno::Reference< embed::XRelationshipAccess >* )NULL )
                                    ,   ::getCppuType( ( const uno::Reference< embed::XExtendedStorageStream >* )NULL )
                                    ,   ::getCppuType( ( const uno::Reference< embed::XTransactedObject >* )NULL )
                                    ,   ::getCppuType( ( const uno::Reference< embed::XTransactionBroadcaster >* )NULL )
                                    ,   ::getCppuType( ( const uno::Reference< beans::XPropertySet >* )NULL ) );
                }
                else // if ( m_pData->m_nStorageType == embed::StorageFormats::ZIP )
                {
                    m_pData->m_pTypeCollection = new ::cppu::OTypeCollection
                                    (   ::getCppuType( ( const uno::Reference< lang::XTypeProvider >* )NULL )
                                    ,   ::getCppuType( ( const uno::Reference< io::XInputStream >* )NULL )
                                    ,   ::getCppuType( ( const uno::Reference< io::XOutputStream >* )NULL )
                                    ,   ::getCppuType( ( const uno::Reference< io::XStream >* )NULL )
                                    ,   ::getCppuType( ( const uno::Reference< io::XSeekable >* )NULL )
                                    ,   ::getCppuType( ( const uno::Reference< io::XTruncate >* )NULL )
                                    ,   ::getCppuType( ( const uno::Reference< lang::XComponent >* )NULL )
                                    ,   ::getCppuType( ( const uno::Reference< embed::XExtendedStorageStream >* )NULL )
                                    ,   ::getCppuType( ( const uno::Reference< embed::XTransactedObject >* )NULL )
                                    ,   ::getCppuType( ( const uno::Reference< embed::XTransactionBroadcaster >* )NULL )
                                    ,   ::getCppuType( ( const uno::Reference< beans::XPropertySet >* )NULL ) );
                }
            }
            else
            {
                if ( m_pData->m_nStorageType == embed::StorageFormats::PACKAGE )
                {
                    m_pData->m_pTypeCollection = new ::cppu::OTypeCollection
                                    (   ::getCppuType( ( const uno::Reference< lang::XTypeProvider >* )NULL )
                                    ,   ::getCppuType( ( const uno::Reference< io::XInputStream >* )NULL )
                                    ,   ::getCppuType( ( const uno::Reference< io::XOutputStream >* )NULL )
                                    ,   ::getCppuType( ( const uno::Reference< io::XStream >* )NULL )
                                    ,   ::getCppuType( ( const uno::Reference< io::XSeekable >* )NULL )
                                    ,   ::getCppuType( ( const uno::Reference< io::XTruncate >* )NULL )
                                    ,   ::getCppuType( ( const uno::Reference< lang::XComponent >* )NULL )
                                    ,   ::getCppuType( ( const uno::Reference< embed::XEncryptionProtectedSource2 >* )NULL )
                                    ,   ::getCppuType( ( const uno::Reference< embed::XEncryptionProtectedSource >* )NULL )
                                    ,   ::getCppuType( ( const uno::Reference< beans::XPropertySet >* )NULL ) );
                }
                else if ( m_pData->m_nStorageType == embed::StorageFormats::OFOPXML )
                {
                    m_pData->m_pTypeCollection = new ::cppu::OTypeCollection
                                    (   ::getCppuType( ( const uno::Reference< lang::XTypeProvider >* )NULL )
                                    ,   ::getCppuType( ( const uno::Reference< io::XInputStream >* )NULL )
                                    ,   ::getCppuType( ( const uno::Reference< io::XOutputStream >* )NULL )
                                    ,   ::getCppuType( ( const uno::Reference< io::XStream >* )NULL )
                                    ,   ::getCppuType( ( const uno::Reference< io::XSeekable >* )NULL )
                                    ,   ::getCppuType( ( const uno::Reference< io::XTruncate >* )NULL )
                                    ,   ::getCppuType( ( const uno::Reference< lang::XComponent >* )NULL )
                                    ,   ::getCppuType( ( const uno::Reference< embed::XRelationshipAccess >* )NULL )
                                    ,   ::getCppuType( ( const uno::Reference< beans::XPropertySet >* )NULL ) );
                }
                else // if ( m_pData->m_nStorageType == embed::StorageFormats::ZIP )
                {
                    m_pData->m_pTypeCollection = new ::cppu::OTypeCollection
                                    (   ::getCppuType( ( const uno::Reference< lang::XTypeProvider >* )NULL )
                                    ,   ::getCppuType( ( const uno::Reference< io::XInputStream >* )NULL )
                                    ,   ::getCppuType( ( const uno::Reference< io::XOutputStream >* )NULL )
                                    ,   ::getCppuType( ( const uno::Reference< io::XStream >* )NULL )
                                    ,   ::getCppuType( ( const uno::Reference< io::XSeekable >* )NULL )
                                    ,   ::getCppuType( ( const uno::Reference< io::XTruncate >* )NULL )
                                    ,   ::getCppuType( ( const uno::Reference< lang::XComponent >* )NULL )
                                    ,   ::getCppuType( ( const uno::Reference< beans::XPropertySet >* )NULL ) );
                }
            }
        }
    }

    return m_pData->m_pTypeCollection->getTypes() ;
}

namespace { struct lcl_ImplId : public rtl::Static< ::cppu::OImplementationId, lcl_ImplId > {}; }

//-----------------------------------------------
uno::Sequence< sal_Int8 > SAL_CALL OWriteStream::getImplementationId()
        throw( uno::RuntimeException )
{
    ::cppu::OImplementationId &rId = lcl_ImplId::get();
    return rId.getImplementationId();
}

//-----------------------------------------------
sal_Int32 SAL_CALL OWriteStream::readBytes( uno::Sequence< sal_Int8 >& aData, sal_Int32 nBytesToRead )
        throw ( io::NotConnectedException,
                io::BufferSizeExceededException,
                io::IOException,
                uno::RuntimeException )
{
    ::osl::MutexGuard aGuard( m_pData->m_rSharedMutexRef->GetMutex() );

    CheckInitOnDemand();

    if ( !m_pImpl )
    {
        ::package::StaticAddLog( ::rtl::OUString( RTL_CONSTASCII_USTRINGPARAM( OSL_LOG_PREFIX "Disposed!" ) ) );
        throw lang::DisposedException();
    }

    if ( !m_xInStream.is() )
        throw io::NotConnectedException();

    return m_xInStream->readBytes( aData, nBytesToRead );
}

//-----------------------------------------------
sal_Int32 SAL_CALL OWriteStream::readSomeBytes( uno::Sequence< sal_Int8 >& aData, sal_Int32 nMaxBytesToRead )
        throw ( io::NotConnectedException,
                io::BufferSizeExceededException,
                io::IOException,
                uno::RuntimeException )
{
    ::osl::MutexGuard aGuard( m_pData->m_rSharedMutexRef->GetMutex() );

    CheckInitOnDemand();

    if ( !m_pImpl )
    {
        ::package::StaticAddLog( ::rtl::OUString( RTL_CONSTASCII_USTRINGPARAM( OSL_LOG_PREFIX "Disposed!" ) ) );
        throw lang::DisposedException();
    }

    if ( !m_xInStream.is() )
        throw io::NotConnectedException();

    return m_xInStream->readSomeBytes( aData, nMaxBytesToRead );
}

//-----------------------------------------------
void SAL_CALL OWriteStream::skipBytes( sal_Int32 nBytesToSkip )
        throw ( io::NotConnectedException,
                io::BufferSizeExceededException,
                io::IOException,
                uno::RuntimeException )
{
    ::osl::MutexGuard aGuard( m_pData->m_rSharedMutexRef->GetMutex() );

    CheckInitOnDemand();

    if ( !m_pImpl )
    {
        ::package::StaticAddLog( ::rtl::OUString( RTL_CONSTASCII_USTRINGPARAM( OSL_LOG_PREFIX "Disposed!" ) ) );
        throw lang::DisposedException();
    }

    if ( !m_xInStream.is() )
        throw io::NotConnectedException();

    m_xInStream->skipBytes( nBytesToSkip );
}

//-----------------------------------------------
sal_Int32 SAL_CALL OWriteStream::available(  )
        throw ( io::NotConnectedException,
                io::IOException,
                uno::RuntimeException )
{
    ::osl::MutexGuard aGuard( m_pData->m_rSharedMutexRef->GetMutex() );

    CheckInitOnDemand();

    if ( !m_pImpl )
    {
        ::package::StaticAddLog( ::rtl::OUString( RTL_CONSTASCII_USTRINGPARAM( OSL_LOG_PREFIX "Disposed!" ) ) );
        throw lang::DisposedException();
    }

    if ( !m_xInStream.is() )
        throw io::NotConnectedException();

    return m_xInStream->available();

}

//-----------------------------------------------
void SAL_CALL OWriteStream::closeInput(  )
        throw ( io::NotConnectedException,
                io::IOException,
                uno::RuntimeException )
{
    ::osl::MutexGuard aGuard( m_pData->m_rSharedMutexRef->GetMutex() );

    if ( !m_pImpl )
    {
        ::package::StaticAddLog( ::rtl::OUString( RTL_CONSTASCII_USTRINGPARAM( OSL_LOG_PREFIX "Disposed!" ) ) );
        throw lang::DisposedException();
    }

    if ( !m_bInitOnDemand && ( m_bInStreamDisconnected || !m_xInStream.is() ) )
        throw io::NotConnectedException();

    // the input part of the stream stays open for internal purposes ( to allow reading during copiing )
    // since it can not be reopened until output part is closed, it will be closed with output part.
    m_bInStreamDisconnected = sal_True;
    // m_xInStream->closeInput();
    // m_xInStream = uno::Reference< io::XInputStream >();

    if ( !m_xOutStream.is() )
        dispose();
}

//-----------------------------------------------
uno::Reference< io::XInputStream > SAL_CALL OWriteStream::getInputStream()
        throw ( uno::RuntimeException )
{
    ::osl::MutexGuard aGuard( m_pData->m_rSharedMutexRef->GetMutex() );

    if ( !m_pImpl )
    {
        ::package::StaticAddLog( ::rtl::OUString( RTL_CONSTASCII_USTRINGPARAM( OSL_LOG_PREFIX "Disposed!" ) ) );
        throw lang::DisposedException();
    }

    if ( !m_bInitOnDemand && ( m_bInStreamDisconnected || !m_xInStream.is() ) )
        return uno::Reference< io::XInputStream >();

    return uno::Reference< io::XInputStream >( static_cast< io::XInputStream* >( this ), uno::UNO_QUERY );
}

//-----------------------------------------------
uno::Reference< io::XOutputStream > SAL_CALL OWriteStream::getOutputStream()
        throw ( uno::RuntimeException )
{
    ::osl::MutexGuard aGuard( m_pData->m_rSharedMutexRef->GetMutex() );

    CheckInitOnDemand();

    if ( !m_pImpl )
    {
        ::package::StaticAddLog( ::rtl::OUString( RTL_CONSTASCII_USTRINGPARAM( OSL_LOG_PREFIX "Disposed!" ) ) );
        throw lang::DisposedException();
    }

    if ( !m_xOutStream.is() )
        return uno::Reference< io::XOutputStream >();

    return uno::Reference< io::XOutputStream >( static_cast< io::XOutputStream* >( this ), uno::UNO_QUERY );
}

//-----------------------------------------------
void SAL_CALL OWriteStream::writeBytes( const uno::Sequence< sal_Int8 >& aData )
        throw ( io::NotConnectedException,
                io::BufferSizeExceededException,
                io::IOException,
                uno::RuntimeException )
{
    ::osl::ResettableMutexGuard aGuard( m_pData->m_rSharedMutexRef->GetMutex() );

    // the write method makes initialization itself, since it depends from the aData length
    // NO CheckInitOnDemand()!

    if ( !m_pImpl )
    {
        ::package::StaticAddLog( ::rtl::OUString( RTL_CONSTASCII_USTRINGPARAM( OSL_LOG_PREFIX "Disposed!" ) ) );
        throw lang::DisposedException();
    }

    if ( !m_bInitOnDemand )
    {
        if ( !m_xOutStream.is() || !m_xSeekable.is())
            throw io::NotConnectedException();

        if ( m_pImpl->m_xCacheStream.is() )
        {
            // check whether the cache should be turned off
            sal_Int64 nPos = m_xSeekable->getPosition();
            if ( nPos + aData.getLength() > MAX_STORCACHE_SIZE )
            {
                // disconnect the cache and copy the data to the temporary file
                m_xSeekable->seek( 0 );

                // it is enough to copy the cached stream, the cache should already contain everything
                if ( m_pImpl->GetFilledTempFileIfNo( m_xInStream ).getLength() )
                {
                    DeInit();
                    // the last position is known and it is differs from the current stream position
                    m_nInitPosition = nPos;
                }
            }
        }
    }

    if ( m_bInitOnDemand )
    {
        RTL_LOGFILE_CONTEXT( aLog, "package (mv76033) OWriteStream::CheckInitOnDemand, initializing" );
        uno::Reference< io::XStream > xStream = m_pImpl->GetTempFileAsStream();
        if ( xStream.is() )
        {
            m_xInStream.set( xStream->getInputStream(), uno::UNO_SET_THROW );
            m_xOutStream.set( xStream->getOutputStream(), uno::UNO_SET_THROW );
            m_xSeekable.set( xStream, uno::UNO_QUERY_THROW );
            m_xSeekable->seek( m_nInitPosition );

            m_nInitPosition = 0;
            m_bInitOnDemand = sal_False;
        }
    }


    if ( !m_xOutStream.is() )
        throw io::NotConnectedException();

    m_xOutStream->writeBytes( aData );
    m_pImpl->m_bHasDataToFlush = sal_True;

    ModifyParentUnlockMutex_Impl( aGuard );
}

//-----------------------------------------------
void SAL_CALL OWriteStream::flush()
        throw ( io::NotConnectedException,
                io::BufferSizeExceededException,
                io::IOException,
                uno::RuntimeException )
{
    // In case stream is flushed it's current version becomes visible
    // to the parent storage. Usually parent storage flushes the stream
    // during own commit but a user can explicitly flush the stream
    // so the changes will be available through cloning functionality.

    ::osl::MutexGuard aGuard( m_pData->m_rSharedMutexRef->GetMutex() );

    if ( !m_pImpl )
    {
        ::package::StaticAddLog( ::rtl::OUString( RTL_CONSTASCII_USTRINGPARAM( OSL_LOG_PREFIX "Disposed!" ) ) );
        throw lang::DisposedException();
    }

    if ( !m_bInitOnDemand )
    {
        if ( !m_xOutStream.is() )
            throw io::NotConnectedException();

        m_xOutStream->flush();
        m_pImpl->Commit();
    }
}

//-----------------------------------------------
void OWriteStream::CloseOutput_Impl()
{
    // all the checks must be done in calling method

    m_xOutStream->closeOutput();
    m_xOutStream = uno::Reference< io::XOutputStream >();

    if ( !m_bInitOnDemand )
    {
        // after the stream is disposed it can be commited
        // so transport correct size property
        if ( !m_xSeekable.is() )
            throw uno::RuntimeException();

        for ( sal_Int32 nInd = 0; nInd < m_pImpl->m_aProps.getLength(); nInd++ )
        {
            if ( m_pImpl->m_aProps[nInd].Name.equalsAsciiL( RTL_CONSTASCII_STRINGPARAM( "Size" ) ) )
                m_pImpl->m_aProps[nInd].Value <<= ((sal_Int32)m_xSeekable->getLength());
        }
    }
}

//-----------------------------------------------
void SAL_CALL OWriteStream::closeOutput()
        throw ( io::NotConnectedException,
                io::BufferSizeExceededException,
                io::IOException,
                uno::RuntimeException )
{
    ::osl::MutexGuard aGuard( m_pData->m_rSharedMutexRef->GetMutex() );

    CheckInitOnDemand();

    if ( !m_pImpl )
    {
        ::package::StaticAddLog( ::rtl::OUString( RTL_CONSTASCII_USTRINGPARAM( OSL_LOG_PREFIX "Disposed!" ) ) );
        throw lang::DisposedException();
    }

    if ( !m_xOutStream.is() )
        throw io::NotConnectedException();

    CloseOutput_Impl();

    if ( m_bInStreamDisconnected || !m_xInStream.is() )
        dispose();
}

//-----------------------------------------------
void SAL_CALL OWriteStream::seek( sal_Int64 location )
        throw ( lang::IllegalArgumentException,
                io::IOException,
                uno::RuntimeException )
{
    ::osl::MutexGuard aGuard( m_pData->m_rSharedMutexRef->GetMutex() );

    CheckInitOnDemand();

    if ( !m_pImpl )
    {
        ::package::StaticAddLog( ::rtl::OUString( RTL_CONSTASCII_USTRINGPARAM( OSL_LOG_PREFIX "Disposed!" ) ) );
        throw lang::DisposedException();
    }

    if ( !m_xSeekable.is() )
        throw uno::RuntimeException();

    m_xSeekable->seek( location );
}

//-----------------------------------------------
sal_Int64 SAL_CALL OWriteStream::getPosition()
        throw ( io::IOException,
                uno::RuntimeException)
{
    ::osl::MutexGuard aGuard( m_pData->m_rSharedMutexRef->GetMutex() );

    CheckInitOnDemand();

    if ( !m_pImpl )
    {
        ::package::StaticAddLog( ::rtl::OUString( RTL_CONSTASCII_USTRINGPARAM( OSL_LOG_PREFIX "Disposed!" ) ) );
        throw lang::DisposedException();
    }

    if ( !m_xSeekable.is() )
        throw uno::RuntimeException();

    return m_xSeekable->getPosition();
}

//-----------------------------------------------
sal_Int64 SAL_CALL OWriteStream::getLength()
        throw ( io::IOException,
                uno::RuntimeException )
{
    ::osl::MutexGuard aGuard( m_pData->m_rSharedMutexRef->GetMutex() );

    CheckInitOnDemand();

    if ( !m_pImpl )
    {
        ::package::StaticAddLog( ::rtl::OUString( RTL_CONSTASCII_USTRINGPARAM( OSL_LOG_PREFIX "Disposed!" ) ) );
        throw lang::DisposedException();
    }

    if ( !m_xSeekable.is() )
        throw uno::RuntimeException();

    return m_xSeekable->getLength();
}

//-----------------------------------------------
void SAL_CALL OWriteStream::truncate()
        throw ( io::IOException,
                uno::RuntimeException )
{
    ::osl::ResettableMutexGuard aGuard( m_pData->m_rSharedMutexRef->GetMutex() );

    CheckInitOnDemand();

    if ( !m_pImpl )
    {
        ::package::StaticAddLog( ::rtl::OUString( RTL_CONSTASCII_USTRINGPARAM( OSL_LOG_PREFIX "Disposed!" ) ) );
        throw lang::DisposedException();
    }

    if ( !m_xOutStream.is() )
        throw uno::RuntimeException();

    uno::Reference< io::XTruncate > xTruncate( m_xOutStream, uno::UNO_QUERY );

    if ( !xTruncate.is() )
    {
        OSL_FAIL( "The output stream must support XTruncate interface!\n" );
        throw uno::RuntimeException();
    }

    xTruncate->truncate();

    m_pImpl->m_bHasDataToFlush = sal_True;

    ModifyParentUnlockMutex_Impl( aGuard );
}

//-----------------------------------------------
void SAL_CALL OWriteStream::dispose()
        throw ( uno::RuntimeException )
{
    // should be an internal method since it can be called only from parent storage
    {
        ::osl::MutexGuard aGuard( m_pData->m_rSharedMutexRef->GetMutex() );

        if ( !m_pImpl )
        {
            ::package::StaticAddLog( ::rtl::OUString( RTL_CONSTASCII_USTRINGPARAM( OSL_LOG_PREFIX "Disposed!" ) ) );
            throw lang::DisposedException();
        }

        if ( m_xOutStream.is() )
            CloseOutput_Impl();

        if ( m_xInStream.is() )
        {
            m_xInStream->closeInput();
            m_xInStream = uno::Reference< io::XInputStream >();
        }

        m_xSeekable = uno::Reference< io::XSeekable >();

        m_pImpl->m_pAntiImpl = NULL;

        if ( !m_bInitOnDemand )
        {
            try
            {
                if ( !m_bTransacted )
                {
                    m_pImpl->Commit();
                }
                else
                {
                    // throw away all the changes
                    m_pImpl->Revert();
                }
            }
            catch( uno::Exception& aException )
            {
                m_pImpl->AddLog( aException.Message );
                m_pImpl->AddLog( ::rtl::OUString( RTL_CONSTASCII_USTRINGPARAM( OSL_LOG_PREFIX "Rethrow" ) ) );

                uno::Any aCaught( ::cppu::getCaughtException() );
                throw lang::WrappedTargetRuntimeException(
                                                ::rtl::OUString(RTL_CONSTASCII_USTRINGPARAM("Can not commit/revert the storage!\n") ),
                                                uno::Reference< uno::XInterface >(  static_cast< OWeakObject* >( this ),
                                                                                    uno::UNO_QUERY ),
                                                aCaught );
            }
        }

        m_pImpl = NULL;
    }

    // the listener might try to get rid of parent storage, and the storage would delete this object;
    // for now the listener is just notified at the end of the method to workaround the problem
    // in future a more elegant way should be found

       lang::EventObject aSource( static_cast< ::cppu::OWeakObject* >(this) );
    m_pData->m_aListenersContainer.disposeAndClear( aSource );
}

//-----------------------------------------------
void SAL_CALL OWriteStream::addEventListener(
            const uno::Reference< lang::XEventListener >& xListener )
        throw ( uno::RuntimeException )
{
    ::osl::MutexGuard aGuard( m_pData->m_rSharedMutexRef->GetMutex() );

    if ( !m_pImpl )
    {
        ::package::StaticAddLog( ::rtl::OUString( RTL_CONSTASCII_USTRINGPARAM( OSL_LOG_PREFIX "Disposed!" ) ) );
        throw lang::DisposedException();
    }

    m_pData->m_aListenersContainer.addInterface( ::getCppuType((const uno::Reference< lang::XEventListener >*)0),
                                                 xListener );
}

//-----------------------------------------------
void SAL_CALL OWriteStream::removeEventListener(
            const uno::Reference< lang::XEventListener >& xListener )
        throw ( uno::RuntimeException )
{
    ::osl::MutexGuard aGuard( m_pData->m_rSharedMutexRef->GetMutex() );

    if ( !m_pImpl )
    {
        ::package::StaticAddLog( ::rtl::OUString( RTL_CONSTASCII_USTRINGPARAM( OSL_LOG_PREFIX "Disposed!" ) ) );
        throw lang::DisposedException();
    }

    m_pData->m_aListenersContainer.removeInterface( ::getCppuType((const uno::Reference< lang::XEventListener >*)0),
                                                    xListener );
}

//-----------------------------------------------
void SAL_CALL OWriteStream::setEncryptionPassword( const ::rtl::OUString& aPass )
    throw ( uno::RuntimeException,
            io::IOException )
{
    ::osl::ResettableMutexGuard aGuard( m_pData->m_rSharedMutexRef->GetMutex() );

    CheckInitOnDemand();

    if ( !m_pImpl )
    {
        ::package::StaticAddLog( ::rtl::OUString( RTL_CONSTASCII_USTRINGPARAM( OSL_LOG_PREFIX "Disposed!" ) ) );
        throw lang::DisposedException();
    }

    OSL_ENSURE( m_pImpl->m_xPackageStream.is(), "No package stream is set!\n" );

    m_pImpl->SetEncrypted( ::comphelper::OStorageHelper::CreatePackageEncryptionData( aPass ) );

    ModifyParentUnlockMutex_Impl( aGuard );
}

//-----------------------------------------------
void SAL_CALL OWriteStream::removeEncryption()
    throw ( uno::RuntimeException,
            io::IOException )
{
    ::osl::ResettableMutexGuard aGuard( m_pData->m_rSharedMutexRef->GetMutex() );

    CheckInitOnDemand();

    if ( !m_pImpl )
    {
        ::package::StaticAddLog( ::rtl::OUString( RTL_CONSTASCII_USTRINGPARAM( OSL_LOG_PREFIX "Disposed!" ) ) );
        throw lang::DisposedException();
    }

    OSL_ENSURE( m_pImpl->m_xPackageStream.is(), "No package stream is set!\n" );

    m_pImpl->SetDecrypted();

    ModifyParentUnlockMutex_Impl( aGuard );
}

//-----------------------------------------------
void SAL_CALL OWriteStream::setEncryptionData( const uno::Sequence< beans::NamedValue >& aEncryptionData )
    throw (io::IOException, uno::RuntimeException)
{
    ::osl::ResettableMutexGuard aGuard( m_pData->m_rSharedMutexRef->GetMutex() );

    CheckInitOnDemand();

    if ( !m_pImpl )
    {
        ::package::StaticAddLog( ::rtl::OUString( RTL_CONSTASCII_USTRINGPARAM( OSL_LOG_PREFIX "Disposed!" ) ) );
        throw lang::DisposedException();
    }

    OSL_ENSURE( m_pImpl->m_xPackageStream.is(), "No package stream is set!\n" );

    m_pImpl->SetEncrypted( aEncryptionData );

    ModifyParentUnlockMutex_Impl( aGuard );
}

//-----------------------------------------------
sal_Bool SAL_CALL OWriteStream::hasByID(  const ::rtl::OUString& sID )
        throw ( io::IOException,
                uno::RuntimeException )
{
    ::osl::MutexGuard aGuard( m_pData->m_rSharedMutexRef->GetMutex() );

    if ( !m_pImpl )
    {
        ::package::StaticAddLog( ::rtl::OUString( RTL_CONSTASCII_USTRINGPARAM( OSL_LOG_PREFIX "Disposed!" ) ) );
        throw lang::DisposedException();
    }

    if ( m_pData->m_nStorageType != embed::StorageFormats::OFOPXML )
        throw uno::RuntimeException();

    try
    {
        getRelationshipByID( sID );
        return sal_True;
    }
    catch( container::NoSuchElementException& aNoSuchElementException )
    {
        m_pImpl->AddLog( aNoSuchElementException.Message );
        m_pImpl->AddLog( ::rtl::OUString( RTL_CONSTASCII_USTRINGPARAM( OSL_LOG_PREFIX "No Element" ) ) );
    }

    return sal_False;
}

//-----------------------------------------------
::rtl::OUString SAL_CALL OWriteStream::getTargetByID(  const ::rtl::OUString& sID  )
        throw ( container::NoSuchElementException,
                io::IOException,
                uno::RuntimeException )
{
    ::osl::MutexGuard aGuard( m_pData->m_rSharedMutexRef->GetMutex() );

    if ( !m_pImpl )
    {
        ::package::StaticAddLog( ::rtl::OUString( RTL_CONSTASCII_USTRINGPARAM( OSL_LOG_PREFIX "Disposed!" ) ) );
        throw lang::DisposedException();
    }

    if ( m_pData->m_nStorageType != embed::StorageFormats::OFOPXML )
        throw uno::RuntimeException();

    uno::Sequence< beans::StringPair > aSeq = getRelationshipByID( sID );
    for ( sal_Int32 nInd = 0; nInd < aSeq.getLength(); nInd++ )
        if ( aSeq[nInd].First.equalsAsciiL( RTL_CONSTASCII_STRINGPARAM( "Target" ) ) )
            return aSeq[nInd].Second;

    return ::rtl::OUString();
}

//-----------------------------------------------
::rtl::OUString SAL_CALL OWriteStream::getTypeByID(  const ::rtl::OUString& sID  )
        throw ( container::NoSuchElementException,
                io::IOException,
                uno::RuntimeException )
{
    ::osl::MutexGuard aGuard( m_pData->m_rSharedMutexRef->GetMutex() );

    if ( !m_pImpl )
    {
        ::package::StaticAddLog( ::rtl::OUString( RTL_CONSTASCII_USTRINGPARAM( OSL_LOG_PREFIX "Disposed!" ) ) );
        throw lang::DisposedException();
    }

    if ( m_pData->m_nStorageType != embed::StorageFormats::OFOPXML )
        throw uno::RuntimeException();

    uno::Sequence< beans::StringPair > aSeq = getRelationshipByID( sID );
    for ( sal_Int32 nInd = 0; nInd < aSeq.getLength(); nInd++ )
        if ( aSeq[nInd].First.equalsAsciiL( RTL_CONSTASCII_STRINGPARAM( "Type" ) ) )
            return aSeq[nInd].Second;

    return ::rtl::OUString();
}

//-----------------------------------------------
uno::Sequence< beans::StringPair > SAL_CALL OWriteStream::getRelationshipByID(  const ::rtl::OUString& sID  )
        throw ( container::NoSuchElementException,
                io::IOException,
                uno::RuntimeException )
{
    ::osl::MutexGuard aGuard( m_pData->m_rSharedMutexRef->GetMutex() );

    if ( !m_pImpl )
    {
        ::package::StaticAddLog( ::rtl::OUString( RTL_CONSTASCII_USTRINGPARAM( OSL_LOG_PREFIX "Disposed!" ) ) );
        throw lang::DisposedException();
    }

    if ( m_pData->m_nStorageType != embed::StorageFormats::OFOPXML )
        throw uno::RuntimeException();

    // TODO/LATER: in future the unification of the ID could be checked
    uno::Sequence< uno::Sequence< beans::StringPair > > aSeq = getAllRelationships();
    for ( sal_Int32 nInd1 = 0; nInd1 < aSeq.getLength(); nInd1++ )
        for ( sal_Int32 nInd2 = 0; nInd2 < aSeq[nInd1].getLength(); nInd2++ )
            if ( aSeq[nInd1][nInd2].First.equalsAsciiL( RTL_CONSTASCII_STRINGPARAM( "Id" ) ) )
            {
                if ( aSeq[nInd1][nInd2].Second.equals( sID ) )
                    return aSeq[nInd1];
                break;
            }

    throw container::NoSuchElementException();
}

//-----------------------------------------------
uno::Sequence< uno::Sequence< beans::StringPair > > SAL_CALL OWriteStream::getRelationshipsByType(  const ::rtl::OUString& sType  )
        throw ( io::IOException,
                uno::RuntimeException )
{
    ::osl::MutexGuard aGuard( m_pData->m_rSharedMutexRef->GetMutex() );

    if ( !m_pImpl )
    {
        ::package::StaticAddLog( ::rtl::OUString( RTL_CONSTASCII_USTRINGPARAM( OSL_LOG_PREFIX "Disposed!" ) ) );
        throw lang::DisposedException();
    }

    if ( m_pData->m_nStorageType != embed::StorageFormats::OFOPXML )
        throw uno::RuntimeException();

    uno::Sequence< uno::Sequence< beans::StringPair > > aResult;
    sal_Int32 nEntriesNum = 0;

    // TODO/LATER: in future the unification of the ID could be checked
    uno::Sequence< uno::Sequence< beans::StringPair > > aSeq = getAllRelationships();
    for ( sal_Int32 nInd1 = 0; nInd1 < aSeq.getLength(); nInd1++ )
        for ( sal_Int32 nInd2 = 0; nInd2 < aSeq[nInd1].getLength(); nInd2++ )
            if ( aSeq[nInd1][nInd2].First.equalsAsciiL( RTL_CONSTASCII_STRINGPARAM( "Type" ) ) )
            {
                if ( aSeq[nInd1][nInd2].Second.equals( sType ) )
                {
                    aResult.realloc( nEntriesNum );
                    aResult[nEntriesNum-1] = aSeq[nInd1];
                }
                break;
            }

    return aResult;
}

//-----------------------------------------------
uno::Sequence< uno::Sequence< beans::StringPair > > SAL_CALL OWriteStream::getAllRelationships()
        throw (io::IOException, uno::RuntimeException)
{
    ::osl::MutexGuard aGuard( m_pData->m_rSharedMutexRef->GetMutex() );

    if ( !m_pImpl )
    {
        ::package::StaticAddLog( ::rtl::OUString( RTL_CONSTASCII_USTRINGPARAM( OSL_LOG_PREFIX "Disposed!" ) ) );
        throw lang::DisposedException();
    }

    if ( m_pData->m_nStorageType != embed::StorageFormats::OFOPXML )
        throw uno::RuntimeException();

    return m_pImpl->GetAllRelationshipsIfAny();
}

//-----------------------------------------------
void SAL_CALL OWriteStream::insertRelationshipByID(  const ::rtl::OUString& sID, const uno::Sequence< beans::StringPair >& aEntry, ::sal_Bool bReplace  )
        throw ( container::ElementExistException,
                io::IOException,
                uno::RuntimeException )
{
    ::osl::MutexGuard aGuard( m_pData->m_rSharedMutexRef->GetMutex() );

    if ( !m_pImpl )
    {
        ::package::StaticAddLog( ::rtl::OUString( RTL_CONSTASCII_USTRINGPARAM( OSL_LOG_PREFIX "Disposed!" ) ) );
        throw lang::DisposedException();
    }

    if ( m_pData->m_nStorageType != embed::StorageFormats::OFOPXML )
        throw uno::RuntimeException();

    ::rtl::OUString aIDTag( RTL_CONSTASCII_USTRINGPARAM( "Id" ) );

    sal_Int32 nIDInd = -1;

    // TODO/LATER: in future the unification of the ID could be checked
    uno::Sequence< uno::Sequence< beans::StringPair > > aSeq = getAllRelationships();
    for ( sal_Int32 nInd1 = 0; nInd1 < aSeq.getLength(); nInd1++ )
        for ( sal_Int32 nInd2 = 0; nInd2 < aSeq[nInd1].getLength(); nInd2++ )
            if ( aSeq[nInd1][nInd2].First.equals( aIDTag ) )
            {
                if ( aSeq[nInd1][nInd2].Second.equals( sID ) )
                    nIDInd = nInd1;

                break;
            }

    if ( nIDInd == -1 || bReplace )
    {
        if ( nIDInd == -1 )
        {
            nIDInd = aSeq.getLength();
            aSeq.realloc( nIDInd + 1 );
        }

        aSeq[nIDInd].realloc( aEntry.getLength() + 1 );

        aSeq[nIDInd][0].First = aIDTag;
        aSeq[nIDInd][0].Second = sID;
        sal_Int32 nIndTarget = 1;
        for ( sal_Int32 nIndOrig = 0;
              nIndOrig < aEntry.getLength();
              nIndOrig++ )
        {
            if ( !aEntry[nIndOrig].First.equals( aIDTag ) )
                aSeq[nIDInd][nIndTarget++] = aEntry[nIndOrig];
        }

        aSeq[nIDInd].realloc( nIndTarget );
    }
    else
        throw container::ElementExistException(); // TODO


    m_pImpl->m_aNewRelInfo = aSeq;
    m_pImpl->m_xNewRelInfoStream = uno::Reference< io::XInputStream >();
    m_pImpl->m_nRelInfoStatus = RELINFO_CHANGED;
}

//-----------------------------------------------
void SAL_CALL OWriteStream::removeRelationshipByID(  const ::rtl::OUString& sID  )
        throw ( container::NoSuchElementException,
                io::IOException,
                uno::RuntimeException )
{
    ::osl::MutexGuard aGuard( m_pData->m_rSharedMutexRef->GetMutex() );

    if ( !m_pImpl )
    {
        ::package::StaticAddLog( ::rtl::OUString( RTL_CONSTASCII_USTRINGPARAM( OSL_LOG_PREFIX "Disposed!" ) ) );
        throw lang::DisposedException();
    }

    if ( m_pData->m_nStorageType != embed::StorageFormats::OFOPXML )
        throw uno::RuntimeException();

    uno::Sequence< uno::Sequence< beans::StringPair > > aSeq = getAllRelationships();
    for ( sal_Int32 nInd1 = 0; nInd1 < aSeq.getLength(); nInd1++ )
        for ( sal_Int32 nInd2 = 0; nInd2 < aSeq[nInd1].getLength(); nInd2++ )
            if ( aSeq[nInd1][nInd2].First.equalsAsciiL( RTL_CONSTASCII_STRINGPARAM( "Id" ) ) )
            {
                if ( aSeq[nInd1][nInd2].Second.equals( sID ) )
                {
                    sal_Int32 nLength = aSeq.getLength();
                    aSeq[nInd1] = aSeq[nLength-1];
                    aSeq.realloc( nLength - 1 );

                    m_pImpl->m_aNewRelInfo = aSeq;
                    m_pImpl->m_xNewRelInfoStream = uno::Reference< io::XInputStream >();
                    m_pImpl->m_nRelInfoStatus = RELINFO_CHANGED;

                    // TODO/LATER: in future the unification of the ID could be checked
                    return;
                }

                break;
            }

    throw container::NoSuchElementException();
}

//-----------------------------------------------
void SAL_CALL OWriteStream::insertRelationships(  const uno::Sequence< uno::Sequence< beans::StringPair > >& aEntries, ::sal_Bool bReplace  )
        throw ( container::ElementExistException,
                io::IOException,
                uno::RuntimeException )
{
    ::osl::MutexGuard aGuard( m_pData->m_rSharedMutexRef->GetMutex() );

    if ( !m_pImpl )
    {
        ::package::StaticAddLog( ::rtl::OUString( RTL_CONSTASCII_USTRINGPARAM( OSL_LOG_PREFIX "Disposed!" ) ) );
        throw lang::DisposedException();
    }

    if ( m_pData->m_nStorageType != embed::StorageFormats::OFOPXML )
        throw uno::RuntimeException();

    ::rtl::OUString aIDTag( RTL_CONSTASCII_USTRINGPARAM( "Id" ) );
    uno::Sequence< uno::Sequence< beans::StringPair > > aSeq = getAllRelationships();
    uno::Sequence< uno::Sequence< beans::StringPair > > aResultSeq( aSeq.getLength() + aEntries.getLength() );
    sal_Int32 nResultInd = 0;

    for ( sal_Int32 nIndTarget1 = 0; nIndTarget1 < aSeq.getLength(); nIndTarget1++ )
        for ( sal_Int32 nIndTarget2 = 0; nIndTarget2 < aSeq[nIndTarget1].getLength(); nIndTarget2++ )
            if ( aSeq[nIndTarget1][nIndTarget2].First.equals( aIDTag ) )
            {
                sal_Int32 nIndSourceSame = -1;

                for ( sal_Int32 nIndSource1 = 0; nIndSource1 < aEntries.getLength(); nIndSource1++ )
                    for ( sal_Int32 nIndSource2 = 0; nIndSource2 < aEntries[nIndSource1].getLength(); nIndSource2++ )
                    {
                        if ( aEntries[nIndSource1][nIndSource2].First.equals( aIDTag ) )
                        {
                            if ( aEntries[nIndSource1][nIndSource2].Second.equals( aSeq[nIndTarget1][nIndTarget2].Second ) )
                            {
                                if ( !bReplace )
                                    throw container::ElementExistException();

                                nIndSourceSame = nIndSource1;
                            }

                            break;
                        }
                    }

                if ( nIndSourceSame == -1 )
                {
                    // no such element in the provided sequence
                    aResultSeq[nResultInd++] = aSeq[nIndTarget1];
                }

                break;
            }

    for ( sal_Int32 nIndSource1 = 0; nIndSource1 < aEntries.getLength(); nIndSource1++ )
    {
        aResultSeq[nResultInd].realloc( aEntries[nIndSource1].getLength() );
        sal_Bool bHasID = sal_False;
        sal_Int32 nResInd2 = 1;

        for ( sal_Int32 nIndSource2 = 0; nIndSource2 < aEntries[nIndSource1].getLength(); nIndSource2++ )
            if ( aEntries[nIndSource1][nIndSource2].First.equals( aIDTag ) )
            {
                aResultSeq[nResultInd][0] = aEntries[nIndSource1][nIndSource2];
                bHasID = sal_True;
            }
            else if ( nResInd2 < aResultSeq[nResultInd].getLength() )
                aResultSeq[nResultInd][nResInd2++] = aEntries[nIndSource1][nIndSource2];
            else
                throw io::IOException(); // TODO: illegal relation ( no ID )

        if ( !bHasID )
            throw io::IOException(); // TODO: illegal relations

        nResultInd++;
    }

    aResultSeq.realloc( nResultInd );
    m_pImpl->m_aNewRelInfo = aResultSeq;
    m_pImpl->m_xNewRelInfoStream = uno::Reference< io::XInputStream >();
    m_pImpl->m_nRelInfoStatus = RELINFO_CHANGED;
}

//-----------------------------------------------
void SAL_CALL OWriteStream::clearRelationships()
        throw ( io::IOException,
                uno::RuntimeException )
{
    ::osl::MutexGuard aGuard( m_pData->m_rSharedMutexRef->GetMutex() );

    if ( !m_pImpl )
    {
        ::package::StaticAddLog( ::rtl::OUString( RTL_CONSTASCII_USTRINGPARAM( OSL_LOG_PREFIX "Disposed!" ) ) );
        throw lang::DisposedException();
    }

    if ( m_pData->m_nStorageType != embed::StorageFormats::OFOPXML )
        throw uno::RuntimeException();

    m_pImpl->m_aNewRelInfo.realloc( 0 );
    m_pImpl->m_xNewRelInfoStream = uno::Reference< io::XInputStream >();
    m_pImpl->m_nRelInfoStatus = RELINFO_CHANGED;
}

//-----------------------------------------------
uno::Reference< beans::XPropertySetInfo > SAL_CALL OWriteStream::getPropertySetInfo()
        throw ( uno::RuntimeException )
{
    ::osl::MutexGuard aGuard( m_pData->m_rSharedMutexRef->GetMutex() );

    //TODO:
    return uno::Reference< beans::XPropertySetInfo >();
}

//-----------------------------------------------
void SAL_CALL OWriteStream::setPropertyValue( const ::rtl::OUString& aPropertyName, const uno::Any& aValue )
        throw ( beans::UnknownPropertyException,
                beans::PropertyVetoException,
                lang::IllegalArgumentException,
                lang::WrappedTargetException,
                uno::RuntimeException )
{
    ::osl::ResettableMutexGuard aGuard( m_pData->m_rSharedMutexRef->GetMutex() );

    if ( !m_pImpl )
    {
        ::package::StaticAddLog( ::rtl::OUString( RTL_CONSTASCII_USTRINGPARAM( OSL_LOG_PREFIX "Disposed!" ) ) );
        throw lang::DisposedException();
    }

    m_pImpl->GetStreamProperties();
    ::rtl::OUString aCompressedString( RTL_CONSTASCII_USTRINGPARAM( "Compressed" ) );
    ::rtl::OUString aMediaTypeString( RTL_CONSTASCII_USTRINGPARAM( "MediaType" ) );
    if ( m_pData->m_nStorageType == embed::StorageFormats::PACKAGE && aPropertyName.equals( aMediaTypeString ) )
    {
        // if the "Compressed" property is not set explicitly, the MediaType can change the default value
        sal_Bool bCompressedValueFromType = sal_True;
        ::rtl::OUString aType;
        aValue >>= aType;

        if ( !m_pImpl->m_bCompressedSetExplicit )
        {
            if ( aType.equals( ::rtl::OUString( RTL_CONSTASCII_USTRINGPARAM( "image/jpeg" ) ) )
              || aType.equals( ::rtl::OUString( RTL_CONSTASCII_USTRINGPARAM( "image/png" ) ) )
              || aType.equals( ::rtl::OUString( RTL_CONSTASCII_USTRINGPARAM( "image/gif" ) ) ) )
                bCompressedValueFromType = sal_False;
        }

        for ( sal_Int32 nInd = 0; nInd < m_pImpl->m_aProps.getLength(); nInd++ )
        {
            if ( aPropertyName.equals( m_pImpl->m_aProps[nInd].Name ) )
                m_pImpl->m_aProps[nInd].Value = aValue;
            else if ( !m_pImpl->m_bCompressedSetExplicit && aCompressedString.equals( m_pImpl->m_aProps[nInd].Name ) )
                m_pImpl->m_aProps[nInd].Value <<= bCompressedValueFromType;
        }
    }
    else if ( aPropertyName.equals( aCompressedString ) )
    {
        // if the "Compressed" property is not set explicitly, the MediaType can change the default value
        m_pImpl->m_bCompressedSetExplicit = sal_True;
        for ( sal_Int32 nInd = 0; nInd < m_pImpl->m_aProps.getLength(); nInd++ )
        {
            if ( aPropertyName.equals( m_pImpl->m_aProps[nInd].Name ) )
                m_pImpl->m_aProps[nInd].Value = aValue;
        }
    }
    else if ( m_pData->m_nStorageType == embed::StorageFormats::PACKAGE
            && aPropertyName.equalsAsciiL( RTL_CONSTASCII_STRINGPARAM( "UseCommonStoragePasswordEncryption" ) ) )
    {
        sal_Bool bUseCommonEncryption = sal_False;
        if ( aValue >>= bUseCommonEncryption )
        {
            if ( m_bInitOnDemand && m_pImpl->m_bHasInsertedStreamOptimization )
            {
                // the data stream is provided to the packagestream directly
                m_pImpl->m_bUseCommonEncryption = bUseCommonEncryption;
            }
            else if ( bUseCommonEncryption )
            {
                if ( !m_pImpl->m_bUseCommonEncryption )
                {
                    m_pImpl->SetDecrypted();
                    m_pImpl->m_bUseCommonEncryption = sal_True;
                }
            }
            else
                m_pImpl->m_bUseCommonEncryption = sal_False;
        }
        else
            throw lang::IllegalArgumentException(); //TODO
    }
    else if ( m_pData->m_nStorageType == embed::StorageFormats::OFOPXML && aPropertyName.equals( aMediaTypeString ) )
    {
        for ( sal_Int32 nInd = 0; nInd < m_pImpl->m_aProps.getLength(); nInd++ )
        {
            if ( aPropertyName.equals( m_pImpl->m_aProps[nInd].Name ) )
                m_pImpl->m_aProps[nInd].Value = aValue;
        }
    }
    else if ( m_pData->m_nStorageType == embed::StorageFormats::OFOPXML && aPropertyName.equalsAsciiL( RTL_CONSTASCII_STRINGPARAM( "RelationsInfoStream" ) ) )
    {
        uno::Reference< io::XInputStream > xInRelStream;
        if ( ( aValue >>= xInRelStream ) && xInRelStream.is() )
        {
            uno::Reference< io::XSeekable > xSeek( xInRelStream, uno::UNO_QUERY );
            if ( !xSeek.is() )
            {
                // currently this is an internal property that is used for optimization
                // and the stream must support XSeekable interface
                // TODO/LATER: in future it can be changed if property is used from outside
                throw lang::IllegalArgumentException(); // TODO
            }

            m_pImpl->m_xNewRelInfoStream = xInRelStream;
            m_pImpl->m_aNewRelInfo = uno::Sequence< uno::Sequence< beans::StringPair > >();
            m_pImpl->m_nRelInfoStatus = RELINFO_CHANGED_STREAM;
        }
        else
            throw lang::IllegalArgumentException(); // TODO
    }
    else if ( m_pData->m_nStorageType == embed::StorageFormats::OFOPXML && aPropertyName.equalsAsciiL( RTL_CONSTASCII_STRINGPARAM( "RelationsInfo" ) ) )
    {
        if ( aValue >>= m_pImpl->m_aNewRelInfo )
        {
        }
        else
            throw lang::IllegalArgumentException(); // TODO
    }
    else if ( aPropertyName.equalsAsciiL( RTL_CONSTASCII_STRINGPARAM( "Size" ) ) )
        throw beans::PropertyVetoException(); // TODO
    else if ( m_pData->m_nStorageType == embed::StorageFormats::PACKAGE
           && ( aPropertyName.equalsAsciiL( RTL_CONSTASCII_STRINGPARAM( "IsEncrypted" ) ) || aPropertyName.equalsAsciiL( RTL_CONSTASCII_STRINGPARAM( "Encrypted" ) ) ) )
        throw beans::PropertyVetoException(); // TODO
    else
        throw beans::UnknownPropertyException(); // TODO

    m_pImpl->m_bHasDataToFlush = sal_True;
    ModifyParentUnlockMutex_Impl( aGuard );
}


//-----------------------------------------------
uno::Any SAL_CALL OWriteStream::getPropertyValue( const ::rtl::OUString& aProp )
        throw ( beans::UnknownPropertyException,
                lang::WrappedTargetException,
                uno::RuntimeException )
{
    ::osl::MutexGuard aGuard( m_pData->m_rSharedMutexRef->GetMutex() );

    if ( !m_pImpl )
    {
        ::package::StaticAddLog( ::rtl::OUString( RTL_CONSTASCII_USTRINGPARAM( OSL_LOG_PREFIX "Disposed!" ) ) );
        throw lang::DisposedException();
    }

    if ( aProp.equalsAsciiL( RTL_CONSTASCII_STRINGPARAM( "RelId" ) ) )
    {
        return uno::makeAny( m_pImpl->GetNewRelId() );
    }

    ::rtl::OUString aPropertyName;
    if ( aProp.equalsAsciiL( RTL_CONSTASCII_STRINGPARAM( "IsEncrypted" ) ) )
        aPropertyName = ::rtl::OUString( RTL_CONSTASCII_USTRINGPARAM( "Encrypted" ) );
    else
        aPropertyName = aProp;

    if ( ( ( m_pData->m_nStorageType == embed::StorageFormats::PACKAGE || m_pData->m_nStorageType == embed::StorageFormats::OFOPXML )
            && aPropertyName.equalsAsciiL( RTL_CONSTASCII_STRINGPARAM( "MediaType" ) ) )
      || ( m_pData->m_nStorageType == embed::StorageFormats::PACKAGE && aPropertyName.equalsAsciiL( RTL_CONSTASCII_STRINGPARAM( "Encrypted" ) ) )
      || aPropertyName.equalsAsciiL( RTL_CONSTASCII_STRINGPARAM( "Compressed" ) ) )
    {
        m_pImpl->GetStreamProperties();

        for ( sal_Int32 nInd = 0; nInd < m_pImpl->m_aProps.getLength(); nInd++ )
        {
            if ( aPropertyName.equals( m_pImpl->m_aProps[nInd].Name ) )
                return m_pImpl->m_aProps[nInd].Value;
        }
    }
    else if ( m_pData->m_nStorageType == embed::StorageFormats::PACKAGE
            && aPropertyName.equalsAsciiL( RTL_CONSTASCII_STRINGPARAM( "UseCommonStoragePasswordEncryption" ) ) )
        return uno::makeAny( m_pImpl->m_bUseCommonEncryption );
    else if ( aPropertyName.equalsAsciiL( RTL_CONSTASCII_STRINGPARAM( "Size" ) ) )
    {
        CheckInitOnDemand();

        if ( !m_xSeekable.is() )
            throw uno::RuntimeException();

        return uno::makeAny( (sal_Int32)m_xSeekable->getLength() );
    }

    throw beans::UnknownPropertyException(); // TODO
}


//-----------------------------------------------
void SAL_CALL OWriteStream::addPropertyChangeListener(
    const ::rtl::OUString& /*aPropertyName*/,
    const uno::Reference< beans::XPropertyChangeListener >& /*xListener*/ )
        throw ( beans::UnknownPropertyException,
                lang::WrappedTargetException,
                uno::RuntimeException )
{
    ::osl::MutexGuard aGuard( m_pData->m_rSharedMutexRef->GetMutex() );

    if ( !m_pImpl )
    {
        ::package::StaticAddLog( ::rtl::OUString( RTL_CONSTASCII_USTRINGPARAM( OSL_LOG_PREFIX "Disposed!" ) ) );
        throw lang::DisposedException();
    }

    //TODO:
}


//-----------------------------------------------
void SAL_CALL OWriteStream::removePropertyChangeListener(
    const ::rtl::OUString& /*aPropertyName*/,
    const uno::Reference< beans::XPropertyChangeListener >& /*aListener*/ )
        throw ( beans::UnknownPropertyException,
                lang::WrappedTargetException,
                uno::RuntimeException )
{
    ::osl::MutexGuard aGuard( m_pData->m_rSharedMutexRef->GetMutex() );

    if ( !m_pImpl )
    {
        ::package::StaticAddLog( ::rtl::OUString( RTL_CONSTASCII_USTRINGPARAM( OSL_LOG_PREFIX "Disposed!" ) ) );
        throw lang::DisposedException();
    }

    //TODO:
}


//-----------------------------------------------
void SAL_CALL OWriteStream::addVetoableChangeListener(
    const ::rtl::OUString& /*PropertyName*/,
    const uno::Reference< beans::XVetoableChangeListener >& /*aListener*/ )
        throw ( beans::UnknownPropertyException,
                lang::WrappedTargetException,
                uno::RuntimeException )
{
    ::osl::MutexGuard aGuard( m_pData->m_rSharedMutexRef->GetMutex() );

    if ( !m_pImpl )
    {
        ::package::StaticAddLog( ::rtl::OUString( RTL_CONSTASCII_USTRINGPARAM( OSL_LOG_PREFIX "Disposed!" ) ) );
        throw lang::DisposedException();
    }

    //TODO:
}


//-----------------------------------------------
void SAL_CALL OWriteStream::removeVetoableChangeListener(
    const ::rtl::OUString& /*PropertyName*/,
    const uno::Reference< beans::XVetoableChangeListener >& /*aListener*/ )
        throw ( beans::UnknownPropertyException,
                lang::WrappedTargetException,
                uno::RuntimeException )
{
    ::osl::MutexGuard aGuard( m_pData->m_rSharedMutexRef->GetMutex() );

    if ( !m_pImpl )
    {
        ::package::StaticAddLog( ::rtl::OUString( RTL_CONSTASCII_USTRINGPARAM( OSL_LOG_PREFIX "Disposed!" ) ) );
        throw lang::DisposedException();
    }

    //TODO:
}

//____________________________________________________________________________________________________
//  XTransactedObject
//____________________________________________________________________________________________________

//-----------------------------------------------
void OWriteStream::BroadcastTransaction( sal_Int8 nMessage )
/*
    1 - preCommit
    2 - commited
    3 - preRevert
    4 - reverted
*/
{
    // no need to lock mutex here for the checking of m_pImpl, and m_pData is alive until the object is destructed
    if ( !m_pImpl )
    {
        ::package::StaticAddLog( ::rtl::OUString( RTL_CONSTASCII_USTRINGPARAM( OSL_LOG_PREFIX "Disposed!" ) ) );
        throw lang::DisposedException();
    }

       lang::EventObject aSource( static_cast< ::cppu::OWeakObject* >(this) );

       ::cppu::OInterfaceContainerHelper* pContainer =
            m_pData->m_aListenersContainer.getContainer(
                ::getCppuType( ( const uno::Reference< embed::XTransactionListener >*) NULL ) );
       if ( pContainer )
    {
           ::cppu::OInterfaceIteratorHelper pIterator( *pContainer );
           while ( pIterator.hasMoreElements( ) )
           {
            OSL_ENSURE( nMessage >= 1 && nMessage <= 4, "Wrong internal notification code is used!\n" );

            switch( nMessage )
            {
                case STOR_MESS_PRECOMMIT:
                       ( ( embed::XTransactionListener* )pIterator.next( ) )->preCommit( aSource );
                    break;
                case STOR_MESS_COMMITED:
                       ( ( embed::XTransactionListener* )pIterator.next( ) )->commited( aSource );
                    break;
                case STOR_MESS_PREREVERT:
                       ( ( embed::XTransactionListener* )pIterator.next( ) )->preRevert( aSource );
                    break;
                case STOR_MESS_REVERTED:
                       ( ( embed::XTransactionListener* )pIterator.next( ) )->reverted( aSource );
                    break;
            }
           }
    }
}
//-----------------------------------------------
void SAL_CALL OWriteStream::commit()
        throw ( io::IOException,
                embed::StorageWrappedTargetException,
                uno::RuntimeException )
{
    RTL_LOGFILE_CONTEXT( aLog, "package (mv76033) OWriteStream::commit" );

    if ( !m_pImpl )
    {
        ::package::StaticAddLog( ::rtl::OUString( RTL_CONSTASCII_USTRINGPARAM( OSL_LOG_PREFIX "Disposed!" ) ) );
        throw lang::DisposedException();
    }

    if ( !m_bTransacted )
        throw uno::RuntimeException();

    try {
        BroadcastTransaction( STOR_MESS_PRECOMMIT );

        ::osl::ResettableMutexGuard aGuard( m_pData->m_rSharedMutexRef->GetMutex() );

        if ( !m_pImpl )
        {
            ::package::StaticAddLog( ::rtl::OUString( RTL_CONSTASCII_USTRINGPARAM( OSL_LOG_PREFIX "Disposed!" ) ) );
            throw lang::DisposedException();
        }

        m_pImpl->Commit();

        // when the storage is commited the parent is modified
        ModifyParentUnlockMutex_Impl( aGuard );
    }
    catch( io::IOException& aIOException )
    {
        m_pImpl->AddLog( aIOException.Message );
        m_pImpl->AddLog( ::rtl::OUString( RTL_CONSTASCII_USTRINGPARAM( OSL_LOG_PREFIX "Rethrow" ) ) );
        throw;
    }
    catch( embed::StorageWrappedTargetException& aStorageWrappedTargetException )
    {
        m_pImpl->AddLog( aStorageWrappedTargetException.Message );
        m_pImpl->AddLog( ::rtl::OUString( RTL_CONSTASCII_USTRINGPARAM( OSL_LOG_PREFIX "Rethrow" ) ) );
        throw;
    }
    catch( uno::RuntimeException& aRuntimeException )
    {
        m_pImpl->AddLog( aRuntimeException.Message );
        m_pImpl->AddLog( ::rtl::OUString( RTL_CONSTASCII_USTRINGPARAM( OSL_LOG_PREFIX "Rethrow" ) ) );
        throw;
    }
    catch( uno::Exception& aException )
    {
        m_pImpl->AddLog( aException.Message );
        m_pImpl->AddLog( ::rtl::OUString( RTL_CONSTASCII_USTRINGPARAM( OSL_LOG_PREFIX "Rethrow" ) ) );

        uno::Any aCaught( ::cppu::getCaughtException() );
        throw embed::StorageWrappedTargetException( ::rtl::OUString(RTL_CONSTASCII_USTRINGPARAM("Problems on commit!") ),
                                  uno::Reference< uno::XInterface >( static_cast< ::cppu::OWeakObject* >( this ) ),
                                  aCaught );
    }

    BroadcastTransaction( STOR_MESS_COMMITED );
}

//-----------------------------------------------
void SAL_CALL OWriteStream::revert()
        throw ( io::IOException,
                embed::StorageWrappedTargetException,
                uno::RuntimeException )
{
    RTL_LOGFILE_CONTEXT( aLog, "package (mv76033) OWriteStream::revert" );

    // the method removes all the changes done after last commit

    if ( !m_pImpl )
    {
        ::package::StaticAddLog( ::rtl::OUString( RTL_CONSTASCII_USTRINGPARAM( OSL_LOG_PREFIX "Disposed!" ) ) );
        throw lang::DisposedException();
    }

    if ( !m_bTransacted )
        throw uno::RuntimeException();

    BroadcastTransaction( STOR_MESS_PREREVERT );

    ::osl::ResettableMutexGuard aGuard( m_pData->m_rSharedMutexRef->GetMutex() );

    if ( !m_pImpl )
    {
        ::package::StaticAddLog( ::rtl::OUString( RTL_CONSTASCII_USTRINGPARAM( OSL_LOG_PREFIX "Disposed!" ) ) );
        throw lang::DisposedException();
    }

    try {
        m_pImpl->Revert();
    }
    catch( io::IOException& aIOException )
    {
        m_pImpl->AddLog( aIOException.Message );
        m_pImpl->AddLog( ::rtl::OUString( RTL_CONSTASCII_USTRINGPARAM( OSL_LOG_PREFIX "Rethrow" ) ) );
        throw;
    }
    catch( embed::StorageWrappedTargetException& aStorageWrappedTargetException )
    {
        m_pImpl->AddLog( aStorageWrappedTargetException.Message );
        m_pImpl->AddLog( ::rtl::OUString( RTL_CONSTASCII_USTRINGPARAM( OSL_LOG_PREFIX "Rethrow" ) ) );
        throw;
    }
    catch( uno::RuntimeException& aRuntimeException )
    {
        m_pImpl->AddLog( aRuntimeException.Message );
        m_pImpl->AddLog( ::rtl::OUString( RTL_CONSTASCII_USTRINGPARAM( OSL_LOG_PREFIX "Rethrow" ) ) );
        throw;
    }
    catch( uno::Exception& aException )
    {
        m_pImpl->AddLog( aException.Message );
        m_pImpl->AddLog( ::rtl::OUString( RTL_CONSTASCII_USTRINGPARAM( OSL_LOG_PREFIX "Rethrow" ) ) );

        uno::Any aCaught( ::cppu::getCaughtException() );
        throw embed::StorageWrappedTargetException( ::rtl::OUString(RTL_CONSTASCII_USTRINGPARAM("Problems on revert!") ),
                                  uno::Reference< uno::XInterface >( static_cast< ::cppu::OWeakObject* >( this ) ),
                                  aCaught );
    }

    aGuard.clear();

    BroadcastTransaction( STOR_MESS_REVERTED );
}

//____________________________________________________________________________________________________
//  XTransactionBroadcaster
//____________________________________________________________________________________________________

//-----------------------------------------------
void SAL_CALL OWriteStream::addTransactionListener( const uno::Reference< embed::XTransactionListener >& aListener )
        throw ( uno::RuntimeException )
{
    ::osl::MutexGuard aGuard( m_pData->m_rSharedMutexRef->GetMutex() );

    if ( !m_pImpl )
    {
        ::package::StaticAddLog( ::rtl::OUString( RTL_CONSTASCII_USTRINGPARAM( OSL_LOG_PREFIX "Disposed!" ) ) );
        throw lang::DisposedException();
    }

    if ( !m_bTransacted )
        throw uno::RuntimeException();

    m_pData->m_aListenersContainer.addInterface( ::getCppuType((const uno::Reference< embed::XTransactionListener >*)0),
                                                aListener );
}

//-----------------------------------------------
void SAL_CALL OWriteStream::removeTransactionListener( const uno::Reference< embed::XTransactionListener >& aListener )
        throw ( uno::RuntimeException )
{
    ::osl::MutexGuard aGuard( m_pData->m_rSharedMutexRef->GetMutex() );

    if ( !m_pImpl )
    {
        ::package::StaticAddLog( ::rtl::OUString( RTL_CONSTASCII_USTRINGPARAM( OSL_LOG_PREFIX "Disposed!" ) ) );
        throw lang::DisposedException();
    }

    if ( !m_bTransacted )
        throw uno::RuntimeException();

    m_pData->m_aListenersContainer.removeInterface( ::getCppuType((const uno::Reference< embed::XTransactionListener >*)0),
                                                    aListener );
}


/* vim:set shiftwidth=4 softtabstop=4 expandtab: */<|MERGE_RESOLUTION|>--- conflicted
+++ resolved
@@ -119,10 +119,6 @@
     if ( !xPropertySet.is() )
         throw uno::RuntimeException();
 
-<<<<<<< HEAD
-    ::rtl::OUString aString_EncryptionKey (RTL_CONSTASCII_USTRINGPARAM("EncryptionKey") );
-=======
->>>>>>> e19358aa
     try {
         xPropertySet->setPropertyValue( ::rtl::OUString( RTL_CONSTASCII_USTRINGPARAM( STORAGE_ENCRYPTION_KEYS_PROPERTY ) ), uno::makeAny( aKey ) );
     }
@@ -142,10 +138,6 @@
     if ( !xPropertySet.is() )
         throw uno::RuntimeException();
 
-<<<<<<< HEAD
-    ::rtl::OUString aString_EncryptionKey (RTL_CONSTASCII_USTRINGPARAM("EncryptionKey") );
-=======
->>>>>>> e19358aa
     try {
         return xPropertySet->getPropertyValue( ::rtl::OUString( RTL_CONSTASCII_USTRINGPARAM( STORAGE_ENCRYPTION_KEYS_PROPERTY ) ) );
     }
@@ -879,15 +871,9 @@
             throw uno::RuntimeException();
 
         // set to be encrypted but do not use encryption key
-<<<<<<< HEAD
-        xPropertySet->setPropertyValue( ::rtl::OUString(RTL_CONSTASCII_USTRINGPARAM("EncryptionKey") ),
-                                        uno::makeAny( uno::Sequence< sal_Int8 >() ) );
+        xPropertySet->setPropertyValue( ::rtl::OUString(RTL_CONSTASCII_USTRINGPARAM( STORAGE_ENCRYPTION_KEYS_PROPERTY ) ),
+                                        uno::makeAny( uno::Sequence< beans::NamedValue >() ) );
         xPropertySet->setPropertyValue( ::rtl::OUString(RTL_CONSTASCII_USTRINGPARAM("Encrypted") ),
-=======
-        xPropertySet->setPropertyValue( ::rtl::OUString::createFromAscii( STORAGE_ENCRYPTION_KEYS_PROPERTY ),
-                                        uno::makeAny( uno::Sequence< beans::NamedValue >() ) );
-        xPropertySet->setPropertyValue( ::rtl::OUString::createFromAscii( "Encrypted" ),
->>>>>>> e19358aa
                                         uno::makeAny( sal_True ) );
     }
 
@@ -984,15 +970,9 @@
             throw uno::RuntimeException();
 
         // set to be encrypted but do not use encryption key
-<<<<<<< HEAD
-        xPropertySet->setPropertyValue( ::rtl::OUString(RTL_CONSTASCII_USTRINGPARAM("EncryptionKey") ),
-                                        uno::makeAny( uno::Sequence< sal_Int8 >() ) );
+        xPropertySet->setPropertyValue( ::rtl::OUString(RTL_CONSTASCII_USTRINGPARAM( STORAGE_ENCRYPTION_KEYS_PROPERTY ) ),
+                                        uno::makeAny( uno::Sequence< beans::NamedValue >() ) );
         xPropertySet->setPropertyValue( ::rtl::OUString(RTL_CONSTASCII_USTRINGPARAM("Encrypted") ),
-=======
-        xPropertySet->setPropertyValue( ::rtl::OUString::createFromAscii( STORAGE_ENCRYPTION_KEYS_PROPERTY ),
-                                        uno::makeAny( uno::Sequence< beans::NamedValue >() ) );
-        xPropertySet->setPropertyValue( ::rtl::OUString::createFromAscii( "Encrypted" ),
->>>>>>> e19358aa
                                         uno::makeAny( sal_True ) );
     }
     else if ( m_bHasCachedEncryptionData )
@@ -1000,13 +980,8 @@
         if ( m_nStorageType != embed::StorageFormats::PACKAGE )
             throw uno::RuntimeException();
 
-<<<<<<< HEAD
-        xPropertySet->setPropertyValue( ::rtl::OUString(RTL_CONSTASCII_USTRINGPARAM("EncryptionKey") ),
-                                        uno::makeAny( m_aEncryptionData.getUnpackedValueOrDefault( PACKAGE_ENCRYPTIONDATA_SHA1UTF8, uno::Sequence< sal_Int8 >() ) ) );
-=======
-        xPropertySet->setPropertyValue( ::rtl::OUString::createFromAscii( STORAGE_ENCRYPTION_KEYS_PROPERTY ),
+        xPropertySet->setPropertyValue( ::rtl::OUString(RTL_CONSTASCII_USTRINGPARAM( STORAGE_ENCRYPTION_KEYS_PROPERTY ) ),
                                         uno::makeAny( m_aEncryptionData.getAsConstNamedValueList() ) );
->>>>>>> e19358aa
     }
 
     // the stream should be free soon, after package is stored
@@ -1348,51 +1323,7 @@
             m_bHasCachedEncryptionData = sal_True;
             m_aEncryptionData = aEncryptionData;
         }
-<<<<<<< HEAD
-        catch( packages::WrongPasswordException& )
-        {
-            // retry with different encoding
-            SetEncryptionKeyProperty_Impl( xPropertySet, aEncryptionData.getUnpackedValueOrDefault( PACKAGE_ENCRYPTIONDATA_SHA1MS1252, uno::Sequence< sal_Int8 >() ) );
-            try {
-                // the stream must be cashed to be resaved
-                xResultStream = GetStream_Impl( nStreamMode | embed::ElementModes::SEEKABLE, bHierarchyAccess );
-
-                m_bUseCommonEncryption = sal_False; // very important to set it to false
-                m_bHasCachedEncryptionData = sal_True;
-                m_aEncryptionData = aEncryptionData;
-
-                // the stream must be resaved with new password encryption
-                if ( nStreamMode & embed::ElementModes::WRITE )
-                {
-                    FillTempGetFileName();
-                    m_bHasDataToFlush = sal_True;
-
-                    // TODO/LATER: should the notification be done?
-                    if ( m_pParent )
-                        m_pParent->m_bIsModified = sal_True;
-                }
-            }
-            catch( packages::WrongPasswordException& aWrongPasswordException )
-            {
-                SetEncryptionKeyProperty_Impl( xPropertySet, uno::Sequence< sal_Int8 >() );
-                AddLog( aWrongPasswordException.Message );
-                AddLog( ::rtl::OUString( RTL_CONSTASCII_USTRINGPARAM( OSL_LOG_PREFIX "Rethrow" ) ) );
-                throw;
-            }
-            catch ( uno::Exception& aException )
-            {
-                AddLog( aException.Message );
-                AddLog( ::rtl::OUString( RTL_CONSTASCII_USTRINGPARAM( OSL_LOG_PREFIX "Quiet exception" ) ) );
-
-                OSL_FAIL( "Can't write encryption related properties!\n" );
-                SetEncryptionKeyProperty_Impl( xPropertySet, uno::Sequence< sal_Int8 >() );
-                throw io::IOException(); // TODO:
-            }
-        }
-        catch( uno::Exception& aException )
-=======
         catch( packages::WrongPasswordException& aWrongPasswordException )
->>>>>>> e19358aa
         {
             SetEncryptionKeyProperty_Impl( xPropertySet, uno::Sequence< beans::NamedValue >() );
             AddLog( aWrongPasswordException.Message );
@@ -1404,7 +1335,7 @@
             AddLog( aException.Message );
             AddLog( ::rtl::OUString( RTL_CONSTASCII_USTRINGPARAM( OSL_LOG_PREFIX "Quiet exception" ) ) );
 
-            OSL_ENSURE( sal_False, "Can't write encryption related properties!\n" );
+            OSL_FAIL( "Can't write encryption related properties!\n" );
             SetEncryptionKeyProperty_Impl( xPropertySet, uno::Sequence< beans::NamedValue >() );
             throw io::IOException(); // TODO:
         }
@@ -1721,15 +1652,9 @@
         if ( !bEncr )
             throw packages::NoEncryptionException();
 
-<<<<<<< HEAD
-        uno::Sequence< sal_Int8 > aEncrKey;
-        xProps->getPropertyValue( ::rtl::OUString(RTL_CONSTASCII_USTRINGPARAM("EncryptionKey") ) ) >>= aEncrKey;
-        if ( !SequencesEqual( aNewKey, aEncrKey ) && !SequencesEqual( aOldKey, aEncrKey ) )
-=======
         uno::Sequence< beans::NamedValue > aPackKey;
-        xProps->getPropertyValue( ::rtl::OUString::createFromAscii( STORAGE_ENCRYPTION_KEYS_PROPERTY ) ) >>= aPackKey;
+        xProps->getPropertyValue( ::rtl::OUString(RTL_CONSTASCII_USTRINGPARAM( STORAGE_ENCRYPTION_KEYS_PROPERTY ) ) ) >>= aPackKey;
         if ( !SequencesEqual( aKey, aPackKey ) )
->>>>>>> e19358aa
             throw packages::WrongPasswordException();
 
         // the correct key must be set already
@@ -1745,47 +1670,14 @@
 
             if ( !xDataToCopy.is() )
             {
-<<<<<<< HEAD
                 OSL_FAIL( "Encrypted ZipStream must already have input stream inside!\n" );
-                SetEncryptionKeyProperty_Impl( xPropertySet, uno::Sequence< sal_Int8 >() );
-            }
-        }
-        catch( packages::WrongPasswordException& aWrongPasswordException )
-        {
-            SetEncryptionKeyProperty_Impl( xPropertySet, aEncryptionData.getUnpackedValueOrDefault( PACKAGE_ENCRYPTIONDATA_SHA1MS1252, uno::Sequence< sal_Int8 >() ) );
-            try {
-                xDataToCopy = m_xPackageStream->getDataStream();
-
-                if ( !xDataToCopy.is() )
-                {
-                    OSL_FAIL( "Encrypted ZipStream must already have input stream inside!\n" );
-                    SetEncryptionKeyProperty_Impl( xPropertySet, uno::Sequence< sal_Int8 >() );
-                    AddLog( aWrongPasswordException.Message );
-                    AddLog( ::rtl::OUString( RTL_CONSTASCII_USTRINGPARAM( OSL_LOG_PREFIX "Rethrow" ) ) );
-                    throw;
-                }
-            }
-            catch( uno::Exception& aException )
-            {
-                SetEncryptionKeyProperty_Impl( xPropertySet, uno::Sequence< sal_Int8 >() );
-                AddLog( aException.Message );
-                AddLog( ::rtl::OUString( RTL_CONSTASCII_USTRINGPARAM( OSL_LOG_PREFIX "Rethrow" ) ) );
-                throw;
-=======
-                OSL_ENSURE( sal_False, "Encrypted ZipStream must already have input stream inside!\n" );
                 SetEncryptionKeyProperty_Impl( xPropertySet, uno::Sequence< beans::NamedValue >() );
->>>>>>> e19358aa
             }
         }
         catch( uno::Exception& aException )
         {
-<<<<<<< HEAD
             OSL_FAIL( "Can't open encrypted stream!\n" );
-            SetEncryptionKeyProperty_Impl( xPropertySet, uno::Sequence< sal_Int8 >() );
-=======
-            OSL_ENSURE( sal_False, "Can't open encrypted stream!\n" );
             SetEncryptionKeyProperty_Impl( xPropertySet, uno::Sequence< beans::NamedValue >() );
->>>>>>> e19358aa
             AddLog( aException.Message );
             AddLog( ::rtl::OUString( RTL_CONSTASCII_USTRINGPARAM( OSL_LOG_PREFIX "Rethrow" ) ) );
             throw;
