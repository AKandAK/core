/* -*- Mode: C++; tab-width: 4; indent-tabs-mode: nil; c-basic-offset: 4 -*- */
/*************************************************************************
 *
 * DO NOT ALTER OR REMOVE COPYRIGHT NOTICES OR THIS FILE HEADER.
 *
 * Copyright 2000, 2010 Oracle and/or its affiliates.
 *
 * OpenOffice.org - a multi-platform office productivity suite
 *
 * This file is part of OpenOffice.org.
 *
 * OpenOffice.org is free software: you can redistribute it and/or modify
 * it under the terms of the GNU Lesser General Public License version 3
 * only, as published by the Free Software Foundation.
 *
 * OpenOffice.org is distributed in the hope that it will be useful,
 * but WITHOUT ANY WARRANTY; without even the implied warranty of
 * MERCHANTABILITY or FITNESS FOR A PARTICULAR PURPOSE.  See the
 * GNU Lesser General Public License version 3 for more details
 * (a copy is included in the LICENSE file that accompanied this code).
 *
 * You should have received a copy of the GNU Lesser General Public License
 * version 3 along with OpenOffice.org.  If not, see
 * <http://www.openoffice.org/license.html>
 * for a copy of the LGPLv3 License.
 *
 ************************************************************************/

// MARKER(update_precomp.py): autogen include statement, do not remove
#include "precompiled_chart2.hxx"

#include "ChartItemPool.hxx"
#include "macros.hxx"
#include "chartview/ChartSfxItemIds.hxx"
#include <svx/chrtitem.hxx>
#include <svl/intitem.hxx>
#include <editeng/brshitem.hxx>
#include <editeng/sizeitem.hxx>
#include <svl/stritem.hxx>
#include <svl/rectitem.hxx>
#include <svl/ilstitem.hxx>
#define _SVSTDARR_ULONGS
#include <svl/svstdarr.hxx>
#include <editeng/editids.hrc>
#include <svx/svxids.hrc>

#include <com/sun/star/chart2/LegendPosition.hpp>

namespace chart
{

ChartItemPool::ChartItemPool():
        SfxItemPool( String( RTL_CONSTASCII_USTRINGPARAM( "ChartItemPool" )), SCHATTR_START, SCHATTR_END, NULL, NULL )
{
    /**************************************************************************
    * PoolDefaults
    **************************************************************************/
    ppPoolDefaults = new SfxPoolItem*[SCHATTR_END - SCHATTR_START + 1];

    ppPoolDefaults[SCHATTR_DATADESCR_SHOW_NUMBER    - SCHATTR_START] = new SfxBoolItem(SCHATTR_DATADESCR_SHOW_NUMBER);
    ppPoolDefaults[SCHATTR_DATADESCR_SHOW_PERCENTAGE- SCHATTR_START] = new SfxBoolItem(SCHATTR_DATADESCR_SHOW_PERCENTAGE);
    ppPoolDefaults[SCHATTR_DATADESCR_SHOW_CATEGORY  - SCHATTR_START] = new SfxBoolItem(SCHATTR_DATADESCR_SHOW_CATEGORY);
    ppPoolDefaults[SCHATTR_DATADESCR_SHOW_SYMBOL    - SCHATTR_START] = new SfxBoolItem(SCHATTR_DATADESCR_SHOW_SYMBOL);
    ppPoolDefaults[SCHATTR_DATADESCR_SEPARATOR      - SCHATTR_START] = new SfxStringItem(SCHATTR_DATADESCR_SEPARATOR,C2U(" "));
    ppPoolDefaults[SCHATTR_DATADESCR_PLACEMENT      - SCHATTR_START] = new SfxInt32Item(SCHATTR_DATADESCR_PLACEMENT,0);
    SvULongs aTmp;
    ppPoolDefaults[SCHATTR_DATADESCR_AVAILABLE_PLACEMENTS - SCHATTR_START] = new SfxIntegerListItem(SCHATTR_DATADESCR_AVAILABLE_PLACEMENTS,aTmp);
    ppPoolDefaults[SCHATTR_DATADESCR_NO_PERCENTVALUE    - SCHATTR_START] = new SfxBoolItem(SCHATTR_DATADESCR_NO_PERCENTVALUE);
<<<<<<< HEAD

    ppPoolDefaults[SCHATTR_LEGEND_POS               - SCHATTR_START] = new SvxChartLegendPosItem( CHLEGEND_RIGHT, SCHATTR_LEGEND_POS );
    ppPoolDefaults[SCHATTR_TEXT_STACKED             - SCHATTR_START] = new SfxBoolItem(SCHATTR_TEXT_STACKED,FALSE);
    ppPoolDefaults[SCHATTR_TEXT_ORDER               - SCHATTR_START] = new SvxChartTextOrderItem(CHTXTORDER_SIDEBYSIDE, SCHATTR_TEXT_ORDER);

    ppPoolDefaults[SCHATTR_Y_AXIS_AUTO_MIN          - SCHATTR_START] = new SfxBoolItem(SCHATTR_Y_AXIS_AUTO_MIN);
    ppPoolDefaults[SCHATTR_Y_AXIS_MIN               - SCHATTR_START] = new SvxDoubleItem(0.0, SCHATTR_Y_AXIS_MIN);
    ppPoolDefaults[SCHATTR_Y_AXIS_AUTO_MAX          - SCHATTR_START] = new SfxBoolItem(SCHATTR_Y_AXIS_AUTO_MAX);
    ppPoolDefaults[SCHATTR_Y_AXIS_MAX               - SCHATTR_START] = new SvxDoubleItem(0.0, SCHATTR_Y_AXIS_MAX);
    ppPoolDefaults[SCHATTR_Y_AXIS_AUTO_STEP_MAIN    - SCHATTR_START] = new SfxBoolItem(SCHATTR_Y_AXIS_AUTO_STEP_MAIN);
    ppPoolDefaults[SCHATTR_Y_AXIS_STEP_MAIN         - SCHATTR_START] = new SvxDoubleItem(0.0, SCHATTR_Y_AXIS_STEP_MAIN);
    ppPoolDefaults[SCHATTR_Y_AXIS_AUTO_STEP_HELP    - SCHATTR_START] = new SfxBoolItem(SCHATTR_Y_AXIS_AUTO_STEP_HELP);
    ppPoolDefaults[SCHATTR_Y_AXIS_STEP_HELP         - SCHATTR_START] = new SvxDoubleItem(0.0, SCHATTR_Y_AXIS_STEP_HELP);
    ppPoolDefaults[SCHATTR_Y_AXIS_LOGARITHM         - SCHATTR_START] = new SfxBoolItem(SCHATTR_Y_AXIS_LOGARITHM);
    ppPoolDefaults[SCHATTR_Y_AXIS_AUTO_ORIGIN       - SCHATTR_START] = new SfxBoolItem(SCHATTR_Y_AXIS_AUTO_ORIGIN);
    ppPoolDefaults[SCHATTR_Y_AXIS_ORIGIN            - SCHATTR_START] = new SvxDoubleItem(0.0, SCHATTR_Y_AXIS_ORIGIN);

    ppPoolDefaults[SCHATTR_X_AXIS_AUTO_MIN          - SCHATTR_START] = new SfxBoolItem(SCHATTR_X_AXIS_AUTO_MIN);
    ppPoolDefaults[SCHATTR_X_AXIS_MIN               - SCHATTR_START] = new SvxDoubleItem(0.0, SCHATTR_X_AXIS_MIN);
    ppPoolDefaults[SCHATTR_X_AXIS_AUTO_MAX          - SCHATTR_START] = new SfxBoolItem(SCHATTR_X_AXIS_AUTO_MAX);
    ppPoolDefaults[SCHATTR_X_AXIS_MAX               - SCHATTR_START] = new SvxDoubleItem(0.0, SCHATTR_X_AXIS_MAX);
    ppPoolDefaults[SCHATTR_X_AXIS_AUTO_STEP_MAIN    - SCHATTR_START] = new SfxBoolItem(SCHATTR_X_AXIS_AUTO_STEP_MAIN);
    ppPoolDefaults[SCHATTR_X_AXIS_STEP_MAIN         - SCHATTR_START] = new SvxDoubleItem(0.0, SCHATTR_X_AXIS_STEP_MAIN);
    ppPoolDefaults[SCHATTR_X_AXIS_AUTO_STEP_HELP    - SCHATTR_START] = new SfxBoolItem(SCHATTR_X_AXIS_AUTO_STEP_HELP);
    ppPoolDefaults[SCHATTR_X_AXIS_STEP_HELP         - SCHATTR_START] = new SvxDoubleItem(0.0, SCHATTR_X_AXIS_STEP_HELP);
    ppPoolDefaults[SCHATTR_X_AXIS_LOGARITHM         - SCHATTR_START] = new SfxBoolItem(SCHATTR_X_AXIS_LOGARITHM);
    ppPoolDefaults[SCHATTR_X_AXIS_AUTO_ORIGIN       - SCHATTR_START] = new SfxBoolItem(SCHATTR_X_AXIS_AUTO_ORIGIN);
    ppPoolDefaults[SCHATTR_X_AXIS_ORIGIN            - SCHATTR_START] = new SvxDoubleItem(0.0, SCHATTR_X_AXIS_ORIGIN);

    ppPoolDefaults[SCHATTR_Z_AXIS_AUTO_MIN          - SCHATTR_START] = new SfxBoolItem(SCHATTR_Z_AXIS_AUTO_MIN);
    ppPoolDefaults[SCHATTR_Z_AXIS_MIN               - SCHATTR_START] = new SvxDoubleItem(0.0, SCHATTR_Z_AXIS_MIN);
    ppPoolDefaults[SCHATTR_Z_AXIS_AUTO_MAX          - SCHATTR_START] = new SfxBoolItem(SCHATTR_Z_AXIS_AUTO_MAX);
    ppPoolDefaults[SCHATTR_Z_AXIS_MAX               - SCHATTR_START] = new SvxDoubleItem(0.0, SCHATTR_Z_AXIS_MAX);
    ppPoolDefaults[SCHATTR_Z_AXIS_AUTO_STEP_MAIN    - SCHATTR_START] = new SfxBoolItem(SCHATTR_Z_AXIS_AUTO_STEP_MAIN);
    ppPoolDefaults[SCHATTR_Z_AXIS_STEP_MAIN         - SCHATTR_START] = new SvxDoubleItem(0.0, SCHATTR_Z_AXIS_STEP_MAIN);
    ppPoolDefaults[SCHATTR_Z_AXIS_AUTO_STEP_HELP    - SCHATTR_START] = new SfxBoolItem(SCHATTR_Z_AXIS_AUTO_STEP_HELP);
    ppPoolDefaults[SCHATTR_Z_AXIS_STEP_HELP         - SCHATTR_START] = new SvxDoubleItem(0.0, SCHATTR_Z_AXIS_STEP_HELP);
    ppPoolDefaults[SCHATTR_Z_AXIS_LOGARITHM         - SCHATTR_START] = new SfxBoolItem(SCHATTR_Z_AXIS_LOGARITHM);
    ppPoolDefaults[SCHATTR_Z_AXIS_AUTO_ORIGIN       - SCHATTR_START] = new SfxBoolItem(SCHATTR_Z_AXIS_AUTO_ORIGIN);
    ppPoolDefaults[SCHATTR_Z_AXIS_ORIGIN            - SCHATTR_START] = new SvxDoubleItem(0.0, SCHATTR_Z_AXIS_ORIGIN);

    ppPoolDefaults[SCHATTR_AXISTYPE                 - SCHATTR_START] = new SfxInt32Item(SCHATTR_AXISTYPE, CHART_AXIS_X);
    ppPoolDefaults[SCHATTR_PERCENT_NUMBERFORMAT_VALUE  - SCHATTR_START] = new SfxInt32Item(SCHATTR_PERCENT_NUMBERFORMAT_VALUE, 0);
=======
    ppPoolDefaults[SCHATTR_PERCENT_NUMBERFORMAT_VALUE  - SCHATTR_START] = new SfxUInt32Item(SCHATTR_PERCENT_NUMBERFORMAT_VALUE, 0);
>>>>>>> ce6308e4
    ppPoolDefaults[SCHATTR_PERCENT_NUMBERFORMAT_SOURCE - SCHATTR_START] = new SfxBoolItem(SCHATTR_PERCENT_NUMBERFORMAT_SOURCE);

    //legend
    ppPoolDefaults[SCHATTR_LEGEND_POS               - SCHATTR_START] = new SfxInt32Item(SCHATTR_LEGEND_POS, ::com::sun::star::chart2::LegendPosition_LINE_END );
    ppPoolDefaults[SCHATTR_LEGEND_SHOW              - SCHATTR_START] = new SfxBoolItem(SCHATTR_LEGEND_SHOW, sal_True);

    //text
    ppPoolDefaults[SCHATTR_TEXT_DEGREES             - SCHATTR_START] = new SfxInt32Item(SCHATTR_TEXT_DEGREES, 0);
    ppPoolDefaults[SCHATTR_TEXT_STACKED             - SCHATTR_START] = new SfxBoolItem(SCHATTR_TEXT_STACKED,sal_False);

    //statistic
    ppPoolDefaults[SCHATTR_STAT_AVERAGE             - SCHATTR_START] = new SfxBoolItem (SCHATTR_STAT_AVERAGE);
    ppPoolDefaults[SCHATTR_STAT_KIND_ERROR          - SCHATTR_START] = new SvxChartKindErrorItem (CHERROR_NONE, SCHATTR_STAT_KIND_ERROR);
    ppPoolDefaults[SCHATTR_STAT_PERCENT             - SCHATTR_START] = new SvxDoubleItem (0.0, SCHATTR_STAT_PERCENT);
    ppPoolDefaults[SCHATTR_STAT_BIGERROR            - SCHATTR_START] = new SvxDoubleItem (0.0, SCHATTR_STAT_BIGERROR);
    ppPoolDefaults[SCHATTR_STAT_CONSTPLUS           - SCHATTR_START] = new SvxDoubleItem (0.0, SCHATTR_STAT_CONSTPLUS);
    ppPoolDefaults[SCHATTR_STAT_CONSTMINUS          - SCHATTR_START] = new SvxDoubleItem (0.0, SCHATTR_STAT_CONSTMINUS);
    ppPoolDefaults[SCHATTR_STAT_INDICATE            - SCHATTR_START] = new SvxChartIndicateItem (CHINDICATE_NONE, SCHATTR_STAT_INDICATE);
    ppPoolDefaults[SCHATTR_STAT_RANGE_POS           - SCHATTR_START] = new SfxStringItem (SCHATTR_STAT_RANGE_POS, String());
    ppPoolDefaults[SCHATTR_STAT_RANGE_NEG           - SCHATTR_START] = new SfxStringItem (SCHATTR_STAT_RANGE_NEG, String());

    ppPoolDefaults[SCHATTR_STYLE_DEEP     - SCHATTR_START] = new SfxBoolItem (SCHATTR_STYLE_DEEP, 0);
    ppPoolDefaults[SCHATTR_STYLE_3D       - SCHATTR_START] = new SfxBoolItem (SCHATTR_STYLE_3D, 0);
    ppPoolDefaults[SCHATTR_STYLE_VERTICAL - SCHATTR_START] = new SfxBoolItem (SCHATTR_STYLE_VERTICAL, 0);
    ppPoolDefaults[SCHATTR_STYLE_BASETYPE - SCHATTR_START] = new SfxInt32Item(SCHATTR_STYLE_BASETYPE, 0);
    ppPoolDefaults[SCHATTR_STYLE_LINES    - SCHATTR_START] = new SfxBoolItem (SCHATTR_STYLE_LINES, 0);
    ppPoolDefaults[SCHATTR_STYLE_PERCENT  - SCHATTR_START] = new SfxBoolItem (SCHATTR_STYLE_PERCENT, 0);
    ppPoolDefaults[SCHATTR_STYLE_STACKED  - SCHATTR_START] = new SfxBoolItem (SCHATTR_STYLE_STACKED, 0);
    ppPoolDefaults[SCHATTR_STYLE_SPLINES    - SCHATTR_START] = new SfxInt32Item (SCHATTR_STYLE_SPLINES, 0); //Bug: was Bool! test ->Fileformat (touches only 5's)
    ppPoolDefaults[SCHATTR_STYLE_SYMBOL   - SCHATTR_START] = new SfxInt32Item (SCHATTR_STYLE_SYMBOL, 0);
    ppPoolDefaults[SCHATTR_STYLE_SHAPE    - SCHATTR_START] = new SfxInt32Item (SCHATTR_STYLE_SHAPE, 0);

    ppPoolDefaults[SCHATTR_AXIS             - SCHATTR_START] = new SfxInt32Item(SCHATTR_AXIS,2); //2 = Y-Axis!!!

    //axis scale
    ppPoolDefaults[SCHATTR_AXISTYPE             - SCHATTR_START] = new SfxInt32Item(SCHATTR_AXISTYPE, CHART_AXIS_REALNUMBER);
    ppPoolDefaults[SCHATTR_AXIS_REVERSE         - SCHATTR_START] = new SfxBoolItem(SCHATTR_AXIS_REVERSE,0);
    ppPoolDefaults[SCHATTR_AXIS_AUTO_MIN        - SCHATTR_START] = new SfxBoolItem(SCHATTR_AXIS_AUTO_MIN);
    ppPoolDefaults[SCHATTR_AXIS_MIN             - SCHATTR_START] = new SvxDoubleItem(0.0, SCHATTR_AXIS_MIN);
    ppPoolDefaults[SCHATTR_AXIS_AUTO_MAX        - SCHATTR_START] = new SfxBoolItem(SCHATTR_AXIS_AUTO_MAX);
    ppPoolDefaults[SCHATTR_AXIS_MAX             - SCHATTR_START] = new SvxDoubleItem(0.0, SCHATTR_AXIS_MAX);
    ppPoolDefaults[SCHATTR_AXIS_AUTO_STEP_MAIN  - SCHATTR_START] = new SfxBoolItem(SCHATTR_AXIS_AUTO_STEP_MAIN);
    ppPoolDefaults[SCHATTR_AXIS_STEP_MAIN       - SCHATTR_START] = new SvxDoubleItem(0.0, SCHATTR_AXIS_STEP_MAIN);
    ppPoolDefaults[SCHATTR_AXIS_MAIN_TIME_UNIT  - SCHATTR_START] = new SfxInt32Item(SCHATTR_AXIS_MAIN_TIME_UNIT,2);
    ppPoolDefaults[SCHATTR_AXIS_AUTO_STEP_HELP  - SCHATTR_START] = new SfxBoolItem(SCHATTR_AXIS_AUTO_STEP_HELP);
<<<<<<< HEAD
    // type changed from double to sal_Int32
=======
>>>>>>> ce6308e4
    ppPoolDefaults[SCHATTR_AXIS_STEP_HELP       - SCHATTR_START] = new SfxInt32Item(SCHATTR_AXIS_STEP_HELP,0);
    ppPoolDefaults[SCHATTR_AXIS_HELP_TIME_UNIT  - SCHATTR_START] = new SfxInt32Item(SCHATTR_AXIS_HELP_TIME_UNIT,2);
    ppPoolDefaults[SCHATTR_AXIS_AUTO_TIME_RESOLUTION    - SCHATTR_START] = new SfxBoolItem(SCHATTR_AXIS_AUTO_TIME_RESOLUTION);
    ppPoolDefaults[SCHATTR_AXIS_TIME_RESOLUTION - SCHATTR_START] = new SfxInt32Item(SCHATTR_AXIS_TIME_RESOLUTION,2);
    ppPoolDefaults[SCHATTR_AXIS_LOGARITHM       - SCHATTR_START] = new SfxBoolItem(SCHATTR_AXIS_LOGARITHM);
    ppPoolDefaults[SCHATTR_AXIS_AUTO_DATEAXIS       - SCHATTR_START] = new SfxBoolItem(SCHATTR_AXIS_AUTO_DATEAXIS);
    ppPoolDefaults[SCHATTR_AXIS_ALLOW_DATEAXIS      - SCHATTR_START] = new SfxBoolItem(SCHATTR_AXIS_ALLOW_DATEAXIS);
    ppPoolDefaults[SCHATTR_AXIS_AUTO_ORIGIN     - SCHATTR_START] = new SfxBoolItem(SCHATTR_AXIS_AUTO_ORIGIN);
    ppPoolDefaults[SCHATTR_AXIS_ORIGIN          - SCHATTR_START] = new SvxDoubleItem(0.0, SCHATTR_AXIS_ORIGIN);

    //axis position
    ppPoolDefaults[SCHATTR_AXIS_TICKS           - SCHATTR_START] = new SfxInt32Item(SCHATTR_AXIS_TICKS,CHAXIS_MARK_OUTER);
    ppPoolDefaults[SCHATTR_AXIS_HELPTICKS       - SCHATTR_START] = new SfxInt32Item(SCHATTR_AXIS_HELPTICKS,0);
    ppPoolDefaults[SCHATTR_AXIS_POSITION        - SCHATTR_START] = new SfxInt32Item(SCHATTR_AXIS_POSITION,0);
    ppPoolDefaults[SCHATTR_AXIS_POSITION_VALUE  - SCHATTR_START] = new SvxDoubleItem(0.0, SCHATTR_AXIS_POSITION_VALUE);
    ppPoolDefaults[SCHATTR_AXIS_CROSSING_MAIN_AXIS_NUMBERFORMAT - SCHATTR_START] = new SfxUInt32Item(SCHATTR_AXIS_CROSSING_MAIN_AXIS_NUMBERFORMAT,0);
    ppPoolDefaults[SCHATTR_AXIS_LABEL_POSITION  - SCHATTR_START] = new SfxInt32Item(SCHATTR_AXIS_LABEL_POSITION,0);
    ppPoolDefaults[SCHATTR_AXIS_MARK_POSITION   - SCHATTR_START] = new SfxInt32Item(SCHATTR_AXIS_MARK_POSITION,0);

    //axis label
    ppPoolDefaults[SCHATTR_AXIS_SHOWDESCR       - SCHATTR_START] = new SfxBoolItem(SCHATTR_AXIS_SHOWDESCR,0);
    ppPoolDefaults[SCHATTR_AXIS_LABEL_ORDER     - SCHATTR_START] = new SvxChartTextOrderItem(CHTXTORDER_SIDEBYSIDE, SCHATTR_AXIS_LABEL_ORDER);
    ppPoolDefaults[SCHATTR_AXIS_LABEL_OVERLAP   - SCHATTR_START] = new SfxBoolItem(SCHATTR_AXIS_LABEL_OVERLAP,sal_False);
    ppPoolDefaults[SCHATTR_AXIS_LABEL_BREAK     - SCHATTR_START] = new SfxBoolItem(SCHATTR_AXIS_LABEL_BREAK, sal_False );

    //--
    ppPoolDefaults[SCHATTR_SYMBOL_BRUSH         - SCHATTR_START] = new SvxBrushItem(SCHATTR_SYMBOL_BRUSH);
    ppPoolDefaults[SCHATTR_STOCK_VOLUME         - SCHATTR_START] = new SfxBoolItem(SCHATTR_STOCK_VOLUME,0);
    ppPoolDefaults[SCHATTR_STOCK_UPDOWN         - SCHATTR_START] = new SfxBoolItem(SCHATTR_STOCK_UPDOWN,0);
    ppPoolDefaults[SCHATTR_SYMBOL_SIZE          - SCHATTR_START] = new SvxSizeItem(SCHATTR_SYMBOL_SIZE,Size(0,0));

    // new for New Chart
    ppPoolDefaults[SCHATTR_BAR_OVERLAP          - SCHATTR_START] = new SfxInt32Item(SCHATTR_BAR_OVERLAP,0);
    ppPoolDefaults[SCHATTR_BAR_GAPWIDTH         - SCHATTR_START] = new SfxInt32Item(SCHATTR_BAR_GAPWIDTH,0);
    ppPoolDefaults[SCHATTR_BAR_CONNECT          - SCHATTR_START] = new SfxBoolItem(SCHATTR_BAR_CONNECT, sal_False);
    ppPoolDefaults[SCHATTR_NUM_OF_LINES_FOR_BAR - SCHATTR_START] = new SfxInt32Item( SCHATTR_NUM_OF_LINES_FOR_BAR, 0 );
    ppPoolDefaults[SCHATTR_SPLINE_ORDER         - SCHATTR_START] = new SfxInt32Item( SCHATTR_SPLINE_ORDER, 3 );
    ppPoolDefaults[SCHATTR_SPLINE_RESOLUTION    - SCHATTR_START] = new SfxInt32Item( SCHATTR_SPLINE_RESOLUTION, 20 );
    ppPoolDefaults[SCHATTR_DIAGRAM_STYLE        - SCHATTR_START] = new SvxChartStyleItem( CHSTYLE_2D_COLUMN, SCHATTR_DIAGRAM_STYLE );
    ppPoolDefaults[SCHATTR_GROUP_BARS_PER_AXIS  - SCHATTR_START] = new SfxBoolItem(SCHATTR_GROUP_BARS_PER_AXIS, sal_False);
    ppPoolDefaults[SCHATTR_STARTING_ANGLE       - SCHATTR_START] = new SfxInt32Item( SCHATTR_STARTING_ANGLE, 90 );
    ppPoolDefaults[SCHATTR_CLOCKWISE            - SCHATTR_START] = new SfxBoolItem( SCHATTR_CLOCKWISE, sal_False );

    ppPoolDefaults[SCHATTR_MISSING_VALUE_TREATMENT    - SCHATTR_START] = new SfxInt32Item(SCHATTR_MISSING_VALUE_TREATMENT, 0);
    ppPoolDefaults[SCHATTR_AVAILABLE_MISSING_VALUE_TREATMENTS - SCHATTR_START] = new SfxIntegerListItem(SCHATTR_AVAILABLE_MISSING_VALUE_TREATMENTS,aTmp);
    ppPoolDefaults[SCHATTR_INCLUDE_HIDDEN_CELLS - SCHATTR_START] = new SfxBoolItem(SCHATTR_INCLUDE_HIDDEN_CELLS, sal_True);

    ppPoolDefaults[SCHATTR_AXIS_FOR_ALL_SERIES  - SCHATTR_START] = new SfxInt32Item(SCHATTR_AXIS_FOR_ALL_SERIES, 0);

    ppPoolDefaults[SCHATTR_REGRESSION_TYPE          - SCHATTR_START] = new SvxChartRegressItem  (CHREGRESS_NONE, SCHATTR_REGRESSION_TYPE);
    ppPoolDefaults[SCHATTR_REGRESSION_SHOW_EQUATION - SCHATTR_START] = new SfxBoolItem(SCHATTR_REGRESSION_SHOW_EQUATION, 0);
    ppPoolDefaults[SCHATTR_REGRESSION_SHOW_COEFF - SCHATTR_START] = new SfxBoolItem(SCHATTR_REGRESSION_SHOW_COEFF, 0);

    /**************************************************************************
    * ItemInfos
    **************************************************************************/
    pItemInfos = new SfxItemInfo[SCHATTR_END - SCHATTR_START + 1];

<<<<<<< HEAD
    const USHORT nMax = SCHATTR_END - SCHATTR_START + 1;
    for( USHORT i = 0; i < nMax; i++ )
=======
    sal_uInt16 i;
    for( i = SCHATTR_START; i <= SCHATTR_END; i++ )
>>>>>>> ce6308e4
    {
        pItemInfos[i]._nSID = 0;
        pItemInfos[i]._nFlags = SFX_ITEM_POOLABLE;
    }

    // slot ids differing from which ids
    pItemInfos[SCHATTR_SYMBOL_BRUSH - SCHATTR_START]._nSID = SID_ATTR_BRUSH;
    pItemInfos[SCHATTR_STYLE_SYMBOL - SCHATTR_START]._nSID = SID_ATTR_SYMBOLTYPE;
    pItemInfos[SCHATTR_SYMBOL_SIZE - SCHATTR_START]._nSID  = SID_ATTR_SYMBOLSIZE;

    SetDefaults(ppPoolDefaults);
    SetItemInfos(pItemInfos);
}

ChartItemPool::ChartItemPool(const ChartItemPool& rPool):
    SfxItemPool(rPool)
{
}

ChartItemPool::~ChartItemPool()
{
    Delete();

    delete[] pItemInfos;

<<<<<<< HEAD
    const USHORT nMax = SCHATTR_END - SCHATTR_START + 1;
    for( USHORT i = 0; i < nMax; i++ )
=======
    const sal_uInt16 nMax = SCHATTR_END - SCHATTR_START + 1;
    for( sal_uInt16 i=0; i<nMax; ++i )
>>>>>>> ce6308e4
    {
        SetRefCount(*ppPoolDefaults[i], 0);
        delete ppPoolDefaults[i];
    }

    delete[] ppPoolDefaults;
}

SfxItemPool* ChartItemPool::Clone() const
{
    return new ChartItemPool(*this);
}

SfxMapUnit ChartItemPool::GetMetric(sal_uInt16 /* nWhich */) const
{
    return SFX_MAPUNIT_100TH_MM;
}

SfxItemPool* ChartItemPool::CreateChartItemPool()
{
    return new ChartItemPool();
}

} //  namespace chart

/* vim:set shiftwidth=4 softtabstop=4 expandtab: */<|MERGE_RESOLUTION|>--- conflicted
+++ resolved
@@ -66,53 +66,7 @@
     SvULongs aTmp;
     ppPoolDefaults[SCHATTR_DATADESCR_AVAILABLE_PLACEMENTS - SCHATTR_START] = new SfxIntegerListItem(SCHATTR_DATADESCR_AVAILABLE_PLACEMENTS,aTmp);
     ppPoolDefaults[SCHATTR_DATADESCR_NO_PERCENTVALUE    - SCHATTR_START] = new SfxBoolItem(SCHATTR_DATADESCR_NO_PERCENTVALUE);
-<<<<<<< HEAD
-
-    ppPoolDefaults[SCHATTR_LEGEND_POS               - SCHATTR_START] = new SvxChartLegendPosItem( CHLEGEND_RIGHT, SCHATTR_LEGEND_POS );
-    ppPoolDefaults[SCHATTR_TEXT_STACKED             - SCHATTR_START] = new SfxBoolItem(SCHATTR_TEXT_STACKED,FALSE);
-    ppPoolDefaults[SCHATTR_TEXT_ORDER               - SCHATTR_START] = new SvxChartTextOrderItem(CHTXTORDER_SIDEBYSIDE, SCHATTR_TEXT_ORDER);
-
-    ppPoolDefaults[SCHATTR_Y_AXIS_AUTO_MIN          - SCHATTR_START] = new SfxBoolItem(SCHATTR_Y_AXIS_AUTO_MIN);
-    ppPoolDefaults[SCHATTR_Y_AXIS_MIN               - SCHATTR_START] = new SvxDoubleItem(0.0, SCHATTR_Y_AXIS_MIN);
-    ppPoolDefaults[SCHATTR_Y_AXIS_AUTO_MAX          - SCHATTR_START] = new SfxBoolItem(SCHATTR_Y_AXIS_AUTO_MAX);
-    ppPoolDefaults[SCHATTR_Y_AXIS_MAX               - SCHATTR_START] = new SvxDoubleItem(0.0, SCHATTR_Y_AXIS_MAX);
-    ppPoolDefaults[SCHATTR_Y_AXIS_AUTO_STEP_MAIN    - SCHATTR_START] = new SfxBoolItem(SCHATTR_Y_AXIS_AUTO_STEP_MAIN);
-    ppPoolDefaults[SCHATTR_Y_AXIS_STEP_MAIN         - SCHATTR_START] = new SvxDoubleItem(0.0, SCHATTR_Y_AXIS_STEP_MAIN);
-    ppPoolDefaults[SCHATTR_Y_AXIS_AUTO_STEP_HELP    - SCHATTR_START] = new SfxBoolItem(SCHATTR_Y_AXIS_AUTO_STEP_HELP);
-    ppPoolDefaults[SCHATTR_Y_AXIS_STEP_HELP         - SCHATTR_START] = new SvxDoubleItem(0.0, SCHATTR_Y_AXIS_STEP_HELP);
-    ppPoolDefaults[SCHATTR_Y_AXIS_LOGARITHM         - SCHATTR_START] = new SfxBoolItem(SCHATTR_Y_AXIS_LOGARITHM);
-    ppPoolDefaults[SCHATTR_Y_AXIS_AUTO_ORIGIN       - SCHATTR_START] = new SfxBoolItem(SCHATTR_Y_AXIS_AUTO_ORIGIN);
-    ppPoolDefaults[SCHATTR_Y_AXIS_ORIGIN            - SCHATTR_START] = new SvxDoubleItem(0.0, SCHATTR_Y_AXIS_ORIGIN);
-
-    ppPoolDefaults[SCHATTR_X_AXIS_AUTO_MIN          - SCHATTR_START] = new SfxBoolItem(SCHATTR_X_AXIS_AUTO_MIN);
-    ppPoolDefaults[SCHATTR_X_AXIS_MIN               - SCHATTR_START] = new SvxDoubleItem(0.0, SCHATTR_X_AXIS_MIN);
-    ppPoolDefaults[SCHATTR_X_AXIS_AUTO_MAX          - SCHATTR_START] = new SfxBoolItem(SCHATTR_X_AXIS_AUTO_MAX);
-    ppPoolDefaults[SCHATTR_X_AXIS_MAX               - SCHATTR_START] = new SvxDoubleItem(0.0, SCHATTR_X_AXIS_MAX);
-    ppPoolDefaults[SCHATTR_X_AXIS_AUTO_STEP_MAIN    - SCHATTR_START] = new SfxBoolItem(SCHATTR_X_AXIS_AUTO_STEP_MAIN);
-    ppPoolDefaults[SCHATTR_X_AXIS_STEP_MAIN         - SCHATTR_START] = new SvxDoubleItem(0.0, SCHATTR_X_AXIS_STEP_MAIN);
-    ppPoolDefaults[SCHATTR_X_AXIS_AUTO_STEP_HELP    - SCHATTR_START] = new SfxBoolItem(SCHATTR_X_AXIS_AUTO_STEP_HELP);
-    ppPoolDefaults[SCHATTR_X_AXIS_STEP_HELP         - SCHATTR_START] = new SvxDoubleItem(0.0, SCHATTR_X_AXIS_STEP_HELP);
-    ppPoolDefaults[SCHATTR_X_AXIS_LOGARITHM         - SCHATTR_START] = new SfxBoolItem(SCHATTR_X_AXIS_LOGARITHM);
-    ppPoolDefaults[SCHATTR_X_AXIS_AUTO_ORIGIN       - SCHATTR_START] = new SfxBoolItem(SCHATTR_X_AXIS_AUTO_ORIGIN);
-    ppPoolDefaults[SCHATTR_X_AXIS_ORIGIN            - SCHATTR_START] = new SvxDoubleItem(0.0, SCHATTR_X_AXIS_ORIGIN);
-
-    ppPoolDefaults[SCHATTR_Z_AXIS_AUTO_MIN          - SCHATTR_START] = new SfxBoolItem(SCHATTR_Z_AXIS_AUTO_MIN);
-    ppPoolDefaults[SCHATTR_Z_AXIS_MIN               - SCHATTR_START] = new SvxDoubleItem(0.0, SCHATTR_Z_AXIS_MIN);
-    ppPoolDefaults[SCHATTR_Z_AXIS_AUTO_MAX          - SCHATTR_START] = new SfxBoolItem(SCHATTR_Z_AXIS_AUTO_MAX);
-    ppPoolDefaults[SCHATTR_Z_AXIS_MAX               - SCHATTR_START] = new SvxDoubleItem(0.0, SCHATTR_Z_AXIS_MAX);
-    ppPoolDefaults[SCHATTR_Z_AXIS_AUTO_STEP_MAIN    - SCHATTR_START] = new SfxBoolItem(SCHATTR_Z_AXIS_AUTO_STEP_MAIN);
-    ppPoolDefaults[SCHATTR_Z_AXIS_STEP_MAIN         - SCHATTR_START] = new SvxDoubleItem(0.0, SCHATTR_Z_AXIS_STEP_MAIN);
-    ppPoolDefaults[SCHATTR_Z_AXIS_AUTO_STEP_HELP    - SCHATTR_START] = new SfxBoolItem(SCHATTR_Z_AXIS_AUTO_STEP_HELP);
-    ppPoolDefaults[SCHATTR_Z_AXIS_STEP_HELP         - SCHATTR_START] = new SvxDoubleItem(0.0, SCHATTR_Z_AXIS_STEP_HELP);
-    ppPoolDefaults[SCHATTR_Z_AXIS_LOGARITHM         - SCHATTR_START] = new SfxBoolItem(SCHATTR_Z_AXIS_LOGARITHM);
-    ppPoolDefaults[SCHATTR_Z_AXIS_AUTO_ORIGIN       - SCHATTR_START] = new SfxBoolItem(SCHATTR_Z_AXIS_AUTO_ORIGIN);
-    ppPoolDefaults[SCHATTR_Z_AXIS_ORIGIN            - SCHATTR_START] = new SvxDoubleItem(0.0, SCHATTR_Z_AXIS_ORIGIN);
-
-    ppPoolDefaults[SCHATTR_AXISTYPE                 - SCHATTR_START] = new SfxInt32Item(SCHATTR_AXISTYPE, CHART_AXIS_X);
-    ppPoolDefaults[SCHATTR_PERCENT_NUMBERFORMAT_VALUE  - SCHATTR_START] = new SfxInt32Item(SCHATTR_PERCENT_NUMBERFORMAT_VALUE, 0);
-=======
     ppPoolDefaults[SCHATTR_PERCENT_NUMBERFORMAT_VALUE  - SCHATTR_START] = new SfxUInt32Item(SCHATTR_PERCENT_NUMBERFORMAT_VALUE, 0);
->>>>>>> ce6308e4
     ppPoolDefaults[SCHATTR_PERCENT_NUMBERFORMAT_SOURCE - SCHATTR_START] = new SfxBoolItem(SCHATTR_PERCENT_NUMBERFORMAT_SOURCE);
 
     //legend
@@ -158,10 +112,7 @@
     ppPoolDefaults[SCHATTR_AXIS_STEP_MAIN       - SCHATTR_START] = new SvxDoubleItem(0.0, SCHATTR_AXIS_STEP_MAIN);
     ppPoolDefaults[SCHATTR_AXIS_MAIN_TIME_UNIT  - SCHATTR_START] = new SfxInt32Item(SCHATTR_AXIS_MAIN_TIME_UNIT,2);
     ppPoolDefaults[SCHATTR_AXIS_AUTO_STEP_HELP  - SCHATTR_START] = new SfxBoolItem(SCHATTR_AXIS_AUTO_STEP_HELP);
-<<<<<<< HEAD
     // type changed from double to sal_Int32
-=======
->>>>>>> ce6308e4
     ppPoolDefaults[SCHATTR_AXIS_STEP_HELP       - SCHATTR_START] = new SfxInt32Item(SCHATTR_AXIS_STEP_HELP,0);
     ppPoolDefaults[SCHATTR_AXIS_HELP_TIME_UNIT  - SCHATTR_START] = new SfxInt32Item(SCHATTR_AXIS_HELP_TIME_UNIT,2);
     ppPoolDefaults[SCHATTR_AXIS_AUTO_TIME_RESOLUTION    - SCHATTR_START] = new SfxBoolItem(SCHATTR_AXIS_AUTO_TIME_RESOLUTION);
@@ -220,13 +171,8 @@
     **************************************************************************/
     pItemInfos = new SfxItemInfo[SCHATTR_END - SCHATTR_START + 1];
 
-<<<<<<< HEAD
-    const USHORT nMax = SCHATTR_END - SCHATTR_START + 1;
-    for( USHORT i = 0; i < nMax; i++ )
-=======
     sal_uInt16 i;
     for( i = SCHATTR_START; i <= SCHATTR_END; i++ )
->>>>>>> ce6308e4
     {
         pItemInfos[i]._nSID = 0;
         pItemInfos[i]._nFlags = SFX_ITEM_POOLABLE;
@@ -252,13 +198,8 @@
 
     delete[] pItemInfos;
 
-<<<<<<< HEAD
-    const USHORT nMax = SCHATTR_END - SCHATTR_START + 1;
-    for( USHORT i = 0; i < nMax; i++ )
-=======
     const sal_uInt16 nMax = SCHATTR_END - SCHATTR_START + 1;
     for( sal_uInt16 i=0; i<nMax; ++i )
->>>>>>> ce6308e4
     {
         SetRefCount(*ppPoolDefaults[i], 0);
         delete ppPoolDefaults[i];
