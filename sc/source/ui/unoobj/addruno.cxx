/* -*- Mode: C++; tab-width: 4; indent-tabs-mode: nil; c-basic-offset: 4 -*- */
/*************************************************************************
 *
 * DO NOT ALTER OR REMOVE COPYRIGHT NOTICES OR THIS FILE HEADER.
 *
 * Copyright 2000, 2010 Oracle and/or its affiliates.
 *
 * OpenOffice.org - a multi-platform office productivity suite
 *
 * This file is part of OpenOffice.org.
 *
 * OpenOffice.org is free software: you can redistribute it and/or modify
 * it under the terms of the GNU Lesser General Public License version 3
 * only, as published by the Free Software Foundation.
 *
 * OpenOffice.org is distributed in the hope that it will be useful,
 * but WITHOUT ANY WARRANTY; without even the implied warranty of
 * MERCHANTABILITY or FITNESS FOR A PARTICULAR PURPOSE.  See the
 * GNU Lesser General Public License version 3 for more details
 * (a copy is included in the LICENSE file that accompanied this code).
 *
 * You should have received a copy of the GNU Lesser General Public License
 * version 3 along with OpenOffice.org.  If not, see
 * <http://www.openoffice.org/license.html>
 * for a copy of the LGPLv3 License.
 *
 ************************************************************************/

// MARKER(update_precomp.py): autogen include statement, do not remove
#include "precompiled_sc.hxx"



#include <com/sun/star/table/CellAddress.hpp>
#include <com/sun/star/table/CellRangeAddress.hpp>

#include <svl/itemprop.hxx>
#include <vcl/svapp.hxx>

#include "docsh.hxx"
#include "unonames.hxx"
#include "miscuno.hxx"
#include "convuno.hxx"
#include "addruno.hxx"

using namespace com::sun::star;

//------------------------------------------------------------------------

ScAddressConversionObj::ScAddressConversionObj(ScDocShell* pDocSh, sal_Bool bForRange) :
    pDocShell( pDocSh ),
    nRefSheet( 0 ),
    bIsRange( bForRange )
{
    pDocShell->GetDocument()->AddUnoObject(*this);
}

ScAddressConversionObj::~ScAddressConversionObj()
{
    if (pDocShell)
        pDocShell->GetDocument()->RemoveUnoObject(*this);
}

void ScAddressConversionObj::Notify( SfxBroadcaster&, const SfxHint& rHint )
{
    if ( rHint.ISA( SfxSimpleHint ) &&
            ((const SfxSimpleHint&)rHint).GetId() == SFX_HINT_DYING )
    {
        pDocShell = NULL;       // invalid
    }
}

sal_Bool ScAddressConversionObj::ParseUIString( const String& rUIString, ::formula::FormulaGrammar::AddressConvention eConv )
{
    if (!pDocShell)
        return sal_False;

    ScDocument* pDoc = pDocShell->GetDocument();
    sal_Bool bSuccess = sal_False;
    if ( bIsRange )
    {
<<<<<<< HEAD
        USHORT nResult = aRange.ParseAny( rUIString, pDoc, eConv );
=======
        sal_uInt16 nResult = aRange.ParseAny( rUIString, pDoc, eConv );
>>>>>>> ce6308e4
        if ( nResult & SCA_VALID )
        {
            if ( ( nResult & SCA_TAB_3D ) == 0 )
                aRange.aStart.SetTab( static_cast<SCTAB>(nRefSheet) );
            if ( ( nResult & SCA_TAB2_3D ) == 0 )
                aRange.aEnd.SetTab( aRange.aStart.Tab() );
            // different sheets are not supported in CellRangeAddress
            if ( aRange.aStart.Tab() == aRange.aEnd.Tab() )
                bSuccess = sal_True;
        }
    }
    else
    {
<<<<<<< HEAD
        USHORT nResult = aRange.aStart.Parse( rUIString, pDoc, eConv );
=======
        sal_uInt16 nResult = aRange.aStart.Parse( rUIString, pDoc, eConv );
>>>>>>> ce6308e4
        if ( nResult & SCA_VALID )
        {
            if ( ( nResult & SCA_TAB_3D ) == 0 )
                aRange.aStart.SetTab( static_cast<SCTAB>(nRefSheet) );
            bSuccess = sal_True;
        }
    }
    return bSuccess;
}

// XPropertySet

uno::Reference<beans::XPropertySetInfo> SAL_CALL ScAddressConversionObj::getPropertySetInfo()
                                                        throw(uno::RuntimeException)
{
    SolarMutexGuard aGuard;

    if ( bIsRange )
    {
        static SfxItemPropertyMapEntry aPropertyMap[] =
        {
            {MAP_CHAR_LEN(SC_UNONAME_ADDRESS),  0,  &getCppuType((table::CellRangeAddress*)0), 0, 0 },
            {MAP_CHAR_LEN(SC_UNONAME_PERSREPR), 0,  &getCppuType((rtl::OUString*)0),    0, 0 },
            {MAP_CHAR_LEN(SC_UNONAME_XLA1REPR), 0,  &getCppuType((rtl::OUString*)0),    0, 0 },
            {MAP_CHAR_LEN(SC_UNONAME_REFSHEET), 0,  &getCppuType((sal_Int32*)0),        0, 0 },
            {MAP_CHAR_LEN(SC_UNONAME_UIREPR),   0,  &getCppuType((rtl::OUString*)0),    0, 0 },
            {MAP_CHAR_LEN(SC_UNONAME_XLA1REPR), 0,  &getCppuType((rtl::OUString*)0),    0, 0 },
            {0,0,0,0,0,0}
        };
        static uno::Reference<beans::XPropertySetInfo> aRef(new SfxItemPropertySetInfo( aPropertyMap ));
        return aRef;
    }
    else
    {
        static SfxItemPropertyMapEntry aPropertyMap[] =
        {
            {MAP_CHAR_LEN(SC_UNONAME_ADDRESS),  0,  &getCppuType((table::CellAddress*)0), 0, 0 },
            {MAP_CHAR_LEN(SC_UNONAME_PERSREPR), 0,  &getCppuType((rtl::OUString*)0),    0, 0 },
            {MAP_CHAR_LEN(SC_UNONAME_XLA1REPR), 0,  &getCppuType((rtl::OUString*)0),    0, 0 },
            {MAP_CHAR_LEN(SC_UNONAME_REFSHEET), 0,  &getCppuType((sal_Int32*)0),        0, 0 },
            {MAP_CHAR_LEN(SC_UNONAME_UIREPR),   0,  &getCppuType((rtl::OUString*)0),    0, 0 },
            {MAP_CHAR_LEN(SC_UNONAME_XLA1REPR), 0,  &getCppuType((rtl::OUString*)0),    0, 0 },
            {0,0,0,0,0,0}
        };
        static uno::Reference<beans::XPropertySetInfo> aRef(new SfxItemPropertySetInfo( aPropertyMap ));
        return aRef;
    }
}

void SAL_CALL ScAddressConversionObj::setPropertyValue( const rtl::OUString& aPropertyName, const uno::Any& aValue )
                throw(beans::UnknownPropertyException, beans::PropertyVetoException,
                        lang::IllegalArgumentException, lang::WrappedTargetException,
                        uno::RuntimeException)
{
    if ( !pDocShell )
        throw uno::RuntimeException();

    sal_Bool bSuccess = sal_False;
    String aNameStr(aPropertyName);
    if ( aNameStr.EqualsAscii( SC_UNONAME_ADDRESS ) )
    {
        //  read the cell/range address from API struct
        if ( bIsRange )
        {
            table::CellRangeAddress aRangeAddress;
            if ( aValue >>= aRangeAddress )
            {
                ScUnoConversion::FillScRange( aRange, aRangeAddress );
                bSuccess = sal_True;
            }
        }
        else
        {
            table::CellAddress aCellAddress;
            if ( aValue >>= aCellAddress )
            {
                ScUnoConversion::FillScAddress( aRange.aStart, aCellAddress );
                bSuccess = sal_True;
            }
        }
    }
    else if ( aNameStr.EqualsAscii( SC_UNONAME_REFSHEET ) )
    {
        //  set the reference sheet
        sal_Int32 nIntVal = 0;
        if ( aValue >>= nIntVal )
        {
            nRefSheet = nIntVal;
            bSuccess = sal_True;
        }
    }
    else if ( aNameStr.EqualsAscii( SC_UNONAME_UIREPR ) )
    {
        //  parse the UI representation string
        rtl::OUString sRepresentation;
        if (aValue >>= sRepresentation)
        {
            String aUIString = sRepresentation;
            bSuccess = ParseUIString( aUIString );
        }
    }
    else if ( aNameStr.EqualsAscii( SC_UNONAME_PERSREPR ) || aNameStr.EqualsAscii( SC_UNONAME_XLA1REPR ) )
    {
<<<<<<< HEAD
        ::formula::FormulaGrammar::AddressConvention aConv = aNameStr.EqualsAscii( SC_UNONAME_PERSREPR ) ?
=======
        ::formula::FormulaGrammar::AddressConvention eConv = aNameStr.EqualsAscii( SC_UNONAME_XLA1REPR ) ?
>>>>>>> ce6308e4
            ::formula::FormulaGrammar::CONV_OOO : ::formula::FormulaGrammar::CONV_XL_A1;

        //  parse the file format string
        rtl::OUString sRepresentation;
        if (aValue >>= sRepresentation)
        {
            String aUIString(sRepresentation);

            //  cell or range: strip a single "." at the start
            if ( aUIString.GetChar(0) == (sal_Unicode) '.' )
                aUIString.Erase( 0, 1 );

            if ( bIsRange )
            {
                //  range: also strip a "." after the last colon
                sal_Int32 nColon = rtl::OUString(aUIString).lastIndexOf( (sal_Unicode) ':' );
                if ( nColon >= 0 && nColon < aUIString.Len() - 1 &&
                     aUIString.GetChar((xub_StrLen)nColon+1) == (sal_Unicode) '.' )
                    aUIString.Erase( (xub_StrLen)nColon+1, 1 );
            }

            //  parse the rest like a UI string
<<<<<<< HEAD
            bSuccess = ParseUIString( aUIString, aConv );
=======
            bSuccess = ParseUIString( aUIString, eConv );
>>>>>>> ce6308e4
        }
    }
    else
        throw beans::UnknownPropertyException();

    if ( !bSuccess )
        throw lang::IllegalArgumentException();
}

uno::Any SAL_CALL ScAddressConversionObj::getPropertyValue( const rtl::OUString& aPropertyName )
                throw(beans::UnknownPropertyException, lang::WrappedTargetException,
                        uno::RuntimeException)
{
    if ( !pDocShell )
        throw uno::RuntimeException();

    ScDocument* pDoc = pDocShell->GetDocument();
    uno::Any aRet;

    String aNameStr(aPropertyName);
    if ( aNameStr.EqualsAscii( SC_UNONAME_ADDRESS ) )
    {
        if ( bIsRange )
        {
            table::CellRangeAddress aRangeAddress;
            ScUnoConversion::FillApiRange( aRangeAddress, aRange );
            aRet <<= aRangeAddress;
        }
        else
        {
            table::CellAddress aCellAddress;
            ScUnoConversion::FillApiAddress( aCellAddress, aRange.aStart );
            aRet <<= aCellAddress;
        }
    }
    else if ( aNameStr.EqualsAscii( SC_UNONAME_REFSHEET ) )
    {
        aRet <<= nRefSheet;
    }
    else if ( aNameStr.EqualsAscii( SC_UNONAME_UIREPR ) )
    {
        //  generate UI representation string - include sheet only if different from ref sheet
        String aFormatStr;
        sal_uInt16 nFlags = SCA_VALID;
        if ( aRange.aStart.Tab() != nRefSheet )
            nFlags |= SCA_TAB_3D;
        if ( bIsRange )
            aRange.Format( aFormatStr, nFlags, pDoc );
        else
            aRange.aStart.Format( aFormatStr, nFlags, pDoc );
        aRet <<= rtl::OUString( aFormatStr );
    }
    else if ( aNameStr.EqualsAscii( SC_UNONAME_PERSREPR ) || aNameStr.EqualsAscii( SC_UNONAME_XLA1REPR ) )
    {
<<<<<<< HEAD
        ::formula::FormulaGrammar::AddressConvention eConv = aNameStr.EqualsAscii( SC_UNONAME_PERSREPR ) ?
=======
        ::formula::FormulaGrammar::AddressConvention eConv = aNameStr.EqualsAscii( SC_UNONAME_XLA1REPR ) ?
>>>>>>> ce6308e4
            ::formula::FormulaGrammar::CONV_OOO : ::formula::FormulaGrammar::CONV_XL_A1;

        //  generate file format string - always include sheet
        String aFormatStr;
        aRange.aStart.Format( aFormatStr, SCA_VALID | SCA_TAB_3D, pDoc, eConv );
        if ( bIsRange )
        {
            //  manually concatenate range so both parts always have the sheet name
            aFormatStr.Append( (sal_Unicode) ':' );
            String aSecond;
<<<<<<< HEAD
            USHORT nFlags = SCA_VALID;
            if( eConv != ::formula::FormulaGrammar::CONV_XL_A1 )
                nFlags |= SCA_TAB_3D;
            aRange.aEnd.Format( aSecond, SCA_VALID | SCA_TAB_3D, pDoc, eConv );
=======
            sal_uInt16 nFlags = SCA_VALID;
            if( eConv != ::formula::FormulaGrammar::CONV_XL_A1 )
                nFlags |= SCA_TAB_3D;
            aRange.aEnd.Format( aSecond, nFlags, pDoc, eConv );
>>>>>>> ce6308e4
            aFormatStr.Append( aSecond );
        }
        aRet <<= rtl::OUString( aFormatStr );
    }
    else
        throw beans::UnknownPropertyException();

    return aRet;
}

SC_IMPL_DUMMY_PROPERTY_LISTENER( ScAddressConversionObj )

// lang::XServiceInfo

rtl::OUString SAL_CALL ScAddressConversionObj::getImplementationName() throw(uno::RuntimeException)
{
    return rtl::OUString(RTL_CONSTASCII_USTRINGPARAM( "ScAddressConversionObj" ));
}

sal_Bool SAL_CALL ScAddressConversionObj::supportsService( const rtl::OUString& rServiceName )
                                                    throw(uno::RuntimeException)
{
    String aServiceStr( rServiceName );
    return aServiceStr.EqualsAscii( bIsRange ? SC_SERVICENAME_RANGEADDRESS
                                             : SC_SERVICENAME_CELLADDRESS );
}

uno::Sequence<rtl::OUString> SAL_CALL ScAddressConversionObj::getSupportedServiceNames()
                                                    throw(uno::RuntimeException)
{
    uno::Sequence<rtl::OUString> aRet(1);
    rtl::OUString* pArray = aRet.getArray();
    pArray[0] = bIsRange ? rtl::OUString(RTL_CONSTASCII_USTRINGPARAM(SC_SERVICENAME_RANGEADDRESS))
                         : rtl::OUString(RTL_CONSTASCII_USTRINGPARAM(SC_SERVICENAME_CELLADDRESS));
    return aRet;
}

/* vim:set shiftwidth=4 softtabstop=4 expandtab: */<|MERGE_RESOLUTION|>--- conflicted
+++ resolved
@@ -73,17 +73,13 @@
 sal_Bool ScAddressConversionObj::ParseUIString( const String& rUIString, ::formula::FormulaGrammar::AddressConvention eConv )
 {
     if (!pDocShell)
-        return sal_False;
+        return false;
 
     ScDocument* pDoc = pDocShell->GetDocument();
-    sal_Bool bSuccess = sal_False;
+    sal_Bool bSuccess = false;
     if ( bIsRange )
     {
-<<<<<<< HEAD
-        USHORT nResult = aRange.ParseAny( rUIString, pDoc, eConv );
-=======
         sal_uInt16 nResult = aRange.ParseAny( rUIString, pDoc, eConv );
->>>>>>> ce6308e4
         if ( nResult & SCA_VALID )
         {
             if ( ( nResult & SCA_TAB_3D ) == 0 )
@@ -97,11 +93,7 @@
     }
     else
     {
-<<<<<<< HEAD
-        USHORT nResult = aRange.aStart.Parse( rUIString, pDoc, eConv );
-=======
         sal_uInt16 nResult = aRange.aStart.Parse( rUIString, pDoc, eConv );
->>>>>>> ce6308e4
         if ( nResult & SCA_VALID )
         {
             if ( ( nResult & SCA_TAB_3D ) == 0 )
@@ -159,7 +151,7 @@
     if ( !pDocShell )
         throw uno::RuntimeException();
 
-    sal_Bool bSuccess = sal_False;
+    sal_Bool bSuccess = false;
     String aNameStr(aPropertyName);
     if ( aNameStr.EqualsAscii( SC_UNONAME_ADDRESS ) )
     {
@@ -205,11 +197,7 @@
     }
     else if ( aNameStr.EqualsAscii( SC_UNONAME_PERSREPR ) || aNameStr.EqualsAscii( SC_UNONAME_XLA1REPR ) )
     {
-<<<<<<< HEAD
         ::formula::FormulaGrammar::AddressConvention aConv = aNameStr.EqualsAscii( SC_UNONAME_PERSREPR ) ?
-=======
-        ::formula::FormulaGrammar::AddressConvention eConv = aNameStr.EqualsAscii( SC_UNONAME_XLA1REPR ) ?
->>>>>>> ce6308e4
             ::formula::FormulaGrammar::CONV_OOO : ::formula::FormulaGrammar::CONV_XL_A1;
 
         //  parse the file format string
@@ -232,11 +220,7 @@
             }
 
             //  parse the rest like a UI string
-<<<<<<< HEAD
             bSuccess = ParseUIString( aUIString, aConv );
-=======
-            bSuccess = ParseUIString( aUIString, eConv );
->>>>>>> ce6308e4
         }
     }
     else
@@ -291,11 +275,7 @@
     }
     else if ( aNameStr.EqualsAscii( SC_UNONAME_PERSREPR ) || aNameStr.EqualsAscii( SC_UNONAME_XLA1REPR ) )
     {
-<<<<<<< HEAD
         ::formula::FormulaGrammar::AddressConvention eConv = aNameStr.EqualsAscii( SC_UNONAME_PERSREPR ) ?
-=======
-        ::formula::FormulaGrammar::AddressConvention eConv = aNameStr.EqualsAscii( SC_UNONAME_XLA1REPR ) ?
->>>>>>> ce6308e4
             ::formula::FormulaGrammar::CONV_OOO : ::formula::FormulaGrammar::CONV_XL_A1;
 
         //  generate file format string - always include sheet
@@ -306,17 +286,10 @@
             //  manually concatenate range so both parts always have the sheet name
             aFormatStr.Append( (sal_Unicode) ':' );
             String aSecond;
-<<<<<<< HEAD
-            USHORT nFlags = SCA_VALID;
+            sal_uInt16 nFlags = SCA_VALID;
             if( eConv != ::formula::FormulaGrammar::CONV_XL_A1 )
                 nFlags |= SCA_TAB_3D;
             aRange.aEnd.Format( aSecond, SCA_VALID | SCA_TAB_3D, pDoc, eConv );
-=======
-            sal_uInt16 nFlags = SCA_VALID;
-            if( eConv != ::formula::FormulaGrammar::CONV_XL_A1 )
-                nFlags |= SCA_TAB_3D;
-            aRange.aEnd.Format( aSecond, nFlags, pDoc, eConv );
->>>>>>> ce6308e4
             aFormatStr.Append( aSecond );
         }
         aRet <<= rtl::OUString( aFormatStr );
