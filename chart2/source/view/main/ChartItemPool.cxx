/*************************************************************************
 *
 * DO NOT ALTER OR REMOVE COPYRIGHT NOTICES OR THIS FILE HEADER.
 *
 * Copyright 2000, 2010 Oracle and/or its affiliates.
 *
 * OpenOffice.org - a multi-platform office productivity suite
 *
 * This file is part of OpenOffice.org.
 *
 * OpenOffice.org is free software: you can redistribute it and/or modify
 * it under the terms of the GNU Lesser General Public License version 3
 * only, as published by the Free Software Foundation.
 *
 * OpenOffice.org is distributed in the hope that it will be useful,
 * but WITHOUT ANY WARRANTY; without even the implied warranty of
 * MERCHANTABILITY or FITNESS FOR A PARTICULAR PURPOSE.  See the
 * GNU Lesser General Public License version 3 for more details
 * (a copy is included in the LICENSE file that accompanied this code).
 *
 * You should have received a copy of the GNU Lesser General Public License
 * version 3 along with OpenOffice.org.  If not, see
 * <http://www.openoffice.org/license.html>
 * for a copy of the LGPLv3 License.
 *
 ************************************************************************/

// MARKER(update_precomp.py): autogen include statement, do not remove
#include "precompiled_chart2.hxx"

#include "ChartItemPool.hxx"
#include "macros.hxx"

#include "chartview/ChartSfxItemIds.hxx"
#include <svx/chrtitem.hxx>
#include <svl/intitem.hxx>
#include <editeng/brshitem.hxx>
#include <editeng/sizeitem.hxx>
#include <svl/stritem.hxx>
#include <svl/rectitem.hxx>
#include <svl/ilstitem.hxx>
#define _SVSTDARR_ULONGS
#include <svl/svstdarr.hxx>
#include <editeng/editids.hrc>
#include <svx/svxids.hrc>

#include <com/sun/star/chart2/LegendPosition.hpp>

namespace chart
{

ChartItemPool::ChartItemPool():
        SfxItemPool( String( RTL_CONSTASCII_USTRINGPARAM( "ChartItemPool" )), SCHATTR_START, SCHATTR_END, NULL, NULL )
{
//     OSL_TRACE( "SCH: CTOR: ChartItemPool" );
    /**************************************************************************
    * PoolDefaults
    **************************************************************************/
    ppPoolDefaults = new SfxPoolItem*[SCHATTR_END - SCHATTR_START + 1];

    ppPoolDefaults[SCHATTR_DATADESCR_SHOW_NUMBER    - SCHATTR_START] = new SfxBoolItem(SCHATTR_DATADESCR_SHOW_NUMBER);
    ppPoolDefaults[SCHATTR_DATADESCR_SHOW_PERCENTAGE- SCHATTR_START] = new SfxBoolItem(SCHATTR_DATADESCR_SHOW_PERCENTAGE);
    ppPoolDefaults[SCHATTR_DATADESCR_SHOW_CATEGORY  - SCHATTR_START] = new SfxBoolItem(SCHATTR_DATADESCR_SHOW_CATEGORY);
    ppPoolDefaults[SCHATTR_DATADESCR_SHOW_SYMBOL    - SCHATTR_START] = new SfxBoolItem(SCHATTR_DATADESCR_SHOW_SYMBOL);
    ppPoolDefaults[SCHATTR_DATADESCR_SEPARATOR      - SCHATTR_START] = new SfxStringItem(SCHATTR_DATADESCR_SEPARATOR,C2U(" "));
    ppPoolDefaults[SCHATTR_DATADESCR_PLACEMENT      - SCHATTR_START] = new SfxInt32Item(SCHATTR_DATADESCR_PLACEMENT,0);
    SvULongs aTmp;
    ppPoolDefaults[SCHATTR_DATADESCR_AVAILABLE_PLACEMENTS - SCHATTR_START] = new SfxIntegerListItem(SCHATTR_DATADESCR_AVAILABLE_PLACEMENTS,aTmp);
    ppPoolDefaults[SCHATTR_DATADESCR_NO_PERCENTVALUE    - SCHATTR_START] = new SfxBoolItem(SCHATTR_DATADESCR_NO_PERCENTVALUE);
    ppPoolDefaults[SCHATTR_PERCENT_NUMBERFORMAT_VALUE  - SCHATTR_START] = new SfxUInt32Item(SCHATTR_PERCENT_NUMBERFORMAT_VALUE, 0);
    ppPoolDefaults[SCHATTR_PERCENT_NUMBERFORMAT_SOURCE - SCHATTR_START] = new SfxBoolItem(SCHATTR_PERCENT_NUMBERFORMAT_SOURCE);

<<<<<<< HEAD
    ppPoolDefaults[SCHATTR_LEGEND_POS               - SCHATTR_START] = new SfxInt32Item(SCHATTR_LEGEND_POS, ::com::sun::star::chart2::LegendPosition_LINE_END );
    ppPoolDefaults[SCHATTR_LEGEND_SHOW              - SCHATTR_START] = new SfxBoolItem(SCHATTR_LEGEND_SHOW, TRUE);

//  ppPoolDefaults[SCHATTR_TEXT_ORIENT              - SCHATTR_START] = new SvxChartTextOrientItem;
=======
    //legend
    ppPoolDefaults[SCHATTR_LEGEND_POS               - SCHATTR_START] = new SvxChartLegendPosItem( CHLEGEND_RIGHT, SCHATTR_LEGEND_POS );

    //text
    ppPoolDefaults[SCHATTR_TEXT_DEGREES             - SCHATTR_START] = new SfxInt32Item(SCHATTR_TEXT_DEGREES, 0);
>>>>>>> 0ceb085e
    ppPoolDefaults[SCHATTR_TEXT_STACKED             - SCHATTR_START] = new SfxBoolItem(SCHATTR_TEXT_STACKED,FALSE);

    //statistic
    ppPoolDefaults[SCHATTR_STAT_AVERAGE             - SCHATTR_START] = new SfxBoolItem (SCHATTR_STAT_AVERAGE);
    ppPoolDefaults[SCHATTR_STAT_KIND_ERROR          - SCHATTR_START] = new SvxChartKindErrorItem (CHERROR_NONE, SCHATTR_STAT_KIND_ERROR);
    ppPoolDefaults[SCHATTR_STAT_PERCENT             - SCHATTR_START] = new SvxDoubleItem (0.0, SCHATTR_STAT_PERCENT);
    ppPoolDefaults[SCHATTR_STAT_BIGERROR            - SCHATTR_START] = new SvxDoubleItem (0.0, SCHATTR_STAT_BIGERROR);
    ppPoolDefaults[SCHATTR_STAT_CONSTPLUS           - SCHATTR_START] = new SvxDoubleItem (0.0, SCHATTR_STAT_CONSTPLUS);
    ppPoolDefaults[SCHATTR_STAT_CONSTMINUS          - SCHATTR_START] = new SvxDoubleItem (0.0, SCHATTR_STAT_CONSTMINUS);
    ppPoolDefaults[SCHATTR_STAT_INDICATE            - SCHATTR_START] = new SvxChartIndicateItem (CHINDICATE_NONE, SCHATTR_STAT_INDICATE);
    ppPoolDefaults[SCHATTR_STAT_RANGE_POS           - SCHATTR_START] = new SfxStringItem (SCHATTR_STAT_RANGE_POS, String());
    ppPoolDefaults[SCHATTR_STAT_RANGE_NEG           - SCHATTR_START] = new SfxStringItem (SCHATTR_STAT_RANGE_NEG, String());

    ppPoolDefaults[SCHATTR_STYLE_DEEP     - SCHATTR_START] = new SfxBoolItem (SCHATTR_STYLE_DEEP, 0);
    ppPoolDefaults[SCHATTR_STYLE_3D       - SCHATTR_START] = new SfxBoolItem (SCHATTR_STYLE_3D, 0);
    ppPoolDefaults[SCHATTR_STYLE_VERTICAL - SCHATTR_START] = new SfxBoolItem (SCHATTR_STYLE_VERTICAL, 0);
    ppPoolDefaults[SCHATTR_STYLE_BASETYPE - SCHATTR_START] = new SfxInt32Item(SCHATTR_STYLE_BASETYPE, 0);
    ppPoolDefaults[SCHATTR_STYLE_LINES    - SCHATTR_START] = new SfxBoolItem (SCHATTR_STYLE_LINES, 0);
    ppPoolDefaults[SCHATTR_STYLE_PERCENT  - SCHATTR_START] = new SfxBoolItem (SCHATTR_STYLE_PERCENT, 0);
    ppPoolDefaults[SCHATTR_STYLE_STACKED  - SCHATTR_START] = new SfxBoolItem (SCHATTR_STYLE_STACKED, 0);
    ppPoolDefaults[SCHATTR_STYLE_SPLINES  - SCHATTR_START] = new SfxInt32Item (SCHATTR_STYLE_SPLINES, 0); //Bug: war Bool! ->Fileformat testen (betrifft nur 5er)
    ppPoolDefaults[SCHATTR_STYLE_SYMBOL   - SCHATTR_START] = new SfxInt32Item (SCHATTR_STYLE_SYMBOL, 0);
    ppPoolDefaults[SCHATTR_STYLE_SHAPE    - SCHATTR_START] = new SfxInt32Item (SCHATTR_STYLE_SHAPE, 0);

    ppPoolDefaults[SCHATTR_AXIS                 - SCHATTR_START] = new SfxInt32Item(SCHATTR_AXIS,2); //2 = Y-Achse!!!

    //axis scale
    ppPoolDefaults[SCHATTR_AXISTYPE             - SCHATTR_START] = new SfxInt32Item(SCHATTR_AXISTYPE, CHART_AXIS_REALNUMBER);
    ppPoolDefaults[SCHATTR_AXIS_REVERSE         - SCHATTR_START] = new SfxBoolItem(SCHATTR_AXIS_REVERSE,0);
    ppPoolDefaults[SCHATTR_AXIS_AUTO_MIN        - SCHATTR_START] = new SfxBoolItem(SCHATTR_AXIS_AUTO_MIN);
    ppPoolDefaults[SCHATTR_AXIS_MIN             - SCHATTR_START] = new SvxDoubleItem(0.0, SCHATTR_AXIS_MIN);
    ppPoolDefaults[SCHATTR_AXIS_AUTO_MAX        - SCHATTR_START] = new SfxBoolItem(SCHATTR_AXIS_AUTO_MAX);
    ppPoolDefaults[SCHATTR_AXIS_MAX             - SCHATTR_START] = new SvxDoubleItem(0.0, SCHATTR_AXIS_MAX);
    ppPoolDefaults[SCHATTR_AXIS_AUTO_STEP_MAIN  - SCHATTR_START] = new SfxBoolItem(SCHATTR_AXIS_AUTO_STEP_MAIN);
    ppPoolDefaults[SCHATTR_AXIS_STEP_MAIN       - SCHATTR_START] = new SvxDoubleItem(0.0, SCHATTR_AXIS_STEP_MAIN);
    ppPoolDefaults[SCHATTR_AXIS_MAIN_TIME_UNIT  - SCHATTR_START] = new SfxInt32Item(SCHATTR_AXIS_MAIN_TIME_UNIT,2);
    ppPoolDefaults[SCHATTR_AXIS_AUTO_STEP_HELP  - SCHATTR_START] = new SfxBoolItem(SCHATTR_AXIS_AUTO_STEP_HELP);
    ppPoolDefaults[SCHATTR_AXIS_STEP_HELP       - SCHATTR_START] = new SfxInt32Item(SCHATTR_AXIS_STEP_HELP,0);
    ppPoolDefaults[SCHATTR_AXIS_HELP_TIME_UNIT  - SCHATTR_START] = new SfxInt32Item(SCHATTR_AXIS_HELP_TIME_UNIT,2);
    ppPoolDefaults[SCHATTR_AXIS_AUTO_TIME_RESOLUTION    - SCHATTR_START] = new SfxBoolItem(SCHATTR_AXIS_AUTO_TIME_RESOLUTION);
    ppPoolDefaults[SCHATTR_AXIS_TIME_RESOLUTION - SCHATTR_START] = new SfxInt32Item(SCHATTR_AXIS_TIME_RESOLUTION,2);
    ppPoolDefaults[SCHATTR_AXIS_LOGARITHM       - SCHATTR_START] = new SfxBoolItem(SCHATTR_AXIS_LOGARITHM);
    ppPoolDefaults[SCHATTR_AXIS_AUTO_DATEAXIS       - SCHATTR_START] = new SfxBoolItem(SCHATTR_AXIS_AUTO_DATEAXIS);
    ppPoolDefaults[SCHATTR_AXIS_ALLOW_DATEAXIS      - SCHATTR_START] = new SfxBoolItem(SCHATTR_AXIS_ALLOW_DATEAXIS);
    ppPoolDefaults[SCHATTR_AXIS_AUTO_ORIGIN     - SCHATTR_START] = new SfxBoolItem(SCHATTR_AXIS_AUTO_ORIGIN);
    ppPoolDefaults[SCHATTR_AXIS_ORIGIN          - SCHATTR_START] = new SvxDoubleItem(0.0, SCHATTR_AXIS_ORIGIN);

    //axis position
    ppPoolDefaults[SCHATTR_AXIS_TICKS           - SCHATTR_START] = new SfxInt32Item(SCHATTR_AXIS_TICKS,CHAXIS_MARK_OUTER);
    ppPoolDefaults[SCHATTR_AXIS_HELPTICKS       - SCHATTR_START] = new SfxInt32Item(SCHATTR_AXIS_HELPTICKS,0);
    ppPoolDefaults[SCHATTR_AXIS_POSITION        - SCHATTR_START] = new SfxInt32Item(SCHATTR_AXIS_POSITION,0);
    ppPoolDefaults[SCHATTR_AXIS_POSITION_VALUE  - SCHATTR_START] = new SvxDoubleItem(0.0, SCHATTR_AXIS_POSITION_VALUE);
    ppPoolDefaults[SCHATTR_AXIS_CROSSING_MAIN_AXIS_NUMBERFORMAT - SCHATTR_START] = new SfxUInt32Item(SCHATTR_AXIS_CROSSING_MAIN_AXIS_NUMBERFORMAT,0);
    ppPoolDefaults[SCHATTR_AXIS_LABEL_POSITION  - SCHATTR_START] = new SfxInt32Item(SCHATTR_AXIS_LABEL_POSITION,0);
    ppPoolDefaults[SCHATTR_AXIS_MARK_POSITION   - SCHATTR_START] = new SfxInt32Item(SCHATTR_AXIS_MARK_POSITION,0);

    //axis label
    ppPoolDefaults[SCHATTR_AXIS_SHOWDESCR       - SCHATTR_START] = new SfxBoolItem(SCHATTR_AXIS_SHOWDESCR,0);
    ppPoolDefaults[SCHATTR_AXIS_LABEL_ORDER     - SCHATTR_START] = new SvxChartTextOrderItem(CHTXTORDER_SIDEBYSIDE, SCHATTR_AXIS_LABEL_ORDER);
    ppPoolDefaults[SCHATTR_AXIS_LABEL_OVERLAP   - SCHATTR_START] = new SfxBoolItem(SCHATTR_AXIS_LABEL_OVERLAP,FALSE);
    ppPoolDefaults[SCHATTR_AXIS_LABEL_BREAK     - SCHATTR_START] = new SfxBoolItem(SCHATTR_AXIS_LABEL_BREAK, FALSE );

    //--
    ppPoolDefaults[SCHATTR_SYMBOL_BRUSH         - SCHATTR_START] = new SvxBrushItem(SCHATTR_SYMBOL_BRUSH);
    ppPoolDefaults[SCHATTR_STOCK_VOLUME         - SCHATTR_START] = new SfxBoolItem(SCHATTR_STOCK_VOLUME,0);
    ppPoolDefaults[SCHATTR_STOCK_UPDOWN         - SCHATTR_START] = new SfxBoolItem(SCHATTR_STOCK_UPDOWN,0);
    ppPoolDefaults[SCHATTR_SYMBOL_SIZE          - SCHATTR_START] = new SvxSizeItem(SCHATTR_SYMBOL_SIZE,Size(0,0));

    // new for New Chart
    ppPoolDefaults[SCHATTR_BAR_OVERLAP          - SCHATTR_START] = new SfxInt32Item(SCHATTR_BAR_OVERLAP,0);
    ppPoolDefaults[SCHATTR_BAR_GAPWIDTH         - SCHATTR_START] = new SfxInt32Item(SCHATTR_BAR_GAPWIDTH,0);
    ppPoolDefaults[SCHATTR_BAR_CONNECT          - SCHATTR_START] = new SfxBoolItem(SCHATTR_BAR_CONNECT, FALSE);
    ppPoolDefaults[SCHATTR_NUM_OF_LINES_FOR_BAR - SCHATTR_START] = new SfxInt32Item( SCHATTR_NUM_OF_LINES_FOR_BAR, 0 );
    ppPoolDefaults[SCHATTR_SPLINE_ORDER         - SCHATTR_START] = new SfxInt32Item( SCHATTR_SPLINE_ORDER, 3 );
    ppPoolDefaults[SCHATTR_SPLINE_RESOLUTION    - SCHATTR_START] = new SfxInt32Item( SCHATTR_SPLINE_RESOLUTION, 20 );
    ppPoolDefaults[SCHATTR_DIAGRAM_STYLE        - SCHATTR_START] = new SvxChartStyleItem( CHSTYLE_2D_COLUMN, SCHATTR_DIAGRAM_STYLE );
    ppPoolDefaults[SCHATTR_GROUP_BARS_PER_AXIS  - SCHATTR_START] = new SfxBoolItem(SCHATTR_GROUP_BARS_PER_AXIS, FALSE);
    ppPoolDefaults[SCHATTR_STARTING_ANGLE       - SCHATTR_START] = new SfxInt32Item( SCHATTR_STARTING_ANGLE, 90 );
    ppPoolDefaults[SCHATTR_CLOCKWISE            - SCHATTR_START] = new SfxBoolItem( SCHATTR_CLOCKWISE, FALSE );

    ppPoolDefaults[SCHATTR_MISSING_VALUE_TREATMENT    - SCHATTR_START] = new SfxInt32Item(SCHATTR_MISSING_VALUE_TREATMENT, 0);
    ppPoolDefaults[SCHATTR_AVAILABLE_MISSING_VALUE_TREATMENTS - SCHATTR_START] = new SfxIntegerListItem(SCHATTR_AVAILABLE_MISSING_VALUE_TREATMENTS,aTmp);
    ppPoolDefaults[SCHATTR_INCLUDE_HIDDEN_CELLS - SCHATTR_START] = new SfxBoolItem(SCHATTR_INCLUDE_HIDDEN_CELLS, TRUE);

    ppPoolDefaults[SCHATTR_AXIS_FOR_ALL_SERIES  - SCHATTR_START] = new SfxInt32Item(SCHATTR_AXIS_FOR_ALL_SERIES, 0);

    ppPoolDefaults[SCHATTR_REGRESSION_TYPE          - SCHATTR_START] = new SvxChartRegressItem  (CHREGRESS_NONE, SCHATTR_REGRESSION_TYPE);
    ppPoolDefaults[SCHATTR_REGRESSION_SHOW_EQUATION - SCHATTR_START] = new SfxBoolItem(SCHATTR_REGRESSION_SHOW_EQUATION, 0);
    ppPoolDefaults[SCHATTR_REGRESSION_SHOW_COEFF - SCHATTR_START] = new SfxBoolItem(SCHATTR_REGRESSION_SHOW_COEFF, 0);

    /**************************************************************************
    * ItemInfos
    **************************************************************************/
    pItemInfos = new SfxItemInfo[SCHATTR_END - SCHATTR_START + 1];

    USHORT i;
    for( i = SCHATTR_START; i <= SCHATTR_END; i++ )
    {
        pItemInfos[i - SCHATTR_START]._nSID = 0;
        pItemInfos[i - SCHATTR_START]._nFlags = SFX_ITEM_POOLABLE;
    }

    // slot ids differing from which ids
    pItemInfos[SCHATTR_SYMBOL_BRUSH - SCHATTR_START]._nSID = SID_ATTR_BRUSH;
    pItemInfos[SCHATTR_STYLE_SYMBOL - SCHATTR_START]._nSID = SID_ATTR_SYMBOLTYPE;
    pItemInfos[SCHATTR_SYMBOL_SIZE - SCHATTR_START]._nSID  = SID_ATTR_SYMBOLSIZE;

    SetDefaults(ppPoolDefaults);
    SetItemInfos(pItemInfos);
}

ChartItemPool::ChartItemPool(const ChartItemPool& rPool):
    SfxItemPool(rPool)
{
//     OSL_TRACE( "SCH: CTOR: ChartItemPool" );
}

ChartItemPool::~ChartItemPool()
{
//     OSL_TRACE( "SCH: DTOR: ChartItemPool" );
    Delete();

    delete[] pItemInfos;

    const USHORT nMax = SCHATTR_END - SCHATTR_START + 1;
    for( USHORT i=0; i<nMax; ++i )
    {
        SetRefCount(*ppPoolDefaults[i], 0);
        delete ppPoolDefaults[i];
    }

    delete[] ppPoolDefaults;
}

SfxItemPool* ChartItemPool::Clone() const
{
    return new ChartItemPool(*this);
}

SfxMapUnit ChartItemPool::GetMetric(USHORT /* nWhich */) const
{
    return SFX_MAPUNIT_100TH_MM;
}

SfxItemPool* ChartItemPool::CreateChartItemPool()
{
    return new ChartItemPool();
}

} //  namespace chart<|MERGE_RESOLUTION|>--- conflicted
+++ resolved
@@ -70,18 +70,12 @@
     ppPoolDefaults[SCHATTR_PERCENT_NUMBERFORMAT_VALUE  - SCHATTR_START] = new SfxUInt32Item(SCHATTR_PERCENT_NUMBERFORMAT_VALUE, 0);
     ppPoolDefaults[SCHATTR_PERCENT_NUMBERFORMAT_SOURCE - SCHATTR_START] = new SfxBoolItem(SCHATTR_PERCENT_NUMBERFORMAT_SOURCE);
 
-<<<<<<< HEAD
+    //legend
     ppPoolDefaults[SCHATTR_LEGEND_POS               - SCHATTR_START] = new SfxInt32Item(SCHATTR_LEGEND_POS, ::com::sun::star::chart2::LegendPosition_LINE_END );
     ppPoolDefaults[SCHATTR_LEGEND_SHOW              - SCHATTR_START] = new SfxBoolItem(SCHATTR_LEGEND_SHOW, TRUE);
 
-//  ppPoolDefaults[SCHATTR_TEXT_ORIENT              - SCHATTR_START] = new SvxChartTextOrientItem;
-=======
-    //legend
-    ppPoolDefaults[SCHATTR_LEGEND_POS               - SCHATTR_START] = new SvxChartLegendPosItem( CHLEGEND_RIGHT, SCHATTR_LEGEND_POS );
-
     //text
     ppPoolDefaults[SCHATTR_TEXT_DEGREES             - SCHATTR_START] = new SfxInt32Item(SCHATTR_TEXT_DEGREES, 0);
->>>>>>> 0ceb085e
     ppPoolDefaults[SCHATTR_TEXT_STACKED             - SCHATTR_START] = new SfxBoolItem(SCHATTR_TEXT_STACKED,FALSE);
 
     //statistic
