--- conflicted
+++ resolved
@@ -19,10 +19,6 @@
 sf	sfx2\source\toolbox						nmake	-	all	sf_tbox sf_sdi sf_inc NULL
 sf	sfx2\source\inet						nmake	-	all	sf_inet sf_sdi sf_inc NULL
 sf	sfx2\source\explorer					nmake	-	all	sf_expl sf_sdi sf_inc NULL
-<<<<<<< HEAD
 sf	sfx2\workben\custompanel                nmake   -   all sf_wb_custompanel NULL
 sf      sfx2\util                                                               nmake   -       all     sf_util sf_appl sf_bast sf_cnfg sf_ctrl sf_dlg sf_doc sf_expl sf_inet sf_menu sf_layout sf_noti sf_sbar sf_tbox sf_view NULL
-=======
-sf      sfx2\util                                                               nmake   -       all     sf_util sf_appl sf_bast sf_cnfg sf_ctrl sf_dlg sf_doc sf_expl sf_inet sf_menu sf_layout sf_noti sf_sbar sf_tbox sf_view NULL
-sf sfx2\qa\unoapi nmake - all sf_qa_unoapi NULL
->>>>>>> f0f55d0c
+sf sfx2\qa\unoapi nmake - all sf_qa_unoapi NULL