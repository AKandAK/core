/* -*- Mode: C++; tab-width: 4; indent-tabs-mode: nil; c-basic-offset: 4 -*- */
/*************************************************************************
 *
 * DO NOT ALTER OR REMOVE COPYRIGHT NOTICES OR THIS FILE HEADER.
 *
 * Copyright 2000, 2010 Oracle and/or its affiliates.
 *
 * OpenOffice.org - a multi-platform office productivity suite
 *
 * This file is part of OpenOffice.org.
 *
 * OpenOffice.org is free software: you can redistribute it and/or modify
 * it under the terms of the GNU Lesser General Public License version 3
 * only, as published by the Free Software Foundation.
 *
 * OpenOffice.org is distributed in the hope that it will be useful,
 * but WITHOUT ANY WARRANTY; without even the implied warranty of
 * MERCHANTABILITY or FITNESS FOR A PARTICULAR PURPOSE.  See the
 * GNU Lesser General Public License version 3 for more details
 * (a copy is included in the LICENSE file that accompanied this code).
 *
 * You should have received a copy of the GNU Lesser General Public License
 * version 3 along with OpenOffice.org.  If not, see
 * <http://www.openoffice.org/license.html>
 * for a copy of the LGPLv3 License.
 *
 ************************************************************************/

// MARKER(update_precomp.py): autogen include statement, do not remove
#include "precompiled_sc.hxx"


// INCLUDE ---------------------------------------------------------------

#include "scitems.hxx"
#include <editeng/adjitem.hxx>
#include <svx/algitem.hxx>
#include <editeng/boxitem.hxx>
#include <editeng/bolnitem.hxx>
#include <editeng/brshitem.hxx>
#include <editeng/charreliefitem.hxx>
#include <editeng/cntritem.hxx>
#include <svtools/colorcfg.hxx>
#include <editeng/colritem.hxx>
#include <editeng/crsditem.hxx>
#include <editeng/emphitem.hxx>
#include <editeng/fhgtitem.hxx>
#include <editeng/fontitem.hxx>
#include <editeng/forbiddenruleitem.hxx>
#include <editeng/frmdiritem.hxx>
#include <editeng/langitem.hxx>
#include <editeng/postitem.hxx>
#include <svx/rotmodit.hxx>
#include <editeng/scriptspaceitem.hxx>
#include <editeng/scripttypeitem.hxx>
#include <editeng/shaditem.hxx>
#include <editeng/shdditem.hxx>
#include <editeng/udlnitem.hxx>
#include <editeng/wghtitem.hxx>
#include <editeng/wrlmitem.hxx>
#include <editeng/justifyitem.hxx>
#include <svl/intitem.hxx>
#include <svl/zforlist.hxx>
#include <vcl/outdev.hxx>
#include <vcl/svapp.hxx>

#include "patattr.hxx"
#include "docpool.hxx"
#include "stlsheet.hxx"
#include "stlpool.hxx"
#include "document.hxx"
#include "global.hxx"
#include "globstr.hrc"
#include "conditio.hxx"
#include "validat.hxx"
#include "scmod.hxx"
#include "fillinfo.hxx"

// STATIC DATA -----------------------------------------------------------

ScDocument* ScPatternAttr::pDoc = NULL;

// -----------------------------------------------------------------------

//! move to some header file
inline long TwipsToHMM(long nTwips) { return (nTwips * 127 + 36) / 72; }
inline long HMMToTwips(long nHMM)   { return (nHMM * 72 + 63) / 127; }

// -----------------------------------------------------------------------

ScPatternAttr::ScPatternAttr( SfxItemSet* pItemSet, const String& rStyleName )
    :   SfxSetItem  ( ATTR_PATTERN, pItemSet ),
        pName       ( new String( rStyleName ) ),
        pStyle      ( NULL )
{
}

ScPatternAttr::ScPatternAttr( SfxItemSet* pItemSet, ScStyleSheet* pStyleSheet )
    :   SfxSetItem  ( ATTR_PATTERN, pItemSet ),
        pName       ( NULL ),
        pStyle      ( pStyleSheet )
{
    if ( pStyleSheet )
        GetItemSet().SetParent( &pStyleSheet->GetItemSet() );
}

ScPatternAttr::ScPatternAttr( SfxItemPool* pItemPool )
    :   SfxSetItem  ( ATTR_PATTERN, new SfxItemSet( *pItemPool, ATTR_PATTERN_START, ATTR_PATTERN_END ) ),
        pName       ( NULL ),
        pStyle      ( NULL )
{
}

ScPatternAttr::ScPatternAttr( const ScPatternAttr& rPatternAttr )
    :   SfxSetItem  ( rPatternAttr ),
        pStyle      ( rPatternAttr.pStyle )
{
    if (rPatternAttr.pName)
        pName = new String(*rPatternAttr.pName);
    else
        pName = NULL;
}

ScPatternAttr::~ScPatternAttr()
{
    delete pName;
}

SfxPoolItem* ScPatternAttr::Clone( SfxItemPool *pPool ) const
{
    ScPatternAttr* pPattern = new ScPatternAttr( GetItemSet().Clone(sal_True, pPool) );

    pPattern->pStyle = pStyle;
    pPattern->pName  = pName ? new String(*pName) : NULL;

    return pPattern;
}

inline int StrCmp( const String* pStr1, const String* pStr2 )
{
    return ( pStr1 ? ( pStr2 ? ( *pStr1 == *pStr2 ) : sal_False ) : ( pStr2 ? sal_False : sal_True ) );
}

inline bool EqualPatternSets( const SfxItemSet& rSet1, const SfxItemSet& rSet2 )
{
    // #i62090# The SfxItemSet in the SfxSetItem base class always has the same ranges
    // (single range from ATTR_PATTERN_START to ATTR_PATTERN_END), and the items are pooled,
    // so it's enough to compare just the pointers (Count just because it's even faster).

    if ( rSet1.Count() != rSet2.Count() )
        return false;

    SfxItemArray pItems1 = rSet1.GetItems_Impl();   // inline method of SfxItemSet
    SfxItemArray pItems2 = rSet2.GetItems_Impl();

    return ( 0 == memcmp( pItems1, pItems2, (ATTR_PATTERN_END - ATTR_PATTERN_START + 1) * sizeof(pItems1[0]) ) );
}

int ScPatternAttr::operator==( const SfxPoolItem& rCmp ) const
{
    // #i62090# Use quick comparison between ScPatternAttr's ItemSets

    return ( EqualPatternSets( GetItemSet(), static_cast<const ScPatternAttr&>(rCmp).GetItemSet() ) &&
             StrCmp( GetStyleName(), static_cast<const ScPatternAttr&>(rCmp).GetStyleName() ) );
}

<<<<<<< HEAD
SfxPoolItem* ScPatternAttr::Create( SvStream& rStream, USHORT /* nVersion */ ) const
{
    String* pStr;
    BOOL    bHasStyle;
=======
SfxPoolItem* __EXPORT ScPatternAttr::Create( SvStream& rStream, sal_uInt16 /* nVersion */ ) const
{
    String* pStr;
    sal_Bool    bHasStyle;
    short   eFamDummy;
>>>>>>> ce6308e4

    rStream >> bHasStyle;

    if ( bHasStyle )
    {
        short   eFamDummy;
        pStr = new String;
        rStream.ReadByteString( *pStr, rStream.GetStreamCharSet() );
        rStream >> eFamDummy; // wg. altem Dateiformat
    }
    else
        pStr = new String( ScGlobal::GetRscString(STR_STYLENAME_STANDARD) );

    SfxItemSet *pNewSet = new SfxItemSet( *GetItemSet().GetPool(),
                                       ATTR_PATTERN_START, ATTR_PATTERN_END );
    pNewSet->Load( rStream );

    ScPatternAttr* pPattern = new ScPatternAttr( pNewSet );

    pPattern->pName = pStr;

    return pPattern;
}

<<<<<<< HEAD
SvStream& ScPatternAttr::Store(SvStream& rStream, USHORT /* nItemVersion */) const
=======
SvStream& __EXPORT ScPatternAttr::Store(SvStream& rStream, sal_uInt16 /* nItemVersion */) const
>>>>>>> ce6308e4
{
    rStream << (sal_Bool)sal_True;

    if ( pStyle )
        rStream.WriteByteString( pStyle->GetName(), rStream.GetStreamCharSet() );
    else if ( pName )                   // wenn Style geloescht ist/war
        rStream.WriteByteString( *pName, rStream.GetStreamCharSet() );
    else
        rStream.WriteByteString( ScGlobal::GetRscString(STR_STYLENAME_STANDARD),
                                    rStream.GetStreamCharSet() );

    rStream << (short)SFX_STYLE_FAMILY_PARA;  // wg. altem Dateiformat

    GetItemSet().Store( rStream );

    return rStream;
}

SvxCellOrientation ScPatternAttr::GetCellOrientation( const SfxItemSet& rItemSet, const SfxItemSet* pCondSet )
{
    SvxCellOrientation eOrient = SVX_ORIENTATION_STANDARD;

    if( ((const SfxBoolItem&)GetItem( ATTR_STACKED, rItemSet, pCondSet )).GetValue() )
    {
        eOrient = SVX_ORIENTATION_STACKED;
    }
    else
    {
        sal_Int32 nAngle = ((const SfxInt32Item&)GetItem( ATTR_ROTATE_VALUE, rItemSet, pCondSet )).GetValue();
        if( nAngle == 9000 )
            eOrient = SVX_ORIENTATION_BOTTOMTOP;
        else if( nAngle == 27000 )
            eOrient = SVX_ORIENTATION_TOPBOTTOM;
    }

    return eOrient;
}

SvxCellOrientation ScPatternAttr::GetCellOrientation( const SfxItemSet* pCondSet ) const
{
    return GetCellOrientation( GetItemSet(), pCondSet );
}

void ScPatternAttr::GetFont(
        Font& rFont, const SfxItemSet& rItemSet, ScAutoFontColorMode eAutoMode,
        OutputDevice* pOutDev, const Fraction* pScale,
        const SfxItemSet* pCondSet, sal_uInt8 nScript,
        const Color* pBackConfigColor, const Color* pTextConfigColor )
{
    //  Items auslesen

    const SvxFontItem* pFontAttr;
    sal_uInt32 nFontHeight;
    FontWeight eWeight;
    FontItalic eItalic;
    FontUnderline eUnder;
    FontUnderline eOver;
    sal_Bool bWordLine;
    FontStrikeout eStrike;
    sal_Bool bOutline;
    sal_Bool bShadow;
    FontEmphasisMark eEmphasis;
    FontRelief eRelief;
    Color aColor;
    LanguageType eLang;

    sal_uInt16 nFontId, nHeightId, nWeightId, nPostureId, nLangId;
    if ( nScript == SCRIPTTYPE_ASIAN )
    {
        nFontId    = ATTR_CJK_FONT;
        nHeightId  = ATTR_CJK_FONT_HEIGHT;
        nWeightId  = ATTR_CJK_FONT_WEIGHT;
        nPostureId = ATTR_CJK_FONT_POSTURE;
        nLangId    = ATTR_CJK_FONT_LANGUAGE;
    }
    else if ( nScript == SCRIPTTYPE_COMPLEX )
    {
        nFontId    = ATTR_CTL_FONT;
        nHeightId  = ATTR_CTL_FONT_HEIGHT;
        nWeightId  = ATTR_CTL_FONT_WEIGHT;
        nPostureId = ATTR_CTL_FONT_POSTURE;
        nLangId    = ATTR_CTL_FONT_LANGUAGE;
    }
    else
    {
        nFontId    = ATTR_FONT;
        nHeightId  = ATTR_FONT_HEIGHT;
        nWeightId  = ATTR_FONT_WEIGHT;
        nPostureId = ATTR_FONT_POSTURE;
        nLangId    = ATTR_FONT_LANGUAGE;
    }

    if ( pCondSet )
    {
        const SfxPoolItem* pItem;

        if ( pCondSet->GetItemState( nFontId, sal_True, &pItem ) != SFX_ITEM_SET )
            pItem = &rItemSet.Get( nFontId );
        pFontAttr = (const SvxFontItem*) pItem;

        if ( pCondSet->GetItemState( nHeightId, sal_True, &pItem ) != SFX_ITEM_SET )
            pItem = &rItemSet.Get( nHeightId );
        nFontHeight = ((const SvxFontHeightItem*)pItem)->GetHeight();

        if ( pCondSet->GetItemState( nWeightId, sal_True, &pItem ) != SFX_ITEM_SET )
            pItem = &rItemSet.Get( nWeightId );
        eWeight = (FontWeight)((const SvxWeightItem*)pItem)->GetValue();

        if ( pCondSet->GetItemState( nPostureId, sal_True, &pItem ) != SFX_ITEM_SET )
            pItem = &rItemSet.Get( nPostureId );
        eItalic = (FontItalic)((const SvxPostureItem*)pItem)->GetValue();

        if ( pCondSet->GetItemState( ATTR_FONT_UNDERLINE, sal_True, &pItem ) != SFX_ITEM_SET )
            pItem = &rItemSet.Get( ATTR_FONT_UNDERLINE );
        eUnder = (FontUnderline)((const SvxUnderlineItem*)pItem)->GetValue();

        if ( pCondSet->GetItemState( ATTR_FONT_OVERLINE, sal_True, &pItem ) != SFX_ITEM_SET )
            pItem = &rItemSet.Get( ATTR_FONT_OVERLINE );
        eOver = (FontUnderline)((const SvxOverlineItem*)pItem)->GetValue();

        if ( pCondSet->GetItemState( ATTR_FONT_WORDLINE, sal_True, &pItem ) != SFX_ITEM_SET )
            pItem = &rItemSet.Get( ATTR_FONT_WORDLINE );
        bWordLine = ((const SvxWordLineModeItem*)pItem)->GetValue();

        if ( pCondSet->GetItemState( ATTR_FONT_CROSSEDOUT, sal_True, &pItem ) != SFX_ITEM_SET )
            pItem = &rItemSet.Get( ATTR_FONT_CROSSEDOUT );
        eStrike = (FontStrikeout)((const SvxCrossedOutItem*)pItem)->GetValue();

        if ( pCondSet->GetItemState( ATTR_FONT_CONTOUR, sal_True, &pItem ) != SFX_ITEM_SET )
            pItem = &rItemSet.Get( ATTR_FONT_CONTOUR );
        bOutline = ((const SvxContourItem*)pItem)->GetValue();

        if ( pCondSet->GetItemState( ATTR_FONT_SHADOWED, sal_True, &pItem ) != SFX_ITEM_SET )
            pItem = &rItemSet.Get( ATTR_FONT_SHADOWED );
        bShadow = ((const SvxShadowedItem*)pItem)->GetValue();

        if ( pCondSet->GetItemState( ATTR_FONT_EMPHASISMARK, sal_True, &pItem ) != SFX_ITEM_SET )
            pItem = &rItemSet.Get( ATTR_FONT_EMPHASISMARK );
        eEmphasis = ((const SvxEmphasisMarkItem*)pItem)->GetEmphasisMark();

        if ( pCondSet->GetItemState( ATTR_FONT_RELIEF, sal_True, &pItem ) != SFX_ITEM_SET )
            pItem = &rItemSet.Get( ATTR_FONT_RELIEF );
        eRelief = (FontRelief)((const SvxCharReliefItem*)pItem)->GetValue();

        if ( pCondSet->GetItemState( ATTR_FONT_COLOR, sal_True, &pItem ) != SFX_ITEM_SET )
            pItem = &rItemSet.Get( ATTR_FONT_COLOR );
        aColor = ((const SvxColorItem*)pItem)->GetValue();

        if ( pCondSet->GetItemState( nLangId, sal_True, &pItem ) != SFX_ITEM_SET )
            pItem = &rItemSet.Get( nLangId );
        eLang = ((const SvxLanguageItem*)pItem)->GetLanguage();
    }
    else    // alles aus rItemSet
    {
        pFontAttr = &(const SvxFontItem&)rItemSet.Get( nFontId );
        nFontHeight = ((const SvxFontHeightItem&)
                        rItemSet.Get( nHeightId )).GetHeight();
        eWeight = (FontWeight)((const SvxWeightItem&)
                        rItemSet.Get( nWeightId )).GetValue();
        eItalic = (FontItalic)((const SvxPostureItem&)
                        rItemSet.Get( nPostureId )).GetValue();
        eUnder = (FontUnderline)((const SvxUnderlineItem&)
                        rItemSet.Get( ATTR_FONT_UNDERLINE )).GetValue();
        eOver = (FontUnderline)((const SvxOverlineItem&)
                        rItemSet.Get( ATTR_FONT_OVERLINE )).GetValue();
        bWordLine = ((const SvxWordLineModeItem&)
                        rItemSet.Get( ATTR_FONT_WORDLINE )).GetValue();
        eStrike = (FontStrikeout)((const SvxCrossedOutItem&)
                        rItemSet.Get( ATTR_FONT_CROSSEDOUT )).GetValue();
        bOutline = ((const SvxContourItem&)
                        rItemSet.Get( ATTR_FONT_CONTOUR )).GetValue();
        bShadow = ((const SvxShadowedItem&)
                        rItemSet.Get( ATTR_FONT_SHADOWED )).GetValue();
        eEmphasis = ((const SvxEmphasisMarkItem&)
                        rItemSet.Get( ATTR_FONT_EMPHASISMARK )).GetEmphasisMark();
        eRelief = (FontRelief)((const SvxCharReliefItem&)
                        rItemSet.Get( ATTR_FONT_RELIEF )).GetValue();
        aColor = ((const SvxColorItem&)
                        rItemSet.Get( ATTR_FONT_COLOR )).GetValue();
        // for graphite language features
        eLang =
        ((const SvxLanguageItem&)rItemSet.Get( nLangId )).GetLanguage();
    }
    DBG_ASSERT(pFontAttr,"nanu?");

    //  auswerten

    //  FontItem:

    if (rFont.GetName() != pFontAttr->GetFamilyName())
        rFont.SetName( pFontAttr->GetFamilyName() );
    if (rFont.GetStyleName() != pFontAttr->GetStyleName())
        rFont.SetStyleName( pFontAttr->GetStyleName() );

    rFont.SetFamily( pFontAttr->GetFamily() );
    rFont.SetCharSet( pFontAttr->GetCharSet() );
    rFont.SetPitch( pFontAttr->GetPitch() );

    rFont.SetLanguage(eLang);

    //  Groesse

    if ( pOutDev != NULL )
    {
        Size aEffSize;
        Fraction aFraction( 1,1 );
        if (pScale)
            aFraction = *pScale;
        Size aSize( 0, (long) nFontHeight );
        MapMode aDestMode = pOutDev->GetMapMode();
        MapMode aSrcMode( MAP_TWIP, Point(), aFraction, aFraction );
        if (aDestMode.GetMapUnit() == MAP_PIXEL)
            aEffSize = pOutDev->LogicToPixel( aSize, aSrcMode );
        else
        {
            Fraction aFractOne(1,1);
            aDestMode.SetScaleX( aFractOne );
            aDestMode.SetScaleY( aFractOne );
            aEffSize = OutputDevice::LogicToLogic( aSize, aSrcMode, aDestMode );
        }
        rFont.SetSize( aEffSize );
    }
    else /* if pOutDev != NULL */
    {
        rFont.SetSize( Size( 0, (long) nFontHeight ) );
    }

    //  determine effective font color

    if ( ( aColor.GetColor() == COL_AUTO && eAutoMode != SC_AUTOCOL_RAW ) ||
            eAutoMode == SC_AUTOCOL_IGNOREFONT || eAutoMode == SC_AUTOCOL_IGNOREALL )
    {
        if ( eAutoMode == SC_AUTOCOL_BLACK )
            aColor.SetColor( COL_BLACK );
        else
        {
            //  get background color from conditional or own set
            Color aBackColor;
            if ( pCondSet )
            {
                const SfxPoolItem* pItem;
                if ( pCondSet->GetItemState( ATTR_BACKGROUND, sal_True, &pItem ) != SFX_ITEM_SET )
                    pItem = &rItemSet.Get( ATTR_BACKGROUND );
                aBackColor = ((const SvxBrushItem*)pItem)->GetColor();
            }
            else
                aBackColor = ((const SvxBrushItem&)rItemSet.Get( ATTR_BACKGROUND )).GetColor();

            //  if background color attribute is transparent, use window color for brightness comparisons
            if ( aBackColor == COL_TRANSPARENT ||
                    eAutoMode == SC_AUTOCOL_IGNOREBACK || eAutoMode == SC_AUTOCOL_IGNOREALL )
            {
                if ( eAutoMode == SC_AUTOCOL_PRINT )
                    aBackColor.SetColor( COL_WHITE );
                else if ( pBackConfigColor )
                {
                    // pBackConfigColor can be used to avoid repeated lookup of the configured color
                    aBackColor = *pBackConfigColor;
                }
                else
                    aBackColor.SetColor( SC_MOD()->GetColorConfig().GetColorValue(svtools::DOCCOLOR).nColor );
            }

            //  get system text color for comparison
            Color aSysTextColor;
            if ( eAutoMode == SC_AUTOCOL_PRINT )
                aSysTextColor.SetColor( COL_BLACK );
            else if ( pTextConfigColor )
            {
                // pTextConfigColor can be used to avoid repeated lookup of the configured color
                aSysTextColor = *pTextConfigColor;
            }
            else
                aSysTextColor.SetColor( SC_MOD()->GetColorConfig().GetColorValue(svtools::FONTCOLOR).nColor );

            //  select the resulting color
            if ( aBackColor.IsDark() && aSysTextColor.IsDark() )
            {
                //  use white instead of dark on dark
                aColor.SetColor( COL_WHITE );
            }
            else if ( aBackColor.IsBright() && aSysTextColor.IsBright() )
            {
                //  use black instead of bright on bright
                aColor.SetColor( COL_BLACK );
            }
            else
            {
                //  use aSysTextColor (black for SC_AUTOCOL_PRINT, from style settings otherwise)
                aColor = aSysTextColor;
            }
        }
    }

    //  set font effects
    rFont.SetWeight( eWeight );
    rFont.SetItalic( eItalic );
    rFont.SetUnderline( eUnder );
    rFont.SetOverline( eOver );
    rFont.SetWordLineMode( bWordLine );
    rFont.SetStrikeout( eStrike );
    rFont.SetOutline( bOutline );
    rFont.SetShadow( bShadow );
    rFont.SetEmphasisMark( eEmphasis );
    rFont.SetRelief( eRelief );
    rFont.SetColor( aColor );
    rFont.SetTransparent( sal_True );
}

void ScPatternAttr::GetFont(
        Font& rFont, ScAutoFontColorMode eAutoMode,
        OutputDevice* pOutDev, const Fraction* pScale,
        const SfxItemSet* pCondSet, sal_uInt8 nScript,
        const Color* pBackConfigColor, const Color* pTextConfigColor ) const
{
    GetFont( rFont, GetItemSet(), eAutoMode, pOutDev, pScale, pCondSet, nScript, pBackConfigColor, pTextConfigColor );
}


void ScPatternAttr::FillToEditItemSet( SfxItemSet& rEditSet, const SfxItemSet& rSrcSet, const SfxItemSet* pCondSet )
{
    //  Items auslesen

    SvxColorItem    aColorItem(EE_CHAR_COLOR);              // use item as-is
    SvxFontItem     aFontItem(EE_CHAR_FONTINFO);            // use item as-is
    SvxFontItem     aCjkFontItem(EE_CHAR_FONTINFO_CJK);
    SvxFontItem     aCtlFontItem(EE_CHAR_FONTINFO_CTL);
    long            nTHeight, nCjkTHeight, nCtlTHeight;     // Twips
    FontWeight      eWeight, eCjkWeight, eCtlWeight;
    SvxUnderlineItem aUnderlineItem(UNDERLINE_NONE, EE_CHAR_UNDERLINE);
    SvxOverlineItem aOverlineItem(UNDERLINE_NONE, EE_CHAR_OVERLINE);
    sal_Bool            bWordLine;
    FontStrikeout   eStrike;
    FontItalic      eItalic, eCjkItalic, eCtlItalic;
    sal_Bool            bOutline;
    sal_Bool            bShadow;
    sal_Bool            bForbidden;
    FontEmphasisMark eEmphasis;
    FontRelief      eRelief;
    LanguageType    eLang, eCjkLang, eCtlLang;
    sal_Bool            bHyphenate;
    SvxFrameDirection eDirection;

    //! additional parameter to control if language is needed?

    if ( pCondSet )
    {
        const SfxPoolItem* pItem;

        if ( pCondSet->GetItemState( ATTR_FONT_COLOR, sal_True, &pItem ) != SFX_ITEM_SET )
            pItem = &rSrcSet.Get( ATTR_FONT_COLOR );
        aColorItem = *(const SvxColorItem*)pItem;

        if ( pCondSet->GetItemState( ATTR_FONT, sal_True, &pItem ) != SFX_ITEM_SET )
            pItem = &rSrcSet.Get( ATTR_FONT );
        aFontItem = *(const SvxFontItem*)pItem;
        if ( pCondSet->GetItemState( ATTR_CJK_FONT, sal_True, &pItem ) != SFX_ITEM_SET )
            pItem = &rSrcSet.Get( ATTR_CJK_FONT );
        aCjkFontItem = *(const SvxFontItem*)pItem;
        if ( pCondSet->GetItemState( ATTR_CTL_FONT, sal_True, &pItem ) != SFX_ITEM_SET )
            pItem = &rSrcSet.Get( ATTR_CTL_FONT );
        aCtlFontItem = *(const SvxFontItem*)pItem;

        if ( pCondSet->GetItemState( ATTR_FONT_HEIGHT, sal_True, &pItem ) != SFX_ITEM_SET )
            pItem = &rSrcSet.Get( ATTR_FONT_HEIGHT );
        nTHeight = ((const SvxFontHeightItem*)pItem)->GetHeight();
        if ( pCondSet->GetItemState( ATTR_CJK_FONT_HEIGHT, sal_True, &pItem ) != SFX_ITEM_SET )
            pItem = &rSrcSet.Get( ATTR_CJK_FONT_HEIGHT );
        nCjkTHeight = ((const SvxFontHeightItem*)pItem)->GetHeight();
        if ( pCondSet->GetItemState( ATTR_CTL_FONT_HEIGHT, sal_True, &pItem ) != SFX_ITEM_SET )
            pItem = &rSrcSet.Get( ATTR_CTL_FONT_HEIGHT );
        nCtlTHeight = ((const SvxFontHeightItem*)pItem)->GetHeight();

        if ( pCondSet->GetItemState( ATTR_FONT_WEIGHT, sal_True, &pItem ) != SFX_ITEM_SET )
            pItem = &rSrcSet.Get( ATTR_FONT_WEIGHT );
        eWeight = (FontWeight)((const SvxWeightItem*)pItem)->GetValue();
        if ( pCondSet->GetItemState( ATTR_CJK_FONT_WEIGHT, sal_True, &pItem ) != SFX_ITEM_SET )
            pItem = &rSrcSet.Get( ATTR_CJK_FONT_WEIGHT );
        eCjkWeight = (FontWeight)((const SvxWeightItem*)pItem)->GetValue();
        if ( pCondSet->GetItemState( ATTR_CTL_FONT_WEIGHT, sal_True, &pItem ) != SFX_ITEM_SET )
            pItem = &rSrcSet.Get( ATTR_CTL_FONT_WEIGHT );
        eCtlWeight = (FontWeight)((const SvxWeightItem*)pItem)->GetValue();

        if ( pCondSet->GetItemState( ATTR_FONT_POSTURE, sal_True, &pItem ) != SFX_ITEM_SET )
            pItem = &rSrcSet.Get( ATTR_FONT_POSTURE );
        eItalic = (FontItalic)((const SvxPostureItem*)pItem)->GetValue();
        if ( pCondSet->GetItemState( ATTR_CJK_FONT_POSTURE, sal_True, &pItem ) != SFX_ITEM_SET )
            pItem = &rSrcSet.Get( ATTR_CJK_FONT_POSTURE );
        eCjkItalic = (FontItalic)((const SvxPostureItem*)pItem)->GetValue();
        if ( pCondSet->GetItemState( ATTR_CTL_FONT_POSTURE, sal_True, &pItem ) != SFX_ITEM_SET )
            pItem = &rSrcSet.Get( ATTR_CTL_FONT_POSTURE );
        eCtlItalic = (FontItalic)((const SvxPostureItem*)pItem)->GetValue();

        if ( pCondSet->GetItemState( ATTR_FONT_UNDERLINE, sal_True, &pItem ) != SFX_ITEM_SET )
            pItem = &rSrcSet.Get( ATTR_FONT_UNDERLINE );
        aUnderlineItem = *(const SvxUnderlineItem*)pItem;

        if ( pCondSet->GetItemState( ATTR_FONT_OVERLINE, sal_True, &pItem ) != SFX_ITEM_SET )
            pItem = &rSrcSet.Get( ATTR_FONT_OVERLINE );
        aOverlineItem = *(const SvxOverlineItem*)pItem;

        if ( pCondSet->GetItemState( ATTR_FONT_WORDLINE, sal_True, &pItem ) != SFX_ITEM_SET )
            pItem = &rSrcSet.Get( ATTR_FONT_WORDLINE );
        bWordLine = ((const SvxWordLineModeItem*)pItem)->GetValue();

        if ( pCondSet->GetItemState( ATTR_FONT_CROSSEDOUT, sal_True, &pItem ) != SFX_ITEM_SET )
            pItem = &rSrcSet.Get( ATTR_FONT_CROSSEDOUT );
        eStrike = (FontStrikeout)((const SvxCrossedOutItem*)pItem)->GetValue();

        if ( pCondSet->GetItemState( ATTR_FONT_CONTOUR, sal_True, &pItem ) != SFX_ITEM_SET )
            pItem = &rSrcSet.Get( ATTR_FONT_CONTOUR );
        bOutline = ((const SvxContourItem*)pItem)->GetValue();

        if ( pCondSet->GetItemState( ATTR_FONT_SHADOWED, sal_True, &pItem ) != SFX_ITEM_SET )
            pItem = &rSrcSet.Get( ATTR_FONT_SHADOWED );
        bShadow = ((const SvxShadowedItem*)pItem)->GetValue();

        if ( pCondSet->GetItemState( ATTR_FORBIDDEN_RULES, sal_True, &pItem ) != SFX_ITEM_SET )
            pItem = &rSrcSet.Get( ATTR_FORBIDDEN_RULES );
        bForbidden = ((const SvxForbiddenRuleItem*)pItem)->GetValue();

        if ( pCondSet->GetItemState( ATTR_FONT_EMPHASISMARK, sal_True, &pItem ) != SFX_ITEM_SET )
            pItem = &rSrcSet.Get( ATTR_FONT_EMPHASISMARK );
        eEmphasis = ((const SvxEmphasisMarkItem*)pItem)->GetEmphasisMark();
        if ( pCondSet->GetItemState( ATTR_FONT_RELIEF, sal_True, &pItem ) != SFX_ITEM_SET )
            pItem = &rSrcSet.Get( ATTR_FONT_RELIEF );
        eRelief = (FontRelief)((const SvxCharReliefItem*)pItem)->GetValue();

        if ( pCondSet->GetItemState( ATTR_FONT_LANGUAGE, sal_True, &pItem ) != SFX_ITEM_SET )
            pItem = &rSrcSet.Get( ATTR_FONT_LANGUAGE );
        eLang = ((const SvxLanguageItem*)pItem)->GetLanguage();
        if ( pCondSet->GetItemState( ATTR_CJK_FONT_LANGUAGE, sal_True, &pItem ) != SFX_ITEM_SET )
            pItem = &rSrcSet.Get( ATTR_CJK_FONT_LANGUAGE );
        eCjkLang = ((const SvxLanguageItem*)pItem)->GetLanguage();
        if ( pCondSet->GetItemState( ATTR_CTL_FONT_LANGUAGE, sal_True, &pItem ) != SFX_ITEM_SET )
            pItem = &rSrcSet.Get( ATTR_CTL_FONT_LANGUAGE );
        eCtlLang = ((const SvxLanguageItem*)pItem)->GetLanguage();

        if ( pCondSet->GetItemState( ATTR_HYPHENATE, sal_True, &pItem ) != SFX_ITEM_SET )
            pItem = &rSrcSet.Get( ATTR_HYPHENATE );
        bHyphenate = ((const SfxBoolItem*)pItem)->GetValue();

        if ( pCondSet->GetItemState( ATTR_WRITINGDIR, sal_True, &pItem ) != SFX_ITEM_SET )
            pItem = &rSrcSet.Get( ATTR_WRITINGDIR );
        eDirection = (SvxFrameDirection)((const SvxFrameDirectionItem*)pItem)->GetValue();
    }
    else        // alles direkt aus Pattern
    {
        aColorItem = (const SvxColorItem&) rSrcSet.Get( ATTR_FONT_COLOR );
        aFontItem = (const SvxFontItem&) rSrcSet.Get( ATTR_FONT );
        aCjkFontItem = (const SvxFontItem&) rSrcSet.Get( ATTR_CJK_FONT );
        aCtlFontItem = (const SvxFontItem&) rSrcSet.Get( ATTR_CTL_FONT );
        nTHeight = ((const SvxFontHeightItem&)
                        rSrcSet.Get( ATTR_FONT_HEIGHT )).GetHeight();
        nCjkTHeight = ((const SvxFontHeightItem&)
                        rSrcSet.Get( ATTR_CJK_FONT_HEIGHT )).GetHeight();
        nCtlTHeight = ((const SvxFontHeightItem&)
                        rSrcSet.Get( ATTR_CTL_FONT_HEIGHT )).GetHeight();
        eWeight = (FontWeight)((const SvxWeightItem&)
                        rSrcSet.Get( ATTR_FONT_WEIGHT )).GetValue();
        eCjkWeight = (FontWeight)((const SvxWeightItem&)
                        rSrcSet.Get( ATTR_CJK_FONT_WEIGHT )).GetValue();
        eCtlWeight = (FontWeight)((const SvxWeightItem&)
                        rSrcSet.Get( ATTR_CTL_FONT_WEIGHT )).GetValue();
        eItalic = (FontItalic)((const SvxPostureItem&)
                        rSrcSet.Get( ATTR_FONT_POSTURE )).GetValue();
        eCjkItalic = (FontItalic)((const SvxPostureItem&)
                        rSrcSet.Get( ATTR_CJK_FONT_POSTURE )).GetValue();
        eCtlItalic = (FontItalic)((const SvxPostureItem&)
                        rSrcSet.Get( ATTR_CTL_FONT_POSTURE )).GetValue();
        aUnderlineItem = (const SvxUnderlineItem&) rSrcSet.Get( ATTR_FONT_UNDERLINE );
        aOverlineItem  = (const SvxOverlineItem&) rSrcSet.Get( ATTR_FONT_OVERLINE );
        bWordLine = ((const SvxWordLineModeItem&)
                        rSrcSet.Get( ATTR_FONT_WORDLINE )).GetValue();
        eStrike = (FontStrikeout)((const SvxCrossedOutItem&)
                        rSrcSet.Get( ATTR_FONT_CROSSEDOUT )).GetValue();
        bOutline = ((const SvxContourItem&)
                        rSrcSet.Get( ATTR_FONT_CONTOUR )).GetValue();
        bShadow = ((const SvxShadowedItem&)
                        rSrcSet.Get( ATTR_FONT_SHADOWED )).GetValue();
        bForbidden = ((const SvxForbiddenRuleItem&)
                        rSrcSet.Get( ATTR_FORBIDDEN_RULES )).GetValue();
        eEmphasis = ((const SvxEmphasisMarkItem&)
                        rSrcSet.Get( ATTR_FONT_EMPHASISMARK )).GetEmphasisMark();
        eRelief = (FontRelief)((const SvxCharReliefItem&)
                        rSrcSet.Get( ATTR_FONT_RELIEF )).GetValue();
        eLang = ((const SvxLanguageItem&)
                        rSrcSet.Get( ATTR_FONT_LANGUAGE )).GetLanguage();
        eCjkLang = ((const SvxLanguageItem&)
                        rSrcSet.Get( ATTR_CJK_FONT_LANGUAGE )).GetLanguage();
        eCtlLang = ((const SvxLanguageItem&)
                        rSrcSet.Get( ATTR_CTL_FONT_LANGUAGE )).GetLanguage();
        bHyphenate = ((const SfxBoolItem&)
                        rSrcSet.Get( ATTR_HYPHENATE )).GetValue();
        eDirection = (SvxFrameDirection)((const SvxFrameDirectionItem&)
                        rSrcSet.Get( ATTR_WRITINGDIR )).GetValue();
    }

    // kompatibel zu LogicToLogic rechnen, also 2540/1440 = 127/72, und runden

    long nHeight = TwipsToHMM(nTHeight);
    long nCjkHeight = TwipsToHMM(nCjkTHeight);
    long nCtlHeight = TwipsToHMM(nCtlTHeight);

    //  put items into EditEngine ItemSet

    if ( aColorItem.GetValue().GetColor() == COL_AUTO )
    {
        //  When cell attributes are converted to EditEngine paragraph attributes,
        //  don't create a hard item for automatic color, because that would be converted
        //  to black when the item's Store method is used in CreateTransferable/WriteBin.
        //  COL_AUTO is the EditEngine's pool default, so ClearItem will result in automatic
        //  color, too, without having to store the item.
        rEditSet.ClearItem( EE_CHAR_COLOR );
    }
    else
        rEditSet.Put( aColorItem );
    rEditSet.Put( aFontItem );
    rEditSet.Put( aCjkFontItem );
    rEditSet.Put( aCtlFontItem );
    rEditSet.Put( SvxFontHeightItem( nHeight, 100, EE_CHAR_FONTHEIGHT ) );
    rEditSet.Put( SvxFontHeightItem( nCjkHeight, 100, EE_CHAR_FONTHEIGHT_CJK ) );
    rEditSet.Put( SvxFontHeightItem( nCtlHeight, 100, EE_CHAR_FONTHEIGHT_CTL ) );
    rEditSet.Put( SvxWeightItem ( eWeight,      EE_CHAR_WEIGHT ) );
    rEditSet.Put( SvxWeightItem ( eCjkWeight,   EE_CHAR_WEIGHT_CJK ) );
    rEditSet.Put( SvxWeightItem ( eCtlWeight,   EE_CHAR_WEIGHT_CTL ) );
    rEditSet.Put( aUnderlineItem );
    rEditSet.Put( aOverlineItem );
    rEditSet.Put( SvxWordLineModeItem( bWordLine,   EE_CHAR_WLM ) );
    rEditSet.Put( SvxCrossedOutItem( eStrike,       EE_CHAR_STRIKEOUT ) );
    rEditSet.Put( SvxPostureItem    ( eItalic,      EE_CHAR_ITALIC ) );
    rEditSet.Put( SvxPostureItem    ( eCjkItalic,   EE_CHAR_ITALIC_CJK ) );
    rEditSet.Put( SvxPostureItem    ( eCtlItalic,   EE_CHAR_ITALIC_CTL ) );
    rEditSet.Put( SvxContourItem    ( bOutline,     EE_CHAR_OUTLINE ) );
    rEditSet.Put( SvxShadowedItem   ( bShadow,      EE_CHAR_SHADOW ) );
    rEditSet.Put( SfxBoolItem       ( EE_PARA_FORBIDDENRULES, bForbidden ) );
    rEditSet.Put( SvxEmphasisMarkItem( eEmphasis,   EE_CHAR_EMPHASISMARK ) );
    rEditSet.Put( SvxCharReliefItem( eRelief,       EE_CHAR_RELIEF ) );
    rEditSet.Put( SvxLanguageItem   ( eLang,        EE_CHAR_LANGUAGE ) );
    rEditSet.Put( SvxLanguageItem   ( eCjkLang,     EE_CHAR_LANGUAGE_CJK ) );
    rEditSet.Put( SvxLanguageItem   ( eCtlLang,     EE_CHAR_LANGUAGE_CTL ) );
    rEditSet.Put( SfxBoolItem       ( EE_PARA_HYPHENATE, bHyphenate ) );
    rEditSet.Put( SvxFrameDirectionItem( eDirection, EE_PARA_WRITINGDIR ) );

    // Script spacing is always off.
    // The cell attribute isn't used here as long as there is no UI to set it
    // (don't evaluate attributes that can't be changed).
    // If a locale-dependent default is needed, it has to go into the cell
    // style, like the fonts.
    rEditSet.Put( SvxScriptSpaceItem( sal_False, EE_PARA_ASIANCJKSPACING ) );
}

void ScPatternAttr::FillEditItemSet( SfxItemSet* pEditSet, const SfxItemSet* pCondSet ) const
{
    if( pEditSet )
        FillToEditItemSet( *pEditSet, GetItemSet(), pCondSet );
}


void ScPatternAttr::GetFromEditItemSet( SfxItemSet& rDestSet, const SfxItemSet& rEditSet )
{
    const SfxPoolItem* pItem;

    if (rEditSet.GetItemState(EE_CHAR_COLOR,sal_True,&pItem) == SFX_ITEM_SET)
        rDestSet.Put( SvxColorItem(ATTR_FONT_COLOR) = *(const SvxColorItem*)pItem );

    if (rEditSet.GetItemState(EE_CHAR_FONTINFO,sal_True,&pItem) == SFX_ITEM_SET)
        rDestSet.Put( SvxFontItem(ATTR_FONT) = *(const SvxFontItem*)pItem );
    if (rEditSet.GetItemState(EE_CHAR_FONTINFO_CJK,sal_True,&pItem) == SFX_ITEM_SET)
        rDestSet.Put( SvxFontItem(ATTR_CJK_FONT) = *(const SvxFontItem*)pItem );
    if (rEditSet.GetItemState(EE_CHAR_FONTINFO_CTL,sal_True,&pItem) == SFX_ITEM_SET)
        rDestSet.Put( SvxFontItem(ATTR_CTL_FONT) = *(const SvxFontItem*)pItem );

    if (rEditSet.GetItemState(EE_CHAR_FONTHEIGHT,sal_True,&pItem) == SFX_ITEM_SET)
        rDestSet.Put( SvxFontHeightItem( HMMToTwips( ((const SvxFontHeightItem*)pItem)->GetHeight() ),
                        100, ATTR_FONT_HEIGHT ) );
    if (rEditSet.GetItemState(EE_CHAR_FONTHEIGHT_CJK,sal_True,&pItem) == SFX_ITEM_SET)
        rDestSet.Put( SvxFontHeightItem( HMMToTwips( ((const SvxFontHeightItem*)pItem)->GetHeight() ),
                        100, ATTR_CJK_FONT_HEIGHT ) );
    if (rEditSet.GetItemState(EE_CHAR_FONTHEIGHT_CTL,sal_True,&pItem) == SFX_ITEM_SET)
        rDestSet.Put( SvxFontHeightItem( HMMToTwips( ((const SvxFontHeightItem*)pItem)->GetHeight() ),
                        100, ATTR_CTL_FONT_HEIGHT ) );

    if (rEditSet.GetItemState(EE_CHAR_WEIGHT,sal_True,&pItem) == SFX_ITEM_SET)
        rDestSet.Put( SvxWeightItem( (FontWeight)((const SvxWeightItem*)pItem)->GetValue(),
                        ATTR_FONT_WEIGHT) );
    if (rEditSet.GetItemState(EE_CHAR_WEIGHT_CJK,sal_True,&pItem) == SFX_ITEM_SET)
        rDestSet.Put( SvxWeightItem( (FontWeight)((const SvxWeightItem*)pItem)->GetValue(),
                        ATTR_CJK_FONT_WEIGHT) );
    if (rEditSet.GetItemState(EE_CHAR_WEIGHT_CTL,sal_True,&pItem) == SFX_ITEM_SET)
        rDestSet.Put( SvxWeightItem( (FontWeight)((const SvxWeightItem*)pItem)->GetValue(),
                        ATTR_CTL_FONT_WEIGHT) );

    // SvxTextLineItem contains enum and color
    if (rEditSet.GetItemState(EE_CHAR_UNDERLINE,sal_True,&pItem) == SFX_ITEM_SET)
        rDestSet.Put( SvxUnderlineItem(UNDERLINE_NONE,ATTR_FONT_UNDERLINE) = *(const SvxUnderlineItem*)pItem );
    if (rEditSet.GetItemState(EE_CHAR_OVERLINE,sal_True,&pItem) == SFX_ITEM_SET)
        rDestSet.Put( SvxOverlineItem(UNDERLINE_NONE,ATTR_FONT_OVERLINE) = *(const SvxOverlineItem*)pItem );
    if (rEditSet.GetItemState(EE_CHAR_WLM,sal_True,&pItem) == SFX_ITEM_SET)
        rDestSet.Put( SvxWordLineModeItem( ((const SvxWordLineModeItem*)pItem)->GetValue(),
                        ATTR_FONT_WORDLINE) );

    if (rEditSet.GetItemState(EE_CHAR_STRIKEOUT,sal_True,&pItem) == SFX_ITEM_SET)
        rDestSet.Put( SvxCrossedOutItem( (FontStrikeout)((const SvxCrossedOutItem*)pItem)->GetValue(),
                        ATTR_FONT_CROSSEDOUT) );

    if (rEditSet.GetItemState(EE_CHAR_ITALIC,sal_True,&pItem) == SFX_ITEM_SET)
        rDestSet.Put( SvxPostureItem( (FontItalic)((const SvxPostureItem*)pItem)->GetValue(),
                        ATTR_FONT_POSTURE) );
    if (rEditSet.GetItemState(EE_CHAR_ITALIC_CJK,sal_True,&pItem) == SFX_ITEM_SET)
        rDestSet.Put( SvxPostureItem( (FontItalic)((const SvxPostureItem*)pItem)->GetValue(),
                        ATTR_CJK_FONT_POSTURE) );
    if (rEditSet.GetItemState(EE_CHAR_ITALIC_CTL,sal_True,&pItem) == SFX_ITEM_SET)
        rDestSet.Put( SvxPostureItem( (FontItalic)((const SvxPostureItem*)pItem)->GetValue(),
                        ATTR_CTL_FONT_POSTURE) );

    if (rEditSet.GetItemState(EE_CHAR_OUTLINE,sal_True,&pItem) == SFX_ITEM_SET)
        rDestSet.Put( SvxContourItem( ((const SvxContourItem*)pItem)->GetValue(),
                        ATTR_FONT_CONTOUR) );
    if (rEditSet.GetItemState(EE_CHAR_SHADOW,sal_True,&pItem) == SFX_ITEM_SET)
        rDestSet.Put( SvxShadowedItem( ((const SvxShadowedItem*)pItem)->GetValue(),
                        ATTR_FONT_SHADOWED) );
    if (rEditSet.GetItemState(EE_CHAR_EMPHASISMARK,sal_True,&pItem) == SFX_ITEM_SET)
        rDestSet.Put( SvxEmphasisMarkItem( ((const SvxEmphasisMarkItem*)pItem)->GetEmphasisMark(),
                        ATTR_FONT_EMPHASISMARK) );
    if (rEditSet.GetItemState(EE_CHAR_RELIEF,sal_True,&pItem) == SFX_ITEM_SET)
        rDestSet.Put( SvxCharReliefItem( (FontRelief)((const SvxCharReliefItem*)pItem)->GetValue(),
                        ATTR_FONT_RELIEF) );

    if (rEditSet.GetItemState(EE_CHAR_LANGUAGE,sal_True,&pItem) == SFX_ITEM_SET)
        rDestSet.Put( SvxLanguageItem(static_cast<const SvxLanguageItem*>(pItem)->GetValue(), ATTR_FONT_LANGUAGE) );
    if (rEditSet.GetItemState(EE_CHAR_LANGUAGE_CJK,sal_True,&pItem) == SFX_ITEM_SET)
        rDestSet.Put( SvxLanguageItem(static_cast<const SvxLanguageItem*>(pItem)->GetValue(), ATTR_CJK_FONT_LANGUAGE) );
    if (rEditSet.GetItemState(EE_CHAR_LANGUAGE_CTL,sal_True,&pItem) == SFX_ITEM_SET)
        rDestSet.Put( SvxLanguageItem(static_cast<const SvxLanguageItem*>(pItem)->GetValue(), ATTR_CTL_FONT_LANGUAGE) );

    if (rEditSet.GetItemState(EE_PARA_JUST,sal_True,&pItem) == SFX_ITEM_SET)
    {
        SvxCellHorJustify eVal;
        switch ( ((const SvxAdjustItem*)pItem)->GetAdjust() )
        {
            case SVX_ADJUST_LEFT:
                // EditEngine Default ist bei dem GetAttribs() ItemSet
                // immer gesetzt!
                // ob links oder rechts entscheiden wir selbst bei Text/Zahl
                eVal = SVX_HOR_JUSTIFY_STANDARD;
                break;
            case SVX_ADJUST_RIGHT:
                eVal = SVX_HOR_JUSTIFY_RIGHT;
                break;
            case SVX_ADJUST_BLOCK:
                eVal = SVX_HOR_JUSTIFY_BLOCK;
                break;
            case SVX_ADJUST_CENTER:
                eVal = SVX_HOR_JUSTIFY_CENTER;
                break;
            case SVX_ADJUST_BLOCKLINE:
                eVal = SVX_HOR_JUSTIFY_BLOCK;
                break;
            case SVX_ADJUST_END:
                eVal = SVX_HOR_JUSTIFY_RIGHT;
                break;
            default:
                eVal = SVX_HOR_JUSTIFY_STANDARD;
        }
        if ( eVal != SVX_HOR_JUSTIFY_STANDARD )
            rDestSet.Put( SvxHorJustifyItem( eVal, ATTR_HOR_JUSTIFY) );
    }
}

void ScPatternAttr::GetFromEditItemSet( const SfxItemSet* pEditSet )
{
    if( pEditSet )
        GetFromEditItemSet( GetItemSet(), *pEditSet );
}

void ScPatternAttr::FillEditParaItems( SfxItemSet* pEditSet ) const
{
    //  in GetFromEditItemSet schon dabei, in FillEditItemSet aber nicht
    //  Hor. Ausrichtung Standard wird immer als "links" umgesetzt

    const SfxItemSet& rMySet = GetItemSet();

    SvxCellHorJustify eHorJust = (SvxCellHorJustify)
        ((const SvxHorJustifyItem&)rMySet.Get(ATTR_HOR_JUSTIFY)).GetValue();

    SvxAdjust eSvxAdjust;
    switch (eHorJust)
    {
        case SVX_HOR_JUSTIFY_RIGHT:  eSvxAdjust = SVX_ADJUST_RIGHT;  break;
        case SVX_HOR_JUSTIFY_CENTER: eSvxAdjust = SVX_ADJUST_CENTER; break;
        case SVX_HOR_JUSTIFY_BLOCK:  eSvxAdjust = SVX_ADJUST_BLOCK;  break;
        default:                     eSvxAdjust = SVX_ADJUST_LEFT;   break;
    }
    pEditSet->Put( SvxAdjustItem( eSvxAdjust, EE_PARA_JUST ) );
}

void ScPatternAttr::DeleteUnchanged( const ScPatternAttr* pOldAttrs )
{
    SfxItemSet& rThisSet = GetItemSet();
    const SfxItemSet& rOldSet = pOldAttrs->GetItemSet();

    const SfxPoolItem* pThisItem;
    const SfxPoolItem* pOldItem;

    for ( sal_uInt16 nSubWhich=ATTR_PATTERN_START; nSubWhich<=ATTR_PATTERN_END; nSubWhich++ )
    {
        //  only items that are set are interesting
        if ( rThisSet.GetItemState( nSubWhich, sal_False, &pThisItem ) == SFX_ITEM_SET )
        {
            SfxItemState eOldState = rOldSet.GetItemState( nSubWhich, sal_True, &pOldItem );
            if ( eOldState == SFX_ITEM_SET )
            {
                //  item is set in OldAttrs (or its parent) -> compare pointers
                if ( pThisItem == pOldItem )
                    rThisSet.ClearItem( nSubWhich );
            }
            else if ( eOldState != SFX_ITEM_DONTCARE )
            {
                //  not set in OldAttrs -> compare item value to default item
                if ( *pThisItem == rThisSet.GetPool()->GetDefaultItem( nSubWhich ) )
                    rThisSet.ClearItem( nSubWhich );
            }
        }
    }
}

sal_Bool ScPatternAttr::HasItemsSet( const sal_uInt16* pWhich ) const
{
    const SfxItemSet& rSet = GetItemSet();
    for (sal_uInt16 i=0; pWhich[i]; i++)
        if ( rSet.GetItemState( pWhich[i], sal_False ) == SFX_ITEM_SET )
            return sal_True;
    return sal_False;
}

void ScPatternAttr::ClearItems( const sal_uInt16* pWhich )
{
    SfxItemSet& rSet = GetItemSet();
    for (sal_uInt16 i=0; pWhich[i]; i++)
        rSet.ClearItem(pWhich[i]);
}

SfxStyleSheetBase* lcl_CopyStyleToPool
    (
        SfxStyleSheetBase*      pSrcStyle,
        SfxStyleSheetBasePool*  pSrcPool,
        SfxStyleSheetBasePool*  pDestPool,
        const SvNumberFormatterIndexTable*     pFormatExchangeList
    )
{
    if ( !pSrcStyle || !pDestPool || !pSrcPool )
    {
        OSL_FAIL( "CopyStyleToPool: Invalid Arguments :-/" );
        return NULL;
    }

    //--------------------------------------------------------

    const String         aStrSrcStyle = pSrcStyle->GetName();
    const SfxStyleFamily eFamily      = pSrcStyle->GetFamily();
    SfxStyleSheetBase*   pDestStyle   = pDestPool->Find( aStrSrcStyle, eFamily );

    if ( !pDestStyle )
    {
        const String  aStrParent = pSrcStyle->GetParent();
        const SfxItemSet& rSrcSet = pSrcStyle->GetItemSet();

        pDestStyle = &pDestPool->Make( aStrSrcStyle, eFamily, SFXSTYLEBIT_USERDEF );
        SfxItemSet& rDestSet = pDestStyle->GetItemSet();
        rDestSet.Put( rSrcSet );

        // number format exchange list has to be handled here, too
        // (only called for cell styles)

        const SfxPoolItem* pSrcItem;
        if ( pFormatExchangeList &&
             rSrcSet.GetItemState( ATTR_VALUE_FORMAT, sal_False, &pSrcItem ) == SFX_ITEM_SET )
        {
            sal_uLong nOldFormat = static_cast<const SfxUInt32Item*>(pSrcItem)->GetValue();
            sal_uInt32* pNewFormat = static_cast<sal_uInt32*>(pFormatExchangeList->Get( nOldFormat ));
            if (pNewFormat)
                rDestSet.Put( SfxUInt32Item( ATTR_VALUE_FORMAT, *pNewFormat ) );
        }

        // ggF. abgeleitete Styles erzeugen, wenn nicht vorhanden:

        if ( ScGlobal::GetRscString(STR_STYLENAME_STANDARD) != aStrParent &&
             aStrSrcStyle != aStrParent &&
             !pDestPool->Find( aStrParent, eFamily ) )
        {
            lcl_CopyStyleToPool( pSrcPool->Find( aStrParent, eFamily ),
                                 pSrcPool, pDestPool, pFormatExchangeList );
        }

        pDestStyle->SetParent( aStrParent );
    }

    return pDestStyle;
}

ScPatternAttr* ScPatternAttr::PutInPool( ScDocument* pDestDoc, ScDocument* pSrcDoc ) const
{
    const SfxItemSet* pSrcSet = &GetItemSet();

    ScPatternAttr* pDestPattern = new ScPatternAttr(pDestDoc->GetPool());
    SfxItemSet* pDestSet = &pDestPattern->GetItemSet();

    // Zellformatvorlage in anderes Dokument kopieren:

    if ( pDestDoc != pSrcDoc )
    {
        DBG_ASSERT( pStyle, "Missing Pattern-Style! :-/" );

        // wenn Vorlage im DestDoc vorhanden, dieses benutzen, sonst Style
        // mit Parent-Vorlagen kopieren/ggF. erzeugen und dem DestDoc hinzufuegen

        SfxStyleSheetBase* pStyleCpy = lcl_CopyStyleToPool( pStyle,
                                                            pSrcDoc->GetStyleSheetPool(),
                                                            pDestDoc->GetStyleSheetPool(),
                                                            pDestDoc->GetFormatExchangeList() );

        pDestPattern->SetStyleSheet( (ScStyleSheet*)pStyleCpy );
    }

    for ( sal_uInt16 nAttrId = ATTR_PATTERN_START; nAttrId <= ATTR_PATTERN_END; nAttrId++ )
    {
        const SfxPoolItem* pSrcItem;
        SfxItemState eItemState = pSrcSet->GetItemState( nAttrId, sal_False, &pSrcItem );
        if (eItemState==SFX_ITEM_ON)
        {
            SfxPoolItem* pNewItem = NULL;

            if ( nAttrId == ATTR_CONDITIONAL )
            {
                //  Bedingte Formate ins neue Dokument kopieren

                sal_uLong nNewIndex = 0;
                ScConditionalFormatList* pSrcList = pSrcDoc->GetCondFormList();
                if ( pSrcList )
                {
                    sal_uLong nOldIndex = ((const SfxUInt32Item*)pSrcItem)->GetValue();
                    const ScConditionalFormat* pOldData = pSrcList->GetFormat( nOldIndex );
                    if ( pOldData )
                    {
                        nNewIndex = pDestDoc->AddCondFormat( *pOldData );

                        //  zugehoerige Styles auch mitkopieren
                        //! nur wenn Format bei Add neu angelegt

                        ScStyleSheetPool* pSrcSPool = pSrcDoc->GetStyleSheetPool();
                        ScStyleSheetPool* pDestSPool = pDestDoc->GetStyleSheetPool();
                        const SvNumberFormatterIndexTable* pFormatExchangeList = pDestDoc->GetFormatExchangeList();
                        sal_uInt16 nStlCnt = pOldData->Count();
                        for (sal_uInt16 i=0; i<nStlCnt; i++)
                        {
                            String aName = pOldData->GetEntry(i)->GetStyle();
                            SfxStyleSheetBase* pSrcStl =
                                pSrcDoc->GetStyleSheetPool()->Find(aName, SFX_STYLE_FAMILY_PARA);
                            lcl_CopyStyleToPool( pSrcStl, pSrcSPool, pDestSPool, pFormatExchangeList );
                        }
                    }
                }
                pNewItem = new SfxUInt32Item( ATTR_CONDITIONAL, nNewIndex );
            }
            else if ( nAttrId == ATTR_VALIDDATA )
            {
                //  Gueltigkeit ins neue Dokument kopieren

                sal_uLong nNewIndex = 0;
                ScValidationDataList* pSrcList = pSrcDoc->GetValidationList();
                if ( pSrcList )
                {
                    sal_uLong nOldIndex = ((const SfxUInt32Item*)pSrcItem)->GetValue();
                    const ScValidationData* pOldData = pSrcList->GetData( nOldIndex );
                    if ( pOldData )
                        nNewIndex = pDestDoc->AddValidationEntry( *pOldData );
                }
                pNewItem = new SfxUInt32Item( ATTR_VALIDDATA, nNewIndex );
            }
            else if ( nAttrId == ATTR_VALUE_FORMAT && pDestDoc->GetFormatExchangeList() )
            {
                //  Zahlformate nach Exchange-Liste

                sal_uLong nOldFormat = ((const SfxUInt32Item*)pSrcItem)->GetValue();
                sal_uInt32* pNewFormat = static_cast<sal_uInt32*>(pDestDoc->GetFormatExchangeList()->Get(nOldFormat));
                if (pNewFormat)
                    pNewItem = new SfxUInt32Item( ATTR_VALUE_FORMAT, (sal_uInt32) (*pNewFormat) );
            }

            if ( pNewItem )
            {
                pDestSet->Put(*pNewItem);
                delete pNewItem;
            }
            else
                pDestSet->Put(*pSrcItem);
        }
    }

    ScPatternAttr* pPatternAttr =
        (ScPatternAttr*) &pDestDoc->GetPool()->Put(*pDestPattern);
    delete pDestPattern;
    return pPatternAttr;
}

sal_Bool ScPatternAttr::IsVisible() const
{
    const SfxItemSet& rSet = GetItemSet();

    const SfxPoolItem* pItem;
    SfxItemState eState;

    eState = rSet.GetItemState( ATTR_BACKGROUND, sal_True, &pItem );
    if ( eState == SFX_ITEM_SET )
        if ( ((const SvxBrushItem*)pItem)->GetColor().GetColor() != COL_TRANSPARENT )
            return sal_True;

    eState = rSet.GetItemState( ATTR_BORDER, sal_True, &pItem );
    if ( eState == SFX_ITEM_SET )
    {
        const SvxBoxItem* pBoxItem = (SvxBoxItem*) pItem;
        if ( pBoxItem->GetTop() || pBoxItem->GetBottom() ||
             pBoxItem->GetLeft() || pBoxItem->GetRight() )
            return sal_True;
    }

    eState = rSet.GetItemState( ATTR_BORDER_TLBR, sal_True, &pItem );
    if ( eState == SFX_ITEM_SET )
        if( static_cast< const SvxLineItem* >( pItem )->GetLine() )
            return sal_True;

    eState = rSet.GetItemState( ATTR_BORDER_BLTR, sal_True, &pItem );
    if ( eState == SFX_ITEM_SET )
        if( static_cast< const SvxLineItem* >( pItem )->GetLine() )
            return sal_True;

    eState = rSet.GetItemState( ATTR_SHADOW, sal_True, &pItem );
    if ( eState == SFX_ITEM_SET )
        if ( ((const SvxShadowItem*)pItem)->GetLocation() != SVX_SHADOW_NONE )
            return sal_True;

    return sal_False;
}

inline sal_Bool OneEqual( const SfxItemSet& rSet1, const SfxItemSet& rSet2, sal_uInt16 nId )
{
    const SfxPoolItem* pItem1 = &rSet1.Get(nId);
    const SfxPoolItem* pItem2 = &rSet2.Get(nId);
    return ( pItem1 == pItem2 || *pItem1 == *pItem2 );
}

sal_Bool ScPatternAttr::IsVisibleEqual( const ScPatternAttr& rOther ) const
{
    const SfxItemSet& rThisSet = GetItemSet();
    const SfxItemSet& rOtherSet = rOther.GetItemSet();

    return OneEqual( rThisSet, rOtherSet, ATTR_BACKGROUND ) &&
            OneEqual( rThisSet, rOtherSet, ATTR_BORDER ) &&
            OneEqual( rThisSet, rOtherSet, ATTR_BORDER_TLBR ) &&
            OneEqual( rThisSet, rOtherSet, ATTR_BORDER_BLTR ) &&
            OneEqual( rThisSet, rOtherSet, ATTR_SHADOW );

    //!     auch hier nur wirklich sichtbare Werte testen !!!
}

const String* ScPatternAttr::GetStyleName() const
{
    return pName ? pName : ( pStyle ? &pStyle->GetName() : NULL );
}


void ScPatternAttr::SetStyleSheet( ScStyleSheet* pNewStyle )
{
    if (pNewStyle)
    {
        SfxItemSet&       rPatternSet = GetItemSet();
        const SfxItemSet& rStyleSet = pNewStyle->GetItemSet();

        for (sal_uInt16 i=ATTR_PATTERN_START; i<=ATTR_PATTERN_END; i++)
        {
            if (rStyleSet.GetItemState(i, sal_True) == SFX_ITEM_SET)
                rPatternSet.ClearItem(i);
        }
        rPatternSet.SetParent(&pNewStyle->GetItemSet());
        pStyle = pNewStyle;
        DELETEZ( pName );
    }
    else
    {
        OSL_FAIL( "ScPatternAttr::SetStyleSheet( NULL ) :-|" );
        GetItemSet().SetParent(NULL);
        pStyle = NULL;
    }
}

void ScPatternAttr::UpdateStyleSheet()
{
    if (pName)
    {
        pStyle = (ScStyleSheet*)pDoc->GetStyleSheetPool()->Find(*pName, SFX_STYLE_FAMILY_PARA);

        //  wenn Style nicht gefunden, Standard nehmen,
        //  damit keine leere Anzeige im Toolbox-Controller
        //! es wird vorausgesetzt, dass "Standard" immer der erste Eintrag ist!
        if (!pStyle)
        {
            SfxStyleSheetIterator* pIter = pDoc->GetStyleSheetPool()->CreateIterator(
                                                    SFX_STYLE_FAMILY_PARA, SFXSTYLEBIT_ALL );
            pStyle = (ScStyleSheet*)pIter->First();
        }

        if (pStyle)
        {
            GetItemSet().SetParent(&pStyle->GetItemSet());
            DELETEZ( pName );
        }
    }
    else
        pStyle = NULL;
}

void ScPatternAttr::StyleToName()
{
    // Style wurde geloescht, Namen merken:

    if ( pStyle )
    {
        if ( pName )
            *pName = pStyle->GetName();
        else
            pName = new String( pStyle->GetName() );

        pStyle = NULL;
        GetItemSet().SetParent( NULL );
    }
}

sal_Bool ScPatternAttr::IsSymbolFont() const
{
    const SfxPoolItem* pItem;
    if( GetItemSet().GetItemState( ATTR_FONT, sal_True, &pItem ) == SFX_ITEM_SET )
        return sal_Bool( ((const SvxFontItem*) pItem)->GetCharSet()
            == RTL_TEXTENCODING_SYMBOL );
    else
        return sal_False;
}

<<<<<<< HEAD
=======
//UNUSED2008-05  FontToSubsFontConverter ScPatternAttr::GetSubsFontConverter( sal_uLong nFlags ) const
//UNUSED2008-05  {
//UNUSED2008-05      const SfxPoolItem* pItem;
//UNUSED2008-05      if( GetItemSet().GetItemState( ATTR_FONT, sal_True, &pItem ) == SFX_ITEM_SET )
//UNUSED2008-05          return CreateFontToSubsFontConverter(
//UNUSED2008-05              ((const SvxFontItem*) pItem)->GetFamilyName(), nFlags );
//UNUSED2008-05      else
//UNUSED2008-05          return 0;
//UNUSED2008-05  }

>>>>>>> ce6308e4

sal_uLong ScPatternAttr::GetNumberFormat( SvNumberFormatter* pFormatter ) const
{
    sal_uLong nFormat =
        ((SfxUInt32Item*)&GetItemSet().Get( ATTR_VALUE_FORMAT ))->GetValue();
    LanguageType eLang =
        ((SvxLanguageItem*)&GetItemSet().Get( ATTR_LANGUAGE_FORMAT ))->GetLanguage();
    if ( nFormat < SV_COUNTRY_LANGUAGE_OFFSET && eLang == LANGUAGE_SYSTEM )
        ;       // es bleibt wie es ist
    else if ( pFormatter )
        nFormat = pFormatter->GetFormatForLanguageIfBuiltIn( nFormat, eLang );
    return nFormat;
}

//  dasselbe, wenn bedingte Formatierung im Spiel ist:

sal_uLong ScPatternAttr::GetNumberFormat( SvNumberFormatter* pFormatter,
                                        const SfxItemSet* pCondSet ) const
{
    DBG_ASSERT(pFormatter,"GetNumberFormat ohne Formatter");

    const SfxPoolItem* pFormItem;
    if ( !pCondSet || pCondSet->GetItemState(ATTR_VALUE_FORMAT,sal_True,&pFormItem) != SFX_ITEM_SET )
        pFormItem = &GetItemSet().Get(ATTR_VALUE_FORMAT);

    const SfxPoolItem* pLangItem;
    if ( !pCondSet || pCondSet->GetItemState(ATTR_LANGUAGE_FORMAT,sal_True,&pLangItem) != SFX_ITEM_SET )
        pLangItem = &GetItemSet().Get(ATTR_LANGUAGE_FORMAT);

    return pFormatter->GetFormatForLanguageIfBuiltIn(
                    ((SfxUInt32Item*)pFormItem)->GetValue(),
                    ((SvxLanguageItem*)pLangItem)->GetLanguage() );
}

const SfxPoolItem& ScPatternAttr::GetItem( sal_uInt16 nWhich, const SfxItemSet& rItemSet, const SfxItemSet* pCondSet )
{
    const SfxPoolItem* pCondItem;
    if ( pCondSet && pCondSet->GetItemState( nWhich, sal_True, &pCondItem ) == SFX_ITEM_SET )
        return *pCondItem;
    return rItemSet.Get(nWhich);
}

const SfxPoolItem& ScPatternAttr::GetItem( sal_uInt16 nSubWhich, const SfxItemSet* pCondSet ) const
{
    return GetItem( nSubWhich, GetItemSet(), pCondSet );
}

//  GetRotateVal testet vorher ATTR_ORIENTATION

long ScPatternAttr::GetRotateVal( const SfxItemSet* pCondSet ) const
{
    long nAttrRotate = 0;
    if ( GetCellOrientation() == SVX_ORIENTATION_STANDARD )
    {
        sal_Bool bRepeat = ( static_cast<const SvxHorJustifyItem&>(GetItem(ATTR_HOR_JUSTIFY, pCondSet)).
                            GetValue() == SVX_HOR_JUSTIFY_REPEAT );
        // ignore orientation/rotation if "repeat" is active
        if ( !bRepeat )
            nAttrRotate = ((const SfxInt32Item&)GetItem( ATTR_ROTATE_VALUE, pCondSet )).GetValue();
    }
    return nAttrRotate;
}

sal_uInt8 ScPatternAttr::GetRotateDir( const SfxItemSet* pCondSet ) const
{
    sal_uInt8 nRet = SC_ROTDIR_NONE;

    long nAttrRotate = GetRotateVal( pCondSet );
    if ( nAttrRotate )
    {
        SvxRotateMode eRotMode = (SvxRotateMode)((const SvxRotateModeItem&)
                                    GetItem(ATTR_ROTATE_MODE, pCondSet)).GetValue();

        if ( eRotMode == SVX_ROTATE_MODE_STANDARD || nAttrRotate == 18000 )
            nRet = SC_ROTDIR_STANDARD;
        else if ( eRotMode == SVX_ROTATE_MODE_CENTER )
            nRet = SC_ROTDIR_CENTER;
        else if ( eRotMode == SVX_ROTATE_MODE_TOP || eRotMode == SVX_ROTATE_MODE_BOTTOM )
        {
            long nRot180 = nAttrRotate % 18000;     // 1/100 Grad
            if ( nRot180 == 9000 )
                nRet = SC_ROTDIR_CENTER;
            else if ( ( eRotMode == SVX_ROTATE_MODE_TOP && nRot180 < 9000 ) ||
                      ( eRotMode == SVX_ROTATE_MODE_BOTTOM && nRot180 > 9000 ) )
                nRet = SC_ROTDIR_LEFT;
            else
                nRet = SC_ROTDIR_RIGHT;
        }
    }

    return nRet;
}




/* vim:set shiftwidth=4 softtabstop=4 expandtab: */<|MERGE_RESOLUTION|>--- conflicted
+++ resolved
@@ -138,7 +138,7 @@
 
 inline int StrCmp( const String* pStr1, const String* pStr2 )
 {
-    return ( pStr1 ? ( pStr2 ? ( *pStr1 == *pStr2 ) : sal_False ) : ( pStr2 ? sal_False : sal_True ) );
+    return ( pStr1 ? ( pStr2 ? ( *pStr1 == *pStr2 ) : false ) : ( pStr2 ? false : sal_True ) );
 }
 
 inline bool EqualPatternSets( const SfxItemSet& rSet1, const SfxItemSet& rSet2 )
@@ -164,18 +164,10 @@
              StrCmp( GetStyleName(), static_cast<const ScPatternAttr&>(rCmp).GetStyleName() ) );
 }
 
-<<<<<<< HEAD
-SfxPoolItem* ScPatternAttr::Create( SvStream& rStream, USHORT /* nVersion */ ) const
-{
-    String* pStr;
-    BOOL    bHasStyle;
-=======
-SfxPoolItem* __EXPORT ScPatternAttr::Create( SvStream& rStream, sal_uInt16 /* nVersion */ ) const
+SfxPoolItem* ScPatternAttr::Create( SvStream& rStream, sal_uInt16 /* nVersion */ ) const
 {
     String* pStr;
     sal_Bool    bHasStyle;
-    short   eFamDummy;
->>>>>>> ce6308e4
 
     rStream >> bHasStyle;
 
@@ -200,11 +192,7 @@
     return pPattern;
 }
 
-<<<<<<< HEAD
-SvStream& ScPatternAttr::Store(SvStream& rStream, USHORT /* nItemVersion */) const
-=======
-SvStream& __EXPORT ScPatternAttr::Store(SvStream& rStream, sal_uInt16 /* nItemVersion */) const
->>>>>>> ce6308e4
+SvStream& ScPatternAttr::Store(SvStream& rStream, sal_uInt16 /* nItemVersion */) const
 {
     rStream << (sal_Bool)sal_True;
 
@@ -754,7 +742,7 @@
     // (don't evaluate attributes that can't be changed).
     // If a locale-dependent default is needed, it has to go into the cell
     // style, like the fonts.
-    rEditSet.Put( SvxScriptSpaceItem( sal_False, EE_PARA_ASIANCJKSPACING ) );
+    rEditSet.Put( SvxScriptSpaceItem( false, EE_PARA_ASIANCJKSPACING ) );
 }
 
 void ScPatternAttr::FillEditItemSet( SfxItemSet* pEditSet, const SfxItemSet* pCondSet ) const
@@ -913,7 +901,7 @@
     for ( sal_uInt16 nSubWhich=ATTR_PATTERN_START; nSubWhich<=ATTR_PATTERN_END; nSubWhich++ )
     {
         //  only items that are set are interesting
-        if ( rThisSet.GetItemState( nSubWhich, sal_False, &pThisItem ) == SFX_ITEM_SET )
+        if ( rThisSet.GetItemState( nSubWhich, false, &pThisItem ) == SFX_ITEM_SET )
         {
             SfxItemState eOldState = rOldSet.GetItemState( nSubWhich, sal_True, &pOldItem );
             if ( eOldState == SFX_ITEM_SET )
@@ -936,9 +924,9 @@
 {
     const SfxItemSet& rSet = GetItemSet();
     for (sal_uInt16 i=0; pWhich[i]; i++)
-        if ( rSet.GetItemState( pWhich[i], sal_False ) == SFX_ITEM_SET )
+        if ( rSet.GetItemState( pWhich[i], false ) == SFX_ITEM_SET )
             return sal_True;
-    return sal_False;
+    return false;
 }
 
 void ScPatternAttr::ClearItems( const sal_uInt16* pWhich )
@@ -982,7 +970,7 @@
 
         const SfxPoolItem* pSrcItem;
         if ( pFormatExchangeList &&
-             rSrcSet.GetItemState( ATTR_VALUE_FORMAT, sal_False, &pSrcItem ) == SFX_ITEM_SET )
+             rSrcSet.GetItemState( ATTR_VALUE_FORMAT, false, &pSrcItem ) == SFX_ITEM_SET )
         {
             sal_uLong nOldFormat = static_cast<const SfxUInt32Item*>(pSrcItem)->GetValue();
             sal_uInt32* pNewFormat = static_cast<sal_uInt32*>(pFormatExchangeList->Get( nOldFormat ));
@@ -1033,7 +1021,7 @@
     for ( sal_uInt16 nAttrId = ATTR_PATTERN_START; nAttrId <= ATTR_PATTERN_END; nAttrId++ )
     {
         const SfxPoolItem* pSrcItem;
-        SfxItemState eItemState = pSrcSet->GetItemState( nAttrId, sal_False, &pSrcItem );
+        SfxItemState eItemState = pSrcSet->GetItemState( nAttrId, false, &pSrcItem );
         if (eItemState==SFX_ITEM_ON)
         {
             SfxPoolItem* pNewItem = NULL;
@@ -1147,7 +1135,7 @@
         if ( ((const SvxShadowItem*)pItem)->GetLocation() != SVX_SHADOW_NONE )
             return sal_True;
 
-    return sal_False;
+    return false;
 }
 
 inline sal_Bool OneEqual( const SfxItemSet& rSet1, const SfxItemSet& rSet2, sal_uInt16 nId )
@@ -1250,22 +1238,9 @@
         return sal_Bool( ((const SvxFontItem*) pItem)->GetCharSet()
             == RTL_TEXTENCODING_SYMBOL );
     else
-        return sal_False;
-}
-
-<<<<<<< HEAD
-=======
-//UNUSED2008-05  FontToSubsFontConverter ScPatternAttr::GetSubsFontConverter( sal_uLong nFlags ) const
-//UNUSED2008-05  {
-//UNUSED2008-05      const SfxPoolItem* pItem;
-//UNUSED2008-05      if( GetItemSet().GetItemState( ATTR_FONT, sal_True, &pItem ) == SFX_ITEM_SET )
-//UNUSED2008-05          return CreateFontToSubsFontConverter(
-//UNUSED2008-05              ((const SvxFontItem*) pItem)->GetFamilyName(), nFlags );
-//UNUSED2008-05      else
-//UNUSED2008-05          return 0;
-//UNUSED2008-05  }
-
->>>>>>> ce6308e4
+        return false;
+}
+
 
 sal_uLong ScPatternAttr::GetNumberFormat( SvNumberFormatter* pFormatter ) const
 {
