--- conflicted
+++ resolved
@@ -5187,46 +5187,27 @@
                     <value xml:lang="en-US">Find</value>
                 </prop>
             </node> -->
-<<<<<<< HEAD
-      <node oor:name=".uno:DeleteAllNotes" oor:op="replace">
-        <prop oor:name="Label" oor:type="xs:string">
-          <value xml:lang="en-US">Delete All Comments</value>
-        </prop>
-      </node>
-      <node oor:name=".uno:DeleteAuthor" oor:op="replace">
-        <prop oor:name="Label" oor:type="xs:string">
-          <value xml:lang="en-US">Delete All Comments by This Author</value>
-        </prop>
-      </node>
+            <node oor:name=".uno:DeleteAllNotes" oor:op="replace">
+                <prop oor:name="Label" oor:type="xs:string">
+                    <value xml:lang="en-US">Delete All Comments</value>
+                </prop>
+            </node>
+            <node oor:name=".uno:DeleteAuthor" oor:op="replace">
+                <prop oor:name="Label" oor:type="xs:string">
+                    <value xml:lang="en-US">Delete All Comments by This Author</value>
+                </prop>
+            </node>
       <node oor:name=".uno:ReplyComment" oor:op="replace">
         <prop oor:name="Label" oor:type="xs:string">
           <value xml:lang="en-US">Reply Comment</value>
         </prop>
       </node>
       <node oor:name=".uno:DeleteComment" oor:op="replace">
-        <prop oor:name="Label" oor:type="xs:string">
-          <value xml:lang="en-US">Delete Comment</value>
-        </prop>
-      </node>
-    </node>
-=======
-            <node oor:name=".uno:DeleteAllNotes" oor:op="replace">
-                <prop oor:name="Label" oor:type="xs:string">
-                    <value xml:lang="en-US">Delete All Comments</value>
-                </prop>
-            </node>
-            <node oor:name=".uno:DeleteAuthor" oor:op="replace">
-                <prop oor:name="Label" oor:type="xs:string">
-                    <value xml:lang="en-US">Delete All Comments by This Author</value>
-                </prop>
-            </node>
-            <node oor:name=".uno:DeleteNote" oor:op="replace">
                 <prop oor:name="Label" oor:type="xs:string">
                     <value xml:lang="en-US">Delete Comment</value>
                 </prop>
             </node>
         </node>
->>>>>>> 8b8ffa54
         <node oor:name="Popups">
             <node oor:name=".uno:HelpMenu" oor:op="replace">
                 <prop oor:name="Label" oor:type="xs:string">
