--- conflicted
+++ resolved
@@ -220,7 +220,6 @@
 };
 
 
-<<<<<<< HEAD
 /** This is the default handler for processing events.  It activates the
     multi selection or drag-and-drop when the right conditions are met.
 */
@@ -307,9 +306,6 @@
 /** Handle events during drag-and-drop.
 */
 class DragAndDropModeHandler : public SelectionFunction::ModeHandler
-=======
-class SelectionFunction::EventDescriptor
->>>>>>> 4adb61dc
 {
 public:
     DragAndDropModeHandler (
@@ -373,12 +369,8 @@
       mbDragSelection(false),
       maInsertionMarkerBox(),
       mbProcessingMouseButtonDown(false),
-<<<<<<< HEAD
       mnShiftKeySelectionAnchor(-1),
       mpModeHandler(new NormalModeHandler(rSlideSorter, *this))
-=======
-      mpSubstitutionHandler(new SubstitutionHandler(mrSlideSorter))
->>>>>>> 4adb61dc
 {
 }
 
@@ -902,7 +894,6 @@
 
 
 
-<<<<<<< HEAD
 void SelectionFunction::ResetShiftKeySelectionAnchor (void)
 {
     mnShiftKeySelectionAnchor = -1;
@@ -912,20 +903,6 @@
 
 
 //===== EventDescriptor =======================================================
-=======
-void SelectionFunction::ProcessMouseEvent (sal_uInt32 nEventType, const MouseEvent& rEvent)
-{
-    // #95491# remember button state for creation of own MouseEvents
-    SetMouseButtonCode (rEvent.GetButtons());
-
-    // 1. Compute some frequently used values relating to the event.
-    ::std::auto_ptr<EventDescriptor> pEventDescriptor (
-        new EventDescriptor(nEventType, rEvent, mrSlideSorter));
-
-    // 2. Compute a numerical code that describes the event and that is used
-    // for fast look-up of the associated reaction.
-    pEventDescriptor->mnEventCode = EncodeMouseEvent(*pEventDescriptor, rEvent);
->>>>>>> 4adb61dc
 
 SelectionFunction::EventDescriptor::EventDescriptor (
     const sal_uInt32 nEventType,
@@ -1910,7 +1887,6 @@
     return true;
 }
 
-<<<<<<< HEAD
 
 
 
@@ -2014,6 +1990,4 @@
 
 
 
-=======
->>>>>>> 4adb61dc
 } } } // end of namespace ::sd::slidesorter::controller