--- conflicted
+++ resolved
@@ -102,7 +102,7 @@
     sal_Bool lcl_SearchMember( const std::vector <ScDPResultMember *>& list, SCROW nOrder, SCROW& rIndex)
     {
         rIndex = list.size();
-        sal_Bool bFound = sal_False;
+        sal_Bool bFound = false;
         SCROW  nLo = 0;
         SCROW nHi = list.size() - 1;
         SCROW nIndex;
@@ -178,9 +178,9 @@
     if ( bError1 )
     {
         if ( bError2 )
-            return sal_False;       // equal
+            return false;       // equal
         else
-            return sal_False;       // errors are always sorted at the end
+            return false;       // errors are always sorted at the end
     }
     else if ( bError2 )
         return sal_True;            // errors are always sorted at the end
@@ -211,10 +211,10 @@
         if ( bError2 )
             return sal_True;        // equal
         else
-            return sal_False;
+            return false;
     }
     else if ( bError2 )
-        return sal_False;
+        return false;
     else
     {
         double fVal1 = ( pAgg1 && pAgg1->HasData() ) ? pAgg1->GetResult() : 0.0;    // no data is sorted as 0
@@ -246,14 +246,8 @@
 {
     ScDPDataMember* pDataMember1 = rDimension.GetMember(nIndex1);
     ScDPDataMember* pDataMember2 = rDimension.GetMember(nIndex2);
-<<<<<<< HEAD
-        BOOL bHide1 = pDataMember1 && !pDataMember1->IsVisible();
-        BOOL bHide2 =  pDataMember2 && !pDataMember2->IsVisible();
-=======
-    // Wang Xu Ming -- 2009-6-17
         sal_Bool bHide1 = pDataMember1 && !pDataMember1->IsVisible();
         sal_Bool bHide2 =  pDataMember2 && !pDataMember2->IsVisible();
->>>>>>> ce6308e4
         if ( bHide1 || bHide2 )
             return !bHide1;
     return lcl_IsLess( pDataMember1, pDataMember2, nMeasure, bAscending );
@@ -512,7 +506,7 @@
 
     //  check the error conditions for the selected function
 
-    sal_Bool bError = sal_False;
+    sal_Bool bError = false;
     switch (eFunc)
     {
         case SUBTOTAL_FUNC_SUM:
@@ -694,7 +688,7 @@
 // -----------------------------------------------------------------------
 
 ScDPRowTotals::ScDPRowTotals() :
-    bIsInColRoot( sal_False )
+    bIsInColRoot( false )
 {
 }
 
@@ -773,9 +767,9 @@
     pMeasRefs( NULL ),
     pMeasRefOrient( NULL ),
     pMeasNames( NULL ),
-    bLateInit( sal_False ),
-    bDataAtCol( sal_False ),
-    bDataAtRow( sal_False )
+    bLateInit( false ),
+    bDataAtCol( false ),
+    bDataAtRow( false )
 {
 
     lcl_ResizePointVector( mpDimMembers , SC_DAPI_MAXFIELDS );
@@ -942,7 +936,7 @@
     if ( pData )
          return pSource->GetData()->IsInGroup( rGroupData, nGroupIndex, *pData , nBaseIndex );
     else
-        return sal_False;
+        return false;
 }
 sal_Bool ScDPResultData::IsInGroup( SCROW nGroupDataId, long nGroupIndex,
                                                                const ScDPItemData& rBaseData, long nBaseIndex ) const
@@ -951,7 +945,7 @@
     if ( pGroupData )
         return pSource->GetData()->IsInGroup( *pGroupData, nGroupIndex, rBaseData , nBaseIndex );
     else
-        return sal_False;
+        return false;
 }
 
 sal_Bool ScDPResultData::HasCommonElement(/* const ScDPItemData& rFirstData*/SCROW nFirstDataId, long nFirstIndex,
@@ -961,7 +955,7 @@
     if ( pFirstData )
         return pSource->GetData()->HasCommonElement( *pFirstData, nFirstIndex, rSecondData, nSecondIndex );
     else
-        return sal_False;
+        return false;
 }
 
 const ScDPSource* ScDPResultData::GetSource() const
@@ -1008,11 +1002,11 @@
        aParentDimData( rParentDimData ),
     pChildDimension( NULL ),
     pDataRoot( NULL ),
-    bHasElements( sal_False ),
+    bHasElements( false ),
     bForceSubTotal( bForceSub ),
-    bHasHiddenDetails( sal_False ),
-    bInitialized( sal_False ),
-    bAutoHidden( sal_False ),
+    bHasHiddenDetails( false ),
+    bInitialized( false ),
+    bAutoHidden( false ),
     nMemberStep( 1 )
 {
     // pParentLevel/pMemberDesc is 0 for root members
@@ -1023,11 +1017,11 @@
     pResultData( pData ),
         pChildDimension( NULL ),
     pDataRoot( NULL ),
-    bHasElements( sal_False ),
+    bHasElements( false ),
     bForceSubTotal( bForceSub ),
-    bHasHiddenDetails( sal_False ),
-    bInitialized( sal_False ),
-    bAutoHidden( sal_False ),
+    bHasHiddenDetails( false ),
+    bInitialized( false ),
+    bAutoHidden( false ),
     nMemberStep( 1 )
 {
 }
@@ -1061,7 +1055,7 @@
   const ScDPMember*   pMemberDesc = GetDPMember();
     if (pMemberDesc)
         return ((ScDPMember*)pMemberDesc)->IsNamedItem( nIndex  );
-    return sal_False;
+    return false;
 }
 
 bool ScDPResultMember::IsValidEntry( const vector< SCROW >& aMembers ) const
@@ -1107,7 +1101,7 @@
             {
                  if ( !pChildDimension )
                         pChildDimension = new ScDPResultDimension( pResultData );
-                    pChildDimension->InitFrom( ppDim, ppLev, nPos, rInitState , sal_False );
+                    pChildDimension->InitFrom( ppDim, ppLev, nPos, rInitState , false );
                     return;
             }
             else
@@ -1116,12 +1110,7 @@
                 nMemberStep ++;
             }
         }
-<<<<<<< HEAD
-        bHasHiddenDetails = TRUE;   // only if there is a next dimension
-=======
-        // End Comments
-        bHasHiddenDetails = sal_True;   // only if there is a next dimension
->>>>>>> ce6308e4
+        bHasHiddenDetails = true;   // only if there is a next dimension
         return;
     }
 
@@ -1161,7 +1150,7 @@
                 // #i111462# reset InitChild flag only for this child dimension's LateInitFrom call,
                 // not for following members of parent dimensions
                 sal_Bool bWasInitChild = rParams.GetInitChild();
-                rParams.SetInitChild( sal_False );
+                rParams.SetInitChild( false );
                 pChildDimension->LateInitFrom( rParams, pItemData, nPos, rInitState );
                 rParams.SetInitChild( bWasInitChild );
                 return;
@@ -1172,12 +1161,7 @@
                 nMemberStep ++;
             }
         }
-<<<<<<< HEAD
-        bHasHiddenDetails = TRUE;   // only if there is a next dimension
-=======
-        // End Comments
-        bHasHiddenDetails = sal_True;   // only if there is a next dimension
->>>>>>> ce6308e4
+        bHasHiddenDetails = true;   // only if there is a next dimension
         return;
     }
 
@@ -1192,7 +1176,7 @@
 
 sal_Bool ScDPResultMember::IsSubTotalInTitle(long nMeasure) const
 {
-    sal_Bool bRet = sal_False;
+    sal_Bool bRet = false;
     if ( pChildDimension && /*pParentLevel*/GetParentLevel() &&
          /*pParentLevel*/GetParentLevel()->IsOutlineLayout() && /*pParentLevel*/GetParentLevel()->IsSubtotalsAtTop() )
     {
@@ -1264,10 +1248,10 @@
     //  was member set no invisible at the DataPilotSource?
   const ScDPMember*     pMemberDesc =GetDPMember();
     if ( pMemberDesc && !pMemberDesc->getIsVisible() )
-        return sal_False;
+        return false;
 
     if ( bAutoHidden )
-        return sal_False;
+        return false;
 
     return sal_True;
 }
@@ -1388,7 +1372,7 @@
     sheet::MemberResult* pArray = pSequences->getArray();
     DBG_ASSERT( rPos+nSize <= pSequences->getLength(), "bumm" );
 
-    sal_Bool bIsNumeric = sal_False;
+    sal_Bool bIsNumeric = false;
     String aName;
     if ( pMemberName )          // if pMemberName != NULL, use instead of real member name
         aName = *pMemberName;
@@ -1404,7 +1388,7 @@
     {
         // Numeric group dimensions use numeric entries for proper sorting,
         // but the group titles must be output as text.
-        bIsNumeric = sal_False;
+        bIsNumeric = false;
     }
 
     String aCaption = aName;
@@ -1445,7 +1429,7 @@
     if ( pParentLevel && pParentLevel->IsAddEmpty() )
         ++nExtraSpace;
 
-    sal_Bool bTitleLine = sal_False;
+    sal_Bool bTitleLine = false;
     if ( pParentLevel && pParentLevel->IsOutlineLayout() )
         bTitleLine = sal_True;
 
@@ -1494,7 +1478,7 @@
                 bool bTotalResult = false;
                 String aSubStr = aCaption;
                 aSubStr += ' ';
-                aSubStr += pResultData->GetMeasureString(nMemberMeasure, sal_False, eForce, bTotalResult);
+                aSubStr += pResultData->GetMeasureString(nMemberMeasure, false, eForce, bTotalResult);
 
                 if (bTotalResult)
                 {
@@ -1565,7 +1549,7 @@
     if ( pParentLevel && pParentLevel->IsAddEmpty() )
         ++nExtraSpace;
 
-    sal_Bool bTitleLine = sal_False;
+    sal_Bool bTitleLine = false;
     if ( pParentLevel && pParentLevel->IsOutlineLayout() )
         bTitleLine = sal_True;
 
@@ -1848,7 +1832,7 @@
     if (pResultMember)
         return pResultMember->IsVisible();
     else
-        return sal_False;
+        return false;
 }
 
 sal_Bool ScDPDataMember::IsNamedItem( /*const ScDPItemData& r*/SCROW r ) const
@@ -1856,7 +1840,7 @@
     if (pResultMember)
         return pResultMember->IsNamedItem(r);
     else
-        return sal_False;
+        return false;
 }
 
 sal_Bool ScDPDataMember::HasHiddenDetails() const
@@ -1864,7 +1848,7 @@
     if (pResultMember)
         return pResultMember->HasHiddenDetails();
     else
-        return sal_False;
+        return false;
 }
 
 void ScDPDataMember::InitFrom( const ScDPResultDimension* pDim )
@@ -1958,13 +1942,13 @@
 {
     if ( rSubState.eColForce != SUBTOTAL_FUNC_NONE && rSubState.eRowForce != SUBTOTAL_FUNC_NONE &&
                                                         rSubState.eColForce != rSubState.eRowForce )
-        return sal_False;
+        return false;
 
     //  HasData can be different between measures!
 
     const ScDPAggData* pAgg = GetConstAggData( nMeasure, rSubState );
     if (!pAgg)
-        return sal_False;           //! error?
+        return false;           //! error?
 
     return pAgg->HasData();
 }
@@ -2047,7 +2031,7 @@
         if ( pRefParentLevel && pRefParentLevel->IsAddEmpty() )
             ++nExtraSpace;
 
-        sal_Bool bTitleLine = sal_False;
+        sal_Bool bTitleLine = false;
         if ( pRefParentLevel && pRefParentLevel->IsOutlineLayout() )
             bTitleLine = sal_True;
 
@@ -2371,7 +2355,7 @@
                                     pSelectDim = NULL;
                             }
 
-                            sal_Bool bNoDetailsInRef = sal_False;
+                            sal_Bool bNoDetailsInRef = false;
                             if ( pSelectDim && bRunningTotal )
                             {
                                 //  Running totals:
@@ -2453,7 +2437,7 @@
                                             fTotal += pAggData->GetResult();
                                             pSelectData->SetAuxiliary( fTotal );
                                             pAggData->SetResult( fTotal );
-                                            pAggData->SetEmpty(sal_False);              // always display
+                                            pAggData->SetEmpty(false);              // always display
                                         }
                                     }
                                     else
@@ -2513,7 +2497,7 @@
 
                                             double fOtherResult = pOtherAggData->GetAuxiliary();
                                             double fThisResult = pAggData->GetResult();
-                                            sal_Bool bError = sal_False;
+                                            sal_Bool bError = false;
                                             switch ( eRefType )
                                             {
                                                 case sheet::DataPilotFieldReferenceType::ITEM_DIFFERENCE:
@@ -2541,7 +2525,7 @@
                                             else
                                             {
                                                 pAggData->SetResult(fThisResult);
-                                                pAggData->SetEmpty(sal_False);              // always display
+                                                pAggData->SetEmpty(false);              // always display
                                             }
                                             //! errors in data?
                                         }
@@ -2739,13 +2723,13 @@
 
 ScDPResultDimension::ScDPResultDimension( const ScDPResultData* pData ) :
     pResultData( pData ),
-    bInitialized( sal_False ),
-    bIsDataLayout( sal_False ),
-    bSortByData( sal_False ),
-    bSortAscending( sal_False ),
+    bInitialized( false ),
+    bIsDataLayout( false ),
+    bSortByData( false ),
+    bSortAscending( false ),
     nSortMeasure( 0 ),
-    bAutoShow( sal_False ),
-    bAutoTopItems( sal_False ),
+    bAutoShow( false ),
+    bAutoTopItems( false ),
     nAutoMeasure( 0 ),
     nAutoCount( 0 )
 {
@@ -2903,7 +2887,7 @@
     if ( pMembers->IsHasHideDetailsMembers() )
         DBG_TRACE ( "HasHideDetailsMembers" );
 #endif
-     pMembers->SetHasHideDetailsMembers( sal_False );
+     pMembers->SetHasHideDetailsMembers( false );
     }
 
     bool bNewAllMembers =(!rParams.IsRow()) ||  nPos == 0 || bLateInitAllMembers ;
@@ -2940,11 +2924,11 @@
                 ScDPResultMember* pResultMember = maMemberArray[i];
 
                 // check show empty
-                sal_Bool bAllChildren = sal_False;
+                sal_Bool bAllChildren = false;
                 if( bShowEmpty )
                 {
                     if (  pResultMember->IsNamedItem( rThisData ) )
-                        bAllChildren = sal_False;
+                        bAllChildren = false;
                     else
                         bAllChildren = sal_True;
                 }
@@ -3045,11 +3029,11 @@
         {
             bool bTotalResult = false;
             String aMbrName = pResultData->GetMeasureDimensionName( nSorted );
-            String aMbrCapt = pResultData->GetMeasureString( nSorted, sal_False, SUBTOTAL_FUNC_NONE, bTotalResult );
-            maMemberArray[0]->FillMemberResults( pSequences, nPos, nSorted, sal_False, &aMbrName, &aMbrCapt );
+            String aMbrCapt = pResultData->GetMeasureString( nSorted, false, SUBTOTAL_FUNC_NONE, bTotalResult );
+            maMemberArray[0]->FillMemberResults( pSequences, nPos, nSorted, false, &aMbrName, &aMbrCapt );
         }
         else if ( pMember->IsVisible() )
-            pMember->FillMemberResults( pSequences, nPos, nMeasure, sal_False, NULL, NULL );
+            pMember->FillMemberResults( pSequences, nPos, nMeasure, false, NULL, NULL );
         // nPos is modified
     }
 }
@@ -3169,7 +3153,7 @@
         sal_Bool bContinue = sal_True;
         while ( bContinue )
         {
-            bContinue = sal_False;
+            bContinue = false;
             if ( nIncluded < nCount )
             {
                 const ScDPResultMember* pMember2 = maMemberArray[aAutoOrder[nIncluded]];
@@ -3200,7 +3184,7 @@
     {
         // sort order doesn't matter
         ScDPResultMember* pMember = maMemberArray[bIsDataLayout ? 0 : i];
-        pMember->ResetResults( sal_False );
+        pMember->ResetResults( false );
     }
 }
 
@@ -3514,7 +3498,7 @@
 ScDPDataDimension::ScDPDataDimension( const ScDPResultData* pData ) :
     pResultData( pData ),
     pResultDimension( NULL ),
-    bIsDataLayout( sal_False )
+    bIsDataLayout( false )
 {
 }
 
@@ -3721,7 +3705,7 @@
         sal_Bool bContinue = sal_True;
         while ( bContinue )
         {
-            bContinue = sal_False;
+            bContinue = false;
             if ( nIncluded < nCount )
             {
                 ScDPDataMember* pDataMember2 = aMembers[(sal_uInt16)aAutoOrder[nIncluded]];
@@ -3932,7 +3916,7 @@
 
 ScDPResultMember* ScDPResultDimension::AddMember(const ScDPParentDimData &aData )
 {
-    ScDPResultMember* pMember = new ScDPResultMember( pResultData, aData, sal_False );
+    ScDPResultMember* pMember = new ScDPResultMember( pResultData, aData, false );
     SCROW   nDataIndex = pMember->GetDataId();
     maMemberArray.push_back( pMember );
 
@@ -3946,7 +3930,7 @@
     SCROW  nInsert = 0;
     if ( !lcl_SearchMember( maMemberArray, pMemberData->mnOrder , nInsert ) )
     { //Member not exist
-        ScDPResultMember* pNew = new ScDPResultMember( pResultData, *pMemberData, sal_False );
+        ScDPResultMember* pNew = new ScDPResultMember( pResultData, *pMemberData, false );
         maMemberArray.insert( maMemberArray.begin()+nInsert, pNew );
 
         SCROW   nDataIndex = pMemberData->mpMemberDesc->GetItemDataId();
@@ -4014,7 +3998,7 @@
 }
 
 ResultMembers::ResultMembers():
-    mbHasHideDetailsMember( sal_False )
+    mbHasHideDetailsMember( false )
 {
 }
 ResultMembers::~ResultMembers()
@@ -4041,14 +4025,7 @@
     return nPos >= mppDim.size();
 }
 
-<<<<<<< HEAD
-void ScDPResultDimension::CheckShowEmpty( BOOL bShow )
-=======
-// End Comments
-// Wang Xu Ming -- 2009-8-4
-// DataPilot Migration - old defects merge
 void ScDPResultDimension::CheckShowEmpty( sal_Bool bShow )
->>>>>>> ce6308e4
 {
         long nCount = maMemberArray.size();
 
