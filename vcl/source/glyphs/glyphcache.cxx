--- conflicted
+++ resolved
@@ -79,8 +79,6 @@
 
 void GlyphCache::InvalidateAllGlyphs()
 {
-<<<<<<< HEAD
-=======
     // an application about to exit can omit garbage collecting the heap
     // since it makes things slower and introduces risks if the heap was not perfect
     // for debugging, for memory grinding or leak checking the env allows to force GC
@@ -93,7 +91,6 @@
         maFontList.clear();
         mpCurrentGCFont = NULL;
     }
->>>>>>> e2a3d487
 }
 
 // -----------------------------------------------------------------------
