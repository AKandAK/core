/* -*- Mode: C++; tab-width: 4; indent-tabs-mode: nil; c-basic-offset: 4 -*- */
/*************************************************************************
 *
 * DO NOT ALTER OR REMOVE COPYRIGHT NOTICES OR THIS FILE HEADER.
 *
 * Copyright 2000, 2010 Oracle and/or its affiliates.
 *
 * OpenOffice.org - a multi-platform office productivity suite
 *
 * This file is part of OpenOffice.org.
 *
 * OpenOffice.org is free software: you can redistribute it and/or modify
 * it under the terms of the GNU Lesser General Public License version 3
 * only, as published by the Free Software Foundation.
 *
 * OpenOffice.org is distributed in the hope that it will be useful,
 * but WITHOUT ANY WARRANTY; without even the implied warranty of
 * MERCHANTABILITY or FITNESS FOR A PARTICULAR PURPOSE.  See the
 * GNU Lesser General Public License version 3 for more details
 * (a copy is included in the LICENSE file that accompanied this code).
 *
 * You should have received a copy of the GNU Lesser General Public License
 * version 3 along with OpenOffice.org.  If not, see
 * <http://www.openoffice.org/license.html>
 * for a copy of the LGPLv3 License.
 *
 ************************************************************************/

// MARKER(update_precomp.py): autogen include statement, do not remove
#include "precompiled_xmlsecurity.hxx"

#include <tools/debug.hxx>
#include <com/sun/star/lang/XSingleServiceFactory.hpp>

#include <cppuhelper/factory.hxx>


#include <documentdigitalsignatures.hxx>
#include <certificatecontainer.hxx>

using namespace ::com::sun::star;

extern "C"
{
void SAL_CALL component_getImplementationEnvironment( const sal_Char ** ppEnvTypeName, uno_Environment ** )
{
    *ppEnvTypeName = CPPU_CURRENT_LANGUAGE_BINDING_NAME;
}

<<<<<<< HEAD
sal_Bool SAL_CALL component_writeInfo( void* /*pServiceManager*/, void* pRegistryKey )
{
    if (pRegistryKey)
    {
        try
        {
                    sal_Int32 nPos = 0;
                    // SERVICE DocumentDigitalSignatures
                    nPos = 0;
                    uno::Reference< registry::XRegistryKey > xNewKey(
                    reinterpret_cast< registry::XRegistryKey* >( pRegistryKey )->createKey( DocumentDigitalSignatures::GetImplementationName() ) );

                    xNewKey = xNewKey->createKey( rtl::OUString(RTL_CONSTASCII_USTRINGPARAM("/UNO/SERVICES")) );

                    const uno::Sequence< rtl::OUString >& rSNL = DocumentDigitalSignatures::GetSupportedServiceNames();
                    const rtl::OUString* pArray = rSNL.getConstArray();
                    for ( nPos = rSNL.getLength(); nPos--; )
                        xNewKey->createKey( pArray[nPos] );

                    // SERVICE CertificateContainer
                    nPos = 0;
                    uno::Reference< registry::XRegistryKey > xNewKeyCertificateContainer(
                    reinterpret_cast< registry::XRegistryKey* >( pRegistryKey )->createKey( CertificateContainer::impl_getStaticImplementationName() ) );
                    xNewKeyCertificateContainer = xNewKeyCertificateContainer->createKey( rtl::OUString(RTL_CONSTASCII_USTRINGPARAM("/UNO/SERVICES")) );

                    const uno::Sequence< rtl::OUString >& rSNLCertificateContainer = CertificateContainer::impl_getStaticSupportedServiceNames();
                    const rtl::OUString* pArrayCertificateContainer = rSNLCertificateContainer.getConstArray();
                    for ( nPos = rSNLCertificateContainer.getLength(); nPos--; )
                        xNewKeyCertificateContainer->createKey( pArrayCertificateContainer[nPos] );

                    //-----------------------------

                    return sal_True;
        }
        catch (registry::InvalidRegistryException &)
        {
            OSL_FAIL( "InvalidRegistryException!" );
        }
    }
    return sal_False;
}

=======
>>>>>>> 8427b0f4
void* SAL_CALL component_getFactory( const sal_Char * pImplName, void * pServiceManager, void * /*pRegistryKey*/ )
{
    void* pRet = 0;
    uno::Reference< XInterface > xFactory;

    //Decryptor
    rtl::OUString implName = rtl::OUString::createFromAscii( pImplName );

    if ( pServiceManager && implName.equals( DocumentDigitalSignatures::GetImplementationName() ) )
    {
        // DocumentDigitalSignatures
        xFactory = cppu::createSingleComponentFactory(
            DocumentDigitalSignatures_CreateInstance,
            rtl::OUString::createFromAscii( pImplName ),
            DocumentDigitalSignatures::GetSupportedServiceNames() );
    }
    else if ( pServiceManager && implName.equals( CertificateContainer::impl_getStaticImplementationName() ))
    {
        // CertificateContainer
        xFactory = cppu::createOneInstanceFactory(
            reinterpret_cast< lang::XMultiServiceFactory * >( pServiceManager ),
            rtl::OUString::createFromAscii( pImplName ),
            CertificateContainer::impl_createInstance,
            CertificateContainer::impl_getStaticSupportedServiceNames() );
    }

     if (xFactory.is())
    {
        xFactory->acquire();
        pRet = xFactory.get();
    }
    return pRet;
}

}   // extern "C"





/* vim:set shiftwidth=4 softtabstop=4 expandtab: */<|MERGE_RESOLUTION|>--- conflicted
+++ resolved
@@ -47,51 +47,6 @@
     *ppEnvTypeName = CPPU_CURRENT_LANGUAGE_BINDING_NAME;
 }
 
-<<<<<<< HEAD
-sal_Bool SAL_CALL component_writeInfo( void* /*pServiceManager*/, void* pRegistryKey )
-{
-    if (pRegistryKey)
-    {
-        try
-        {
-                    sal_Int32 nPos = 0;
-                    // SERVICE DocumentDigitalSignatures
-                    nPos = 0;
-                    uno::Reference< registry::XRegistryKey > xNewKey(
-                    reinterpret_cast< registry::XRegistryKey* >( pRegistryKey )->createKey( DocumentDigitalSignatures::GetImplementationName() ) );
-
-                    xNewKey = xNewKey->createKey( rtl::OUString(RTL_CONSTASCII_USTRINGPARAM("/UNO/SERVICES")) );
-
-                    const uno::Sequence< rtl::OUString >& rSNL = DocumentDigitalSignatures::GetSupportedServiceNames();
-                    const rtl::OUString* pArray = rSNL.getConstArray();
-                    for ( nPos = rSNL.getLength(); nPos--; )
-                        xNewKey->createKey( pArray[nPos] );
-
-                    // SERVICE CertificateContainer
-                    nPos = 0;
-                    uno::Reference< registry::XRegistryKey > xNewKeyCertificateContainer(
-                    reinterpret_cast< registry::XRegistryKey* >( pRegistryKey )->createKey( CertificateContainer::impl_getStaticImplementationName() ) );
-                    xNewKeyCertificateContainer = xNewKeyCertificateContainer->createKey( rtl::OUString(RTL_CONSTASCII_USTRINGPARAM("/UNO/SERVICES")) );
-
-                    const uno::Sequence< rtl::OUString >& rSNLCertificateContainer = CertificateContainer::impl_getStaticSupportedServiceNames();
-                    const rtl::OUString* pArrayCertificateContainer = rSNLCertificateContainer.getConstArray();
-                    for ( nPos = rSNLCertificateContainer.getLength(); nPos--; )
-                        xNewKeyCertificateContainer->createKey( pArrayCertificateContainer[nPos] );
-
-                    //-----------------------------
-
-                    return sal_True;
-        }
-        catch (registry::InvalidRegistryException &)
-        {
-            OSL_FAIL( "InvalidRegistryException!" );
-        }
-    }
-    return sal_False;
-}
-
-=======
->>>>>>> 8427b0f4
 void* SAL_CALL component_getFactory( const sal_Char * pImplName, void * pServiceManager, void * /*pRegistryKey*/ )
 {
     void* pRet = 0;
