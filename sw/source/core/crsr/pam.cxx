--- conflicted
+++ resolved
@@ -685,27 +685,14 @@
     const SwFrm* pEndEIRFrm = 0;
 
     if( pFrm && ( pFrm->IsProtected() ||
-<<<<<<< HEAD
                   ( bFormView && 0 == ( pSttEIRFrm = lcl_FindEditInReadonlyFrm( *pFrm ) ) ) ) )
-        bRet = TRUE;
-=======
-                  // --> FME 2004-06-29 #114856# Formular view
-                  ( bFormView &&
-                     0 == ( pSttEIRFrm = lcl_FindEditInReadonlyFrm( *pFrm ) ) ) ) )
-                  // <--
         bRet = sal_True;
->>>>>>> 20529755
     else if( pNd )
     {
         const SwSectionNode* pSNd = pNd->GetSectionNode();
         if( pSNd && ( pSNd->GetSection().IsProtectFlag() ||
                       (bFormView && !pSNd->GetSection().IsEditInReadonlyFlag()) ) )
-<<<<<<< HEAD
-            bRet = TRUE;
-=======
-                      // <--
             bRet = sal_True;
->>>>>>> 20529755
     }
 
     if( !bRet && HasMark() && GetPoint()->nNode != GetMark()->nNode )
@@ -716,27 +703,14 @@
             pFrm = 0;
 
         if( pFrm && ( pFrm->IsProtected() ||
-<<<<<<< HEAD
                   ( bFormView && 0 == ( pEndEIRFrm = lcl_FindEditInReadonlyFrm( *pFrm ) ) ) ) )
-            bRet = TRUE;
-=======
-                  // --> FME 2004-06-29 #114856# Formular view
-                  ( bFormView &&
-                     0 == ( pEndEIRFrm = lcl_FindEditInReadonlyFrm( *pFrm ) ) ) ) )
-                  // <--
             bRet = sal_True;
->>>>>>> 20529755
         else if( pNd )
         {
             const SwSectionNode* pSNd = pNd->GetSectionNode();
             if( pSNd && ( pSNd->GetSection().IsProtectFlag() ||
                           (bFormView && !pSNd->GetSection().IsEditInReadonlyFlag()) ) )
-<<<<<<< HEAD
-                bRet = TRUE;
-=======
-                          // <--
                 bRet = sal_True;
->>>>>>> 20529755
         }
 
         if ( !bRet && bFormView )
@@ -771,15 +745,9 @@
                     const SwSectionFmt* pFmt = rFmts[ --n ];
                     if( pFmt->GetProtect().IsCntntProtected() )
                     {
-<<<<<<< HEAD
-                        const SwFmtCntnt& rCntnt = pFmt->GetCntnt(FALSE);
+                        const SwFmtCntnt& rCntnt = pFmt->GetCntnt(sal_False);
                         OSL_ENSURE( rCntnt.GetCntntIdx(), "wo ist der SectionNode?" );
-                        ULONG nIdx = rCntnt.GetCntntIdx()->GetIndex();
-=======
-                        const SwFmtCntnt& rCntnt = pFmt->GetCntnt(sal_False);
-                        ASSERT( rCntnt.GetCntntIdx(), "wo ist der SectionNode?" );
                         sal_uLong nIdx = rCntnt.GetCntntIdx()->GetIndex();
->>>>>>> 20529755
                         if( nSttIdx <= nIdx && nEndIdx >= nIdx &&
                             rCntnt.GetCntntIdx()->GetNode().GetNodes().IsDocNodes() )
                         {
@@ -797,44 +765,6 @@
                         }
                     }
                 }
-<<<<<<< HEAD
-=======
-
-#ifdef CHECK_CELL_READONLY
-//JP 22.01.99: bisher wurden Tabelle, die in der Text-Selektion standen
-//              nicht beachtet. Wollte man das haben, dann muss dieser
-//              Code freigeschaltet werden
-
-                if( !bRet )
-                {
-                    // dann noch ueber alle Tabellen
-                    const SwFrmFmts& rFmts = *GetDoc()->GetTblFrmFmts();
-                    for( n = rFmts.Count(); n ;  )
-                    {
-                        SwFrmFmt* pFmt = (SwFrmFmt*)rFmts[ --n ];
-                        const SwTable* pTbl = SwTable::FindTable( pFmt );
-                        sal_uLong nIdx = pTbl ? pTbl->GetTabSortBoxes()[0]->GetSttIdx()
-                                          : 0;
-                        if( nSttIdx <= nIdx && nEndIdx >= nIdx )
-                        {
-                            // dann teste mal alle Boxen
-                            const SwTableSortBoxes& rBoxes = pTbl->GetTabSortBoxes();
-
-                            for( sal_uInt16 i =  rBoxes.Count(); i; )
-                                if( rBoxes[ --i ]->GetFrmFmt()->GetProtect().
-                                    IsCntntProtected() )
-                                {
-                                    bRet = sal_True;
-                                    break;
-                                }
-
-                            if( bRet )
-                                break;
-                        }
-                    }
-                }
-#endif
->>>>>>> 20529755
             }
         }
     }
@@ -859,7 +789,7 @@
     {
         // Unhandled fieldmarks case shouldn't be edited manually to avoid breaking anything
         if ( ( pA == pB ) && bUnhandledMark )
-            bRet = TRUE;
+            bRet = sal_True;
         else
         {
             // Form protection case
