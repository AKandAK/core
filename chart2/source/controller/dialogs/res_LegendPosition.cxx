/*************************************************************************
 *
 * DO NOT ALTER OR REMOVE COPYRIGHT NOTICES OR THIS FILE HEADER.
 *
 * Copyright 2000, 2010 Oracle and/or its affiliates.
 *
 * OpenOffice.org - a multi-platform office productivity suite
 *
 * This file is part of OpenOffice.org.
 *
 * OpenOffice.org is free software: you can redistribute it and/or modify
 * it under the terms of the GNU Lesser General Public License version 3
 * only, as published by the Free Software Foundation.
 *
 * OpenOffice.org is distributed in the hope that it will be useful,
 * but WITHOUT ANY WARRANTY; without even the implied warranty of
 * MERCHANTABILITY or FITNESS FOR A PARTICULAR PURPOSE.  See the
 * GNU Lesser General Public License version 3 for more details
 * (a copy is included in the LICENSE file that accompanied this code).
 *
 * You should have received a copy of the GNU Lesser General Public License
 * version 3 along with OpenOffice.org.  If not, see
 * <http://www.openoffice.org/license.html>
 * for a copy of the LGPLv3 License.
 *
 ************************************************************************/

// MARKER(update_precomp.py): autogen include statement, do not remove
#include "precompiled_chart2.hxx"

#include "res_LegendPosition.hxx"
#include "ResourceIds.hrc"
#include "Strings.hrc"
#include "res_LegendPosition_IDs.hrc"
#include "ResId.hxx"
#include "ChartModelHelper.hxx"
#include "macros.hxx"
#include "LegendHelper.hxx"

#ifndef _SVT_CONTROLDIMS_HRC_
#include <svtools/controldims.hrc>
#endif
#include <com/sun/star/chart2/LegendPosition.hpp>
#include <com/sun/star/chart/ChartLegendExpansion.hpp>

//itemset stuff
#include "chartview/ChartSfxItemIds.hxx"
#include <svl/intitem.hxx>
#include <svl/eitem.hxx>

//.............................................................................
namespace chart
{
//.............................................................................

using namespace ::com::sun::star;
using namespace ::com::sun::star::chart2;

LegendPositionResources::LegendPositionResources( Window* pWindow )
    : m_xCC() //unused in this scenario
    , m_aCbxShow( pWindow ) //unused in this scenario
    , m_aRbtLeft( pWindow, SchResId(RBT_LEFT) )
    , m_aRbtTop( pWindow, SchResId(RBT_TOP) )
    , m_aRbtRight( pWindow, SchResId(RBT_RIGHT) )
    , m_aRbtBottom( pWindow, SchResId(RBT_BOTTOM) )
{
    m_aCbxShow.Check();//legend is assumed to be visible in this scenario
    impl_setRadioButtonToggleHdl();
}

LegendPositionResources::LegendPositionResources( Window* pWindow, const uno::Reference< uno::XComponentContext >& xCC )
    : m_xCC( xCC )
    , m_aCbxShow( pWindow, SchResId(CBX_SHOWLEGEND) )
    , m_aRbtLeft( pWindow, SchResId(RBT_LEFT) )
    , m_aRbtTop( pWindow, SchResId(RBT_TOP) )
    , m_aRbtRight( pWindow, SchResId(RBT_RIGHT) )
    , m_aRbtBottom( pWindow, SchResId(RBT_BOTTOM) )
{
    m_aCbxShow.SetToggleHdl( LINK( this, LegendPositionResources, PositionEnableHdl ) );
    impl_setRadioButtonToggleHdl();
}

void LegendPositionResources::impl_setRadioButtonToggleHdl()
{
    m_aRbtLeft.SetToggleHdl( LINK( this, LegendPositionResources, PositionChangeHdl ) );
    m_aRbtTop.SetToggleHdl( LINK( this, LegendPositionResources, PositionChangeHdl ) );
    m_aRbtRight.SetToggleHdl( LINK( this, LegendPositionResources, PositionChangeHdl ) );
    m_aRbtBottom.SetToggleHdl( LINK( this, LegendPositionResources, PositionChangeHdl ) );
}

LegendPositionResources::~LegendPositionResources()
{
}

void LegendPositionResources::writeToResources( const uno::Reference< frame::XModel >& xChartModel )
{
    try
    {
        uno::Reference< XDiagram > xDiagram = ChartModelHelper::findDiagram( xChartModel );
        uno::Reference< beans::XPropertySet > xProp( xDiagram->getLegend(), uno::UNO_QUERY );
        if( xProp.is() )
        {
            //show
            sal_Bool bShowLegend = sal_False;
            xProp->getPropertyValue( C2U("Show") ) >>= bShowLegend;
            m_aCbxShow.Check( bShowLegend );
            PositionEnableHdl(0);

            //position
            chart2::LegendPosition ePos;
            xProp->getPropertyValue( C2U( "AnchorPosition" )) >>= ePos;
            switch( ePos )
            {
                case chart2::LegendPosition_LINE_START:
                    m_aRbtLeft.Check();
                    break;
                case chart2::LegendPosition_LINE_END:
                    m_aRbtRight.Check();
                    break;
                case chart2::LegendPosition_PAGE_START:
                    m_aRbtTop.Check();
                    break;
                case chart2::LegendPosition_PAGE_END:
                    m_aRbtBottom.Check();
                    break;

                case chart2::LegendPosition_CUSTOM:
                default:
                    m_aRbtRight.Check();
                    break;
            }
        }
    }
    catch( uno::Exception & ex )
    {
        ASSERT_EXCEPTION( ex );
    }
}

void LegendPositionResources::writeToModel( const ::com::sun::star::uno::Reference< frame::XModel >& xChartModel ) const
{
    try
    {
        sal_Bool bShowLegend = static_cast<sal_Bool>(m_aCbxShow.IsChecked());
        uno::Reference< beans::XPropertySet > xProp( LegendHelper::getLegend( xChartModel,m_xCC,bShowLegend ), uno::UNO_QUERY );
        if( xProp.is() )
        {
            //show
            xProp->setPropertyValue( C2U("Show"), uno::makeAny( bShowLegend ));

            //position
            chart2::LegendPosition eNewPos;
            ::com::sun::star::chart::ChartLegendExpansion eExp = ::com::sun::star::chart::ChartLegendExpansion_HIGH;

            if( m_aRbtLeft.IsChecked() )
                eNewPos = chart2::LegendPosition_LINE_START;
            else if( m_aRbtRight.IsChecked() )
            {
                eNewPos = chart2::LegendPosition_LINE_END;
            }
            else if( m_aRbtTop.IsChecked() )
            {
                eNewPos = chart2::LegendPosition_PAGE_START;
                eExp = ::com::sun::star::chart::ChartLegendExpansion_WIDE;
            }
            else if( m_aRbtBottom.IsChecked() )
            {
                eNewPos = chart2::LegendPosition_PAGE_END;
                eExp = ::com::sun::star::chart::ChartLegendExpansion_WIDE;
            }

            xProp->setPropertyValue( C2U( "AnchorPosition" ), uno::makeAny( eNewPos ));
            xProp->setPropertyValue( C2U( "Expansion" ), uno::makeAny( eExp ));
            xProp->setPropertyValue( C2U( "RelativePosition" ), uno::Any());
        }
    }
    catch( uno::Exception & ex )
    {
        ASSERT_EXCEPTION( ex );
    }
}

IMPL_LINK( LegendPositionResources, PositionEnableHdl, void*, EMPTYARG )
{
    sal_Bool bEnable = m_aCbxShow.IsChecked();

    m_aRbtLeft.Enable( bEnable );
    m_aRbtTop.Enable( bEnable );
    m_aRbtRight.Enable( bEnable );
    m_aRbtBottom.Enable( bEnable );

    m_aChangeLink.Call(NULL);

    return 0;
}

void LegendPositionResources::initFromItemSet( const SfxItemSet& rInAttrs )
{
    const SfxPoolItem* pPoolItem = NULL;
<<<<<<< HEAD
    if( rInAttrs.GetItemState( SCHATTR_LEGEND_POS, TRUE, &pPoolItem ) == SFX_ITEM_SET )
    {
        sal_Int32 nLegendPosition = ((const SfxInt32Item*)pPoolItem)->GetValue();
        switch( nLegendPosition )
        {
            case chart2::LegendPosition_LINE_START:
                m_aRbtLeft.Check(TRUE);
                break;
            case chart2::LegendPosition_PAGE_START:
                m_aRbtTop.Check(TRUE);
                break;
            case chart2::LegendPosition_LINE_END:
                m_aRbtRight.Check(TRUE);
                break;
            case chart2::LegendPosition_PAGE_END:
                m_aRbtBottom.Check(TRUE);
                break;
            default:
                break;
        }
    }
=======
    if( rInAttrs.GetItemState( SCHATTR_LEGEND_POS,
                               sal_True, &pPoolItem ) != SFX_ITEM_SET )
        pPoolItem = &(rInAttrs.GetPool()->GetDefaultItem( SCHATTR_LEGEND_POS ));

    if( pPoolItem )
        ePos = ((const SvxChartLegendPosItem*)pPoolItem)->GetValue();
>>>>>>> d0ce561b

    if( rInAttrs.GetItemState( SCHATTR_LEGEND_SHOW, TRUE, &pPoolItem ) == SFX_ITEM_SET )
    {
<<<<<<< HEAD
        bool bShow = static_cast< const SfxBoolItem * >( pPoolItem )->GetValue();
        m_aCbxShow.Check(bShow);
=======
        case CHLEGEND_LEFT:
            m_aRbtLeft.Check(sal_True);
            break;
        case CHLEGEND_TOP:
            m_aRbtTop.Check(sal_True);
            break;
        case CHLEGEND_RIGHT:
            m_aRbtRight.Check(sal_True);
            break;
        case CHLEGEND_BOTTOM:
            m_aRbtBottom.Check(sal_True);
            break;
        default:
            break;
>>>>>>> d0ce561b
    }

}

void LegendPositionResources::writeToItemSet( SfxItemSet& rOutAttrs ) const
{
    sal_Int32 nLegendPosition = chart2::LegendPosition_CUSTOM;
    if( m_aRbtLeft.IsChecked() )
        nLegendPosition = chart2::LegendPosition_LINE_START;
    else if( m_aRbtTop.IsChecked() )
        nLegendPosition = chart2::LegendPosition_PAGE_START;
    else if( m_aRbtRight.IsChecked() )
        nLegendPosition = chart2::LegendPosition_LINE_END;
    else if( m_aRbtBottom.IsChecked() )
        nLegendPosition = chart2::LegendPosition_PAGE_END;
    rOutAttrs.Put(SfxInt32Item(SCHATTR_LEGEND_POS, nLegendPosition ));

    rOutAttrs.Put( SfxBoolItem(SCHATTR_LEGEND_SHOW, m_aCbxShow.IsChecked()) );
}

IMPL_LINK( LegendPositionResources, PositionChangeHdl, RadioButton*, pRadio )
{
    //for each radio click ther are coming two change events
    //first uncheck of previous button -> ignore that call
    //the second call gives the check of the new button
    if( pRadio && pRadio->IsChecked() )
        m_aChangeLink.Call(NULL);
    return 0;
}

void LegendPositionResources::SetChangeHdl( const Link& rLink )
{
    m_aChangeLink = rLink;
}

//.............................................................................
} //namespace chart
//.............................................................................
<|MERGE_RESOLUTION|>--- conflicted
+++ resolved
@@ -197,60 +197,33 @@
 void LegendPositionResources::initFromItemSet( const SfxItemSet& rInAttrs )
 {
     const SfxPoolItem* pPoolItem = NULL;
-<<<<<<< HEAD
-    if( rInAttrs.GetItemState( SCHATTR_LEGEND_POS, TRUE, &pPoolItem ) == SFX_ITEM_SET )
+    if( rInAttrs.GetItemState( SCHATTR_LEGEND_POS, sal_True, &pPoolItem ) == SFX_ITEM_SET )
     {
         sal_Int32 nLegendPosition = ((const SfxInt32Item*)pPoolItem)->GetValue();
         switch( nLegendPosition )
         {
             case chart2::LegendPosition_LINE_START:
-                m_aRbtLeft.Check(TRUE);
+                m_aRbtLeft.Check(sal_True);
                 break;
             case chart2::LegendPosition_PAGE_START:
-                m_aRbtTop.Check(TRUE);
+                m_aRbtTop.Check(sal_True);
                 break;
             case chart2::LegendPosition_LINE_END:
-                m_aRbtRight.Check(TRUE);
+                m_aRbtRight.Check(sal_True);
                 break;
             case chart2::LegendPosition_PAGE_END:
-                m_aRbtBottom.Check(TRUE);
+                m_aRbtBottom.Check(sal_True);
                 break;
             default:
                 break;
         }
     }
-=======
-    if( rInAttrs.GetItemState( SCHATTR_LEGEND_POS,
-                               sal_True, &pPoolItem ) != SFX_ITEM_SET )
-        pPoolItem = &(rInAttrs.GetPool()->GetDefaultItem( SCHATTR_LEGEND_POS ));
-
-    if( pPoolItem )
-        ePos = ((const SvxChartLegendPosItem*)pPoolItem)->GetValue();
->>>>>>> d0ce561b
-
-    if( rInAttrs.GetItemState( SCHATTR_LEGEND_SHOW, TRUE, &pPoolItem ) == SFX_ITEM_SET )
-    {
-<<<<<<< HEAD
+
+    if( rInAttrs.GetItemState( SCHATTR_LEGEND_SHOW, sal_True, &pPoolItem ) == SFX_ITEM_SET )
+    {
         bool bShow = static_cast< const SfxBoolItem * >( pPoolItem )->GetValue();
         m_aCbxShow.Check(bShow);
-=======
-        case CHLEGEND_LEFT:
-            m_aRbtLeft.Check(sal_True);
-            break;
-        case CHLEGEND_TOP:
-            m_aRbtTop.Check(sal_True);
-            break;
-        case CHLEGEND_RIGHT:
-            m_aRbtRight.Check(sal_True);
-            break;
-        case CHLEGEND_BOTTOM:
-            m_aRbtBottom.Check(sal_True);
-            break;
-        default:
-            break;
->>>>>>> d0ce561b
-    }
-
+    }
 }
 
 void LegendPositionResources::writeToItemSet( SfxItemSet& rOutAttrs ) const
