/*************************************************************************
 *
 * DO NOT ALTER OR REMOVE COPYRIGHT NOTICES OR THIS FILE HEADER.
 *
 * Copyright 2000, 2010 Oracle and/or its affiliates.
 *
 * OpenOffice.org - a multi-platform office productivity suite
 *
 * This file is part of OpenOffice.org.
 *
 * OpenOffice.org is free software: you can redistribute it and/or modify
 * it under the terms of the GNU Lesser General Public License version 3
 * only, as published by the Free Software Foundation.
 *
 * OpenOffice.org is distributed in the hope that it will be useful,
 * but WITHOUT ANY WARRANTY; without even the implied warranty of
 * MERCHANTABILITY or FITNESS FOR A PARTICULAR PURPOSE.  See the
 * GNU Lesser General Public License version 3 for more details
 * (a copy is included in the LICENSE file that accompanied this code).
 *
 * You should have received a copy of the GNU Lesser General Public License
 * version 3 along with OpenOffice.org.  If not, see
 * <http://www.openoffice.org/license.html>
 * for a copy of the LGPLv3 License.
 *
 ************************************************************************/

// MARKER(update_precomp.py): autogen include statement, do not remove
#include "precompiled_vcl.hxx"
#include <vos/macros.hxx>
#include <rtl/crc.h>
#include <tools/stream.hxx>
#include <tools/vcompat.hxx>
#include <vcl/metaact.hxx>
#include <vcl/salbtype.hxx>
#include <vcl/outdev.hxx>
#include <vcl/window.hxx>
#ifndef _SV_CVTSVM_HXX
#include <vcl/cvtsvm.hxx>
#endif
#include <vcl/virdev.hxx>
#include <vcl/gdimtf.hxx>
#include <vcl/graphictools.hxx>

// -----------
// - Defines -
// -----------

#define GAMMA( _def_cVal, _def_InvGamma )   ((sal_uInt8)MinMax(FRound(pow( _def_cVal/255.0,_def_InvGamma)*255.0),0L,255L))

// --------------------------
// - Color exchange structs -
// --------------------------

struct ImplColAdjustParam
{
    sal_uInt8*  pMapR;
    sal_uInt8*  pMapG;
    sal_uInt8*  pMapB;
};

struct ImplBmpAdjustParam
{
    short   nLuminancePercent;
    short   nContrastPercent;
    short   nChannelRPercent;
    short   nChannelGPercent;
    short   nChannelBPercent;
    double  fGamma;
    sal_Bool    bInvert;
};

// -----------------------------------------------------------------------------

struct ImplColConvertParam
{
    MtfConversion   eConversion;
};

struct ImplBmpConvertParam
{
    BmpConversion   eConversion;
};

// -----------------------------------------------------------------------------

struct ImplColMonoParam
{
    Color aColor;
};

struct ImplBmpMonoParam
{
    Color aColor;
};

// -----------------------------------------------------------------------------

struct ImplColReplaceParam
{
    sal_uLong*          pMinR;
    sal_uLong*          pMaxR;
    sal_uLong*          pMinG;
    sal_uLong*          pMaxG;
    sal_uLong*          pMinB;
    sal_uLong*          pMaxB;
    const Color*    pDstCols;
    sal_uLong           nCount;
};

struct ImplBmpReplaceParam
{
    const Color*    pSrcCols;
    const Color*    pDstCols;
    sal_uLong           nCount;
    const sal_uLong*    pTols;
};


// ---------
// - Label -
// ---------

struct ImpLabel
{
    String  aLabelName;
    sal_uLong   nActionPos;

            ImpLabel( const String& rLabelName, sal_uLong _nActionPos ) :
                aLabelName( rLabelName ),
                nActionPos( _nActionPos ) {}
};

// -------------
// - LabelList -
// -------------

class ImpLabelList : private List
{
public:

                ImpLabelList() : List( 8, 4, 4 ) {}
                ImpLabelList( const ImpLabelList& rList );
                ~ImpLabelList();

    void        ImplInsert( ImpLabel* p ) { Insert( p, LIST_APPEND ); }
    ImpLabel*   ImplRemove( sal_uLong nPos ) { return (ImpLabel*) Remove( nPos ); }
    void        ImplReplace( ImpLabel* p ) { Replace( (void*)p ); }
    ImpLabel*   ImplFirst() { return (ImpLabel*) First(); }
    ImpLabel*   ImplNext() { return (ImpLabel*) Next(); }
    ImpLabel*   ImplGetLabel( sal_uLong nPos ) const { return (ImpLabel*) GetObject( nPos ); }
    sal_uLong       ImplGetLabelPos( const String& rLabelName );
    sal_uLong       ImplCount() const { return Count(); }
};

// ------------------------------------------------------------------------

ImpLabelList::ImpLabelList( const ImpLabelList& rList ) :
        List( rList )
{
    for( ImpLabel* pLabel = ImplFirst(); pLabel; pLabel = ImplNext() )
        ImplReplace( new ImpLabel( *pLabel ) );
}

// ------------------------------------------------------------------------

ImpLabelList::~ImpLabelList()
{
    for( ImpLabel* pLabel = ImplFirst(); pLabel; pLabel = ImplNext() )
        delete pLabel;
}

// ------------------------------------------------------------------------

sal_uLong ImpLabelList::ImplGetLabelPos( const String& rLabelName )
{
    sal_uLong nLabelPos = METAFILE_LABEL_NOTFOUND;

    for( ImpLabel* pLabel = ImplFirst(); pLabel; pLabel = ImplNext() )
    {
        if ( rLabelName == pLabel->aLabelName )
        {
            nLabelPos = GetCurPos();
            break;
        }
    }

    return nLabelPos;
}

// ---------------
// - GDIMetaFile -
// ---------------

GDIMetaFile::GDIMetaFile() :
    List        ( 0x3EFF, 64, 64 ),
    aPrefSize   ( 1, 1 ),
    pPrev       ( NULL ),
    pNext       ( NULL ),
    pOutDev     ( NULL ),
    pLabelList  ( NULL ),
    bPause      ( sal_False ),
    bRecord     ( sal_False )
{
}

// ------------------------------------------------------------------------

GDIMetaFile::GDIMetaFile( const GDIMetaFile& rMtf ) :
    List            ( rMtf ),
    aPrefMapMode    ( rMtf.aPrefMapMode ),
    aPrefSize       ( rMtf.aPrefSize ),
    aHookHdlLink    ( rMtf.aHookHdlLink ),
    pPrev           ( rMtf.pPrev ),
    pNext           ( rMtf.pNext ),
    pOutDev         ( NULL ),
    bPause          ( sal_False ),
    bRecord         ( sal_False )
{
    // RefCount der MetaActions erhoehen
    for( void* pAct = First(); pAct; pAct = Next() )
        ( (MetaAction*) pAct )->Duplicate();

    if( rMtf.pLabelList )
        pLabelList = new ImpLabelList( *rMtf.pLabelList );
    else
        pLabelList = NULL;

    if( rMtf.bRecord )
    {
        Record( rMtf.pOutDev );

        if ( rMtf.bPause )
            Pause( sal_True );
    }
}

// ------------------------------------------------------------------------

GDIMetaFile::~GDIMetaFile()
{
    Clear();
}

// ------------------------------------------------------------------------

GDIMetaFile& GDIMetaFile::operator=( const GDIMetaFile& rMtf )
{
    if( this != &rMtf )
    {
        Clear();

        List::operator=( rMtf );

        // RefCount der MetaActions erhoehen
        for( void* pAct = First(); pAct; pAct = Next() )
            ( (MetaAction*) pAct )->Duplicate();

        if( rMtf.pLabelList )
            pLabelList = new ImpLabelList( *rMtf.pLabelList );
        else
           pLabelList = NULL;

        aPrefMapMode = rMtf.aPrefMapMode;
        aPrefSize = rMtf.aPrefSize;
        aHookHdlLink = rMtf.aHookHdlLink;
        pPrev = rMtf.pPrev;
        pNext = rMtf.pNext;
        pOutDev = NULL;
        bPause = sal_False;
        bRecord = sal_False;

        if( rMtf.bRecord )
        {
            Record( rMtf.pOutDev );

            if( rMtf.bPause )
                Pause( sal_True );
        }
    }

    return *this;
}

// ------------------------------------------------------------------------

sal_Bool GDIMetaFile::operator==( const GDIMetaFile& rMtf ) const
{
    const sal_uLong nObjCount = Count();
    sal_Bool        bRet = sal_False;

    if( this == &rMtf )
        bRet = sal_True;
    else if( rMtf.GetActionCount() == nObjCount &&
             rMtf.GetPrefSize() == aPrefSize &&
             rMtf.GetPrefMapMode() == aPrefMapMode )
    {
        bRet = sal_True;

        for( sal_uLong n = 0UL; n < nObjCount; n++ )
        {
            if( GetObject( n ) != rMtf.GetObject( n ) )
            {
                bRet = sal_False;
                break;
            }
        }
    }

    return bRet;
}

// ------------------------------------------------------------------------

sal_Bool GDIMetaFile::IsEqual( const GDIMetaFile& rMtf ) const
{
    const sal_uLong nObjCount = Count();
    sal_Bool        bRet = sal_False;

    if( this == &rMtf )
        bRet = sal_True;
    else if( rMtf.GetActionCount() == nObjCount &&
             rMtf.GetPrefSize() == aPrefSize &&
             rMtf.GetPrefMapMode() == aPrefMapMode )
    {
        bRet = sal_True;

        for( sal_uLong n = 0UL; n < nObjCount; n++ )
        {
            if(!((MetaAction*)GetObject( n ))->IsEqual(*((MetaAction*)rMtf.GetObject( n ))))
            {
                bRet = sal_False;
                break;
            }
        }
    }

    return bRet;
}

// ------------------------------------------------------------------------

void GDIMetaFile::Clear()
{
    if( bRecord )
        Stop();

    for( void* pAct = First(); pAct; pAct = Next() )
        ( (MetaAction*) pAct )->Delete();

    List::Clear();

    delete pLabelList;
    pLabelList = NULL;
}

// ------------------------------------------------------------------------

void GDIMetaFile::Linker( OutputDevice* pOut, sal_Bool bLink )
{
    if( bLink )
    {
        pNext = NULL;
        pPrev = pOut->GetConnectMetaFile();
        pOut->SetConnectMetaFile( this );

        if( pPrev )
            pPrev->pNext = this;
    }
    else
    {
        if( pNext )
        {
            pNext->pPrev = pPrev;

            if( pPrev )
                pPrev->pNext = pNext;
        }
        else
        {
            if( pPrev )
                pPrev->pNext = NULL;

            pOut->SetConnectMetaFile( pPrev );
        }

        pPrev = NULL;
        pNext = NULL;
    }
}

// ------------------------------------------------------------------------

long GDIMetaFile::Hook()
{
    return aHookHdlLink.Call( this );
}

// ------------------------------------------------------------------------

void GDIMetaFile::Record( OutputDevice* pOut )
{
    if( bRecord )
        Stop();

    Last();
    pOutDev = pOut;
    bRecord = sal_True;
    Linker( pOut, sal_True );
}

// ------------------------------------------------------------------------

void GDIMetaFile::Play( GDIMetaFile& rMtf, sal_uLong nPos )
{
    if ( !bRecord && !rMtf.bRecord )
    {
        MetaAction* pAction = GetCurAction();
        const sal_uLong nObjCount = Count();

        if( nPos > nObjCount )
            nPos = nObjCount;

        for( sal_uLong nCurPos = GetCurPos(); nCurPos < nPos; nCurPos++ )
        {
            if( !Hook() )
            {
                pAction->Duplicate();
                rMtf.AddAction( pAction );
            }

            pAction = (MetaAction*) Next();
        }
    }
}

// ------------------------------------------------------------------------

void GDIMetaFile::Play( OutputDevice* pOut, sal_uLong nPos )
{
    if( !bRecord )
    {
        MetaAction* pAction = GetCurAction();
        const sal_uLong nObjCount = Count();
        sal_uLong       i  = 0, nSyncCount = ( pOut->GetOutDevType() == OUTDEV_WINDOW ) ? 0x000000ff : 0xffffffff;

        if( nPos > nObjCount )
            nPos = nObjCount;

        // #i23407# Set backwards-compatible text language and layout mode
        // This is necessary, since old metafiles don't even know of these
        // recent add-ons. Newer metafiles must of course explicitely set
        // those states.
        pOut->Push( PUSH_TEXTLAYOUTMODE|PUSH_TEXTLANGUAGE );
        pOut->SetLayoutMode( 0 );
        pOut->SetDigitLanguage( 0 );

        for( sal_uLong nCurPos = GetCurPos(); nCurPos < nPos; nCurPos++ )
        {
            if( !Hook() )
            {
                pAction->Execute( pOut );

                // flush output from time to time
                if( i++ > nSyncCount )
                    ( (Window*) pOut )->Flush(), i = 0;
            }

            pAction = (MetaAction*) Next();
        }

        pOut->Pop();
    }
}

// ------------------------------------------------------------------------

void GDIMetaFile::Play( OutputDevice* pOut, const Point& rPos,
                        const Size& rSize, sal_uLong nPos )
{
    Region  aDrawClipRegion;
    MapMode aDrawMap( GetPrefMapMode() );
    Size    aDestSize( pOut->LogicToPixel( rSize ) );

    if( aDestSize.Width() && aDestSize.Height() )
    {
        Size            aTmpPrefSize( pOut->LogicToPixel( GetPrefSize(), aDrawMap ) );
        GDIMetaFile*    pMtf = pOut->GetConnectMetaFile();

        if( !aTmpPrefSize.Width() )
            aTmpPrefSize.Width() = aDestSize.Width();

        if( !aTmpPrefSize.Height() )
            aTmpPrefSize.Height() = aDestSize.Height();

        Fraction aScaleX( aDestSize.Width(), aTmpPrefSize.Width() );
        Fraction aScaleY( aDestSize.Height(), aTmpPrefSize.Height() );

        aScaleX *= aDrawMap.GetScaleX(); aDrawMap.SetScaleX( aScaleX );
        aScaleY *= aDrawMap.GetScaleY(); aDrawMap.SetScaleY( aScaleY );

        // #i47260# Convert logical output position to offset within
        // the metafile's mapmode. Therefore, disable pixel offset on
        // outdev, it's inverse mnOutOffLogicX/Y is calculated for a
        // different mapmode (the one currently set on pOut, that is)
        // - thus, aDrawMap's origin would generally be wrong. And
        // even _if_ aDrawMap is similar to pOutDev's current mapmode,
        // it's _still_ undesirable to have pixel offset unequal zero,
        // because one would still get round-off errors (the
        // round-trip error for LogicToPixel( PixelToLogic() ) was the
        // reason for having pixel offset in the first place).
        const Size& rOldOffset( pOut->GetPixelOffset() );
        const Size  aEmptySize;
        pOut->SetPixelOffset( aEmptySize );
        aDrawMap.SetOrigin( pOut->PixelToLogic( pOut->LogicToPixel( rPos ), aDrawMap ) );
        pOut->SetPixelOffset( rOldOffset );

        pOut->Push();

        if ( pMtf && pMtf->IsRecord() && ( pOut->GetOutDevType() != OUTDEV_PRINTER ) )
            pOut->SetRelativeMapMode( aDrawMap );
        else
            pOut->SetMapMode( aDrawMap );

        // #i23407# Set backwards-compatible text language and layout mode
        // This is necessary, since old metafiles don't even know of these
        // recent add-ons. Newer metafiles must of course explicitely set
        // those states.
        pOut->SetLayoutMode( 0 );
        pOut->SetDigitLanguage( 0 );

        Play( pOut, nPos );

        pOut->Pop();
    }
}

// ------------------------------------------------------------------------

void GDIMetaFile::Pause( sal_Bool _bPause )
{
    if( bRecord )
    {
        if( _bPause )
        {
            if( !bPause )
                Linker( pOutDev, sal_False );
        }
        else
        {
            if( bPause )
                Linker( pOutDev, sal_True );
        }

        bPause = _bPause;
    }
}

// ------------------------------------------------------------------------

void GDIMetaFile::Stop()
{
    if( bRecord )
    {
        bRecord = sal_False;

        if( !bPause )
            Linker( pOutDev, sal_False );
        else
            bPause = sal_False;
    }
}

// ------------------------------------------------------------------------

void GDIMetaFile::WindStart()
{
    if( !bRecord )
        First();
}

// ------------------------------------------------------------------------

void GDIMetaFile::WindEnd()
{
    if( !bRecord )
        Last();
}

// ------------------------------------------------------------------------

void GDIMetaFile::Wind( sal_uLong nActionPos )
{
    if( !bRecord )
        Seek( nActionPos );
}

// ------------------------------------------------------------------------

void GDIMetaFile::WindPrev()
{
    if( !bRecord )
        Prev();
}

// ------------------------------------------------------------------------

void GDIMetaFile::WindNext()
{
    if( !bRecord )
        Next();
}

// ------------------------------------------------------------------------

void GDIMetaFile::AddAction( MetaAction* pAction )
{
    Insert( pAction, LIST_APPEND );

    if( pPrev )
    {
        pAction->Duplicate();
        pPrev->AddAction( pAction );
    }
}

// ------------------------------------------------------------------------

void GDIMetaFile::AddAction( MetaAction* pAction, sal_uLong nPos )
{
    Insert( pAction, nPos );

    if( pPrev )
    {
        pAction->Duplicate();
        pPrev->AddAction( pAction, nPos );
    }
}

// ------------------------------------------------------------------------

// @since #110496#
void GDIMetaFile::RemoveAction( sal_uLong nPos )
{
    Remove( nPos );

    if( pPrev )
        pPrev->RemoveAction( nPos );
}

// ------------------------------------------------------------------------

MetaAction* GDIMetaFile::CopyAction( sal_uLong nPos ) const
{
    return ( (MetaAction*) GetObject( nPos ) )->Clone();
}

// ------------------------------------------------------------------------

sal_uLong GDIMetaFile::GetActionPos( const String& rLabel )
{
    ImpLabel* pLabel = NULL;

    if( pLabelList )
        pLabel = pLabelList->ImplGetLabel( pLabelList->ImplGetLabelPos( rLabel ) );
    else
        pLabel = NULL;

    return( pLabel ? pLabel->nActionPos : METAFILE_LABEL_NOTFOUND );
}

// ------------------------------------------------------------------------

sal_Bool GDIMetaFile::InsertLabel( const String& rLabel, sal_uLong nActionPos )
{
    sal_Bool bRet = sal_False;

    if( !pLabelList )
        pLabelList = new ImpLabelList;

    if( pLabelList->ImplGetLabelPos( rLabel ) == METAFILE_LABEL_NOTFOUND )
    {
        pLabelList->ImplInsert( new ImpLabel( rLabel, nActionPos ) );
        bRet = sal_True;
    }

    return bRet;
}

// ------------------------------------------------------------------------

void GDIMetaFile::RemoveLabel( const String& rLabel )
{
    if( pLabelList )
    {
        const sal_uLong nLabelPos = pLabelList->ImplGetLabelPos( rLabel );

        if( nLabelPos != METAFILE_LABEL_NOTFOUND )
            delete pLabelList->ImplRemove( nLabelPos );
    }
}

// ------------------------------------------------------------------------

void GDIMetaFile::RenameLabel( const String& rLabel, const String& rNewLabel )
{
    if( pLabelList )
    {
        const sal_uLong nLabelPos = pLabelList->ImplGetLabelPos( rLabel );

        if ( nLabelPos != METAFILE_LABEL_NOTFOUND )
            pLabelList->ImplGetLabel( nLabelPos )->aLabelName = rNewLabel;
    }
}

// ------------------------------------------------------------------------

sal_uLong GDIMetaFile::GetLabelCount() const
{
    return( pLabelList ? pLabelList->ImplCount() : 0UL );
}

// ------------------------------------------------------------------------

String GDIMetaFile::GetLabel( sal_uLong nLabel )
{
    String aString;

    if( pLabelList )
    {
        const ImpLabel* pLabel = pLabelList->ImplGetLabel( nLabel );

        if( pLabel )
            aString = pLabel->aLabelName;
    }

    return aString;
}

// ------------------------------------------------------------------------

sal_Bool GDIMetaFile::SaveStatus()
{
    if ( bRecord )
    {
        if ( bPause )
            Linker( pOutDev, sal_True );

        AddAction( new MetaLineColorAction( pOutDev->GetLineColor(),
                                            pOutDev->IsLineColor() ) );
        AddAction( new MetaFillColorAction( pOutDev->GetFillColor(),
                                            pOutDev->IsFillColor() ) );
        AddAction( new MetaFontAction( pOutDev->GetFont() ) );
        AddAction( new MetaTextColorAction( pOutDev->GetTextColor() ) );
        AddAction( new MetaTextFillColorAction( pOutDev->GetTextFillColor(),
                                                pOutDev->IsTextFillColor() ) );
        AddAction( new MetaTextLineColorAction( pOutDev->GetTextLineColor(),
                                                pOutDev->IsTextLineColor() ) );
        AddAction( new MetaOverlineColorAction( pOutDev->GetOverlineColor(),
                                                pOutDev->IsOverlineColor() ) );
        AddAction( new MetaTextAlignAction( pOutDev->GetTextAlign() ) );
        AddAction( new MetaRasterOpAction( pOutDev->GetRasterOp() ) );
        AddAction( new MetaMapModeAction( pOutDev->GetMapMode() ) );
        AddAction( new MetaClipRegionAction( pOutDev->GetClipRegion(),
                                             pOutDev->IsClipRegion() ) );

        if ( bPause )
            Linker( pOutDev, sal_False );

        return sal_True;
    }
    else
        return sal_False;
}

// ------------------------------------------------------------------------

sal_Bool GDIMetaFile::Mirror( sal_uLong nMirrorFlags )
{
    const Size  aOldPrefSize( GetPrefSize() );
    long        nMoveX, nMoveY;
    double      fScaleX, fScaleY;
    sal_Bool        bRet;

    if( nMirrorFlags & MTF_MIRROR_HORZ )
        nMoveX = VOS_ABS( aOldPrefSize.Width() ) - 1, fScaleX = -1.0;
    else
        nMoveX = 0, fScaleX = 1.0;

    if( nMirrorFlags & MTF_MIRROR_VERT )
        nMoveY = VOS_ABS( aOldPrefSize.Height() ) - 1, fScaleY = -1.0;
    else
        nMoveY = 0, fScaleY = 1.0;

    if( ( fScaleX != 1.0 ) || ( fScaleY != 1.0 ) )
    {
        Scale( fScaleX, fScaleY );
        Move( nMoveX, nMoveY );
        SetPrefSize( aOldPrefSize );
        bRet = sal_True;
    }
    else
        bRet = sal_False;

    return bRet;
}

// ------------------------------------------------------------------------

void GDIMetaFile::Move( long nX, long nY )
{
    const Size      aBaseOffset( nX, nY );
    Size            aOffset( aBaseOffset );
    VirtualDevice   aMapVDev;

    aMapVDev.EnableOutput( sal_False );
    aMapVDev.SetMapMode( GetPrefMapMode() );

    for( MetaAction* pAct = (MetaAction*) First(); pAct; pAct = (MetaAction*) Next() )
    {
        const long  nType = pAct->GetType();
        MetaAction* pModAct;

        if( pAct->GetRefCount() > 1 )
        {
            Replace( pModAct = pAct->Clone(), GetCurPos() );
            pAct->Delete();
        }
        else
            pModAct = pAct;

        if( ( META_MAPMODE_ACTION == nType ) ||
            ( META_PUSH_ACTION == nType ) ||
            ( META_POP_ACTION == nType ) )
        {
            pModAct->Execute( &aMapVDev );
            aOffset = aMapVDev.LogicToLogic( aBaseOffset, GetPrefMapMode(), aMapVDev.GetMapMode() );
        }

        pModAct->Move( aOffset.Width(), aOffset.Height() );
    }
}

void GDIMetaFile::Move( long nX, long nY, long nDPIX, long nDPIY )
{
    const Size      aBaseOffset( nX, nY );
    Size            aOffset( aBaseOffset );
    VirtualDevice   aMapVDev;

    aMapVDev.EnableOutput( sal_False );
    aMapVDev.SetReferenceDevice( nDPIX, nDPIY );
    aMapVDev.SetMapMode( GetPrefMapMode() );

    for( MetaAction* pAct = (MetaAction*) First(); pAct; pAct = (MetaAction*) Next() )
    {
        const long  nType = pAct->GetType();
        MetaAction* pModAct;

        if( pAct->GetRefCount() > 1 )
        {
            Replace( pModAct = pAct->Clone(), GetCurPos() );
            pAct->Delete();
        }
        else
            pModAct = pAct;

        if( ( META_MAPMODE_ACTION == nType ) ||
            ( META_PUSH_ACTION == nType ) ||
            ( META_POP_ACTION == nType ) )
        {
            pModAct->Execute( &aMapVDev );
            if( aMapVDev.GetMapMode().GetMapUnit() == MAP_PIXEL )
            {
                aOffset = aMapVDev.LogicToPixel( aBaseOffset, GetPrefMapMode() );
                MapMode aMap( aMapVDev.GetMapMode() );
                aOffset.Width() = static_cast<long>(aOffset.Width() * (double)aMap.GetScaleX());
                aOffset.Height() = static_cast<long>(aOffset.Height() * (double)aMap.GetScaleY());
            }
            else
                aOffset = aMapVDev.LogicToLogic( aBaseOffset, GetPrefMapMode(), aMapVDev.GetMapMode() );
        }

        pModAct->Move( aOffset.Width(), aOffset.Height() );
    }
}

// ------------------------------------------------------------------------

void GDIMetaFile::Scale( double fScaleX, double fScaleY )
{
    for( MetaAction* pAct = (MetaAction*) First(); pAct; pAct = (MetaAction*) Next() )
    {
        MetaAction* pModAct;

        if( pAct->GetRefCount() > 1 )
        {
            Replace( pModAct = pAct->Clone(), GetCurPos() );
            pAct->Delete();
        }
        else
            pModAct = pAct;

        pModAct->Scale( fScaleX, fScaleY );
    }

    aPrefSize.Width() = FRound( aPrefSize.Width() * fScaleX );
    aPrefSize.Height() = FRound( aPrefSize.Height() * fScaleY );
}

// ------------------------------------------------------------------------

void GDIMetaFile::Scale( const Fraction& rScaleX, const Fraction& rScaleY )
{
    Scale( (double) rScaleX, (double) rScaleY );
}

// ------------------------------------------------------------------------

void GDIMetaFile::Clip( const Rectangle& i_rClipRect )
{
    Rectangle aCurRect( i_rClipRect );
    VirtualDevice   aMapVDev;

    aMapVDev.EnableOutput( sal_False );
    aMapVDev.SetMapMode( GetPrefMapMode() );

    for( MetaAction* pAct = (MetaAction*) First(); pAct; pAct = (MetaAction*) Next() )
    {
        const long  nType = pAct->GetType();

        if( ( META_MAPMODE_ACTION == nType ) ||
            ( META_PUSH_ACTION == nType ) ||
            ( META_POP_ACTION == nType ) )
        {
            pAct->Execute( &aMapVDev );
            aCurRect = aMapVDev.LogicToLogic( i_rClipRect, GetPrefMapMode(), aMapVDev.GetMapMode() );
        }
        else if( nType == META_CLIPREGION_ACTION )
        {
            MetaClipRegionAction* pOldAct = (MetaClipRegionAction*)pAct;
            Region aNewReg( aCurRect );
            if( pOldAct->IsClipping() )
                aNewReg.Intersect( pOldAct->GetRegion() );
            MetaClipRegionAction* pNewAct = new MetaClipRegionAction( aNewReg, sal_True );
            Replace( pNewAct, GetCurPos() );
            pOldAct->Delete();
        }
    }
}

// ------------------------------------------------------------------------

Point GDIMetaFile::ImplGetRotatedPoint( const Point& rPt, const Point& rRotatePt,
                                        const Size& rOffset, double fSin, double fCos )
{
    const long nX = rPt.X() - rRotatePt.X();
    const long nY = rPt.Y() - rRotatePt.Y();

    return Point( FRound( fCos * nX + fSin * nY ) + rRotatePt.X() + rOffset.Width(),
                  -FRound( fSin * nX - fCos * nY ) + rRotatePt.Y() + rOffset.Height() );
}

// ------------------------------------------------------------------------

Polygon GDIMetaFile::ImplGetRotatedPolygon( const Polygon& rPoly, const Point& rRotatePt,
                                            const Size& rOffset, double fSin, double fCos )
{
    Polygon aRet( rPoly );

    aRet.Rotate( rRotatePt, fSin, fCos );
    aRet.Move( rOffset.Width(), rOffset.Height() );

    return aRet;
}

// ------------------------------------------------------------------------

PolyPolygon GDIMetaFile::ImplGetRotatedPolyPolygon( const PolyPolygon& rPolyPoly, const Point& rRotatePt,
                                                    const Size& rOffset, double fSin, double fCos )
{
    PolyPolygon aRet( rPolyPoly );

    aRet.Rotate( rRotatePt, fSin, fCos );
    aRet.Move( rOffset.Width(), rOffset.Height() );

    return aRet;
}

// ------------------------------------------------------------------------

void GDIMetaFile::ImplAddGradientEx( GDIMetaFile&         rMtf,
                                     const OutputDevice&  rMapDev,
                                     const PolyPolygon&   rPolyPoly,
                                     const Gradient&      rGrad     )
{
    // #105055# Generate comment, GradientEx and Gradient actions
    // (within DrawGradient)
    VirtualDevice aVDev( rMapDev, 0 );
    aVDev.EnableOutput( sal_False );
    GDIMetaFile aGradMtf;

    aGradMtf.Record( &aVDev );
    aVDev.DrawGradient( rPolyPoly, rGrad );
    aGradMtf.Stop();

    int i, nAct( aGradMtf.GetActionCount() );
    for( i=0; i<nAct; ++i )
    {
        MetaAction* pMetaAct = aGradMtf.GetAction(i);
        pMetaAct->Duplicate();
        rMtf.AddAction( pMetaAct );
    }
}

// ------------------------------------------------------------------------

void GDIMetaFile::Rotate( long nAngle10 )
{
    nAngle10 %= 3600L;
    nAngle10 = ( nAngle10 < 0L ) ? ( 3599L + nAngle10 ) : nAngle10;

    if( nAngle10 )
    {
        GDIMetaFile     aMtf;
        VirtualDevice   aMapVDev;
        const double    fAngle = F_PI1800 * nAngle10;
        const double    fSin = sin( fAngle );
        const double    fCos = cos( fAngle );
        Rectangle       aRect=Rectangle( Point(), GetPrefSize() );
        Polygon         aPoly( aRect );

        aPoly.Rotate( Point(), fSin, fCos );

        aMapVDev.EnableOutput( sal_False );
        aMapVDev.SetMapMode( GetPrefMapMode() );

        const Rectangle aNewBound( aPoly.GetBoundRect() );

        const Point aOrigin( GetPrefMapMode().GetOrigin().X(), GetPrefMapMode().GetOrigin().Y() );
        const Size  aOffset( -aNewBound.Left(), -aNewBound.Top() );

        Point     aRotAnchor( aOrigin );
        Size      aRotOffset( aOffset );

        for( MetaAction* pAction = (MetaAction*) First(); pAction; pAction = (MetaAction*) Next() )
        {
            const sal_uInt16 nActionType = pAction->GetType();

            switch( nActionType )
            {
                case( META_PIXEL_ACTION ):
                {
                    MetaPixelAction* pAct = (MetaPixelAction*) pAction;
                    aMtf.AddAction( new MetaPixelAction( ImplGetRotatedPoint( pAct->GetPoint(), aRotAnchor, aRotOffset, fSin, fCos ),
                                                                              pAct->GetColor() ) );
                }
                break;

                case( META_POINT_ACTION ):
                {
                    MetaPointAction* pAct = (MetaPointAction*) pAction;
                    aMtf.AddAction( new MetaPointAction( ImplGetRotatedPoint( pAct->GetPoint(), aRotAnchor, aRotOffset, fSin, fCos ) ) );
                }
                break;

                case( META_LINE_ACTION ):
                {
                    MetaLineAction* pAct = (MetaLineAction*) pAction;
                    aMtf.AddAction( new MetaLineAction( ImplGetRotatedPoint( pAct->GetStartPoint(), aRotAnchor, aRotOffset, fSin, fCos ),
                                                        ImplGetRotatedPoint( pAct->GetEndPoint(), aRotAnchor, aRotOffset, fSin, fCos ),
                                                        pAct->GetLineInfo() ) );
                }
                break;

                case( META_RECT_ACTION ):
                {
                    MetaRectAction* pAct = (MetaRectAction*) pAction;
                    aMtf.AddAction( new MetaPolygonAction( ImplGetRotatedPolygon( pAct->GetRect(), aRotAnchor, aRotOffset, fSin, fCos ) ) );
                }
                break;

                case( META_ROUNDRECT_ACTION ):
                {
                    MetaRoundRectAction*    pAct = (MetaRoundRectAction*) pAction;
                    const Polygon           aRoundRectPoly( pAct->GetRect(), pAct->GetHorzRound(), pAct->GetVertRound() );

                    aMtf.AddAction( new MetaPolygonAction( ImplGetRotatedPolygon( aRoundRectPoly, aRotAnchor, aRotOffset, fSin, fCos ) ) );
                }
                break;

                case( META_ELLIPSE_ACTION ):
                {
                    MetaEllipseAction*      pAct = (MetaEllipseAction*) pAction;
                    const Polygon           aEllipsePoly( pAct->GetRect().Center(), pAct->GetRect().GetWidth() >> 1, pAct->GetRect().GetHeight() >> 1 );

                    aMtf.AddAction( new MetaPolygonAction( ImplGetRotatedPolygon( aEllipsePoly, aRotAnchor, aRotOffset, fSin, fCos ) ) );
                }
                break;

                case( META_ARC_ACTION ):
                {
                    MetaArcAction*  pAct = (MetaArcAction*) pAction;
                    const Polygon   aArcPoly( pAct->GetRect(), pAct->GetStartPoint(), pAct->GetEndPoint(), POLY_ARC );

                    aMtf.AddAction( new MetaPolygonAction( ImplGetRotatedPolygon( aArcPoly, aRotAnchor, aRotOffset, fSin, fCos ) ) );
                }
                break;

                case( META_PIE_ACTION ):
                {
                    MetaPieAction*  pAct = (MetaPieAction*) pAction;
                    const Polygon   aPiePoly( pAct->GetRect(), pAct->GetStartPoint(), pAct->GetEndPoint(), POLY_PIE );

                    aMtf.AddAction( new MetaPolygonAction( ImplGetRotatedPolygon( aPiePoly, aRotAnchor, aRotOffset, fSin, fCos ) ) );
                }
                break;

                case( META_CHORD_ACTION ):
                {
                    MetaChordAction*    pAct = (MetaChordAction*) pAction;
                    const Polygon       aChordPoly( pAct->GetRect(), pAct->GetStartPoint(), pAct->GetEndPoint(), POLY_CHORD );

                    aMtf.AddAction( new MetaPolygonAction( ImplGetRotatedPolygon( aChordPoly, aRotAnchor, aRotOffset, fSin, fCos ) ) );
                }
                break;

                case( META_POLYLINE_ACTION ):
                {
                    MetaPolyLineAction* pAct = (MetaPolyLineAction*) pAction;
                    aMtf.AddAction( new MetaPolyLineAction( ImplGetRotatedPolygon( pAct->GetPolygon(), aRotAnchor, aRotOffset, fSin, fCos ), pAct->GetLineInfo() ) );
                }
                break;

                case( META_POLYGON_ACTION ):
                {
                    MetaPolygonAction* pAct = (MetaPolygonAction*) pAction;
                    aMtf.AddAction( new MetaPolygonAction( ImplGetRotatedPolygon( pAct->GetPolygon(), aRotAnchor, aRotOffset, fSin, fCos ) ) );
                }
                break;

                case( META_POLYPOLYGON_ACTION ):
                {
                    MetaPolyPolygonAction* pAct = (MetaPolyPolygonAction*) pAction;
                    aMtf.AddAction( new MetaPolyPolygonAction( ImplGetRotatedPolyPolygon( pAct->GetPolyPolygon(), aRotAnchor, aRotOffset, fSin, fCos ) ) );
                }
                break;

                case( META_TEXT_ACTION ):
                {
                    MetaTextAction* pAct = (MetaTextAction*) pAction;
                    aMtf.AddAction( new MetaTextAction( ImplGetRotatedPoint( pAct->GetPoint(), aRotAnchor, aRotOffset, fSin, fCos ),
                                                                             pAct->GetText(), pAct->GetIndex(), pAct->GetLen() ) );
                }
                break;

                case( META_TEXTARRAY_ACTION ):
                {
                    MetaTextArrayAction* pAct = (MetaTextArrayAction*) pAction;
                    aMtf.AddAction( new MetaTextArrayAction( ImplGetRotatedPoint( pAct->GetPoint(), aRotAnchor, aRotOffset, fSin, fCos ),
                                                                                  pAct->GetText(), pAct->GetDXArray(), pAct->GetIndex(), pAct->GetLen() ) );
                }
                break;

                case( META_STRETCHTEXT_ACTION ):
                {
                    MetaStretchTextAction* pAct = (MetaStretchTextAction*) pAction;
                    aMtf.AddAction( new MetaStretchTextAction( ImplGetRotatedPoint( pAct->GetPoint(), aRotAnchor, aRotOffset, fSin, fCos ),
                                                                                    pAct->GetWidth(), pAct->GetText(), pAct->GetIndex(), pAct->GetLen() ) );
                }
                break;

                case( META_TEXTLINE_ACTION ):
                {
                    MetaTextLineAction* pAct = (MetaTextLineAction*) pAction;
                    aMtf.AddAction( new MetaTextLineAction( ImplGetRotatedPoint( pAct->GetStartPoint(), aRotAnchor, aRotOffset, fSin, fCos ),
                                                                                 pAct->GetWidth(), pAct->GetStrikeout(), pAct->GetUnderline(), pAct->GetOverline() ) );
                }
                break;

                case( META_BMPSCALE_ACTION ):
                {
                    MetaBmpScaleAction* pAct = (MetaBmpScaleAction*) pAction;
                    Polygon             aBmpPoly( ImplGetRotatedPolygon( Rectangle( pAct->GetPoint(), pAct->GetSize() ), aRotAnchor, aRotOffset, fSin, fCos ) );
                    Rectangle           aBmpRect( aBmpPoly.GetBoundRect() );
                    BitmapEx            aBmpEx( pAct->GetBitmap() );

                    aBmpEx.Rotate( nAngle10, Color( COL_TRANSPARENT ) );
                    aMtf.AddAction( new MetaBmpExScaleAction( aBmpRect.TopLeft(), aBmpRect.GetSize(),
                                                              aBmpEx ) );
                }
                break;

                case( META_BMPSCALEPART_ACTION ):
                {
                    MetaBmpScalePartAction* pAct = (MetaBmpScalePartAction*) pAction;
                    Polygon                 aBmpPoly( ImplGetRotatedPolygon( Rectangle( pAct->GetDestPoint(), pAct->GetDestSize() ), aRotAnchor, aRotOffset, fSin, fCos ) );
                    Rectangle               aBmpRect( aBmpPoly.GetBoundRect() );
                    BitmapEx                aBmpEx( pAct->GetBitmap() );

                    aBmpEx.Crop( Rectangle( pAct->GetSrcPoint(), pAct->GetSrcSize() ) );
                    aBmpEx.Rotate( nAngle10, Color( COL_TRANSPARENT ) );

                    aMtf.AddAction( new MetaBmpExScaleAction( aBmpRect.TopLeft(), aBmpRect.GetSize(), aBmpEx ) );
                }
                break;

                case( META_BMPEXSCALE_ACTION ):
                {
                    MetaBmpExScaleAction*   pAct = (MetaBmpExScaleAction*) pAction;
                    Polygon                 aBmpPoly( ImplGetRotatedPolygon( Rectangle( pAct->GetPoint(), pAct->GetSize() ), aRotAnchor, aRotOffset, fSin, fCos ) );
                    Rectangle               aBmpRect( aBmpPoly.GetBoundRect() );
                    BitmapEx                aBmpEx( pAct->GetBitmapEx() );

                    aBmpEx.Rotate( nAngle10, Color( COL_TRANSPARENT ) );

                    aMtf.AddAction( new MetaBmpExScaleAction( aBmpRect.TopLeft(), aBmpRect.GetSize(), aBmpEx ) );
                }
                break;

                case( META_BMPEXSCALEPART_ACTION ):
                {
                    MetaBmpExScalePartAction*   pAct = (MetaBmpExScalePartAction*) pAction;
                    Polygon                     aBmpPoly( ImplGetRotatedPolygon( Rectangle( pAct->GetDestPoint(), pAct->GetDestSize() ), aRotAnchor, aRotOffset, fSin, fCos ) );
                    Rectangle                   aBmpRect( aBmpPoly.GetBoundRect() );
                    BitmapEx                    aBmpEx( pAct->GetBitmapEx() );

                    aBmpEx.Crop( Rectangle( pAct->GetSrcPoint(), pAct->GetSrcSize() ) );
                    aBmpEx.Rotate( nAngle10, Color( COL_TRANSPARENT ) );

                    aMtf.AddAction( new MetaBmpExScaleAction( aBmpRect.TopLeft(), aBmpRect.GetSize(), aBmpEx ) );
                }
                break;

                case( META_GRADIENT_ACTION ):
                {
                    MetaGradientAction* pAct = (MetaGradientAction*) pAction;

                    ImplAddGradientEx( aMtf, aMapVDev,
                                       ImplGetRotatedPolygon( pAct->GetRect(), aRotAnchor, aRotOffset, fSin, fCos ),
                                       pAct->GetGradient() );
                }
                break;

                case( META_GRADIENTEX_ACTION ):
                {
                    MetaGradientExAction* pAct = (MetaGradientExAction*) pAction;
                    aMtf.AddAction( new MetaGradientExAction( ImplGetRotatedPolyPolygon( pAct->GetPolyPolygon(), aRotAnchor, aRotOffset, fSin, fCos ),
                                                              pAct->GetGradient() ) );
                }
                break;

                // #105055# Handle gradientex comment block correctly
                case( META_COMMENT_ACTION ):
                {
                    MetaCommentAction* pCommentAct = (MetaCommentAction*) pAction;
                    if( pCommentAct->GetComment().Equals( "XGRAD_SEQ_BEGIN" ) )
                    {
                        int nBeginComments( 1 );
                        pAction = (MetaAction*) Next();

                        // skip everything, except gradientex action
                        while( pAction )
                        {
                            const sal_uInt16 nType = pAction->GetType();

                            if( META_GRADIENTEX_ACTION == nType )
                            {
                                // Add rotated gradientex
                                MetaGradientExAction* pAct = (MetaGradientExAction*) pAction;
                                ImplAddGradientEx( aMtf, aMapVDev,
                                                   ImplGetRotatedPolyPolygon( pAct->GetPolyPolygon(), aRotAnchor, aRotOffset, fSin, fCos ),
                                                   pAct->GetGradient() );
                            }
                            else if( META_COMMENT_ACTION == nType)
                            {
                                MetaCommentAction* pAct = (MetaCommentAction*) pAction;
                                if( pAct->GetComment().Equals( "XGRAD_SEQ_END" ) )
                                {
                                    // handle nested blocks
                                    --nBeginComments;

                                    // gradientex comment block: end reached, done.
                                    if( !nBeginComments )
                                        break;
                                }
                                else if( pAct->GetComment().Equals( "XGRAD_SEQ_BEGIN" ) )
                                {
                                    // handle nested blocks
                                    ++nBeginComments;
                                }

                            }

                            pAction = (MetaAction*) Next();
                        }
                    }
                    else
                    {
                        sal_Bool bPathStroke = pCommentAct->GetComment().Equals( "XPATHSTROKE_SEQ_BEGIN" );
                        if ( bPathStroke || pCommentAct->GetComment().Equals( "XPATHFILL_SEQ_BEGIN" ) )
                        {
                            if ( pCommentAct->GetDataSize() )
                            {
                                SvMemoryStream aMemStm( (void*)pCommentAct->GetData(), pCommentAct->GetDataSize(), STREAM_READ );
                                SvMemoryStream aDest;
                                if ( bPathStroke )
                                {
                                    SvtGraphicStroke aStroke;
                                    aMemStm >> aStroke;
                                    Polygon aPath;
                                    aStroke.getPath( aPath );
                                    aStroke.setPath( ImplGetRotatedPolygon( aPath, aRotAnchor, aRotOffset, fSin, fCos ) );
                                    aDest << aStroke;
                                    aMtf.AddAction( new MetaCommentAction( "XPATHSTROKE_SEQ_BEGIN", 0,
                                                        static_cast<const sal_uInt8*>( aDest.GetData()), aDest.Tell() ) );
                                }
                                else
                                {
                                    SvtGraphicFill aFill;
                                    aMemStm >> aFill;
                                    PolyPolygon aPath;
                                    aFill.getPath( aPath );
                                    aFill.setPath( ImplGetRotatedPolyPolygon( aPath, aRotAnchor, aRotOffset, fSin, fCos ) );
                                    aDest << aFill;
                                    aMtf.AddAction( new MetaCommentAction( "XPATHFILL_SEQ_BEGIN", 0,
                                                        static_cast<const sal_uInt8*>( aDest.GetData()), aDest.Tell() ) );
                                }
                            }
                        }
                        else if ( pCommentAct->GetComment().Equals( "XPATHSTROKE_SEQ_END" )
                               || pCommentAct->GetComment().Equals( "XPATHFILL_SEQ_END" ) )
                        {
                            pAction->Execute( &aMapVDev );
                            pAction->Duplicate();
                            aMtf.AddAction( pAction );
                        }
                    }
                }
                break;

                case( META_HATCH_ACTION ):
                {
                    MetaHatchAction*    pAct = (MetaHatchAction*) pAction;
                    Hatch               aHatch( pAct->GetHatch() );

                    aHatch.SetAngle( aHatch.GetAngle() + (sal_uInt16) nAngle10 );
                    aMtf.AddAction( new MetaHatchAction( ImplGetRotatedPolyPolygon( pAct->GetPolyPolygon(), aRotAnchor, aRotOffset, fSin, fCos ),
                                                                                    aHatch ) );
                }
                break;

                case( META_TRANSPARENT_ACTION ):
                {
                    MetaTransparentAction* pAct = (MetaTransparentAction*) pAction;
                    aMtf.AddAction( new MetaTransparentAction( ImplGetRotatedPolyPolygon( pAct->GetPolyPolygon(), aRotAnchor, aRotOffset, fSin, fCos ),
                                                                                          pAct->GetTransparence() ) );
                }
                break;

                case( META_FLOATTRANSPARENT_ACTION ):
                {
                    MetaFloatTransparentAction* pAct = (MetaFloatTransparentAction*) pAction;
                    GDIMetaFile                 aTransMtf( pAct->GetGDIMetaFile() );
                    Polygon                     aMtfPoly( ImplGetRotatedPolygon( Rectangle( pAct->GetPoint(), pAct->GetSize() ), aRotAnchor, aRotOffset, fSin, fCos ) );
                    Rectangle                   aMtfRect( aMtfPoly.GetBoundRect() );

                    aTransMtf.Rotate( nAngle10 );
                    aMtf.AddAction( new MetaFloatTransparentAction( aTransMtf, aMtfRect.TopLeft(), aMtfRect.GetSize(),
                                                                    pAct->GetGradient() ) );
                }
                break;

                case( META_EPS_ACTION ):
                {
                    MetaEPSAction*  pAct = (MetaEPSAction*) pAction;
                    GDIMetaFile     aEPSMtf( pAct->GetSubstitute() );
                    Polygon         aEPSPoly( ImplGetRotatedPolygon( Rectangle( pAct->GetPoint(), pAct->GetSize() ), aRotAnchor, aRotOffset, fSin, fCos ) );
                    Rectangle       aEPSRect( aEPSPoly.GetBoundRect() );

                    aEPSMtf.Rotate( nAngle10 );
                    aMtf.AddAction( new MetaEPSAction( aEPSRect.TopLeft(), aEPSRect.GetSize(),
                                                       pAct->GetLink(), aEPSMtf ) );
                }
                break;

                case( META_CLIPREGION_ACTION ):
                {
                    MetaClipRegionAction* pAct = (MetaClipRegionAction*) pAction;

                    if( pAct->IsClipping() && pAct->GetRegion().HasPolyPolygon() )
                        aMtf.AddAction( new MetaClipRegionAction( Region( ImplGetRotatedPolyPolygon( pAct->GetRegion().GetPolyPolygon(), aRotAnchor, aRotOffset, fSin, fCos ) ), sal_True ) );
                    else
                    {
                        pAction->Duplicate();
                        aMtf.AddAction( pAction );
                    }
                }
                break;

                case( META_ISECTRECTCLIPREGION_ACTION ):
                {
                    MetaISectRectClipRegionAction*  pAct = (MetaISectRectClipRegionAction*) pAction;
                    aMtf.AddAction( new MetaISectRegionClipRegionAction( ImplGetRotatedPolygon( pAct->GetRect(), aRotAnchor, aRotOffset, fSin, fCos ) ) );
                }
                break;

                case( META_ISECTREGIONCLIPREGION_ACTION ):
                {
                    MetaISectRegionClipRegionAction*    pAct = (MetaISectRegionClipRegionAction*) pAction;
                    const Region&                       rRegion = pAct->GetRegion();

                    if( rRegion.HasPolyPolygon() )
                        aMtf.AddAction( new MetaISectRegionClipRegionAction( Region( ImplGetRotatedPolyPolygon( rRegion.GetPolyPolygon(), aRotAnchor, aRotOffset, fSin, fCos ) ) ) );
                    else
                    {
                        pAction->Duplicate();
                        aMtf.AddAction( pAction );
                    }
                }
                break;

                case( META_REFPOINT_ACTION ):
                {
                    MetaRefPointAction* pAct = (MetaRefPointAction*) pAction;
                    aMtf.AddAction( new MetaRefPointAction( ImplGetRotatedPoint( pAct->GetRefPoint(), aRotAnchor, aRotOffset, fSin, fCos ), pAct->IsSetting() ) );
                }
                break;

                case( META_FONT_ACTION ):
                {
                    MetaFontAction* pAct = (MetaFontAction*) pAction;
                    Font            aFont( pAct->GetFont() );

                    aFont.SetOrientation( aFont.GetOrientation() + (sal_uInt16) nAngle10 );
                    aMtf.AddAction( new MetaFontAction( aFont ) );
                }
                break;

                case( META_BMP_ACTION ):
                case( META_BMPEX_ACTION ):
                case( META_MASK_ACTION ):
                case( META_MASKSCALE_ACTION ):
                case( META_MASKSCALEPART_ACTION ):
                case( META_WALLPAPER_ACTION ):
                case( META_TEXTRECT_ACTION ):
                case( META_MOVECLIPREGION_ACTION ):
                {
                    DBG_ERROR( "GDIMetaFile::Rotate(): unsupported action" );
                }
                break;

                case( META_RENDERGRAPHIC_ACTION ):
                {
                    OSL_TRACE( "Rotate not supported for RenderGraphic MetaActions yet" );

                    pAction->Duplicate();
                    aMtf.AddAction( pAction );
                }
                break;

                default:
                {
                    pAction->Execute( &aMapVDev );
                    pAction->Duplicate();
                    aMtf.AddAction( pAction );

                    // update rotation point and offset, if necessary
                    if( ( META_MAPMODE_ACTION == nActionType ) ||
                        ( META_PUSH_ACTION == nActionType ) ||
                        ( META_POP_ACTION == nActionType ) )
                    {
                        aRotAnchor = aMapVDev.LogicToLogic( aOrigin, aPrefMapMode, aMapVDev.GetMapMode() );
                        aRotOffset = aMapVDev.LogicToLogic( aOffset, aPrefMapMode, aMapVDev.GetMapMode() );
                    }
                }
                break;
            }
        }

        aMtf.aPrefMapMode = aPrefMapMode;
        aMtf.aPrefSize = aNewBound.GetSize();

        *this = aMtf;
    }
}

// ------------------------------------------------------------------------

static void ImplActionBounds( Rectangle& o_rOutBounds,
                              const Rectangle& i_rInBounds,
                              const std::vector<Rectangle>& i_rClipStack )
{
    Rectangle aBounds( i_rInBounds );
    if( ! i_rInBounds.IsEmpty() && ! i_rClipStack.empty() && ! i_rClipStack.back().IsEmpty() )
        aBounds.Intersection( i_rClipStack.back() );
    if( ! aBounds.IsEmpty() )
    {
        if( ! o_rOutBounds.IsEmpty() )
            o_rOutBounds.Union( aBounds );
        else
            o_rOutBounds = aBounds;
    }
}

Rectangle GDIMetaFile::GetBoundRect( OutputDevice& i_rReference )
{
    GDIMetaFile     aMtf;
    VirtualDevice   aMapVDev( i_rReference );

    aMapVDev.EnableOutput( sal_False );
    aMapVDev.SetMapMode( GetPrefMapMode() );

    std::vector<Rectangle> aClipStack( 1, Rectangle() );
    std::vector<sal_uInt16> aPushFlagStack;

    Rectangle aBound;

    for( MetaAction* pAction = (MetaAction*) First(); pAction; pAction = (MetaAction*) Next() )
    {
        const sal_uInt16 nActionType = pAction->GetType();

        switch( nActionType )
        {
        case( META_PIXEL_ACTION ):
        {
            MetaPixelAction* pAct = (MetaPixelAction*) pAction;
            ImplActionBounds( aBound,
                             Rectangle( aMapVDev.LogicToLogic( pAct->GetPoint(), aMapVDev.GetMapMode(), GetPrefMapMode() ),
                                       aMapVDev.PixelToLogic( Size( 1, 1 ), GetPrefMapMode() ) ),
                             aClipStack );
        }
        break;

        case( META_POINT_ACTION ):
        {
            MetaPointAction* pAct = (MetaPointAction*) pAction;
            ImplActionBounds( aBound,
                             Rectangle( aMapVDev.LogicToLogic( pAct->GetPoint(), aMapVDev.GetMapMode(), GetPrefMapMode() ),
                                       aMapVDev.PixelToLogic( Size( 1, 1 ), GetPrefMapMode() ) ),
                             aClipStack );
        }
        break;

        case( META_LINE_ACTION ):
        {
            MetaLineAction* pAct = (MetaLineAction*) pAction;
            Point aP1( pAct->GetStartPoint() ), aP2( pAct->GetEndPoint() );
            Rectangle aRect( aP1, aP2 );
            aRect.Justify();
            ImplActionBounds( aBound, aMapVDev.LogicToLogic( aRect, aMapVDev.GetMapMode(), GetPrefMapMode() ), aClipStack );
        }
        break;

        case( META_RECT_ACTION ):
        {
            MetaRectAction* pAct = (MetaRectAction*) pAction;
            ImplActionBounds( aBound, aMapVDev.LogicToLogic( pAct->GetRect(), aMapVDev.GetMapMode(), GetPrefMapMode() ), aClipStack );
        }
        break;

        case( META_ROUNDRECT_ACTION ):
        {
            MetaRoundRectAction*    pAct = (MetaRoundRectAction*) pAction;
            ImplActionBounds( aBound, aMapVDev.LogicToLogic( pAct->GetRect(), aMapVDev.GetMapMode(), GetPrefMapMode() ), aClipStack );
        }
        break;

        case( META_ELLIPSE_ACTION ):
        {
            MetaEllipseAction*      pAct = (MetaEllipseAction*) pAction;
            ImplActionBounds( aBound, aMapVDev.LogicToLogic( pAct->GetRect(), aMapVDev.GetMapMode(), GetPrefMapMode() ), aClipStack );
        }
        break;

        case( META_ARC_ACTION ):
        {
            MetaArcAction*  pAct = (MetaArcAction*) pAction;
            // FIXME: this is imprecise
            // e.g. for small arcs the whole rectangle is WAY too large
            ImplActionBounds( aBound, aMapVDev.LogicToLogic( pAct->GetRect(), aMapVDev.GetMapMode(), GetPrefMapMode() ), aClipStack );
        }
        break;

        case( META_PIE_ACTION ):
        {
            MetaPieAction*  pAct = (MetaPieAction*) pAction;
            // FIXME: this is imprecise
            // e.g. for small arcs the whole rectangle is WAY too large
            ImplActionBounds( aBound, aMapVDev.LogicToLogic( pAct->GetRect(), aMapVDev.GetMapMode(), GetPrefMapMode() ), aClipStack );
        }
        break;

        case( META_CHORD_ACTION ):
        {
            MetaChordAction*    pAct = (MetaChordAction*) pAction;
            // FIXME: this is imprecise
            // e.g. for small arcs the whole rectangle is WAY too large
            ImplActionBounds( aBound, aMapVDev.LogicToLogic( pAct->GetRect(), aMapVDev.GetMapMode(), GetPrefMapMode() ), aClipStack );
        }
        break;

        case( META_POLYLINE_ACTION ):
        {
            MetaPolyLineAction* pAct = (MetaPolyLineAction*) pAction;
            Rectangle aRect( pAct->GetPolygon().GetBoundRect() );
            ImplActionBounds( aBound, aMapVDev.LogicToLogic( aRect, aMapVDev.GetMapMode(), GetPrefMapMode() ), aClipStack );
        }
        break;

        case( META_POLYGON_ACTION ):
        {
            MetaPolygonAction* pAct = (MetaPolygonAction*) pAction;
            Rectangle aRect( pAct->GetPolygon().GetBoundRect() );
            ImplActionBounds( aBound, aMapVDev.LogicToLogic( aRect, aMapVDev.GetMapMode(), GetPrefMapMode() ), aClipStack );
        }
        break;

        case( META_POLYPOLYGON_ACTION ):
        {
            MetaPolyPolygonAction* pAct = (MetaPolyPolygonAction*) pAction;
            Rectangle aRect( pAct->GetPolyPolygon().GetBoundRect() );
            ImplActionBounds( aBound, aMapVDev.LogicToLogic( aRect, aMapVDev.GetMapMode(), GetPrefMapMode() ), aClipStack );
        }
        break;

        case( META_TEXT_ACTION ):
        {
            MetaTextAction* pAct = (MetaTextAction*) pAction;
            Rectangle aRect;
            // hdu said base = index
            aMapVDev.GetTextBoundRect( aRect, pAct->GetText(), pAct->GetIndex(), pAct->GetIndex(), pAct->GetLen() );
            Point aPt( pAct->GetPoint() );
            aRect.Move( aPt.X(), aPt.Y() );
            ImplActionBounds( aBound, aMapVDev.LogicToLogic( aRect, aMapVDev.GetMapMode(), GetPrefMapMode() ), aClipStack );
        }
        break;

        case( META_TEXTARRAY_ACTION ):
        {
            MetaTextArrayAction* pAct = (MetaTextArrayAction*) pAction;
            Rectangle aRect;
            // hdu said base = index
            aMapVDev.GetTextBoundRect( aRect, pAct->GetText(), pAct->GetIndex(), pAct->GetIndex(), pAct->GetLen(),
                                       0, pAct->GetDXArray() );
            Point aPt( pAct->GetPoint() );
            aRect.Move( aPt.X(), aPt.Y() );
            ImplActionBounds( aBound, aMapVDev.LogicToLogic( aRect, aMapVDev.GetMapMode(), GetPrefMapMode() ), aClipStack );
        }
        break;

        case( META_STRETCHTEXT_ACTION ):
        {
            MetaStretchTextAction* pAct = (MetaStretchTextAction*) pAction;
            Rectangle aRect;
            // hdu said base = index
            aMapVDev.GetTextBoundRect( aRect, pAct->GetText(), pAct->GetIndex(), pAct->GetIndex(), pAct->GetLen(),
                                       pAct->GetWidth(), NULL );
            Point aPt( pAct->GetPoint() );
            aRect.Move( aPt.X(), aPt.Y() );
            ImplActionBounds( aBound, aMapVDev.LogicToLogic( aRect, aMapVDev.GetMapMode(), GetPrefMapMode() ), aClipStack );
        }
        break;

        case( META_TEXTLINE_ACTION ):
        {
            MetaTextLineAction* pAct = (MetaTextLineAction*) pAction;
            // measure a test string to get ascend and descent right
            static const sal_Unicode pStr[] = { 0xc4, 0x67, 0 };
            String aStr( pStr );

            Rectangle aRect;
            aMapVDev.GetTextBoundRect( aRect, aStr, 0, 0, aStr.Len(), 0, NULL );
            Point aPt( pAct->GetStartPoint() );
            aRect.Move( aPt.X(), aPt.Y() );
            aRect.Right() = aRect.Left() + pAct->GetWidth();
            ImplActionBounds( aBound, aMapVDev.LogicToLogic( aRect, aMapVDev.GetMapMode(), GetPrefMapMode() ), aClipStack );
        }
        break;

        case( META_BMPSCALE_ACTION ):
        {
            MetaBmpScaleAction* pAct = (MetaBmpScaleAction*) pAction;
            Rectangle aRect( pAct->GetPoint(), pAct->GetSize() );
            ImplActionBounds( aBound, aMapVDev.LogicToLogic( aRect, aMapVDev.GetMapMode(), GetPrefMapMode() ), aClipStack );
        }
        break;

        case( META_BMPSCALEPART_ACTION ):
        {
            MetaBmpScalePartAction* pAct = (MetaBmpScalePartAction*) pAction;
            Rectangle aRect( pAct->GetDestPoint(), pAct->GetDestSize() );
            ImplActionBounds( aBound, aMapVDev.LogicToLogic( aRect, aMapVDev.GetMapMode(), GetPrefMapMode() ), aClipStack );
        }
        break;

        case( META_BMPEXSCALE_ACTION ):
        {
            MetaBmpExScaleAction*   pAct = (MetaBmpExScaleAction*) pAction;
            Rectangle aRect( pAct->GetPoint(), pAct->GetSize() );
            ImplActionBounds( aBound, aMapVDev.LogicToLogic( aRect, aMapVDev.GetMapMode(), GetPrefMapMode() ), aClipStack );
        }
        break;

        case( META_BMPEXSCALEPART_ACTION ):
        {
            MetaBmpExScalePartAction*   pAct = (MetaBmpExScalePartAction*) pAction;
            Rectangle aRect( pAct->GetDestPoint(), pAct->GetDestSize() );
            ImplActionBounds( aBound, aMapVDev.LogicToLogic( aRect, aMapVDev.GetMapMode(), GetPrefMapMode() ), aClipStack );
        }
        break;

        case( META_GRADIENT_ACTION ):
        {
            MetaGradientAction* pAct = (MetaGradientAction*) pAction;
            Rectangle aRect( pAct->GetRect() );
            ImplActionBounds( aBound, aMapVDev.LogicToLogic( aRect, aMapVDev.GetMapMode(), GetPrefMapMode() ), aClipStack );
        }
        break;

        case( META_GRADIENTEX_ACTION ):
        {
            MetaGradientExAction* pAct = (MetaGradientExAction*) pAction;
            Rectangle aRect( pAct->GetPolyPolygon().GetBoundRect() );
            ImplActionBounds( aBound, aMapVDev.LogicToLogic( aRect, aMapVDev.GetMapMode(), GetPrefMapMode() ), aClipStack );
        }
        break;

        case( META_COMMENT_ACTION ):
        {
            // nothing to do
        };
        break;

        case( META_HATCH_ACTION ):
        {
            MetaHatchAction*    pAct = (MetaHatchAction*) pAction;
            Rectangle aRect( pAct->GetPolyPolygon().GetBoundRect() );
            ImplActionBounds( aBound, aMapVDev.LogicToLogic( aRect, aMapVDev.GetMapMode(), GetPrefMapMode() ), aClipStack );
        }
        break;

        case( META_TRANSPARENT_ACTION ):
        {
            MetaTransparentAction* pAct = (MetaTransparentAction*) pAction;
            Rectangle aRect( pAct->GetPolyPolygon().GetBoundRect() );
            ImplActionBounds( aBound, aMapVDev.LogicToLogic( aRect, aMapVDev.GetMapMode(), GetPrefMapMode() ), aClipStack );
        }
        break;

        case( META_FLOATTRANSPARENT_ACTION ):
        {
            MetaFloatTransparentAction* pAct = (MetaFloatTransparentAction*) pAction;
            GDIMetaFile                 aTransMtf( pAct->GetGDIMetaFile() );
            // get the bound rect of the contained metafile
            Rectangle aRect( aTransMtf.GetBoundRect( i_rReference ) );
            // scale the rect now on the assumption that the correct top left of the metafile
            // (not its bounds !) is (0,0)
            Size aPSize( aTransMtf.GetPrefSize() );
            aPSize = aMapVDev.LogicToLogic( aPSize, aTransMtf.GetPrefMapMode(), aMapVDev.GetMapMode() );
            Size aActSize( pAct->GetSize() );
            double fX = double(aActSize.Width())/double(aPSize.Width());
            double fY = double(aActSize.Height())/double(aPSize.Height());
            aRect.Left()   = long(double(aRect.Left())*fX);
            aRect.Right()  = long(double(aRect.Right())*fX);
            aRect.Top()    = long(double(aRect.Top())*fY);
            aRect.Bottom() = long(double(aRect.Bottom())*fY);

            // transform the rect to current VDev state
            aRect = aMapVDev.LogicToLogic( aRect, aTransMtf.GetPrefMapMode(), aMapVDev.GetMapMode() );

            ImplActionBounds( aBound, aRect, aClipStack );
        }
        break;

        case( META_EPS_ACTION ):
        {
            MetaEPSAction*  pAct = (MetaEPSAction*) pAction;
            Rectangle aRect( pAct->GetPoint(), pAct->GetSize() );
            ImplActionBounds( aBound, aMapVDev.LogicToLogic( aRect, aMapVDev.GetMapMode(), GetPrefMapMode() ), aClipStack );
        }
        break;

        case( META_CLIPREGION_ACTION ):
        {
            MetaClipRegionAction* pAct = (MetaClipRegionAction*) pAction;
            if( pAct->IsClipping() )
                aClipStack.back() = aMapVDev.LogicToLogic( pAct->GetRegion().GetBoundRect(), aMapVDev.GetMapMode(), GetPrefMapMode() );
            else
                aClipStack.back() = Rectangle();
        }
        break;

        case( META_ISECTRECTCLIPREGION_ACTION ):
        {
            MetaISectRectClipRegionAction* pAct = (MetaISectRectClipRegionAction*) pAction;
            Rectangle aRect( aMapVDev.LogicToLogic( pAct->GetRect(), aMapVDev.GetMapMode(), GetPrefMapMode() ) );
            if( aClipStack.back().IsEmpty() )
                aClipStack.back() = aRect;
            else
                aClipStack.back().Intersection( aRect );
        }
        break;

        case( META_ISECTREGIONCLIPREGION_ACTION ):
        {
            MetaISectRegionClipRegionAction*    pAct = (MetaISectRegionClipRegionAction*) pAction;
            Rectangle aRect( aMapVDev.LogicToLogic( pAct->GetRegion().GetBoundRect(), aMapVDev.GetMapMode(), GetPrefMapMode() ) );
            if( aClipStack.back().IsEmpty() )
                aClipStack.back() = aRect;
            else
                aClipStack.back().Intersection( aRect );
        }
        break;

        case( META_BMP_ACTION ):
        {
            MetaBmpAction* pAct = (MetaBmpAction*) pAction;
            Rectangle aRect( pAct->GetPoint(), aMapVDev.PixelToLogic( pAct->GetBitmap().GetSizePixel() ) );
            ImplActionBounds( aBound, aMapVDev.LogicToLogic( aRect, aMapVDev.GetMapMode(), GetPrefMapMode() ), aClipStack );
        }
        break;

        case( META_BMPEX_ACTION ):
        {
            MetaBmpExAction* pAct = (MetaBmpExAction*) pAction;
            Rectangle aRect( pAct->GetPoint(), aMapVDev.PixelToLogic( pAct->GetBitmapEx().GetSizePixel() ) );
            ImplActionBounds( aBound, aMapVDev.LogicToLogic( aRect, aMapVDev.GetMapMode(), GetPrefMapMode() ), aClipStack );
        }
        break;

        case( META_MASK_ACTION ):
        {
            MetaMaskAction* pAct = (MetaMaskAction*) pAction;
            Rectangle aRect( pAct->GetPoint(), aMapVDev.PixelToLogic( pAct->GetBitmap().GetSizePixel() ) );
            ImplActionBounds( aBound, aMapVDev.LogicToLogic( aRect, aMapVDev.GetMapMode(), GetPrefMapMode() ), aClipStack );
        }
        break;

        case( META_MASKSCALE_ACTION ):
        {
            MetaMaskScalePartAction* pAct = (MetaMaskScalePartAction*) pAction;
            Rectangle aRect( pAct->GetDestPoint(), pAct->GetDestSize() );
            ImplActionBounds( aBound, aMapVDev.LogicToLogic( aRect, aMapVDev.GetMapMode(), GetPrefMapMode() ), aClipStack );
        }
        break;

        case( META_MASKSCALEPART_ACTION ):
        {
            MetaMaskScalePartAction* pAct = (MetaMaskScalePartAction*) pAction;
            Rectangle aRect( pAct->GetDestPoint(), pAct->GetDestSize() );
            ImplActionBounds( aBound, aMapVDev.LogicToLogic( aRect, aMapVDev.GetMapMode(), GetPrefMapMode() ), aClipStack );
        }
        break;

        case( META_WALLPAPER_ACTION ):
        {
            MetaWallpaperAction* pAct = (MetaWallpaperAction*) pAction;
            Rectangle aRect( pAct->GetRect() );
            ImplActionBounds( aBound, aMapVDev.LogicToLogic( aRect, aMapVDev.GetMapMode(), GetPrefMapMode() ), aClipStack );
        }
        break;

        case( META_TEXTRECT_ACTION ):
        {
            MetaTextRectAction* pAct = (MetaTextRectAction*) pAction;
            Rectangle aRect( pAct->GetRect() );
            ImplActionBounds( aBound, aMapVDev.LogicToLogic( aRect, aMapVDev.GetMapMode(), GetPrefMapMode() ), aClipStack );
        }
        break;

        case( META_MOVECLIPREGION_ACTION ):
        {
            MetaMoveClipRegionAction* pAct = (MetaMoveClipRegionAction*) pAction;
            if( ! aClipStack.back().IsEmpty() )
            {
                Size aDelta( pAct->GetHorzMove(), pAct->GetVertMove() );
                aDelta = aMapVDev.LogicToLogic( aDelta, aMapVDev.GetMapMode(), GetPrefMapMode() );
                aClipStack.back().Move( aDelta.Width(), aDelta.Width() );
            }
        }
        break;

        case( META_RENDERGRAPHIC_ACTION ):
        {
            MetaRenderGraphicAction* pAct = (MetaRenderGraphicAction*) pAction;
            Rectangle aRect( pAct->GetPoint(), pAct->GetSize() );
            ImplActionBounds( aBound, aMapVDev.LogicToLogic( aRect, aMapVDev.GetMapMode(), GetPrefMapMode() ), aClipStack );
        }
        break;

        default:
            {
                pAction->Execute( &aMapVDev );

                if( nActionType == META_PUSH_ACTION )
                {
                    MetaPushAction* pAct = (MetaPushAction*) pAction;
                    aPushFlagStack.push_back( pAct->GetFlags() );
                    if( (aPushFlagStack.back() & PUSH_CLIPREGION) != 0 )
                    {
                        Rectangle aRect( aClipStack.back() );
                        aClipStack.push_back( aRect );
                    }
                }
                else if( nActionType == META_POP_ACTION )
                {
                    // sanity check
                    if( ! aPushFlagStack.empty() )
                    {
                        if( (aPushFlagStack.back() & PUSH_CLIPREGION) != 0 )
                        {
                            if( aClipStack.size() > 1 )
                                aClipStack.pop_back();
                        }
                        aPushFlagStack.pop_back();
                    }
                }
            }
            break;
        }
    }
    return aBound;
}

// ------------------------------------------------------------------------

Color GDIMetaFile::ImplColAdjustFnc( const Color& rColor, const void* pColParam )
{
    return Color( rColor.GetTransparency(),
                  ( (const ImplColAdjustParam*) pColParam )->pMapR[ rColor.GetRed() ],
                  ( (const ImplColAdjustParam*) pColParam )->pMapG[ rColor.GetGreen() ],
                  ( (const ImplColAdjustParam*) pColParam )->pMapB[ rColor.GetBlue() ] );

}

// ------------------------------------------------------------------------

BitmapEx GDIMetaFile::ImplBmpAdjustFnc( const BitmapEx& rBmpEx, const void* pBmpParam )
{
    const ImplBmpAdjustParam*   p = (const ImplBmpAdjustParam*) pBmpParam;
    BitmapEx                    aRet( rBmpEx );

    aRet.Adjust( p->nLuminancePercent, p->nContrastPercent,
                 p->nChannelRPercent, p->nChannelGPercent, p->nChannelBPercent,
                 p->fGamma, p->bInvert );

    return aRet;
}

// ------------------------------------------------------------------------

Color GDIMetaFile::ImplColConvertFnc( const Color& rColor, const void* pColParam )
{
    sal_uInt8 cLum = rColor.GetLuminance();

    if( MTF_CONVERSION_1BIT_THRESHOLD == ( (const ImplColConvertParam*) pColParam )->eConversion )
        cLum = ( cLum < 128 ) ? 0 : 255;

    return Color( rColor.GetTransparency(), cLum, cLum, cLum );
}

// ------------------------------------------------------------------------

BitmapEx GDIMetaFile::ImplBmpConvertFnc( const BitmapEx& rBmpEx, const void* pBmpParam )
{
    BitmapEx aRet( rBmpEx );

    aRet.Convert( ( (const ImplBmpConvertParam*) pBmpParam )->eConversion );

    return aRet;
}

// ------------------------------------------------------------------------

Color GDIMetaFile::ImplColMonoFnc( const Color&, const void* pColParam )
{
    return( ( (const ImplColMonoParam*) pColParam )->aColor );
}

// ------------------------------------------------------------------------

BitmapEx GDIMetaFile::ImplBmpMonoFnc( const BitmapEx& rBmpEx, const void* pBmpParam )
{
    BitmapPalette aPal( 3 );

    aPal[ 0 ] = Color( COL_BLACK );
    aPal[ 1 ] = Color( COL_WHITE );
    aPal[ 2 ] = ( (const ImplBmpMonoParam*) pBmpParam )->aColor;

    Bitmap aBmp( rBmpEx.GetSizePixel(), 4, &aPal );
    aBmp.Erase( ( (const ImplBmpMonoParam*) pBmpParam )->aColor );

    if( rBmpEx.IsAlpha() )
        return BitmapEx( aBmp, rBmpEx.GetAlpha() );
    else if( rBmpEx.IsTransparent() )
        return BitmapEx( aBmp, rBmpEx.GetMask() );
    else
        return aBmp;
}

// ------------------------------------------------------------------------

Color GDIMetaFile::ImplColReplaceFnc( const Color& rColor, const void* pColParam )
{
    const sal_uLong nR = rColor.GetRed(), nG = rColor.GetGreen(), nB = rColor.GetBlue();

    for( sal_uLong i = 0; i < ( (const ImplColReplaceParam*) pColParam )->nCount; i++ )
    {
        if( ( ( (const ImplColReplaceParam*) pColParam )->pMinR[ i ] <= nR ) &&
            ( ( (const ImplColReplaceParam*) pColParam )->pMaxR[ i ] >= nR ) &&
            ( ( (const ImplColReplaceParam*) pColParam )->pMinG[ i ] <= nG ) &&
            ( ( (const ImplColReplaceParam*) pColParam )->pMaxG[ i ] >= nG ) &&
            ( ( (const ImplColReplaceParam*) pColParam )->pMinB[ i ] <= nB ) &&
            ( ( (const ImplColReplaceParam*) pColParam )->pMaxB[ i ] >= nB ) )
        {
            return( ( (const ImplColReplaceParam*) pColParam )->pDstCols[ i ] );
        }
    }

    return rColor;
}

// ------------------------------------------------------------------------

BitmapEx GDIMetaFile::ImplBmpReplaceFnc( const BitmapEx& rBmpEx, const void* pBmpParam )
{
    const ImplBmpReplaceParam*  p = (const ImplBmpReplaceParam*) pBmpParam;
    BitmapEx                    aRet( rBmpEx );

    aRet.Replace( p->pSrcCols, p->pDstCols, p->nCount, p->pTols );

    return aRet;
}

// ------------------------------------------------------------------------

void GDIMetaFile::ImplExchangeColors( ColorExchangeFnc pFncCol, const void* pColParam,
                                      BmpExchangeFnc pFncBmp, const void* pBmpParam )
{
    GDIMetaFile aMtf;

    aMtf.aPrefSize = aPrefSize;
    aMtf.aPrefMapMode = aPrefMapMode;

    for( MetaAction* pAction = (MetaAction*) First(); pAction; pAction = (MetaAction*) Next() )
    {
        const sal_uInt16 nType = pAction->GetType();

        switch( nType )
        {
            case( META_PIXEL_ACTION ):
            {
                MetaPixelAction* pAct = (MetaPixelAction*) pAction;
                aMtf.Insert( new MetaPixelAction( pAct->GetPoint(), pFncCol( pAct->GetColor(), pColParam ) ), LIST_APPEND );
            }
            break;

            case( META_LINECOLOR_ACTION ):
            {
                MetaLineColorAction* pAct = (MetaLineColorAction*) pAction;

                if( !pAct->IsSetting() )
                    pAct->Duplicate();
                else
                    pAct = new MetaLineColorAction( pFncCol( pAct->GetColor(), pColParam ), sal_True );

                aMtf.Insert( pAct, LIST_APPEND );
            }
            break;

            case( META_FILLCOLOR_ACTION ):
            {
                MetaFillColorAction* pAct = (MetaFillColorAction*) pAction;

                if( !pAct->IsSetting() )
                    pAct->Duplicate();
                else
                    pAct = new MetaFillColorAction( pFncCol( pAct->GetColor(), pColParam ), sal_True );

                aMtf.Insert( pAct, LIST_APPEND );
            }
            break;

            case( META_TEXTCOLOR_ACTION ):
            {
                MetaTextColorAction* pAct = (MetaTextColorAction*) pAction;
                aMtf.Insert( new MetaTextColorAction( pFncCol( pAct->GetColor(), pColParam ) ), LIST_APPEND );
            }
            break;

            case( META_TEXTFILLCOLOR_ACTION ):
            {
                MetaTextFillColorAction* pAct = (MetaTextFillColorAction*) pAction;

                if( !pAct->IsSetting() )
                    pAct->Duplicate();
                else
                    pAct = new MetaTextFillColorAction( pFncCol( pAct->GetColor(), pColParam ), sal_True );

                aMtf.Insert( pAct, LIST_APPEND );
            }
            break;

            case( META_TEXTLINECOLOR_ACTION ):
            {
                MetaTextLineColorAction* pAct = (MetaTextLineColorAction*) pAction;

                if( !pAct->IsSetting() )
                    pAct->Duplicate();
                else
                    pAct = new MetaTextLineColorAction( pFncCol( pAct->GetColor(), pColParam ), sal_True );

                aMtf.Insert( pAct, LIST_APPEND );
            }
            break;

            case( META_OVERLINECOLOR_ACTION ):
            {
                MetaOverlineColorAction* pAct = (MetaOverlineColorAction*) pAction;

                if( !pAct->IsSetting() )
                    pAct->Duplicate();
                else
                    pAct = new MetaOverlineColorAction( pFncCol( pAct->GetColor(), pColParam ), sal_True );

                aMtf.Insert( pAct, LIST_APPEND );
            }
            break;

            case( META_FONT_ACTION ):
            {
                MetaFontAction* pAct = (MetaFontAction*) pAction;
                Font            aFont( pAct->GetFont() );

                aFont.SetColor( pFncCol( aFont.GetColor(), pColParam ) );
                aFont.SetFillColor( pFncCol( aFont.GetFillColor(), pColParam ) );
                aMtf.Insert( new MetaFontAction( aFont ), LIST_APPEND );
            }
            break;

            case( META_WALLPAPER_ACTION ):
            {
                MetaWallpaperAction*    pAct = (MetaWallpaperAction*) pAction;
                Wallpaper               aWall( pAct->GetWallpaper() );
                const Rectangle&        rRect = pAct->GetRect();

                aWall.SetColor( pFncCol( aWall.GetColor(), pColParam ) );

                if( aWall.IsBitmap() )
                    aWall.SetBitmap( pFncBmp( aWall.GetBitmap(), pBmpParam ) );

                if( aWall.IsGradient() )
                {
                    Gradient aGradient( aWall.GetGradient() );

                    aGradient.SetStartColor( pFncCol( aGradient.GetStartColor(), pColParam ) );
                    aGradient.SetEndColor( pFncCol( aGradient.GetEndColor(), pColParam ) );
                    aWall.SetGradient( aGradient );
                }

                aMtf.Insert( new MetaWallpaperAction( rRect, aWall ), LIST_APPEND );
            }
            break;

            case( META_BMP_ACTION ):
            case( META_BMPEX_ACTION ):
            case( META_MASK_ACTION ):
            {
                DBG_ERROR( "Don't use bitmap actions of this type in metafiles!" );
            }
            break;

            case( META_BMPSCALE_ACTION ):
            {
                MetaBmpScaleAction* pAct = (MetaBmpScaleAction*) pAction;
                aMtf.Insert( new MetaBmpScaleAction( pAct->GetPoint(), pAct->GetSize(),
                                                     pFncBmp( pAct->GetBitmap(), pBmpParam ).GetBitmap() ),
                                                     LIST_APPEND );
            }
            break;

            case( META_BMPSCALEPART_ACTION ):
            {
                MetaBmpScalePartAction* pAct = (MetaBmpScalePartAction*) pAction;
                aMtf.Insert( new MetaBmpScalePartAction( pAct->GetDestPoint(), pAct->GetDestSize(),
                                                         pAct->GetSrcPoint(), pAct->GetSrcSize(),
                                                         pFncBmp( pAct->GetBitmap(), pBmpParam ).GetBitmap() ),
                                                         LIST_APPEND );
            }
            break;

            case( META_BMPEXSCALE_ACTION ):
            {
                MetaBmpExScaleAction* pAct = (MetaBmpExScaleAction*) pAction;
                aMtf.Insert( new MetaBmpExScaleAction( pAct->GetPoint(), pAct->GetSize(),
                                                       pFncBmp( pAct->GetBitmapEx(), pBmpParam ) ),
                                                       LIST_APPEND );
            }
            break;

            case( META_BMPEXSCALEPART_ACTION ):
            {
                MetaBmpExScalePartAction* pAct = (MetaBmpExScalePartAction*) pAction;
                aMtf.Insert( new MetaBmpExScalePartAction( pAct->GetDestPoint(), pAct->GetDestSize(),
                                                           pAct->GetSrcPoint(), pAct->GetSrcSize(),
                                                           pFncBmp( pAct->GetBitmapEx(), pBmpParam ) ),
                                                           LIST_APPEND );
            }
            break;

            case( META_MASKSCALE_ACTION ):
            {
                MetaMaskScaleAction* pAct = (MetaMaskScaleAction*) pAction;
                aMtf.Insert( new MetaMaskScaleAction( pAct->GetPoint(), pAct->GetSize(),
                                                      pAct->GetBitmap(),
                                                      pFncCol( pAct->GetColor(), pColParam ) ),
                                                      LIST_APPEND );
            }
            break;

            case( META_MASKSCALEPART_ACTION ):
            {
                MetaMaskScalePartAction* pAct = (MetaMaskScalePartAction*) pAction;
                aMtf.Insert( new MetaMaskScalePartAction( pAct->GetDestPoint(), pAct->GetDestSize(),
                                                          pAct->GetSrcPoint(), pAct->GetSrcSize(),
                                                          pAct->GetBitmap(),
                                                          pFncCol( pAct->GetColor(), pColParam ) ),
                                                          LIST_APPEND );
            }
            break;

            case( META_GRADIENT_ACTION ):
            {
                MetaGradientAction* pAct = (MetaGradientAction*) pAction;
                Gradient            aGradient( pAct->GetGradient() );

                aGradient.SetStartColor( pFncCol( aGradient.GetStartColor(), pColParam ) );
                aGradient.SetEndColor( pFncCol( aGradient.GetEndColor(), pColParam ) );
                aMtf.Insert( new MetaGradientAction( pAct->GetRect(), aGradient ), LIST_APPEND );
            }
            break;

            case( META_GRADIENTEX_ACTION ):
            {
                MetaGradientExAction* pAct = (MetaGradientExAction*) pAction;
                Gradient              aGradient( pAct->GetGradient() );

                aGradient.SetStartColor( pFncCol( aGradient.GetStartColor(), pColParam ) );
                aGradient.SetEndColor( pFncCol( aGradient.GetEndColor(), pColParam ) );
                aMtf.Insert( new MetaGradientExAction( pAct->GetPolyPolygon(), aGradient ), LIST_APPEND );
            }
            break;

            case( META_HATCH_ACTION ):
            {
                MetaHatchAction*    pAct = (MetaHatchAction*) pAction;
                Hatch               aHatch( pAct->GetHatch() );

                aHatch.SetColor( pFncCol( aHatch.GetColor(), pColParam ) );
                aMtf.Insert( new MetaHatchAction( pAct->GetPolyPolygon(), aHatch ), LIST_APPEND );
            }
            break;

            case( META_FLOATTRANSPARENT_ACTION ):
            {
                MetaFloatTransparentAction* pAct = (MetaFloatTransparentAction*) pAction;
                GDIMetaFile                 aTransMtf( pAct->GetGDIMetaFile() );

                aTransMtf.ImplExchangeColors( pFncCol, pColParam, pFncBmp, pBmpParam );
                aMtf.Insert( new MetaFloatTransparentAction( aTransMtf,
                                                             pAct->GetPoint(), pAct->GetSize(),
                                                             pAct->GetGradient() ),
                                                             LIST_APPEND );
            }
            break;

            case( META_EPS_ACTION ):
            {
                MetaEPSAction*  pAct = (MetaEPSAction*) pAction;
                GDIMetaFile     aSubst( pAct->GetSubstitute() );

                aSubst.ImplExchangeColors( pFncCol, pColParam, pFncBmp, pBmpParam );
                aMtf.Insert( new MetaEPSAction( pAct->GetPoint(), pAct->GetSize(),
                                                pAct->GetLink(), aSubst ),
                                                LIST_APPEND );
            }
            break;

            case( META_RENDERGRAPHIC_ACTION ):
            {
                OSL_TRACE( "ExchangeColors not supported for RenderGraphic MetaActions yet" );

                pAction->Duplicate();
                aMtf.Insert( pAction, LIST_APPEND );
            }
            break;

            default:
            {
                pAction->Duplicate();
                aMtf.Insert( pAction, LIST_APPEND );
            }
            break;
        }
    }

    *this = aMtf;
}

// ------------------------------------------------------------------------

void GDIMetaFile::Adjust( short nLuminancePercent, short nContrastPercent,
                          short nChannelRPercent, short nChannelGPercent,
                          short nChannelBPercent, double fGamma, sal_Bool bInvert )
{
    // nothing to do? => return quickly
    if( nLuminancePercent || nContrastPercent ||
        nChannelRPercent || nChannelGPercent || nChannelBPercent ||
        ( fGamma != 1.0 ) || bInvert )
    {
        double              fM, fROff, fGOff, fBOff, fOff;
        ImplColAdjustParam  aColParam;
        ImplBmpAdjustParam  aBmpParam;

        aColParam.pMapR = new sal_uInt8[ 256 ];
        aColParam.pMapG = new sal_uInt8[ 256 ];
        aColParam.pMapB = new sal_uInt8[ 256 ];

        // calculate slope
        if( nContrastPercent >= 0 )
            fM = 128.0 / ( 128.0 - 1.27 * MinMax( nContrastPercent, 0L, 100L ) );
        else
            fM = ( 128.0 + 1.27 * MinMax( nContrastPercent, -100L, 0L ) ) / 128.0;

        // total offset = luminance offset + contrast offset
        fOff = MinMax( nLuminancePercent, -100L, 100L ) * 2.55 + 128.0 - fM * 128.0;

        // channel offset = channel offset  + total offset
        fROff = nChannelRPercent * 2.55 + fOff;
        fGOff = nChannelGPercent * 2.55 + fOff;
        fBOff = nChannelBPercent * 2.55 + fOff;

        // calculate gamma value
        fGamma = ( fGamma <= 0.0 || fGamma > 10.0 ) ? 1.0 : ( 1.0 / fGamma );
        const sal_Bool bGamma = ( fGamma != 1.0 );

        // create mapping table
        for( long nX = 0L; nX < 256L; nX++ )
        {
            aColParam.pMapR[ nX ] = (sal_uInt8) MinMax( FRound( nX * fM + fROff ), 0L, 255L );
            aColParam.pMapG[ nX ] = (sal_uInt8) MinMax( FRound( nX * fM + fGOff ), 0L, 255L );
            aColParam.pMapB[ nX ] = (sal_uInt8) MinMax( FRound( nX * fM + fBOff ), 0L, 255L );

            if( bGamma )
            {
                aColParam.pMapR[ nX ] = GAMMA( aColParam.pMapR[ nX ], fGamma );
                aColParam.pMapG[ nX ] = GAMMA( aColParam.pMapG[ nX ], fGamma );
                aColParam.pMapB[ nX ] = GAMMA( aColParam.pMapB[ nX ], fGamma );
            }

            if( bInvert )
            {
                aColParam.pMapR[ nX ] = ~aColParam.pMapR[ nX ];
                aColParam.pMapG[ nX ] = ~aColParam.pMapG[ nX ];
                aColParam.pMapB[ nX ] = ~aColParam.pMapB[ nX ];
            }
        }

        aBmpParam.nLuminancePercent = nLuminancePercent;
        aBmpParam.nContrastPercent = nContrastPercent;
        aBmpParam.nChannelRPercent = nChannelRPercent;
        aBmpParam.nChannelGPercent = nChannelGPercent;
        aBmpParam.nChannelBPercent = nChannelBPercent;
        aBmpParam.fGamma = fGamma;
        aBmpParam.bInvert = bInvert;

        // do color adjustment
        ImplExchangeColors( ImplColAdjustFnc, &aColParam, ImplBmpAdjustFnc, &aBmpParam );

        delete[] aColParam.pMapR;
        delete[] aColParam.pMapG;
        delete[] aColParam.pMapB;
    }
}

// ------------------------------------------------------------------------

void GDIMetaFile::Convert( MtfConversion eConversion )
{
    // nothing to do? => return quickly
    if( eConversion != MTF_CONVERSION_NONE )
    {
        ImplColConvertParam aColParam;
        ImplBmpConvertParam aBmpParam;

        aColParam.eConversion = eConversion;
        aBmpParam.eConversion = ( MTF_CONVERSION_1BIT_THRESHOLD == eConversion ) ? BMP_CONVERSION_1BIT_THRESHOLD : BMP_CONVERSION_8BIT_GREYS;

        ImplExchangeColors( ImplColConvertFnc, &aColParam, ImplBmpConvertFnc, &aBmpParam );
    }
}

// ------------------------------------------------------------------------

void GDIMetaFile::ReplaceColors( const Color& rSearchColor, const Color& rReplaceColor, sal_uLong nTol )
{
    ReplaceColors( &rSearchColor, &rReplaceColor, 1, &nTol );
}

// ------------------------------------------------------------------------

void GDIMetaFile::ReplaceColors( const Color* pSearchColors, const Color* pReplaceColors, sal_uLong nColorCount, sal_uLong* pTols )
{
    ImplColReplaceParam aColParam;
    ImplBmpReplaceParam aBmpParam;

    aColParam.pMinR = new sal_uLong[ nColorCount ];
    aColParam.pMaxR = new sal_uLong[ nColorCount ];
    aColParam.pMinG = new sal_uLong[ nColorCount ];
    aColParam.pMaxG = new sal_uLong[ nColorCount ];
    aColParam.pMinB = new sal_uLong[ nColorCount ];
    aColParam.pMaxB = new sal_uLong[ nColorCount ];

    for( sal_uLong i = 0; i < nColorCount; i++ )
    {
        const long  nTol = pTols ? ( pTols[ i ] * 255 ) / 100 : 0;
        long        nVal;

        nVal = pSearchColors[ i ].GetRed();
        aColParam.pMinR[ i ] = (sal_uLong) Max( nVal - nTol, 0L );
        aColParam.pMaxR[ i ] = (sal_uLong) Min( nVal + nTol, 255L );

        nVal = pSearchColors[ i ].GetGreen();
        aColParam.pMinG[ i ] = (sal_uLong) Max( nVal - nTol, 0L );
        aColParam.pMaxG[ i ] = (sal_uLong) Min( nVal + nTol, 255L );

        nVal = pSearchColors[ i ].GetBlue();
        aColParam.pMinB[ i ] = (sal_uLong) Max( nVal - nTol, 0L );
        aColParam.pMaxB[ i ] = (sal_uLong) Min( nVal + nTol, 255L );
    }

    aColParam.pDstCols = pReplaceColors;
    aColParam.nCount = nColorCount;

    aBmpParam.pSrcCols = pSearchColors;
    aBmpParam.pDstCols = pReplaceColors;
    aBmpParam.nCount = nColorCount;
    aBmpParam.pTols = pTols;

    ImplExchangeColors( ImplColReplaceFnc, &aColParam, ImplBmpReplaceFnc, &aBmpParam );

    delete[] aColParam.pMinR;
    delete[] aColParam.pMaxR;
    delete[] aColParam.pMinG;
    delete[] aColParam.pMaxG;
    delete[] aColParam.pMinB;
    delete[] aColParam.pMaxB;
};

// ------------------------------------------------------------------------

GDIMetaFile GDIMetaFile::GetMonochromeMtf( const Color& rColor ) const
{
    GDIMetaFile aRet( *this );

    ImplColMonoParam    aColParam;
    ImplBmpMonoParam    aBmpParam;

    aColParam.aColor = rColor;
    aBmpParam.aColor = rColor;

    aRet.ImplExchangeColors( ImplColMonoFnc, &aColParam, ImplBmpMonoFnc, &aBmpParam );

    return aRet;
}

// ------------------------------------------------------------------------

sal_uLong GDIMetaFile::GetChecksum() const
{
    GDIMetaFile         aMtf;
    SvMemoryStream      aMemStm( 65535, 65535 );
    ImplMetaWriteData   aWriteData;
    SVBT16              aBT16;
    SVBT32              aBT32;
    sal_uLong               nCrc = 0;

<<<<<<< HEAD
    aWriteData.meActualCharSet = aMemStm.GetStreamCharSet();

    for( ULONG i = 0, nObjCount = GetActionCount(); i < nObjCount; i++ )
=======
    for( sal_uLong i = 0, nObjCount = GetActionCount(); i < nObjCount; i++ )
>>>>>>> ce5f1dd1
    {
        MetaAction* pAction = GetAction( i );

        switch( pAction->GetType() )
        {
            case( META_BMP_ACTION ):
            {
                MetaBmpAction* pAct = (MetaBmpAction*) pAction;

                ShortToSVBT16( pAct->GetType(), aBT16 );
                nCrc = rtl_crc32( nCrc, aBT16, 2 );

                UInt32ToSVBT32( pAct->GetBitmap().GetChecksum(), aBT32 );
                nCrc = rtl_crc32( nCrc, aBT32, 4 );

                UInt32ToSVBT32( pAct->GetPoint().X(), aBT32 );
                nCrc = rtl_crc32( nCrc, aBT32, 4 );

                UInt32ToSVBT32( pAct->GetPoint().Y(), aBT32 );
                nCrc = rtl_crc32( nCrc, aBT32, 4 );
            }
            break;

            case( META_BMPSCALE_ACTION ):
            {
                MetaBmpScaleAction* pAct = (MetaBmpScaleAction*) pAction;

                ShortToSVBT16( pAct->GetType(), aBT16 );
                nCrc = rtl_crc32( nCrc, aBT16, 2 );

                UInt32ToSVBT32( pAct->GetBitmap().GetChecksum(), aBT32 );
                nCrc = rtl_crc32( nCrc, aBT32, 4 );

                UInt32ToSVBT32( pAct->GetPoint().X(), aBT32 );
                nCrc = rtl_crc32( nCrc, aBT32, 4 );

                UInt32ToSVBT32( pAct->GetPoint().Y(), aBT32 );
                nCrc = rtl_crc32( nCrc, aBT32, 4 );

                UInt32ToSVBT32( pAct->GetSize().Width(), aBT32 );
                nCrc = rtl_crc32( nCrc, aBT32, 4 );

                UInt32ToSVBT32( pAct->GetSize().Height(), aBT32 );
                nCrc = rtl_crc32( nCrc, aBT32, 4 );
            }
            break;

            case( META_BMPSCALEPART_ACTION ):
            {
                MetaBmpScalePartAction* pAct = (MetaBmpScalePartAction*) pAction;

                ShortToSVBT16( pAct->GetType(), aBT16 );
                nCrc = rtl_crc32( nCrc, aBT16, 2 );

                UInt32ToSVBT32( pAct->GetBitmap().GetChecksum(), aBT32 );
                nCrc = rtl_crc32( nCrc, aBT32, 4 );

                UInt32ToSVBT32( pAct->GetDestPoint().X(), aBT32 );
                nCrc = rtl_crc32( nCrc, aBT32, 4 );

                UInt32ToSVBT32( pAct->GetDestPoint().Y(), aBT32 );
                nCrc = rtl_crc32( nCrc, aBT32, 4 );

                UInt32ToSVBT32( pAct->GetDestSize().Width(), aBT32 );
                nCrc = rtl_crc32( nCrc, aBT32, 4 );

                UInt32ToSVBT32( pAct->GetDestSize().Height(), aBT32 );
                nCrc = rtl_crc32( nCrc, aBT32, 4 );

                UInt32ToSVBT32( pAct->GetSrcPoint().X(), aBT32 );
                nCrc = rtl_crc32( nCrc, aBT32, 4 );

                UInt32ToSVBT32( pAct->GetSrcPoint().Y(), aBT32 );
                nCrc = rtl_crc32( nCrc, aBT32, 4 );

                UInt32ToSVBT32( pAct->GetSrcSize().Width(), aBT32 );
                nCrc = rtl_crc32( nCrc, aBT32, 4 );

                UInt32ToSVBT32( pAct->GetSrcSize().Height(), aBT32 );
                nCrc = rtl_crc32( nCrc, aBT32, 4 );
            }
            break;

            case( META_BMPEX_ACTION ):
            {
                MetaBmpExAction* pAct = (MetaBmpExAction*) pAction;

                ShortToSVBT16( pAct->GetType(), aBT16 );
                nCrc = rtl_crc32( nCrc, aBT16, 2 );

                UInt32ToSVBT32( pAct->GetBitmapEx().GetChecksum(), aBT32 );
                nCrc = rtl_crc32( nCrc, aBT32, 4 );

                UInt32ToSVBT32( pAct->GetPoint().X(), aBT32 );
                nCrc = rtl_crc32( nCrc, aBT32, 4 );

                UInt32ToSVBT32( pAct->GetPoint().Y(), aBT32 );
                nCrc = rtl_crc32( nCrc, aBT32, 4 );
            }
            break;

            case( META_BMPEXSCALE_ACTION ):
            {
                MetaBmpExScaleAction* pAct = (MetaBmpExScaleAction*) pAction;

                ShortToSVBT16( pAct->GetType(), aBT16 );
                nCrc = rtl_crc32( nCrc, aBT16, 2 );

                UInt32ToSVBT32( pAct->GetBitmapEx().GetChecksum(), aBT32 );
                nCrc = rtl_crc32( nCrc, aBT32, 4 );

                UInt32ToSVBT32( pAct->GetPoint().X(), aBT32 );
                nCrc = rtl_crc32( nCrc, aBT32, 4 );

                UInt32ToSVBT32( pAct->GetPoint().Y(), aBT32 );
                nCrc = rtl_crc32( nCrc, aBT32, 4 );

                UInt32ToSVBT32( pAct->GetSize().Width(), aBT32 );
                nCrc = rtl_crc32( nCrc, aBT32, 4 );

                UInt32ToSVBT32( pAct->GetSize().Height(), aBT32 );
                nCrc = rtl_crc32( nCrc, aBT32, 4 );
            }
            break;

            case( META_BMPEXSCALEPART_ACTION ):
            {
                MetaBmpExScalePartAction* pAct = (MetaBmpExScalePartAction*) pAction;

                ShortToSVBT16( pAct->GetType(), aBT16 );
                nCrc = rtl_crc32( nCrc, aBT16, 2 );

                UInt32ToSVBT32( pAct->GetBitmapEx().GetChecksum(), aBT32 );
                nCrc = rtl_crc32( nCrc, aBT32, 4 );

                UInt32ToSVBT32( pAct->GetDestPoint().X(), aBT32 );
                nCrc = rtl_crc32( nCrc, aBT32, 4 );

                UInt32ToSVBT32( pAct->GetDestPoint().Y(), aBT32 );
                nCrc = rtl_crc32( nCrc, aBT32, 4 );

                UInt32ToSVBT32( pAct->GetDestSize().Width(), aBT32 );
                nCrc = rtl_crc32( nCrc, aBT32, 4 );

                UInt32ToSVBT32( pAct->GetDestSize().Height(), aBT32 );
                nCrc = rtl_crc32( nCrc, aBT32, 4 );

                UInt32ToSVBT32( pAct->GetSrcPoint().X(), aBT32 );
                nCrc = rtl_crc32( nCrc, aBT32, 4 );

                UInt32ToSVBT32( pAct->GetSrcPoint().Y(), aBT32 );
                nCrc = rtl_crc32( nCrc, aBT32, 4 );

                UInt32ToSVBT32( pAct->GetSrcSize().Width(), aBT32 );
                nCrc = rtl_crc32( nCrc, aBT32, 4 );

                UInt32ToSVBT32( pAct->GetSrcSize().Height(), aBT32 );
                nCrc = rtl_crc32( nCrc, aBT32, 4 );
            }
            break;

            case( META_MASK_ACTION ):
            {
                MetaMaskAction* pAct = (MetaMaskAction*) pAction;

                ShortToSVBT16( pAct->GetType(), aBT16 );
                nCrc = rtl_crc32( nCrc, aBT16, 2 );

                UInt32ToSVBT32( pAct->GetBitmap().GetChecksum(), aBT32 );
                nCrc = rtl_crc32( nCrc, aBT32, 4 );

                UInt32ToSVBT32( pAct->GetColor().GetColor(), aBT32 );
                nCrc = rtl_crc32( nCrc, aBT32, 4 );

                UInt32ToSVBT32( pAct->GetPoint().X(), aBT32 );
                nCrc = rtl_crc32( nCrc, aBT32, 4 );

                UInt32ToSVBT32( pAct->GetPoint().Y(), aBT32 );
                nCrc = rtl_crc32( nCrc, aBT32, 4 );
            }
            break;

            case( META_MASKSCALE_ACTION ):
            {
                MetaMaskScaleAction* pAct = (MetaMaskScaleAction*) pAction;

                ShortToSVBT16( pAct->GetType(), aBT16 );
                nCrc = rtl_crc32( nCrc, aBT16, 2 );

                UInt32ToSVBT32( pAct->GetBitmap().GetChecksum(), aBT32 );
                nCrc = rtl_crc32( nCrc, aBT32, 4 );

                UInt32ToSVBT32( pAct->GetColor().GetColor(), aBT32 );
                nCrc = rtl_crc32( nCrc, aBT32, 4 );

                UInt32ToSVBT32( pAct->GetPoint().X(), aBT32 );
                nCrc = rtl_crc32( nCrc, aBT32, 4 );

                UInt32ToSVBT32( pAct->GetPoint().Y(), aBT32 );
                nCrc = rtl_crc32( nCrc, aBT32, 4 );

                UInt32ToSVBT32( pAct->GetSize().Width(), aBT32 );
                nCrc = rtl_crc32( nCrc, aBT32, 4 );

                UInt32ToSVBT32( pAct->GetSize().Height(), aBT32 );
                nCrc = rtl_crc32( nCrc, aBT32, 4 );
            }
            break;

            case( META_MASKSCALEPART_ACTION ):
            {
                MetaMaskScalePartAction* pAct = (MetaMaskScalePartAction*) pAction;

                ShortToSVBT16( pAct->GetType(), aBT16 );
                nCrc = rtl_crc32( nCrc, aBT16, 2 );

                UInt32ToSVBT32( pAct->GetBitmap().GetChecksum(), aBT32 );
                nCrc = rtl_crc32( nCrc, aBT32, 4 );

                UInt32ToSVBT32( pAct->GetColor().GetColor(), aBT32 );
                nCrc = rtl_crc32( nCrc, aBT32, 4 );

                UInt32ToSVBT32( pAct->GetDestPoint().X(), aBT32 );
                nCrc = rtl_crc32( nCrc, aBT32, 4 );

                UInt32ToSVBT32( pAct->GetDestPoint().Y(), aBT32 );
                nCrc = rtl_crc32( nCrc, aBT32, 4 );

                UInt32ToSVBT32( pAct->GetDestSize().Width(), aBT32 );
                nCrc = rtl_crc32( nCrc, aBT32, 4 );

                UInt32ToSVBT32( pAct->GetDestSize().Height(), aBT32 );
                nCrc = rtl_crc32( nCrc, aBT32, 4 );

                UInt32ToSVBT32( pAct->GetSrcPoint().X(), aBT32 );
                nCrc = rtl_crc32( nCrc, aBT32, 4 );

                UInt32ToSVBT32( pAct->GetSrcPoint().Y(), aBT32 );
                nCrc = rtl_crc32( nCrc, aBT32, 4 );

                UInt32ToSVBT32( pAct->GetSrcSize().Width(), aBT32 );
                nCrc = rtl_crc32( nCrc, aBT32, 4 );

                UInt32ToSVBT32( pAct->GetSrcSize().Height(), aBT32 );
                nCrc = rtl_crc32( nCrc, aBT32, 4 );
            }
            break;

            case META_EPS_ACTION :
            {
                MetaEPSAction* pAct = (MetaEPSAction*) pAction;
                nCrc = rtl_crc32( nCrc, pAct->GetLink().GetData(), pAct->GetLink().GetDataSize() );
            }
            break;

            case( META_RENDERGRAPHIC_ACTION ):
            {
                MetaRenderGraphicAction*    pAct = (MetaRenderGraphicAction*) pAction;
                const ::vcl::RenderGraphic& rRenderGraphic = pAct->GetRenderGraphic();

                ShortToSVBT16( pAct->GetType(), aBT16 );
                nCrc = rtl_crc32( nCrc, aBT16, 2 );

                nCrc = rtl_crc32( nCrc, rRenderGraphic.GetGraphicData().get(), rRenderGraphic.GetGraphicDataLength() );

                UInt32ToSVBT32( pAct->GetPoint().X(), aBT32 );
                nCrc = rtl_crc32( nCrc, aBT32, 4 );

                UInt32ToSVBT32( pAct->GetPoint().Y(), aBT32 );
                nCrc = rtl_crc32( nCrc, aBT32, 4 );

                UInt32ToSVBT32( pAct->GetSize().Width(), aBT32 );
                nCrc = rtl_crc32( nCrc, aBT32, 4 );

                UInt32ToSVBT32( pAct->GetSize().Height(), aBT32 );
                nCrc = rtl_crc32( nCrc, aBT32, 4 );
            }
            break;

            default:
            {
                pAction->Write( aMemStm, &aWriteData );
                nCrc = rtl_crc32( nCrc, aMemStm.GetData(), aMemStm.Tell() );
                aMemStm.Seek( 0 );
            }
            break;
        }
    }

    return nCrc;
}

// ------------------------------------------------------------------------

sal_uLong GDIMetaFile::GetSizeBytes() const
{
    sal_uLong nSizeBytes = 0;

    for( sal_uLong i = 0, nObjCount = GetActionCount(); i < nObjCount; ++i )
    {
        MetaAction* pAction = GetAction( i );

        // default action size is set to 32 (=> not the exact value)
        nSizeBytes += 32;

        // add sizes for large action content
        switch( pAction->GetType() )
        {
            case( META_BMP_ACTION ): nSizeBytes += ( (MetaBmpAction*) pAction )->GetBitmap().GetSizeBytes(); break;
            case( META_BMPSCALE_ACTION ): nSizeBytes += ( (MetaBmpScaleAction*) pAction )->GetBitmap().GetSizeBytes(); break;
            case( META_BMPSCALEPART_ACTION ): nSizeBytes += ( (MetaBmpScalePartAction*) pAction )->GetBitmap().GetSizeBytes(); break;

            case( META_BMPEX_ACTION ): nSizeBytes += ( (MetaBmpExAction*) pAction )->GetBitmapEx().GetSizeBytes(); break;
            case( META_BMPEXSCALE_ACTION ): nSizeBytes += ( (MetaBmpExScaleAction*) pAction )->GetBitmapEx().GetSizeBytes(); break;
            case( META_BMPEXSCALEPART_ACTION ): nSizeBytes += ( (MetaBmpExScalePartAction*) pAction )->GetBitmapEx().GetSizeBytes(); break;

            case( META_MASK_ACTION ): nSizeBytes += ( (MetaMaskAction*) pAction )->GetBitmap().GetSizeBytes(); break;
            case( META_MASKSCALE_ACTION ): nSizeBytes += ( (MetaMaskScaleAction*) pAction )->GetBitmap().GetSizeBytes(); break;
            case( META_MASKSCALEPART_ACTION ): nSizeBytes += ( (MetaMaskScalePartAction*) pAction )->GetBitmap().GetSizeBytes(); break;

            case( META_POLYLINE_ACTION ): nSizeBytes += ( ( (MetaPolyLineAction*) pAction )->GetPolygon().GetSize() * sizeof( Point ) ); break;
            case( META_POLYGON_ACTION ): nSizeBytes += ( ( (MetaPolygonAction*) pAction )->GetPolygon().GetSize() * sizeof( Point ) ); break;
            case( META_POLYPOLYGON_ACTION ):
            {
                const PolyPolygon& rPolyPoly = ( (MetaPolyPolygonAction*) pAction )->GetPolyPolygon();

                for( sal_uInt16 n = 0; n < rPolyPoly.Count(); ++n )
                    nSizeBytes += ( rPolyPoly[ n ].GetSize() * sizeof( Point ) );
            }
            break;

            case( META_TEXT_ACTION ): nSizeBytes += ( ( (MetaTextAction*) pAction )->GetText().Len() * sizeof( sal_Unicode ) ); break;
            case( META_STRETCHTEXT_ACTION ): nSizeBytes += ( ( (MetaStretchTextAction*) pAction )->GetText().Len() * sizeof( sal_Unicode ) ); break;
            case( META_TEXTRECT_ACTION ): nSizeBytes += ( ( (MetaTextRectAction*) pAction )->GetText().Len() * sizeof( sal_Unicode ) ); break;
            case( META_TEXTARRAY_ACTION ):
            {
                MetaTextArrayAction* pTextArrayAction = (MetaTextArrayAction*) pAction;

                nSizeBytes += ( pTextArrayAction->GetText().Len() * sizeof( sal_Unicode ) );

                if( pTextArrayAction->GetDXArray() )
                    nSizeBytes += ( pTextArrayAction->GetLen() << 2 );
            }
            break;

            case( META_RENDERGRAPHIC_ACTION ): nSizeBytes += ( ( (MetaRenderGraphicAction*) pAction )->GetRenderGraphic() ).GetGraphicDataLength(); break;
        }
    }

    return( nSizeBytes );
}

// ------------------------------------------------------------------------

SvStream& operator>>( SvStream& rIStm, GDIMetaFile& rGDIMetaFile )
{
    if( !rIStm.GetError() )
    {
        char    aId[ 7 ];
        sal_uLong   nStmPos = rIStm.Tell();
        sal_uInt16  nOldFormat = rIStm.GetNumberFormatInt();

        rIStm.SetNumberFormatInt( NUMBERFORMAT_INT_LITTLEENDIAN );

        aId[ 0 ] = 0;
        aId[ 6 ] = 0;
        rIStm.Read( aId, 6 );

        if ( !strcmp( aId, "VCLMTF" ) )
        {
            // new format
            VersionCompat*  pCompat;
            MetaAction*     pAction;
<<<<<<< HEAD
            UINT32          nStmCompressMode = 0;
            UINT32          nCount = 0;
            sal_uInt8       bRenderGraphicReplacements = 0;
=======
            sal_uInt32          nStmCompressMode = 0;
            sal_uInt32          nCount = 0;
>>>>>>> ce5f1dd1

            pCompat = new VersionCompat( rIStm, STREAM_READ );
            {
                // version 1
                rIStm >> nStmCompressMode;
                rIStm >> rGDIMetaFile.aPrefMapMode;
                rIStm >> rGDIMetaFile.aPrefSize;
                rIStm >> nCount;

                if( pCompat->GetVersion() >= 2 )
                {
                    // version 2
                    // =========
                    // contains an additional flag to indicate that RenderGraphic
                    // actions are immediately followed by a replacement image, that
                    // needs to be skipped in case the flag is set (KA 01/2011)

                    rIStm >> bRenderGraphicReplacements;
                }
            }
            delete pCompat;

            ImplMetaReadData aReadData;
            aReadData.meActualCharSet = rIStm.GetStreamCharSet();

<<<<<<< HEAD
            for( UINT32 nAction = 0UL; ( nAction < nCount ) && !rIStm.IsEof(); ++nAction )
=======
            for( sal_uInt32 nAction = 0UL; ( nAction < nCount ) && !rIStm.IsEof(); nAction++ )
>>>>>>> ce5f1dd1
            {
                pAction = MetaAction::ReadMetaAction( rIStm, &aReadData );

                if( pAction )
                {
                    rGDIMetaFile.AddAction( pAction );

                    // if the MetaFile was written in RenderGraphics replacement mode
                    // and we just read a RenderGraphic action, skip the following
                    // META_BMPEXSCALE_ACTION, since this is the replacement image,
                    // just needed for old implementations; don't forget to increment
                    // the action read counter! (KA 01/2011)
                    if( bRenderGraphicReplacements &&
                        ( META_RENDERGRAPHIC_ACTION == pAction->GetType() ) &&
                        ( ++nAction < nCount ) && !rIStm.IsEof() )
                    {
                        UINT16 nFollowingType;

                        // dummy read of the next following META_BMPEXSCALE_ACTION
                        // RenderGraphic replacement action (KA 01/2011)
                        rIStm >> nFollowingType;
                        delete ( new VersionCompat( rIStm, STREAM_READ ) );

                        OSL_ENSURE( META_BMPEXSCALE_ACTION == nFollowingType, \
"META_RENDERGRAPHIC_ACTION read in RenderGraphic replacement mode \
without following META_BMPEXSCALE_ACTION replacement" );
                    }
                }
            }
        }
        else
        {
            // to avoid possible compiler optimizations => new/delete
            rIStm.Seek( nStmPos );
            delete( new SVMConverter( rIStm, rGDIMetaFile, CONVERT_FROM_SVM1 ) );
        }

        // check for errors
        if( rIStm.GetError() )
        {
            rGDIMetaFile.Clear();
            rIStm.Seek( nStmPos );
        }

        rIStm.SetNumberFormatInt( nOldFormat );
    }

    return rIStm;
}

// ------------------------------------------------------------------------

SvStream& operator<<( SvStream& rOStm, const GDIMetaFile& rGDIMetaFile )
{
    if( !rOStm.GetError() )
    {
        static const char*  pEnableSVM1 = getenv( "SAL_ENABLE_SVM1" );
        static const bool   bNoSVM1 = (NULL == pEnableSVM1 ) || ( '0' == *pEnableSVM1 );

        if( bNoSVM1 || rOStm.GetVersion() >= SOFFICE_FILEFORMAT_50  )
        {
            const_cast< GDIMetaFile& >( rGDIMetaFile ).Write( rOStm );
        }
        else
        {
            delete( new SVMConverter( rOStm, const_cast< GDIMetaFile& >( rGDIMetaFile ), CONVERT_TO_SVM1 ) );
        }

#ifdef DEBUG
        if( !bNoSVM1 && rOStm.GetVersion() < SOFFICE_FILEFORMAT_50 )
        {
OSL_TRACE( \
"GDIMetaFile would normally be written in old SVM1 format by this call. \
The current implementation always writes in VCLMTF format. \
Please set environment variable SAL_ENABLE_SVM1 to '1' to reenable old behavior" );
        }
#endif // DEBUG
    }

    return rOStm;
}

// ------------------------------------------------------------------------

SvStream& GDIMetaFile::Read( SvStream& rIStm )
{
    Clear();
    rIStm >> *this;

    return rIStm;
}

// ------------------------------------------------------------------------

SvStream& GDIMetaFile::Write( SvStream& rOStm, GDIMetaFileWriteFlags nWriteFlags )
{
    VersionCompat*  pCompat;
<<<<<<< HEAD
    const UINT32    nStmCompressMode = rOStm.GetCompressMode();
    USHORT          nOldFormat = rOStm.GetNumberFormatInt();
    const           sal_uInt8 bRenderGraphicReplacements =
                                ( ( ( GDIMETAFILE_WRITE_REPLACEMENT_RENDERGRAPHIC & nWriteFlags ) != 0 ) ? 1 : 0 );

    // With the introduction of the META_RENDERGRAPHIC_ACTION, it is neccessary
    // to provide some kind of document backward compatibility:
    //
    //  If the flag GDIMETAFILE_WRITE_REPLACEMENT_RENDERGRAPHIC is set in
    //  parameter nWriteFlags, each META_RENDERGRAPHIC_ACTION is followed by
    //  an additional META_BMPEXSCALE_ACTION, that contains a replacement
    //  image for the new RenderGraphic action.
    //
    //  Old implementations, not knowing anything about META_RENDERGRAPHIC_ACTION,
    //  will skip this new action and read the META_BMPEXSCALE_ACTION instead
    //
    //  Since the current implementation is able to handle the new action, the
    //  then following image replacement action needs to be skipped by this
    //  implementation, if the metafile was written in the RenderGraphic
    //  replacement mode.
    //
    //  To be able to detect this compatibility mode, the header needs to
    //  be extended by a corresponding flag, resulting in version 2 of
    //  the header. The surrounding VersionCompat of the header
    //  allows to add such new data without any problems (KA 01/2011)
=======
    const sal_uInt32    nStmCompressMode = rOStm.GetCompressMode();
    sal_uInt16          nOldFormat = rOStm.GetNumberFormatInt();
>>>>>>> ce5f1dd1

    rOStm.SetNumberFormatInt( NUMBERFORMAT_INT_LITTLEENDIAN );
    rOStm.Write( "VCLMTF", 6 );

    pCompat = new VersionCompat( rOStm, STREAM_WRITE, 2 );

<<<<<<< HEAD
    {
        // version 1
        UINT32 nActionCount = 0;

        // calculate correct action count and watch for
        // additional RenderGraphic replacement actions, if the
        // GDIMETAFILE_WRITE_REPLACEMENT_RENDERGRAPHIC is set
        // and META_RENDERGRAPHIC_ACTION are encountered (KA 01/2011)
        for( MetaAction* pAct = static_cast< MetaAction* >( First() ); pAct; pAct = static_cast< MetaAction* >( Next() ) )
        {
            nActionCount += ( bRenderGraphicReplacements && ( META_RENDERGRAPHIC_ACTION == pAct->GetType() ) ? 2 : 1 );
        }

        rOStm << nStmCompressMode << aPrefMapMode << aPrefSize << nActionCount;

        {
            // version 2
            // =========
            // since version 2, a GDIMETAFILE_WRITE_REPLACEMENT_RENDERGRAPHIC flag
            // is written, to indicate that each META_BMPEXSCALE_ACTION following
            // a META_RENDERGRAPHIC_ACTION needs to be skipped, in case the flag is
            // set (KA 01/2011)
            rOStm << bRenderGraphicReplacements;
        }
    }
=======
    rOStm << nStmCompressMode;
    rOStm << aPrefMapMode;
    rOStm << aPrefSize;
    rOStm << (sal_uInt32) GetActionCount();
>>>>>>> ce5f1dd1

    delete pCompat;

    ImplMetaWriteData aWriteData;

    aWriteData.meActualCharSet = rOStm.GetStreamCharSet();
    aWriteData.mnWriteFlags = nWriteFlags;

    for( MetaAction* pAct = static_cast< MetaAction* >( First() ); pAct; pAct = static_cast< MetaAction* >( Next() ) )
    {
        pAct->Write( rOStm, &aWriteData );

        // write the RenderGraphic replacement image, if the
        // GDIMETAFILE_WRITE_REPLACEMENT_RENDERGRAPHIC flag is set
        // and if a META_RENDERGRAPHIC_ACTION is encountered (KA 01/2011)
        if( bRenderGraphicReplacements && ( META_RENDERGRAPHIC_ACTION == pAct->GetType() ) )
        {
            MetaRenderGraphicAction*    pRenderAction = static_cast< MetaRenderGraphicAction* >( pAct );
            MetaBmpExScaleAction*       pBmpExScaleAction = new MetaBmpExScaleAction(
                                            pRenderAction->GetPoint(), pRenderAction->GetSize(),
                                            pRenderAction->GetRenderGraphic().GetReplacement() );

            pBmpExScaleAction->Write( rOStm, &aWriteData );
            pBmpExScaleAction->Delete();
        }
    }

    rOStm.SetNumberFormatInt( nOldFormat );

    return rOStm;
}

// ------------------------------------------------------------------------

sal_Bool GDIMetaFile::CreateThumbnail( sal_uInt32 nMaximumExtent,
                                    BitmapEx& rBmpEx,
                                    const BitmapEx* pOverlay,
                                    const Rectangle* pOverlayRect ) const
{
    // the implementation is provided by KA

    // initialization seems to be complicated but is used to avoid rounding errors
    VirtualDevice   aVDev;
    const Point     aNullPt;
    const Point     aTLPix( aVDev.LogicToPixel( aNullPt, GetPrefMapMode() ) );
    const Point     aBRPix( aVDev.LogicToPixel( Point( GetPrefSize().Width() - 1, GetPrefSize().Height() - 1 ), GetPrefMapMode() ) );
    Size            aDrawSize( aVDev.LogicToPixel( GetPrefSize(), GetPrefMapMode() ) );
    Size            aSizePix( labs( aBRPix.X() - aTLPix.X() ) + 1, labs( aBRPix.Y() - aTLPix.Y() ) + 1 );
    Point           aPosPix;

    if ( !rBmpEx.IsEmpty() )
        rBmpEx.SetEmpty();

    // determine size that has the same aspect ratio as image size and
    // fits into the rectangle determined by nMaximumExtent
    if ( aSizePix.Width() && aSizePix.Height()
      && ( sal::static_int_cast< unsigned long >(aSizePix.Width()) >
               nMaximumExtent ||
           sal::static_int_cast< unsigned long >(aSizePix.Height()) >
               nMaximumExtent ) )
    {
        const Size  aOldSizePix( aSizePix );
        double      fWH = static_cast< double >( aSizePix.Width() ) / aSizePix.Height();

        if ( fWH <= 1.0 )
        {
            aSizePix.Width() = FRound( nMaximumExtent * fWH );
            aSizePix.Height() = nMaximumExtent;
        }
        else
        {
            aSizePix.Width() = nMaximumExtent;
            aSizePix.Height() = FRound(  nMaximumExtent / fWH );
        }

        aDrawSize.Width() = FRound( ( static_cast< double >( aDrawSize.Width() ) * aSizePix.Width() ) / aOldSizePix.Width() );
        aDrawSize.Height() = FRound( ( static_cast< double >( aDrawSize.Height() ) * aSizePix.Height() ) / aOldSizePix.Height() );
    }

    Size        aFullSize;
    Point       aBackPosPix;
    Rectangle   aOverlayRect;

    // calculate addigtional positions and sizes if an overlay image is used
    if (  pOverlay )
    {
        aFullSize = Size( nMaximumExtent, nMaximumExtent );
        aOverlayRect = Rectangle( aNullPt, aFullSize  );

        aOverlayRect.Intersection( pOverlayRect ? *pOverlayRect : Rectangle( aNullPt, pOverlay->GetSizePixel() ) );

        if ( !aOverlayRect.IsEmpty() )
            aBackPosPix = Point( ( nMaximumExtent - aSizePix.Width() ) >> 1, ( nMaximumExtent - aSizePix.Height() ) >> 1 );
        else
            pOverlay = NULL;
    }
    else
    {
        aFullSize = aSizePix;
        pOverlay = NULL;
    }

    // draw image(s) into VDev and get resulting image
    if ( aVDev.SetOutputSizePixel( aFullSize ) )
    {
        // draw metafile into VDev
        const_cast<GDIMetaFile *>(this)->WindStart();
        const_cast<GDIMetaFile *>(this)->Play( &aVDev, aBackPosPix, aDrawSize );

        // draw overlay if neccessary
        if ( pOverlay )
            aVDev.DrawBitmapEx( aOverlayRect.TopLeft(), aOverlayRect.GetSize(), *pOverlay );

        // get paint bitmap
        Bitmap aBmp( aVDev.GetBitmap( aNullPt, aVDev.GetOutputSizePixel() ) );

        // assure that we have a true color image
        if ( aBmp.GetBitCount() != 24 )
            aBmp.Convert( BMP_CONVERSION_24BIT );

        // create resulting mask bitmap with metafile output set to black
        GDIMetaFile aMonchromeMtf( GetMonochromeMtf( COL_BLACK ) );
        aVDev.DrawWallpaper( Rectangle( aNullPt, aSizePix ), Wallpaper( Color( COL_WHITE ) ) );
        aMonchromeMtf.WindStart();
        aMonchromeMtf.Play( &aVDev, aBackPosPix, aDrawSize );

        // watch for overlay mask
        if ( pOverlay  )
        {
            Bitmap aOverlayMergeBmp( aVDev.GetBitmap( aOverlayRect.TopLeft(), aOverlayRect.GetSize() ) );

            // create ANDed resulting mask at overlay area
            if ( pOverlay->IsTransparent() )
                aVDev.DrawBitmap( aOverlayRect.TopLeft(), aOverlayRect.GetSize(), pOverlay->GetMask() );
            else
            {
                aVDev.SetLineColor( COL_BLACK );
                aVDev.SetFillColor( COL_BLACK );
                aVDev.DrawRect( aOverlayRect);
            }

            aOverlayMergeBmp.CombineSimple( aVDev.GetBitmap( aOverlayRect.TopLeft(), aOverlayRect.GetSize() ), BMP_COMBINE_AND );
            aVDev.DrawBitmap( aOverlayRect.TopLeft(), aOverlayRect.GetSize(), aOverlayMergeBmp );
        }

        rBmpEx = BitmapEx( aBmp, aVDev.GetBitmap( aNullPt, aVDev.GetOutputSizePixel() ) );
    }

    return !rBmpEx.IsEmpty();
}<|MERGE_RESOLUTION|>--- conflicted
+++ resolved
@@ -2485,13 +2485,9 @@
     SVBT32              aBT32;
     sal_uLong               nCrc = 0;
 
-<<<<<<< HEAD
     aWriteData.meActualCharSet = aMemStm.GetStreamCharSet();
 
-    for( ULONG i = 0, nObjCount = GetActionCount(); i < nObjCount; i++ )
-=======
     for( sal_uLong i = 0, nObjCount = GetActionCount(); i < nObjCount; i++ )
->>>>>>> ce5f1dd1
     {
         MetaAction* pAction = GetAction( i );
 
@@ -2865,14 +2861,9 @@
             // new format
             VersionCompat*  pCompat;
             MetaAction*     pAction;
-<<<<<<< HEAD
-            UINT32          nStmCompressMode = 0;
-            UINT32          nCount = 0;
+            sal_uInt32      nStmCompressMode = 0;
+            sal_uInt32      nCount = 0;
             sal_uInt8       bRenderGraphicReplacements = 0;
-=======
-            sal_uInt32          nStmCompressMode = 0;
-            sal_uInt32          nCount = 0;
->>>>>>> ce5f1dd1
 
             pCompat = new VersionCompat( rIStm, STREAM_READ );
             {
@@ -2898,11 +2889,7 @@
             ImplMetaReadData aReadData;
             aReadData.meActualCharSet = rIStm.GetStreamCharSet();
 
-<<<<<<< HEAD
-            for( UINT32 nAction = 0UL; ( nAction < nCount ) && !rIStm.IsEof(); ++nAction )
-=======
-            for( sal_uInt32 nAction = 0UL; ( nAction < nCount ) && !rIStm.IsEof(); nAction++ )
->>>>>>> ce5f1dd1
+            for( sal_uInt32 nAction = 0UL; ( nAction < nCount ) && !rIStm.IsEof(); ++nAction )
             {
                 pAction = MetaAction::ReadMetaAction( rIStm, &aReadData );
 
@@ -3000,10 +2987,9 @@
 SvStream& GDIMetaFile::Write( SvStream& rOStm, GDIMetaFileWriteFlags nWriteFlags )
 {
     VersionCompat*  pCompat;
-<<<<<<< HEAD
-    const UINT32    nStmCompressMode = rOStm.GetCompressMode();
-    USHORT          nOldFormat = rOStm.GetNumberFormatInt();
-    const           sal_uInt8 bRenderGraphicReplacements =
+    const sal_uInt32    nStmCompressMode = rOStm.GetCompressMode();
+    sal_uInt16          nOldFormat = rOStm.GetNumberFormatInt();
+    const               sal_uInt8 bRenderGraphicReplacements =
                                 ( ( ( GDIMETAFILE_WRITE_REPLACEMENT_RENDERGRAPHIC & nWriteFlags ) != 0 ) ? 1 : 0 );
 
     // With the introduction of the META_RENDERGRAPHIC_ACTION, it is neccessary
@@ -3026,20 +3012,15 @@
     //  be extended by a corresponding flag, resulting in version 2 of
     //  the header. The surrounding VersionCompat of the header
     //  allows to add such new data without any problems (KA 01/2011)
-=======
-    const sal_uInt32    nStmCompressMode = rOStm.GetCompressMode();
-    sal_uInt16          nOldFormat = rOStm.GetNumberFormatInt();
->>>>>>> ce5f1dd1
 
     rOStm.SetNumberFormatInt( NUMBERFORMAT_INT_LITTLEENDIAN );
     rOStm.Write( "VCLMTF", 6 );
 
     pCompat = new VersionCompat( rOStm, STREAM_WRITE, 2 );
 
-<<<<<<< HEAD
     {
         // version 1
-        UINT32 nActionCount = 0;
+        sal_uInt32 nActionCount = 0;
 
         // calculate correct action count and watch for
         // additional RenderGraphic replacement actions, if the
@@ -3062,12 +3043,6 @@
             rOStm << bRenderGraphicReplacements;
         }
     }
-=======
-    rOStm << nStmCompressMode;
-    rOStm << aPrefMapMode;
-    rOStm << aPrefSize;
-    rOStm << (sal_uInt32) GetActionCount();
->>>>>>> ce5f1dd1
 
     delete pCompat;
 
