/* -*- Mode: C++; tab-width: 4; indent-tabs-mode: nil; c-basic-offset: 4 -*- */
/*************************************************************************
 *
 * DO NOT ALTER OR REMOVE COPYRIGHT NOTICES OR THIS FILE HEADER.
 *
 * Copyright 2000, 2010 Oracle and/or its affiliates.
 *
 * OpenOffice.org - a multi-platform office productivity suite
 *
 * This file is part of OpenOffice.org.
 *
 * OpenOffice.org is free software: you can redistribute it and/or modify
 * it under the terms of the GNU Lesser General Public License version 3
 * only, as published by the Free Software Foundation.
 *
 * OpenOffice.org is distributed in the hope that it will be useful,
 * but WITHOUT ANY WARRANTY; without even the implied warranty of
 * MERCHANTABILITY or FITNESS FOR A PARTICULAR PURPOSE.  See the
 * GNU Lesser General Public License version 3 for more details
 * (a copy is included in the LICENSE file that accompanied this code).
 *
 * You should have received a copy of the GNU Lesser General Public License
 * version 3 along with OpenOffice.org.  If not, see
 * <http://www.openoffice.org/license.html>
 * for a copy of the LGPLv3 License.
 *
 ************************************************************************/

// MARKER(update_precomp.py): autogen include statement, do not remove
#include "precompiled_vcl.hxx"

#define _USE_MATH_DEFINES
#include <math.h>
#include <algorithm>

#include <tools/urlobj.hxx>
#include <pdfwriter_impl.hxx>
#include <basegfx/polygon/b2dpolygon.hxx>
#include <basegfx/polygon/b2dpolypolygon.hxx>
#include <basegfx/polygon/b2dpolygontools.hxx>
#include <basegfx/polygon/b2dpolypolygontools.hxx>
#include <basegfx/polygon/b2dpolypolygoncutter.hxx>
#include <basegfx/matrix/b2dhommatrix.hxx>
#include <rtl/ustrbuf.hxx>
#include <tools/debug.hxx>
#include <tools/zcodec.hxx>
#include <tools/stream.hxx>
#include <i18npool/mslangid.hxx>
#include <vcl/virdev.hxx>
#include <vcl/bmpacc.hxx>
#include <vcl/bitmapex.hxx>
#include <vcl/image.hxx>
#include <vcl/outdev.h>
#include <vcl/sallayout.hxx>
#include <vcl/metric.hxx>
#include <vcl/fontsubset.hxx>
#include <vcl/textlayout.hxx>
#include <svsys.h>
#include <vcl/salgdi.hxx>
#include <vcl/svapp.hxx>
#include <osl/thread.h>
#include <osl/file.h>
#include <rtl/crc.h>
#include <rtl/digest.h>
#include <comphelper/processfactory.hxx>
#include <com/sun/star/lang/XMultiServiceFactory.hpp>
#include <com/sun/star/util/URL.hpp>
#include "cppuhelper/implbase1.hxx"
#include <icc/sRGB-IEC61966-2.1.hxx>
#include <vcl/lineinfo.hxx>

using namespace vcl;
using namespace rtl;

#if (OSL_DEBUG_LEVEL < 2)
#define COMPRESS_PAGES
#else
#define DEBUG_DISABLE_PDFCOMPRESSION // also do not compress streams
#endif

#ifdef DO_TEST_PDF
class PDFTestOutputStream : public PDFOutputStream
{
    public:
    virtual ~PDFTestOutputStream();
    virtual void write( const com::sun::star::uno::Reference< com::sun::star::io::XOutputStream >& xStream );
};

PDFTestOutputStream::~PDFTestOutputStream()
{
}

void PDFTestOutputStream::write( const com::sun::star::uno::Reference< com::sun::star::io::XOutputStream >& xStream )
{
    OString aStr( "lalala\ntest\ntest\ntest" );
    com::sun::star::uno::Sequence< sal_Int8 > aData( aStr.getLength() );
    rtl_copyMemory( aData.getArray(), aStr.getStr(), aStr.getLength() );
    xStream->writeBytes( aData );
}

// this test code cannot be used to test PDF/A-1 because it forces
// control item (widgets) to bypass the structure controlling
// the embedding of such elements in actual run
void doTestCode()
{
    static const char* pHome = getenv( "HOME"  );
    rtl::OUString aTestFile( RTL_CONSTASCII_USTRINGPARAM( "file://" ) );
    aTestFile += rtl::OUString( pHome, strlen( pHome ), RTL_TEXTENCODING_MS_1252 );
    aTestFile += rtl::OUString( RTL_CONSTASCII_USTRINGPARAM( "/pdf_export_test.pdf" ) );

    PDFWriter::PDFWriterContext aContext;
    aContext.URL            = aTestFile;
    aContext.Version        = PDFWriter::PDF_1_4;
    aContext.Tagged         = true;
    aContext.InitialPage    = 2;

    PDFWriter aWriter( aContext );
    PDFDocInfo aDocInfo;
    aDocInfo.Title = OUString( RTL_CONSTASCII_USTRINGPARAM( "PDF export test document" ) );
    aDocInfo.Producer = OUString( RTL_CONSTASCII_USTRINGPARAM( "VCL" ) );
    aWriter.SetDocInfo( aDocInfo );
    aWriter.NewPage( 595, 842 );
    aWriter.BeginStructureElement( PDFWriter::Document );
    // set duration of 3 sec for first page
    aWriter.SetAutoAdvanceTime( 3 );
    aWriter.SetMapMode( MapMode( MAP_100TH_MM ) );

    aWriter.SetFillColor( Color( COL_LIGHTRED ) );
    aWriter.SetLineColor( Color( COL_LIGHTGREEN ) );
    aWriter.DrawRect( Rectangle( Point( 2000, 200 ), Size( 8000, 3000 ) ), 5000, 2000 );

    aWriter.SetFont( Font( String( RTL_CONSTASCII_USTRINGPARAM( "Times" ) ), Size( 0, 500 ) ) );
    aWriter.SetTextColor( Color( COL_BLACK ) );
    aWriter.SetLineColor( Color( COL_BLACK ) );
    aWriter.SetFillColor( Color( COL_LIGHTBLUE ) );

    Rectangle aRect( Point( 5000, 5000 ), Size( 6000, 3000 ) );
    aWriter.DrawRect( aRect );
    aWriter.DrawText( aRect, String( RTL_CONSTASCII_USTRINGPARAM( "Link annot 1" ) ) );
    sal_Int32 nFirstLink = aWriter.CreateLink( aRect );
    PDFNote aNote;
    aNote.Title = String( RTL_CONSTASCII_USTRINGPARAM( "A small test note" ) );
    aNote.Contents = String( RTL_CONSTASCII_USTRINGPARAM( "There is no business like show business like no business i know. Everything about it is appealing." ) );
    aWriter.CreateNote( Rectangle( Point( aRect.Right(), aRect.Top() ), Size( 6000, 3000 ) ), aNote );

    Rectangle aTargetRect( Point( 3000, 23000 ), Size( 12000, 6000 ) );
    aWriter.SetFillColor( Color( COL_LIGHTGREEN ) );
    aWriter.DrawRect( aTargetRect );
    aWriter.DrawText( aTargetRect, String( RTL_CONSTASCII_USTRINGPARAM( "Dest second link" ) ) );
    sal_Int32 nSecondDest = aWriter.CreateDest( aTargetRect );

    aWriter.BeginStructureElement( PDFWriter::Section );
    aWriter.BeginStructureElement( PDFWriter::Heading );
    aWriter.DrawText( Point(4500, 9000), String( RTL_CONSTASCII_USTRINGPARAM( "A small structure test" ) ) );
    aWriter.EndStructureElement();
    aWriter.BeginStructureElement( PDFWriter::Paragraph );
    aWriter.SetStructureAttribute( PDFWriter::WritingMode, PDFWriter::LrTb );
    aWriter.SetStructureAttribute( PDFWriter::TextDecorationType, PDFWriter::Underline );
    aWriter.DrawText( Rectangle( Point( 4500, 10000 ), Size( 12000, 6000 ) ),
                      String( RTL_CONSTASCII_USTRINGPARAM( "It was the best of PDF, it was the worst of PDF ... or so. This is a pretty nonsensical text to denote a paragraph. I suggest you stop reading it. Because if you read on you might get bored. So continue on your on risk. Hey, you're still here ? Why do you continue to read this as it is of no use at all ? OK, it's your time, but still... . Woah, i even get bored writing this, so let's end this here and now." ) ),
                      TEXT_DRAW_MULTILINE | TEXT_DRAW_WORDBREAK
                      );
    aWriter.SetActualText( String( RTL_CONSTASCII_USTRINGPARAM( "It was the best of PDF, it was the worst of PDF ... or so. This is a pretty nonsensical text to denote a paragraph. I suggest you stop reading it. Because if you read on you might get bored. So continue on your on risk. Hey, you're still here ? Why do you continue to read this as it is of no use at all ? OK, it's your time, but still... . Woah, i even get bored writing this, so let's end this here and now." ) ) );
    aWriter.SetAlternateText( String( RTL_CONSTASCII_USTRINGPARAM( "This paragraph contains some lengthy nonsense to test structural element emission of PDFWriter." ) ) );
    aWriter.EndStructureElement();
    sal_Int32 nLongPara = aWriter.BeginStructureElement( PDFWriter::Paragraph );
    aWriter.SetStructureAttribute( PDFWriter::WritingMode, PDFWriter::LrTb );
    aWriter.DrawText( Rectangle( Point( 4500, 19000 ), Size( 12000, 1000 ) ),
                      String( RTL_CONSTASCII_USTRINGPARAM( "This paragraph is nothing special either but ends on the next page structurewise" ) ),
                      TEXT_DRAW_MULTILINE | TEXT_DRAW_WORDBREAK
                      );

    aWriter.NewPage( 595, 842 );
    // test AddStream interface
    aWriter.AddStream( String( RTL_CONSTASCII_USTRINGPARAM( "text/plain" ) ), new PDFTestOutputStream(), true );
    // set transitional mode
    aWriter.SetPageTransition( PDFWriter::WipeRightToLeft, 1500 );
    aWriter.SetMapMode( MapMode( MAP_100TH_MM ) );
    aWriter.SetTextColor( Color( COL_BLACK ) );
    aWriter.SetFont( Font( String( RTL_CONSTASCII_USTRINGPARAM( "Times" ) ), Size( 0, 500 ) ) );
    aWriter.DrawText( Rectangle( Point( 4500, 1500 ), Size( 12000, 3000 ) ),
                      String( RTL_CONSTASCII_USTRINGPARAM( "Here's where all things come to an end ... well at least the paragaph from the last page." ) ),
                      TEXT_DRAW_MULTILINE | TEXT_DRAW_WORDBREAK
                      );
    aWriter.EndStructureElement();

    aWriter.SetFillColor( Color( COL_LIGHTBLUE ) );
    // disable structure
    aWriter.BeginStructureElement( PDFWriter::NonStructElement );
    aWriter.DrawRect( aRect );
    aWriter.BeginStructureElement( PDFWriter::Paragraph );
    aWriter.DrawText( aRect, String( RTL_CONSTASCII_USTRINGPARAM( "Link annot 2" ) ) );
    sal_Int32 nSecondLink = aWriter.CreateLink( aRect );

    aWriter.SetFillColor( Color( COL_LIGHTGREEN ) );
    aWriter.BeginStructureElement( PDFWriter::ListItem );
    aWriter.DrawRect( aTargetRect );
    aWriter.DrawText( aTargetRect, String( RTL_CONSTASCII_USTRINGPARAM( "Dest first link" ) ) );
    sal_Int32 nFirstDest = aWriter.CreateDest( aTargetRect );
    // enable structure
    aWriter.EndStructureElement();
    // add something to the long paragraph as an afterthought
    sal_Int32 nSaveStruct = aWriter.GetCurrentStructureElement();
    aWriter.SetCurrentStructureElement( nLongPara );
    aWriter.DrawText( Rectangle( Point( 4500,4500 ),  Size( 12000, 1000 ) ),
                      String( RTL_CONSTASCII_USTRINGPARAM( "Add something to the longish paragraph above." ) ),
                      TEXT_DRAW_MULTILINE | TEXT_DRAW_WORDBREAK );
    aWriter.SetCurrentStructureElement( nSaveStruct );
    aWriter.EndStructureElement();
    aWriter.EndStructureElement();
    aWriter.BeginStructureElement( PDFWriter::Figure );
    aWriter.BeginStructureElement( PDFWriter::Caption );
    aWriter.DrawText( Point( 4500, 9000 ), String( RTL_CONSTASCII_USTRINGPARAM( "Some drawing stuff inside the structure" ) ) );
    aWriter.EndStructureElement();

    // test clipping
    basegfx::B2DPolyPolygon aClip;
    basegfx::B2DPolygon aClipPoly;
    aClipPoly.append( basegfx::B2DPoint( 8250, 9600 ) );
    aClipPoly.append( basegfx::B2DPoint( 16500, 11100 ) );
    aClipPoly.append( basegfx::B2DPoint( 8250, 12600 ) );
    aClipPoly.append( basegfx::B2DPoint( 4500, 11100 ) );
    aClipPoly.setClosed( true );
    //aClipPoly.flip();
    aClip.append( aClipPoly );

    aWriter.Push( PUSH_CLIPREGION | PUSH_FILLCOLOR );
    aWriter.SetClipRegion( aClip );
    aWriter.DrawEllipse( Rectangle( Point( 4500, 9600 ), Size( 12000, 3000 ) ) );
    aWriter.MoveClipRegion( 1000, 500 );
    aWriter.SetFillColor( Color( COL_RED ) );
    aWriter.DrawEllipse( Rectangle( Point( 4500, 9600 ), Size( 12000, 3000 ) ) );
    aWriter.Pop();
    // test transparency
    // draw background
    Rectangle aTranspRect( Point( 7500, 13500 ), Size( 9000, 6000 ) );
    aWriter.SetFillColor( Color( COL_LIGHTRED ) );
    aWriter.DrawRect( aTranspRect );
    aWriter.BeginTransparencyGroup();

    aWriter.SetFillColor( Color( COL_LIGHTGREEN ) );
    aWriter.DrawEllipse( aTranspRect );
    aWriter.SetTextColor( Color( COL_LIGHTBLUE ) );
    aWriter.DrawText( aTranspRect,
                      String( RTL_CONSTASCII_USTRINGPARAM( "Some transparent text" ) ),
                      TEXT_DRAW_CENTER | TEXT_DRAW_VCENTER | TEXT_DRAW_MULTILINE | TEXT_DRAW_WORDBREAK );

    aWriter.EndTransparencyGroup( aTranspRect, 50 );

    // prepare an alpha mask
    Bitmap aTransMask( Size( 256, 256 ), 8, &Bitmap::GetGreyPalette( 256 ) );
    BitmapWriteAccess* pAcc = aTransMask.AcquireWriteAccess();
    for( int nX = 0; nX < 256; nX++ )
        for( int nY = 0; nY < 256; nY++ )
            pAcc->SetPixel( nX, nY, BitmapColor( (BYTE)((nX+nY)/2) ) );
    aTransMask.ReleaseAccess( pAcc );
    aTransMask.SetPrefMapMode( MAP_MM );
    aTransMask.SetPrefSize( Size( 10, 10 ) );

    aWriter.DrawBitmap( Point( 600, 13500 ), Size( 3000, 3000 ), aTransMask );

    aTranspRect = Rectangle( Point( 4200, 13500 ), Size( 3000, 3000 ) );
    aWriter.SetFillColor( Color( COL_LIGHTRED ) );
    aWriter.DrawRect( aTranspRect );
    aWriter.SetFillColor( Color( COL_LIGHTGREEN ) );
    aWriter.DrawEllipse( aTranspRect );
    aWriter.SetTextColor( Color( COL_LIGHTBLUE ) );
    aWriter.DrawText( aTranspRect,
                      String( RTL_CONSTASCII_USTRINGPARAM( "Some transparent text" ) ),
                      TEXT_DRAW_CENTER | TEXT_DRAW_VCENTER | TEXT_DRAW_MULTILINE | TEXT_DRAW_WORDBREAK );
    aTranspRect = Rectangle( Point( 1500, 16500 ), Size( 4800, 3000 ) );
    aWriter.SetFillColor( Color( COL_LIGHTRED ) );
    aWriter.DrawRect( aTranspRect );
    aWriter.BeginTransparencyGroup();
    aWriter.SetFillColor( Color( COL_LIGHTGREEN ) );
    aWriter.DrawEllipse( aTranspRect );
    aWriter.SetTextColor( Color( COL_LIGHTBLUE ) );
    aWriter.DrawText( aTranspRect,
                      String( RTL_CONSTASCII_USTRINGPARAM( "Some transparent text" ) ),
                      TEXT_DRAW_CENTER | TEXT_DRAW_VCENTER | TEXT_DRAW_MULTILINE | TEXT_DRAW_WORDBREAK );
    aWriter.EndTransparencyGroup( aTranspRect, aTransMask );

    Bitmap aImageBmp( Size( 256, 256 ), 24 );
    pAcc = aImageBmp.AcquireWriteAccess();
    pAcc->SetFillColor( Color( 0xff, 0, 0xff ) );
    pAcc->FillRect( Rectangle( Point( 0, 0 ), Size( 256, 256 ) ) );
    aImageBmp.ReleaseAccess( pAcc );
    BitmapEx aBmpEx( aImageBmp, AlphaMask( aTransMask ) );
    aWriter.DrawBitmapEx( Point( 1500, 19500 ), Size( 4800, 3000 ), aBmpEx );


    aWriter.EndStructureElement();
    aWriter.EndStructureElement();

    LineInfo aLI( LINE_DASH, 3 );
    aLI.SetDashCount( 2 );
    aLI.SetDashLen( 50 );
    aLI.SetDotCount( 2 );
    aLI.SetDotLen( 25 );
    aLI.SetDistance( 15 );
    Point aLIPoints[] = { Point( 4000, 10000 ),
                          Point( 8000, 12000 ),
                          Point( 3000, 19000 ) };
    Polygon aLIPoly( 3, aLIPoints );
    aWriter.SetLineColor( Color( COL_BLUE ) );
    aWriter.SetFillColor();
    aWriter.DrawPolyLine( aLIPoly, aLI );

    aLI.SetDashCount( 4 );
    aLIPoly.Move( 1000, 1000 );
    aWriter.DrawPolyLine( aLIPoly, aLI );

    aWriter.NewPage( 595, 842 );
    aWriter.SetMapMode( MapMode( MAP_100TH_MM ) );
    Wallpaper aWall( aTransMask );
    aWall.SetStyle( WALLPAPER_TILE );
    aWriter.DrawWallpaper( Rectangle( Point( 4400, 4200 ), Size( 10200, 6300 ) ), aWall );

    aWriter.Push( PUSH_ALL );
    aWriter.BeginPattern(Rectangle(Point(0,0),Size(2000,1000)));
    aWriter.SetFillColor( Color( COL_RED ) );
    aWriter.SetLineColor( Color( COL_LIGHTBLUE ) );
    Point aFillPoints[] = { Point( 1000, 0 ),
                            Point( 0, 1000 ),
                            Point( 2000, 1000 ) };
    aWriter.DrawPolygon( Polygon( 3, aFillPoints ) );
    aWriter.DrawBitmap( Point( 200, 200 ), Size( 1600, 600 ), aTransMask );
    aWriter.DrawText( Rectangle( Point( 200, 200 ), Size( 1600, 600 ) ), String( RTL_CONSTASCII_USTRINGPARAM( "Pattern" ) ) );
    sal_Int32 nPattern = aWriter.EndPattern( SvtGraphicFill::Transform() );
    aWriter.Pop();
    Rectangle aPolyRect( Point( 3800, 11200 ), Size( 10200, 6300 ) );
    aWriter.DrawPolyPolygon( PolyPolygon( Polygon( aPolyRect ) ), nPattern, true );
    aWriter.SetFillColor();
    aWriter.SetLineColor( Color( COL_LIGHTBLUE ) );
    aWriter.DrawRect( aPolyRect );

    aWriter.NewPage( 595, 842 );
    aWriter.SetMapMode( MapMode( MAP_100TH_MM ) );
    aWriter.SetFont( Font( String( RTL_CONSTASCII_USTRINGPARAM( "Times" ) ), Size( 0, 500 ) ) );
    aWriter.SetTextColor( Color( COL_BLACK ) );
    aRect = Rectangle( Point( 4500, 6000 ), Size( 6000, 1500 ) );
    aWriter.DrawRect( aRect );
    aWriter.DrawText( aRect, String( RTL_CONSTASCII_USTRINGPARAM( "www.heise.de" ) ) );
    sal_Int32 nURILink = aWriter.CreateLink( aRect );
    aWriter.SetLinkURL( nURILink, OUString( RTL_CONSTASCII_USTRINGPARAM( "http://www.heise.de" ) ) );

    aWriter.SetLinkDest( nFirstLink, nFirstDest );
    aWriter.SetLinkDest( nSecondLink, nSecondDest );

    // include a button
    PDFWriter::PushButtonWidget aBtn;
    aBtn.Name = OUString( RTL_CONSTASCII_USTRINGPARAM( "testButton" ) );
    aBtn.Description = OUString( RTL_CONSTASCII_USTRINGPARAM( "A test button" ) );
    aBtn.Text = OUString( RTL_CONSTASCII_USTRINGPARAM( "hit me" ) );
    aBtn.Location = Rectangle( Point( 4500, 9000 ), Size( 4500, 3000 ) );
    aBtn.Border = aBtn.Background = true;
    aWriter.CreateControl( aBtn );

    // include a uri button
    PDFWriter::PushButtonWidget aUriBtn;
    aUriBtn.Name = OUString( RTL_CONSTASCII_USTRINGPARAM( "wwwButton" ) );
    aUriBtn.Description = OUString( RTL_CONSTASCII_USTRINGPARAM( "A URI button" ) );
    aUriBtn.Text = OUString( RTL_CONSTASCII_USTRINGPARAM( "to www" ) );
    aUriBtn.Location = Rectangle( Point( 9500, 9000 ), Size( 4500, 3000 ) );
    aUriBtn.Border = aUriBtn.Background = true;
    aUriBtn.URL = OUString( RTL_CONSTASCII_USTRINGPARAM( "http://www.heise.de" ) );
    aWriter.CreateControl( aUriBtn );

    // include a dest button
    PDFWriter::PushButtonWidget aDstBtn;
    aDstBtn.Name = OUString( RTL_CONSTASCII_USTRINGPARAM( "destButton" ) );
    aDstBtn.Description = OUString( RTL_CONSTASCII_USTRINGPARAM( "A Dest button" ) );
    aDstBtn.Text = OUString( RTL_CONSTASCII_USTRINGPARAM( "to paragraph" ) );
    aDstBtn.Location = Rectangle( Point( 14500, 9000 ), Size( 4500, 3000 ) );
    aDstBtn.Border = aDstBtn.Background = true;
    aDstBtn.Dest = nFirstDest;
    aWriter.CreateControl( aDstBtn );

    PDFWriter::CheckBoxWidget aCBox;
    aCBox.Name = OUString( RTL_CONSTASCII_USTRINGPARAM( "textCheckBox" ) );
    aCBox.Description = OUString( RTL_CONSTASCII_USTRINGPARAM( "A test check box" ) );
    aCBox.Text = OUString( RTL_CONSTASCII_USTRINGPARAM( "check me" ) );
    aCBox.Location = Rectangle( Point( 4500, 13500 ), Size( 3000, 750 ) );
    aCBox.Checked = true;
    aCBox.Border = aCBox.Background = false;
    aWriter.CreateControl( aCBox );

    PDFWriter::CheckBoxWidget aCBox2;
    aCBox2.Name = OUString( RTL_CONSTASCII_USTRINGPARAM( "textCheckBox2" ) );
    aCBox2.Description = OUString( RTL_CONSTASCII_USTRINGPARAM( "Another test check box" ) );
    aCBox2.Text = OUString( RTL_CONSTASCII_USTRINGPARAM( "check me right" ) );
    aCBox2.Location = Rectangle( Point( 4500, 14250 ), Size( 3000, 750 ) );
    aCBox2.Checked = true;
    aCBox2.Border = aCBox2.Background = false;
    aCBox2.ButtonIsLeft = false;
    aWriter.CreateControl( aCBox2 );

    PDFWriter::RadioButtonWidget aRB1;
    aRB1.Name = OUString( RTL_CONSTASCII_USTRINGPARAM( "rb1_1" ) );
    aRB1.Description = OUString( RTL_CONSTASCII_USTRINGPARAM( "radio 1 button 1" ) );
    aRB1.Text = OUString( RTL_CONSTASCII_USTRINGPARAM( "Despair" ) );
    aRB1.Location = Rectangle( Point( 4500, 15000 ), Size( 6000, 1000 ) );
    aRB1.Selected = true;
    aRB1.RadioGroup = 1;
    aRB1.Border = aRB1.Background = true;
    aRB1.ButtonIsLeft = false;
    aRB1.BorderColor = Color( COL_LIGHTGREEN );
    aRB1.BackgroundColor = Color( COL_LIGHTBLUE );
    aRB1.TextColor = Color( COL_LIGHTRED );
    aRB1.TextFont = Font( String( RTL_CONSTASCII_USTRINGPARAM( "Courier" ) ), Size( 0, 800 ) );
    aWriter.CreateControl( aRB1 );

    PDFWriter::RadioButtonWidget aRB2;
    aRB2.Name = OUString( RTL_CONSTASCII_USTRINGPARAM( "rb2_1" ) );
    aRB2.Description = OUString( RTL_CONSTASCII_USTRINGPARAM( "radio 2 button 1" ) );
    aRB2.Text = OUString( RTL_CONSTASCII_USTRINGPARAM( "Joy" ) );
    aRB2.Location = Rectangle( Point( 10500, 15000 ), Size( 3000, 1000 ) );
    aRB2.Selected = true;
    aRB2.RadioGroup = 2;
    aWriter.CreateControl( aRB2 );

    PDFWriter::RadioButtonWidget aRB3;
    aRB3.Name = OUString( RTL_CONSTASCII_USTRINGPARAM( "rb1_2" ) );
    aRB3.Description = OUString( RTL_CONSTASCII_USTRINGPARAM( "radio 1 button 2" ) );
    aRB3.Text = OUString( RTL_CONSTASCII_USTRINGPARAM( "Desperation" ) );
    aRB3.Location = Rectangle( Point( 4500, 16000 ), Size( 3000, 1000 ) );
    aRB3.Selected = true;
    aRB3.RadioGroup = 1;
    aWriter.CreateControl( aRB3 );

    PDFWriter::EditWidget aEditBox;
    aEditBox.Name = OUString( RTL_CONSTASCII_USTRINGPARAM( "testEdit" ) );
    aEditBox.Description = OUString( RTL_CONSTASCII_USTRINGPARAM( "A test edit field" ) );
    aEditBox.Text = OUString( RTL_CONSTASCII_USTRINGPARAM( "A little test text" ) );
    aEditBox.TextStyle = TEXT_DRAW_LEFT | TEXT_DRAW_VCENTER;
    aEditBox.Location = Rectangle( Point( 10000, 18000 ), Size( 5000, 1500 ) );
    aEditBox.MaxLen = 100;
    aEditBox.Border = aEditBox.Background = true;
    aEditBox.BorderColor = Color( COL_BLACK );
    aWriter.CreateControl( aEditBox );

    // normal list box
    PDFWriter::ListBoxWidget aLstBox;
    aLstBox.Name = OUString( RTL_CONSTASCII_USTRINGPARAM( "testListBox" ) );
    aLstBox.Text = OUString( RTL_CONSTASCII_USTRINGPARAM( "One" ) );
    aLstBox.Description = OUString( RTL_CONSTASCII_USTRINGPARAM( "select me" ) );
    aLstBox.Location = Rectangle( Point( 4500, 18000 ), Size( 3000, 1500 ) );
    aLstBox.Sort = true;
    aLstBox.MultiSelect = true;
    aLstBox.Border = aLstBox.Background = true;
    aLstBox.BorderColor = Color( COL_BLACK );
    aLstBox.Entries.push_back( OUString( RTL_CONSTASCII_USTRINGPARAM( "One" ) ) );
    aLstBox.Entries.push_back( OUString( RTL_CONSTASCII_USTRINGPARAM( "Two" ) ) );
    aLstBox.Entries.push_back( OUString( RTL_CONSTASCII_USTRINGPARAM( "Three" ) ) );
    aLstBox.Entries.push_back( OUString( RTL_CONSTASCII_USTRINGPARAM( "Four" ) ) );
    aLstBox.SelectedEntries.push_back( 1 );
    aLstBox.SelectedEntries.push_back( 2 );
    aWriter.CreateControl( aLstBox );

    // dropdown list box
    aLstBox.Name = OUString( RTL_CONSTASCII_USTRINGPARAM( "testDropDownListBox" ) );
    aLstBox.DropDown = true;
    aLstBox.Location = Rectangle( Point( 4500, 19500 ), Size( 3000, 500 ) );
    aWriter.CreateControl( aLstBox );

    // combo box
    PDFWriter::ComboBoxWidget aComboBox;
    aComboBox.Name = OUString( RTL_CONSTASCII_USTRINGPARAM( "testComboBox" ) );
    aComboBox.Text = OUString( RTL_CONSTASCII_USTRINGPARAM( "test a combobox" ) );
    aComboBox.Entries.push_back( OUString( RTL_CONSTASCII_USTRINGPARAM( "Larry" ) ) );
    aComboBox.Entries.push_back( OUString( RTL_CONSTASCII_USTRINGPARAM( "Curly" ) ) );
    aComboBox.Entries.push_back( OUString( RTL_CONSTASCII_USTRINGPARAM( "Moe" ) ) );
    aComboBox.Location = Rectangle( Point( 4500, 20000 ), Size( 3000, 500 ) );
    aWriter.CreateControl( aComboBox );

    // test outlines
    sal_Int32 nPage1OL = aWriter.CreateOutlineItem();
    aWriter.SetOutlineItemText( nPage1OL, OUString( RTL_CONSTASCII_USTRINGPARAM( "Page 1" ) ) );
    aWriter.SetOutlineItemDest( nPage1OL, nSecondDest );
    aWriter.CreateOutlineItem( nPage1OL, OUString( RTL_CONSTASCII_USTRINGPARAM( "Dest 2" ) ), nSecondDest );
    aWriter.CreateOutlineItem( nPage1OL, OUString( RTL_CONSTASCII_USTRINGPARAM( "Dest 2 revisited" ) ), nSecondDest );
    aWriter.CreateOutlineItem( nPage1OL, OUString( RTL_CONSTASCII_USTRINGPARAM( "Dest 2 again" ) ), nSecondDest );
    sal_Int32 nPage2OL = aWriter.CreateOutlineItem();
    aWriter.SetOutlineItemText( nPage2OL, OUString( RTL_CONSTASCII_USTRINGPARAM( "Page 2" ) ) );
    aWriter.CreateOutlineItem( nPage2OL, OUString( RTL_CONSTASCII_USTRINGPARAM( "Dest 1" ) ), nFirstDest );

    aWriter.EndStructureElement(); // close document
    aWriter.Emit();
}
#endif

static const sal_Int32 nLog10Divisor = 1;
static const double fDivisor = 10.0;

static inline double pixelToPoint( sal_Int32 px ) { return double(px)/fDivisor; }
static inline double pixelToPoint( double px ) { return px/fDivisor; }
static inline sal_Int32 pointToPixel( double pt ) { return sal_Int32(pt*fDivisor); }

static void appendHex( sal_Int8 nInt, OStringBuffer& rBuffer )
{
    static const sal_Char pHexDigits[] = { '0', '1', '2', '3', '4', '5', '6', '7',
                                           '8', '9', 'A', 'B', 'C', 'D', 'E', 'F' };
    rBuffer.append( pHexDigits[ (nInt >> 4) & 15 ] );
    rBuffer.append( pHexDigits[ nInt & 15 ] );
}

static void appendName( const OUString& rStr, OStringBuffer& rBuffer )
{
// FIXME i59651 add a check for max length of 127 chars? Per PDF spec 1.4, appendix C.1
// I guess than when reading the #xx sequence it will count for a single character.
    OString aStr( OUStringToOString( rStr, RTL_TEXTENCODING_UTF8 ) );
    const sal_Char* pStr = aStr.getStr();
    int nLen = aStr.getLength();
    for( int i = 0; i < nLen; i++ )
    {
        /*  #i16920# PDF recommendation: output UTF8, any byte
         *  outside the interval [33(=ASCII'!');126(=ASCII'~')]
         *  should be escaped hexadecimal
         *  for the sake of ghostscript which also reads PDF
         *  but has a narrower acceptance rate we only pass
         *  alphanumerics and '-' literally.
         */
        if( (pStr[i] >= 'A' && pStr[i] <= 'Z' ) ||
            (pStr[i] >= 'a' && pStr[i] <= 'z' ) ||
            (pStr[i] >= '0' && pStr[i] <= '9' ) ||
            pStr[i] == '-' )
        {
            rBuffer.append( pStr[i] );
        }
        else
        {
            rBuffer.append( '#' );
            appendHex( (sal_Int8)pStr[i], rBuffer );
        }
    }
}

static void appendName( const sal_Char* pStr, OStringBuffer& rBuffer )
{
//FIXME i59651 see above
    while( pStr && *pStr )
    {
        if( (*pStr >= 'A' && *pStr <= 'Z' ) ||
            (*pStr >= 'a' && *pStr <= 'z' ) ||
            (*pStr >= '0' && *pStr <= '9' ) ||
            *pStr == '-' )
        {
            rBuffer.append( *pStr );
        }
        else
        {
            rBuffer.append( '#' );
            appendHex( (sal_Int8)*pStr, rBuffer );
        }
        pStr++;
    }
}

//used only to emit encoded passwords
static void appendLiteralString( const sal_Char* pStr, sal_Int32 nLength, OStringBuffer& rBuffer )
{
    while( nLength )
    {
        switch( *pStr )
        {
        case '\n' :
            rBuffer.append( "\\n" );
            break;
        case '\r' :
            rBuffer.append( "\\r" );
            break;
        case '\t' :
            rBuffer.append( "\\t" );
            break;
        case '\b' :
            rBuffer.append( "\\b" );
            break;
        case '\f' :
            rBuffer.append( "\\f" );
            break;
        case '(' :
        case ')' :
        case '\\' :
            rBuffer.append( "\\" );
            rBuffer.append( (sal_Char) *pStr );
            break;
        default:
            rBuffer.append( (sal_Char) *pStr );
            break;
        }
        pStr++;
        nLength--;
    }
}

/**--->i56629
 * Convert a string before using it.
 *
 * This string conversion function is needed because the destination name
 * in a PDF file seen through an Internet browser should be
 * specially crafted, in order to be used directly by the browser.
 * In this way the fragment part of a hyperlink to a PDF file (e.g. something
 * as 'test1/test2/a-file.pdf#thefragment) will be (hopefully) interpreted by the
 * PDF reader (currently only Adobe Reader plug-in seems to be working that way) called
 * from inside the Internet browser as: 'open the file test1/test2/a-file.pdf
 * and go to named destination thefragment using default zoom'.
 * The conversion is needed because in case of a fragment in the form: Slide%201
 * (meaning Slide 1) as it is converted obeying the Inet rules, it will become Slide25201
 * using this conversion, in both the generated named destinations, fragment and GoToR
 * destination.
 *
 * The names for destinations are name objects and so they don't need to be encrypted
 * even though they expose the content of PDF file (e.g. guessing the PDF content from the
 * destination name).
 *
 * Fhurter limitation: it is advisable to use standard ASCII characters for
 * OOo bookmarks.
*/
static void appendDestinationName( const rtl::OUString& rString, OStringBuffer& rBuffer )
{
    const sal_Unicode* pStr = rString.getStr();
    sal_Int32 nLen = rString.getLength();
    for( int i = 0; i < nLen; i++ )
    {
        sal_Unicode aChar = pStr[i];
        if( (aChar >= '0' && aChar <= '9' ) ||
            (aChar >= 'a' && aChar <= 'z' ) ||
            (aChar >= 'A' && aChar <= 'Z' ) ||
            aChar == '-' )
        {
            rBuffer.append((sal_Char)aChar);
        }
        else
        {
            sal_Int8 aValueHigh = sal_Int8(aChar >> 8);
            if(aValueHigh > 0)
                appendHex( aValueHigh, rBuffer );
            appendHex( (sal_Int8)(aChar & 255 ), rBuffer );
        }
    }
}
//<--- i56629

static void appendUnicodeTextString( const rtl::OUString& rString, OStringBuffer& rBuffer )
{
    rBuffer.append( "FEFF" );
    const sal_Unicode* pStr = rString.getStr();
    sal_Int32 nLen = rString.getLength();
    for( int i = 0; i < nLen; i++ )
    {
        sal_Unicode aChar = pStr[i];
        appendHex( (sal_Int8)(aChar >> 8), rBuffer );
        appendHex( (sal_Int8)(aChar & 255 ), rBuffer );
    }
}

void PDFWriterImpl::createWidgetFieldName( sal_Int32 i_nWidgetIndex, const PDFWriter::AnyWidget& i_rControl )
{
    /* #i80258# previously we use appendName here
       however we need a slightly different coding scheme than the normal
       name encoding for field names
    */
    const OUString& rName = (m_aContext.Version > PDFWriter::PDF_1_2) ? i_rControl.Name : i_rControl.Text;
    OString aStr( OUStringToOString( rName, RTL_TEXTENCODING_UTF8 ) );
    const sal_Char* pStr = aStr.getStr();
    int nLen = aStr.getLength();

    OStringBuffer aBuffer( rName.getLength()+64 );
    for( int i = 0; i < nLen; i++ )
    {
        /*  #i16920# PDF recommendation: output UTF8, any byte
         *  outside the interval [32(=ASCII' ');126(=ASCII'~')]
         *  should be escaped hexadecimal
         */
        if( (pStr[i] >= 32 && pStr[i] <= 126 ) )
            aBuffer.append( pStr[i] );
        else
        {
            aBuffer.append( '#' );
            appendHex( (sal_Int8)pStr[i], aBuffer );
        }
    }

    OString aFullName( aBuffer.makeStringAndClear() );

    /* #i82785# create hierarchical fields down to the for each dot in i_rName */
    sal_Int32 nTokenIndex = 0, nLastTokenIndex = 0;
    OString aPartialName;
    OString aDomain;
    do
    {
        nLastTokenIndex = nTokenIndex;
        aPartialName = aFullName.getToken( 0, '.', nTokenIndex );
        if( nTokenIndex != -1 )
        {
            // find or create a hierarchical field
            // first find the fully qualified name up to this field
            aDomain = aFullName.copy( 0, nTokenIndex-1 );
            std::hash_map< rtl::OString, sal_Int32, rtl::OStringHash >::const_iterator it = m_aFieldNameMap.find( aDomain );
            if( it == m_aFieldNameMap.end() )
            {
                 // create new hierarchy field
                sal_Int32 nNewWidget = m_aWidgets.size();
                m_aWidgets.push_back( PDFWidget() );
                m_aWidgets[nNewWidget].m_nObject = createObject();
                m_aWidgets[nNewWidget].m_eType = PDFWriter::Hierarchy;
                m_aWidgets[nNewWidget].m_aName = aPartialName;
                m_aWidgets[i_nWidgetIndex].m_nParent = m_aWidgets[nNewWidget].m_nObject;
                m_aFieldNameMap[aDomain] = nNewWidget;
                m_aWidgets[i_nWidgetIndex].m_nParent = m_aWidgets[nNewWidget].m_nObject;
                if( nLastTokenIndex > 0 )
                {
                    // this field is not a root field and
                    // needs to be inserted to its parent
                    OString aParentDomain( aDomain.copy( 0, nLastTokenIndex-1 ) );
                    it = m_aFieldNameMap.find( aParentDomain );
                    OSL_ENSURE( it != m_aFieldNameMap.end(), "field name not found" );
                    if( it != m_aFieldNameMap.end()  )
                    {
                        OSL_ENSURE( it->second < sal_Int32(m_aWidgets.size()), "invalid field number entry" );
                        if( it->second < sal_Int32(m_aWidgets.size()) )
                        {
                            PDFWidget& rParentField( m_aWidgets[it->second] );
                            rParentField.m_aKids.push_back( m_aWidgets[nNewWidget].m_nObject );
                            rParentField.m_aKidsIndex.push_back( nNewWidget );
                            m_aWidgets[nNewWidget].m_nParent = rParentField.m_nObject;
                        }
                    }
                }
            }
            else if( m_aWidgets[it->second].m_eType != PDFWriter::Hierarchy )
            {
                // this is invalid, someone tries to have a terminal field as parent
                // example: a button with the name foo.bar exists and
                // another button is named foo.bar.no
                // workaround: put the second terminal field as much up in the hierarchy as
                // necessary to have a non-terminal field as parent (or none at all)
                // since it->second already is terminal, we just need to use its parent
                aDomain = OString();
                aPartialName = aFullName.copy( aFullName.lastIndexOf( '.' )+1 );
                if( nLastTokenIndex > 0 )
                {
                    aDomain = aFullName.copy( 0, nLastTokenIndex-1 );
                    OStringBuffer aBuf( aDomain.getLength() + 1 + aPartialName.getLength() );
                    aBuf.append( aDomain );
                    aBuf.append( '.' );
                    aBuf.append( aPartialName );
                    aFullName = aBuf.makeStringAndClear();
                }
                else
                    aFullName = aPartialName;
                break;
            }
        }
    } while( nTokenIndex != -1 );

    // insert widget into its hierarchy field
    if( aDomain.getLength() )
    {
        std::hash_map< rtl::OString, sal_Int32, rtl::OStringHash >::const_iterator it = m_aFieldNameMap.find( aDomain );
        if( it != m_aFieldNameMap.end() )
        {
            OSL_ENSURE( it->second >= 0 && it->second < sal_Int32( m_aWidgets.size() ), "invalid field index" );
            if( it->second >= 0 && it->second < sal_Int32(m_aWidgets.size()) )
            {
                m_aWidgets[i_nWidgetIndex].m_nParent = m_aWidgets[it->second].m_nObject;
                m_aWidgets[it->second].m_aKids.push_back( m_aWidgets[i_nWidgetIndex].m_nObject);
                m_aWidgets[it->second].m_aKidsIndex.push_back( i_nWidgetIndex );
            }
        }
    }

    if( aPartialName.getLength() == 0 )
    {
        // how funny, an empty field name
        if( i_rControl.getType() == PDFWriter::RadioButton )
        {
            aPartialName  = "RadioGroup";
            aPartialName += OString::valueOf( static_cast<const PDFWriter::RadioButtonWidget&>(i_rControl).RadioGroup );
        }
        else
            aPartialName = OString( "Widget" );
    }

    if( ! m_aContext.AllowDuplicateFieldNames )
    {
        std::hash_map<OString, sal_Int32, OStringHash>::iterator it = m_aFieldNameMap.find( aFullName );

        if( it != m_aFieldNameMap.end() ) // not unique
        {
            std::hash_map< OString, sal_Int32, OStringHash >::const_iterator check_it;
            OString aTry;
            sal_Int32 nTry = 2;
            do
            {
                OStringBuffer aUnique( aFullName.getLength() + 16 );
                aUnique.append( aFullName );
                aUnique.append( '_' );
                aUnique.append( nTry++ );
                aTry = aUnique.makeStringAndClear();
                check_it = m_aFieldNameMap.find( aTry );
            } while( check_it != m_aFieldNameMap.end() );
            aFullName = aTry;
            m_aFieldNameMap[ aFullName ] = i_nWidgetIndex;
            aPartialName = aFullName.copy( aFullName.lastIndexOf( '.' )+1 );
        }
        else
            m_aFieldNameMap[ aFullName ] = i_nWidgetIndex;
    }

    // finally
    m_aWidgets[i_nWidgetIndex].m_aName = aPartialName;
}

static void appendFixedInt( sal_Int32 nValue, OStringBuffer& rBuffer, sal_Int32 nPrecision = nLog10Divisor )
{
    if( nValue < 0 )
    {
        rBuffer.append( '-' );
        nValue = -nValue;
    }
    sal_Int32 nFactor = 1, nDiv = nPrecision;
    while( nDiv-- )
        nFactor *= 10;

    sal_Int32 nInt      = nValue / nFactor;
    rBuffer.append( nInt );
    if( nFactor > 1 )
    {
        sal_Int32 nDecimal  = nValue % nFactor;
        if( nDecimal )
        {
            rBuffer.append( '.' );
            // omit trailing zeros
            while( (nDecimal % 10) == 0 )
                nDecimal /= 10;
            rBuffer.append( nDecimal );
        }
    }
}


// appends a double. PDF does not accept exponential format, only fixed point
static void appendDouble( double fValue, OStringBuffer& rBuffer, sal_Int32 nPrecision = 5 )
{
    bool bNeg = false;
    if( fValue < 0.0 )
    {
        bNeg = true;
        fValue=-fValue;
    }

    sal_Int64 nInt = (sal_Int64)fValue;
    fValue -= (double)nInt;
    // optimizing hardware may lead to a value of 1.0 after the subtraction
    if( fValue == 1.0 || log10( 1.0-fValue ) <= -nPrecision )
    {
        nInt++;
        fValue = 0.0;
    }
    sal_Int64 nFrac = 0;
    if( fValue )
    {
        fValue *= pow( 10.0, (double)nPrecision );
        nFrac = (sal_Int64)fValue;
    }
    if( bNeg && ( nInt || nFrac ) )
        rBuffer.append( '-' );
    rBuffer.append( nInt );
    if( nFrac )
    {
        int i;
        rBuffer.append( '.' );
        sal_Int64 nBound = (sal_Int64)(pow( 10.0, nPrecision - 1.0 )+0.5);
        for ( i = 0; ( i < nPrecision ) && nFrac; i++ )
        {
            sal_Int64 nNumb = nFrac / nBound;
            nFrac -= nNumb * nBound;
            rBuffer.append( nNumb );
            nBound /= 10;
        }
    }
}


static void appendColor( const Color& rColor, OStringBuffer& rBuffer )
{

    if( rColor != Color( COL_TRANSPARENT ) )
    {
        appendDouble( (double)rColor.GetRed() / 255.0, rBuffer );
        rBuffer.append( ' ' );
        appendDouble( (double)rColor.GetGreen() / 255.0, rBuffer );
        rBuffer.append( ' ' );
        appendDouble( (double)rColor.GetBlue() / 255.0, rBuffer );
    }
}

static void appendStrokingColor( const Color& rColor, OStringBuffer& rBuffer )
{
    if( rColor != Color( COL_TRANSPARENT ) )
    {
        appendColor( rColor, rBuffer );
        rBuffer.append( " RG" );
    }
}

static void appendNonStrokingColor( const Color& rColor, OStringBuffer& rBuffer )
{
    if( rColor != Color( COL_TRANSPARENT ) )
    {
        appendColor( rColor, rBuffer );
        rBuffer.append( " rg" );
    }
}

// matrix helper class
// TODO: use basegfx matrix class instead or derive from it
namespace vcl // TODO: use anonymous namespace to keep this class local
{
/*  for sparse matrices of the form (2D linear transformations)
 *  f[0] f[1] 0
 *  f[2] f[3] 0
 *  f[4] f[5] 1
 */
class Matrix3
{
    double f[6];

    void set( double *pn ) { for( int i = 0 ; i < 6; i++ ) f[i] = pn[i]; }
public:
    Matrix3();
    ~Matrix3() {}

    void skew( double alpha, double beta );
    void scale( double sx, double sy );
    void rotate( double angle );
    void translate( double tx, double ty );
    bool invert();

    void append( PDFWriterImpl::PDFPage& rPage, OStringBuffer& rBuffer, Point* pBack = NULL );

    Point transform( const Point& rPoint ) const;
};
}

Matrix3::Matrix3()
{
    // initialize to unity
    f[0] = 1.0;
    f[1] = 0.0;
    f[2] = 0.0;
    f[3] = 1.0;
    f[4] = 0.0;
    f[5] = 0.0;
}

Point Matrix3::transform( const Point& rOrig ) const
{
    double x = (double)rOrig.X(), y = (double)rOrig.Y();
    return Point( (int)(x*f[0] + y*f[2] + f[4]), (int)(x*f[1] + y*f[3] + f[5]) );
}

void Matrix3::skew( double alpha, double beta )
{
    double fn[6];
    double tb = tan( beta );
    fn[0] = f[0] + f[2]*tb;
    fn[1] = f[1];
    fn[2] = f[2] + f[3]*tb;
    fn[3] = f[3];
    fn[4] = f[4] + f[5]*tb;
    fn[5] = f[5];
    if( alpha != 0.0 )
    {
        double ta = tan( alpha );
        fn[1] += f[0]*ta;
        fn[3] += f[2]*ta;
        fn[5] += f[4]*ta;
    }
    set( fn );
}

void Matrix3::scale( double sx, double sy )
{
    double fn[6];
    fn[0] = sx*f[0];
    fn[1] = sy*f[1];
    fn[2] = sx*f[2];
    fn[3] = sy*f[3];
    fn[4] = sx*f[4];
    fn[5] = sy*f[5];
    set( fn );
}

void Matrix3::rotate( double angle )
{
    double fn[6];
    double fSin = sin(angle);
    double fCos = cos(angle);
    fn[0] = f[0]*fCos - f[1]*fSin;
    fn[1] = f[0]*fSin + f[1]*fCos;
    fn[2] = f[2]*fCos - f[3]*fSin;
    fn[3] = f[2]*fSin + f[3]*fCos;
    fn[4] = f[4]*fCos - f[5]*fSin;
    fn[5] = f[4]*fSin + f[5]*fCos;
    set( fn );
}

void Matrix3::translate( double tx, double ty )
{
    f[4] += tx;
    f[5] += ty;
}

bool Matrix3::invert()
{
    // short circuit trivial cases
    if( f[1]==f[2] && f[1]==0.0 && f[0]==f[3] && f[0]==1.0 )
    {
        f[4] = -f[4];
        f[5] = -f[5];
        return true;
    }

    // check determinant
    const double fDet = f[0]*f[3]-f[1]*f[2];
    if( fDet == 0.0 )
        return false;

    // invert the matrix
    double fn[6];
    fn[0] = +f[3] / fDet;
    fn[1] = -f[1] / fDet;
    fn[2] = -f[2] / fDet;
    fn[3] = +f[0] / fDet;

    // apply inversion to translation
    fn[4] = -(f[4]*fn[0] + f[5]*fn[2]);
    fn[5] = -(f[4]*fn[1] + f[5]*fn[3]);

    set( fn );
    return true;
}

void Matrix3::append( PDFWriterImpl::PDFPage& rPage, OStringBuffer& rBuffer, Point* pBack )
{
    appendDouble( f[0], rBuffer );
    rBuffer.append( ' ' );
    appendDouble( f[1], rBuffer );
    rBuffer.append( ' ' );
    appendDouble( f[2], rBuffer );
    rBuffer.append( ' ' );
    appendDouble( f[3], rBuffer );
    rBuffer.append( ' ' );
    rPage.appendPoint( Point( (long)f[4], (long)f[5] ), rBuffer, false, pBack );
}

static void appendResourceMap( OStringBuffer& rBuf, const char* pPrefix, const PDFWriterImpl::ResourceMap& rList )
{
    if( rList.empty() )
        return;
    rBuf.append( '/' );
    rBuf.append( pPrefix );
    rBuf.append( "<<" );
    int ni = 0;
    for( PDFWriterImpl::ResourceMap::const_iterator it = rList.begin(); it != rList.end(); ++it )
    {
        if( it->first.getLength() && it->second > 0 )
        {
            rBuf.append( '/' );
            rBuf.append( it->first );
            rBuf.append( ' ' );
            rBuf.append( it->second );
            rBuf.append( " 0 R" );
            if( ((++ni) & 7) == 0 )
                rBuf.append( '\n' );
        }
    }
    rBuf.append( ">>\n" );
}

void PDFWriterImpl::ResourceDict::append( OStringBuffer& rBuf, sal_Int32 nFontDictObject )
{
    rBuf.append( "<</Font " );
    rBuf.append( nFontDictObject );
    rBuf.append( " 0 R\n" );
    appendResourceMap( rBuf, "XObject", m_aXObjects );
    appendResourceMap( rBuf, "ExtGState", m_aExtGStates );
    appendResourceMap( rBuf, "Shading", m_aShadings );
    appendResourceMap( rBuf, "Pattern", m_aPatterns );
    rBuf.append( "/ProcSet[/PDF/Text" );
    if( !m_aXObjects.empty() )
        rBuf.append( "/ImageC/ImageI/ImageB" );
    rBuf.append( "]\n>>\n" );
};

PDFWriterImpl::PDFPage::PDFPage( PDFWriterImpl* pWriter, sal_Int32 nPageWidth, sal_Int32 nPageHeight, PDFWriter::Orientation eOrientation )
        :
        m_pWriter( pWriter ),
        m_nPageWidth( nPageWidth ),
        m_nPageHeight( nPageHeight ),
        m_eOrientation( eOrientation ),
        m_nPageObject( 0 ),  // invalid object number
        m_nPageIndex( -1 ), // invalid index
        m_nStreamLengthObject( 0 ),
        m_nBeginStreamPos( 0 ),
        m_eTransition( PDFWriter::Regular ),
        m_nTransTime( 0 ),
        m_nDuration( 0 ),
        m_bHasWidgets( false )
{
    // object ref must be only ever updated in emit()
    m_nPageObject = m_pWriter->createObject();
}

PDFWriterImpl::PDFPage::~PDFPage()
{
}

void PDFWriterImpl::PDFPage::beginStream()
{
#if OSL_DEBUG_LEVEL > 1
    {
        OStringBuffer aLine( "PDFWriterImpl::PDFPage::beginStream, +" );
         m_pWriter->emitComment( aLine.getStr() );
    }
#endif
    m_aStreamObjects.push_back(m_pWriter->createObject());
    if( ! m_pWriter->updateObject( m_aStreamObjects.back() ) )
        return;

    m_nStreamLengthObject = m_pWriter->createObject();
    // write content stream header
    OStringBuffer aLine;
    aLine.append( m_aStreamObjects.back() );
    aLine.append( " 0 obj\n<</Length " );
    aLine.append( m_nStreamLengthObject );
    aLine.append( " 0 R" );
#if defined ( COMPRESS_PAGES ) && !defined ( DEBUG_DISABLE_PDFCOMPRESSION )
    aLine.append( "/Filter/FlateDecode" );
#endif
    aLine.append( ">>\nstream\n" );
    if( ! m_pWriter->writeBuffer( aLine.getStr(), aLine.getLength() ) )
        return;
    if( osl_File_E_None != osl_getFilePos( m_pWriter->m_aFile, &m_nBeginStreamPos ) )
    {
        osl_closeFile( m_pWriter->m_aFile );
        m_pWriter->m_bOpen = false;
    }
#if defined ( COMPRESS_PAGES ) && !defined ( DEBUG_DISABLE_PDFCOMPRESSION )
    m_pWriter->beginCompression();
#endif
    m_pWriter->checkAndEnableStreamEncryption( m_aStreamObjects.back() );
}

void PDFWriterImpl::PDFPage::endStream()
{
#if defined ( COMPRESS_PAGES ) && !defined ( DEBUG_DISABLE_PDFCOMPRESSION )
    m_pWriter->endCompression();
#endif
    sal_uInt64 nEndStreamPos;
    if( osl_File_E_None != osl_getFilePos( m_pWriter->m_aFile, &nEndStreamPos ) )
    {
        osl_closeFile( m_pWriter->m_aFile );
        m_pWriter->m_bOpen = false;
        return;
    }
    m_pWriter->disableStreamEncryption();
    if( ! m_pWriter->writeBuffer( "\nendstream\nendobj\n\n", 19 ) )
        return;
    // emit stream length object
    if( ! m_pWriter->updateObject( m_nStreamLengthObject ) )
        return;
    OStringBuffer aLine;
    aLine.append( m_nStreamLengthObject );
    aLine.append( " 0 obj\n" );
    aLine.append( (sal_Int64)(nEndStreamPos-m_nBeginStreamPos) );
    aLine.append( "\nendobj\n\n" );
    m_pWriter->writeBuffer( aLine.getStr(), aLine.getLength() );
}

bool PDFWriterImpl::PDFPage::emit(sal_Int32 nParentObject )
{
    // emit page object
    if( ! m_pWriter->updateObject( m_nPageObject ) )
        return false;
    OStringBuffer aLine;

    aLine.append( m_nPageObject );
    aLine.append( " 0 obj\n"
                  "<</Type/Page/Parent " );
    aLine.append( nParentObject );
    aLine.append( " 0 R" );
    aLine.append( "/Resources " );
    aLine.append( m_pWriter->getResourceDictObj() );
    aLine.append( " 0 R" );
    if( m_nPageWidth && m_nPageHeight )
    {
        aLine.append( "/MediaBox[0 0 " );
        aLine.append( m_nPageWidth );
        aLine.append( ' ' );
        aLine.append( m_nPageHeight );
        aLine.append( "]" );
    }
    switch( m_eOrientation )
    {
        case PDFWriter::Landscape: aLine.append( "/Rotate 90\n" );break;
        case PDFWriter::Seascape:  aLine.append( "/Rotate -90\n" );break;
        case PDFWriter::Portrait:  aLine.append( "/Rotate 0\n" );break;

        case PDFWriter::Inherit:
        default:
            break;
    }
    int nAnnots = m_aAnnotations.size();
    if( nAnnots > 0 )
    {
        aLine.append( "/Annots[\n" );
        for( int i = 0; i < nAnnots; i++ )
        {
            aLine.append( m_aAnnotations[i] );
            aLine.append( " 0 R" );
            aLine.append( ((i+1)%15) ? " " : "\n" );
        }
        aLine.append( "]\n" );
    }
    if( m_aMCIDParents.size() > 0 )
    {
        OStringBuffer aStructParents( 1024 );
        aStructParents.append( "[ " );
        int nParents = m_aMCIDParents.size();
        for( int i = 0; i < nParents; i++ )
        {
            aStructParents.append( m_aMCIDParents[i] );
            aStructParents.append( " 0 R" );
            aStructParents.append( ((i%10) == 9) ? "\n" : " " );
        }
        aStructParents.append( "]" );
        m_pWriter->m_aStructParentTree.push_back( aStructParents.makeStringAndClear() );

        aLine.append( "/StructParents " );
        aLine.append( sal_Int32(m_pWriter->m_aStructParentTree.size()-1) );
        aLine.append( "\n" );
    }
    if( m_nDuration > 0 )
    {
        aLine.append( "/Dur " );
        aLine.append( (sal_Int32)m_nDuration );
        aLine.append( "\n" );
    }
    if( m_eTransition != PDFWriter::Regular && m_nTransTime > 0 )
    {
        // transition duration
        aLine.append( "/Trans<</D " );
        appendDouble( (double)m_nTransTime/1000.0, aLine, 3 );
        aLine.append( "\n" );
        const char *pStyle = NULL, *pDm = NULL, *pM = NULL, *pDi = NULL;
        switch( m_eTransition )
        {
            case PDFWriter::SplitHorizontalInward:
                pStyle = "Split"; pDm = "H"; pM = "I"; break;
            case PDFWriter::SplitHorizontalOutward:
                pStyle = "Split"; pDm = "H"; pM = "O"; break;
            case PDFWriter::SplitVerticalInward:
                pStyle = "Split"; pDm = "V"; pM = "I"; break;
            case PDFWriter::SplitVerticalOutward:
                pStyle = "Split"; pDm = "V"; pM = "O"; break;
            case PDFWriter::BlindsHorizontal:
                pStyle = "Blinds"; pDm = "H"; break;
            case PDFWriter::BlindsVertical:
                pStyle = "Blinds"; pDm = "V"; break;
            case PDFWriter::BoxInward:
                pStyle = "Box"; pM = "I"; break;
            case PDFWriter::BoxOutward:
                pStyle = "Box"; pM = "O"; break;
            case PDFWriter::WipeLeftToRight:
                pStyle = "Wipe"; pDi = "0"; break;
            case PDFWriter::WipeBottomToTop:
                pStyle = "Wipe"; pDi = "90"; break;
            case PDFWriter::WipeRightToLeft:
                pStyle = "Wipe"; pDi = "180"; break;
            case PDFWriter::WipeTopToBottom:
                pStyle = "Wipe"; pDi = "270"; break;
            case PDFWriter::Dissolve:
                pStyle = "Dissolve"; break;
            case PDFWriter::GlitterLeftToRight:
                pStyle = "Glitter"; pDi = "0"; break;
            case PDFWriter::GlitterTopToBottom:
                pStyle = "Glitter"; pDi = "270"; break;
            case PDFWriter::GlitterTopLeftToBottomRight:
                pStyle = "Glitter"; pDi = "315"; break;
            case PDFWriter::Regular:
                break;
        }
        // transition style
        if( pStyle )
        {
            aLine.append( "/S/" );
            aLine.append( pStyle );
            aLine.append( "\n" );
        }
        if( pDm )
        {
            aLine.append( "/Dm/" );
            aLine.append( pDm );
            aLine.append( "\n" );
        }
        if( pM )
        {
            aLine.append( "/M/" );
            aLine.append( pM );
            aLine.append( "\n" );
        }
        if( pDi  )
        {
            aLine.append( "/Di " );
            aLine.append( pDi );
            aLine.append( "\n" );
        }
        aLine.append( ">>\n" );
    }
    if( m_pWriter->getVersion() > PDFWriter::PDF_1_3 && ! m_pWriter->m_bIsPDF_A1 )
    {
        aLine.append( "/Group<</S/Transparency/CS/DeviceRGB/I true>>" );
    }
    aLine.append( "/Contents" );
    unsigned int nStreamObjects = m_aStreamObjects.size();
    if( nStreamObjects > 1 )
        aLine.append( '[' );
    for( unsigned int i = 0; i < m_aStreamObjects.size(); i++ )
    {
        aLine.append( ' ' );
        aLine.append( m_aStreamObjects[i] );
        aLine.append( " 0 R" );
    }
    if( nStreamObjects > 1 )
        aLine.append( ']' );
    aLine.append( ">>\nendobj\n\n" );
    return m_pWriter->writeBuffer( aLine.getStr(), aLine.getLength() );
}

namespace vcl
{
template < class GEOMETRY >
GEOMETRY lcl_convert( const MapMode& _rSource, const MapMode& _rDest, OutputDevice* _pPixelConversion, const GEOMETRY& _rObject )
{
    GEOMETRY aPoint;
    if ( MAP_PIXEL == _rSource.GetMapUnit() )
    {
        aPoint = _pPixelConversion->PixelToLogic( _rObject, _rDest );
    }
    else
    {
        aPoint = OutputDevice::LogicToLogic( _rObject, _rSource, _rDest );
    }
    return aPoint;
}
}

void PDFWriterImpl::PDFPage::appendPoint( const Point& rPoint, OStringBuffer& rBuffer, bool bNeg, Point* pOutPoint ) const
{
    if( pOutPoint )
    {
        Point aPoint( lcl_convert( m_pWriter->m_aGraphicsStack.front().m_aMapMode,
                                   m_pWriter->m_aMapMode,
                                   m_pWriter->getReferenceDevice(),
                                   rPoint ) );
        *pOutPoint = aPoint;
    }

    Point aPoint( lcl_convert( m_pWriter->m_aGraphicsStack.front().m_aMapMode,
                               m_pWriter->m_aMapMode,
                               m_pWriter->getReferenceDevice(),
                               rPoint ) );

    sal_Int32 nValue    = aPoint.X();
    if( bNeg )
        nValue = -nValue;

    appendFixedInt( nValue, rBuffer );

    rBuffer.append( ' ' );

    nValue      = pointToPixel(getHeight()) - aPoint.Y();
    if( bNeg )
        nValue = -nValue;

    appendFixedInt( nValue, rBuffer );
}

void PDFWriterImpl::PDFPage::appendPixelPoint( const basegfx::B2DPoint& rPoint, OStringBuffer& rBuffer ) const
{
    double fValue   = pixelToPoint(rPoint.getX());

    appendDouble( fValue, rBuffer, nLog10Divisor );

    rBuffer.append( ' ' );

    fValue      = double(getHeight()) - pixelToPoint(rPoint.getY());

    appendDouble( fValue, rBuffer, nLog10Divisor );
}

void PDFWriterImpl::PDFPage::appendRect( const Rectangle& rRect, OStringBuffer& rBuffer ) const
{
    appendPoint( rRect.BottomLeft() + Point( 0, 1 ), rBuffer );
    rBuffer.append( ' ' );
    appendMappedLength( (sal_Int32)rRect.GetWidth(), rBuffer, false );
    rBuffer.append( ' ' );
    appendMappedLength( (sal_Int32)rRect.GetHeight(), rBuffer, true );
    rBuffer.append( " re" );
}

void PDFWriterImpl::PDFPage::convertRect( Rectangle& rRect ) const
{
    Point aLL = lcl_convert( m_pWriter->m_aGraphicsStack.front().m_aMapMode,
                             m_pWriter->m_aMapMode,
                             m_pWriter->getReferenceDevice(),
                             rRect.BottomLeft() + Point( 0, 1 )
                             );
    Size aSize = lcl_convert( m_pWriter->m_aGraphicsStack.front().m_aMapMode,
                              m_pWriter->m_aMapMode,
                              m_pWriter->getReferenceDevice(),
                              rRect.GetSize() );
    rRect.Left()    = aLL.X();
    rRect.Right()   = aLL.X() + aSize.Width();
    rRect.Top()     = pointToPixel(getHeight()) - aLL.Y();
    rRect.Bottom()  = rRect.Top() + aSize.Height();
}

void PDFWriterImpl::PDFPage::appendPolygon( const Polygon& rPoly, OStringBuffer& rBuffer, bool bClose ) const
{
    USHORT nPoints = rPoly.GetSize();
    /*
     *  #108582# applications do weird things
     */
    sal_uInt32 nBufLen = rBuffer.getLength();
    if( nPoints > 0 )
    {
        const BYTE* pFlagArray = rPoly.GetConstFlagAry();
        appendPoint( rPoly[0], rBuffer );
        rBuffer.append( " m\n" );
        for( USHORT i = 1; i < nPoints; i++ )
        {
            if( pFlagArray && pFlagArray[i] == POLY_CONTROL && nPoints-i > 2 )
            {
                // bezier
                DBG_ASSERT( pFlagArray[i+1] == POLY_CONTROL && pFlagArray[i+2] != POLY_CONTROL, "unexpected sequence of control points" );
                appendPoint( rPoly[i], rBuffer );
                rBuffer.append( " " );
                appendPoint( rPoly[i+1], rBuffer );
                rBuffer.append( " " );
                appendPoint( rPoly[i+2], rBuffer );
                rBuffer.append( " c" );
                i += 2; // add additionally consumed points
            }
            else
            {
                // line
                appendPoint( rPoly[i], rBuffer );
                rBuffer.append( " l" );
            }
            if( (rBuffer.getLength() - nBufLen) > 65 )
            {
                rBuffer.append( "\n" );
                nBufLen = rBuffer.getLength();
            }
            else
                rBuffer.append( " " );
        }
        if( bClose )
            rBuffer.append( "h\n" );
    }
}

void PDFWriterImpl::PDFPage::appendPolygon( const basegfx::B2DPolygon& rPoly, OStringBuffer& rBuffer, bool bClose ) const
{
    basegfx::B2DPolygon aPoly( lcl_convert( m_pWriter->m_aGraphicsStack.front().m_aMapMode,
                                            m_pWriter->m_aMapMode,
                                            m_pWriter->getReferenceDevice(),
                                            rPoly ) );

    if( basegfx::tools::isRectangle( aPoly ) )
    {
        basegfx::B2DRange aRange( aPoly.getB2DRange() );
        basegfx::B2DPoint aBL( aRange.getMinX(), aRange.getMaxY() );
        appendPixelPoint( aBL, rBuffer );
        rBuffer.append( ' ' );
        appendMappedLength( aRange.getWidth(), rBuffer, false, NULL, nLog10Divisor );
        rBuffer.append( ' ' );
        appendMappedLength( aRange.getHeight(), rBuffer, true, NULL, nLog10Divisor );
        rBuffer.append( " re\n" );
        return;
    }
    sal_uInt32 nPoints = aPoly.count();
    if( nPoints > 0 )
    {
        sal_uInt32 nBufLen = rBuffer.getLength();
        basegfx::B2DPoint aLastPoint( aPoly.getB2DPoint( 0 ) );
        appendPixelPoint( aLastPoint, rBuffer );
        rBuffer.append( " m\n" );
        for( sal_uInt32 i = 1; i <= nPoints; i++ )
        {
            if( i != nPoints || aPoly.isClosed() )
            {
                sal_uInt32 nCurPoint  = i % nPoints;
                sal_uInt32 nLastPoint = i-1;
                basegfx::B2DPoint aPoint( aPoly.getB2DPoint( nCurPoint ) );
                if( aPoly.isNextControlPointUsed( nLastPoint ) &&
                    aPoly.isPrevControlPointUsed( nCurPoint ) )
                {
                    appendPixelPoint( aPoly.getNextControlPoint( nLastPoint ), rBuffer );
                    rBuffer.append( ' ' );
                    appendPixelPoint( aPoly.getPrevControlPoint( nCurPoint ), rBuffer );
                    rBuffer.append( ' ' );
                    appendPixelPoint( aPoint, rBuffer );
                    rBuffer.append( " c" );
                }
                else if( aPoly.isNextControlPointUsed( nLastPoint ) )
                {
                    appendPixelPoint( aPoly.getNextControlPoint( nLastPoint ), rBuffer );
                    rBuffer.append( ' ' );
                    appendPixelPoint( aPoint, rBuffer );
                    rBuffer.append( " y" );
                }
                else if( aPoly.isPrevControlPointUsed( nCurPoint ) )
                {
                    appendPixelPoint( aPoly.getPrevControlPoint( nCurPoint ), rBuffer );
                    rBuffer.append( ' ' );
                    appendPixelPoint( aPoint, rBuffer );
                    rBuffer.append( " v" );
                }
                else
                {
                    appendPixelPoint( aPoint, rBuffer );
                    rBuffer.append( " l" );
                }
                if( (rBuffer.getLength() - nBufLen) > 65 )
                {
                    rBuffer.append( "\n" );
                    nBufLen = rBuffer.getLength();
                }
                else
                    rBuffer.append( " " );
            }
        }
        if( bClose )
            rBuffer.append( "h\n" );
    }
}

void PDFWriterImpl::PDFPage::appendPolyPolygon( const PolyPolygon& rPolyPoly, OStringBuffer& rBuffer, bool bClose ) const
{
    USHORT nPolygons = rPolyPoly.Count();
    for( USHORT n = 0; n < nPolygons; n++ )
        appendPolygon( rPolyPoly[n], rBuffer, bClose );
}

void PDFWriterImpl::PDFPage::appendPolyPolygon( const basegfx::B2DPolyPolygon& rPolyPoly, OStringBuffer& rBuffer, bool bClose ) const
{
    sal_uInt32 nPolygons = rPolyPoly.count();
    for( sal_uInt32 n = 0; n < nPolygons; n++ )
        appendPolygon( rPolyPoly.getB2DPolygon( n ), rBuffer, bClose );
}

void PDFWriterImpl::PDFPage::appendMappedLength( sal_Int32 nLength, OStringBuffer& rBuffer, bool bVertical, sal_Int32* pOutLength ) const
{
    sal_Int32 nValue = nLength;
    if ( nLength < 0 )
    {
        rBuffer.append( '-' );
        nValue = -nLength;
    }
    Size aSize( lcl_convert( m_pWriter->m_aGraphicsStack.front().m_aMapMode,
                             m_pWriter->m_aMapMode,
                             m_pWriter->getReferenceDevice(),
                             Size( nValue, nValue ) ) );
    nValue = bVertical ? aSize.Height() : aSize.Width();
    if( pOutLength )
        *pOutLength = ((nLength < 0 ) ? -nValue : nValue);

    appendFixedInt( nValue, rBuffer, 1 );
}

void PDFWriterImpl::PDFPage::appendMappedLength( double fLength, OStringBuffer& rBuffer, bool bVertical, sal_Int32* pOutLength, sal_Int32 nPrecision ) const
{
    Size aSize( lcl_convert( m_pWriter->m_aGraphicsStack.front().m_aMapMode,
                             m_pWriter->m_aMapMode,
                             m_pWriter->getReferenceDevice(),
                             Size( 1000, 1000 ) ) );
    if( pOutLength )
        *pOutLength = (sal_Int32)(fLength*(double)(bVertical ? aSize.Height() : aSize.Width())/1000.0);
    fLength *= pixelToPoint((double)(bVertical ? aSize.Height() : aSize.Width()) / 1000.0);
    appendDouble( fLength, rBuffer, nPrecision );
}

bool PDFWriterImpl::PDFPage::appendLineInfo( const LineInfo& rInfo, OStringBuffer& rBuffer ) const
{
    bool bRet = true;
    if( rInfo.GetStyle() == LINE_DASH )
    {
        rBuffer.append( "[ " );
        if( rInfo.GetDashLen() == rInfo.GetDotLen() ) // degraded case
        {
            appendMappedLength( (sal_Int32)rInfo.GetDashLen(), rBuffer );
            rBuffer.append( ' ' );
            appendMappedLength( (sal_Int32)rInfo.GetDistance(), rBuffer );
            rBuffer.append( ' ' );
        }
        else
        {
            // check for implementation limits of dash array
            // in PDF reader apps (e.g. acroread)
            if( 2*(rInfo.GetDashCount() + rInfo.GetDotCount()) > 10 )
                bRet = false;
            for( int n = 0; n < rInfo.GetDashCount(); n++ )
            {
                appendMappedLength( (sal_Int32)rInfo.GetDashLen(), rBuffer );
                rBuffer.append( ' ' );
                appendMappedLength( (sal_Int32)rInfo.GetDistance(), rBuffer );
                rBuffer.append( ' ' );
            }
            for( int m = 0; m < rInfo.GetDotCount(); m++ )
            {
                appendMappedLength( (sal_Int32)rInfo.GetDotLen(), rBuffer );
                rBuffer.append( ' ' );
                appendMappedLength( (sal_Int32)rInfo.GetDistance(), rBuffer );
                rBuffer.append( ' ' );
            }
        }
        rBuffer.append( "] 0 d\n" );
    }
    if( rInfo.GetWidth() > 1 )
    {
        appendMappedLength( (sal_Int32)rInfo.GetWidth(), rBuffer );
        rBuffer.append( " w\n" );
    }
    else if( rInfo.GetWidth() == 0 )
    {
        // "pixel" line
        appendDouble( 72.0/double(m_pWriter->getReferenceDevice()->ImplGetDPIX()), rBuffer );
        rBuffer.append( " w\n" );
    }
    return bRet;
}

void PDFWriterImpl::PDFPage::appendWaveLine( sal_Int32 nWidth, sal_Int32 nY, sal_Int32 nDelta, OStringBuffer& rBuffer ) const
{
    if( nWidth <= 0 )
        return;
    if( nDelta < 1 )
        nDelta = 1;

    rBuffer.append( "0 " );
    appendMappedLength( nY, rBuffer, true );
    rBuffer.append( " m\n" );
    for( sal_Int32 n = 0; n < nWidth; )
    {
        n += nDelta;
        appendMappedLength( n, rBuffer, false );
        rBuffer.append( ' ' );
        appendMappedLength( nDelta+nY, rBuffer, true );
        rBuffer.append( ' ' );
        n += nDelta;
        appendMappedLength( n, rBuffer, false );
        rBuffer.append( ' ' );
        appendMappedLength( nY, rBuffer, true );
        rBuffer.append( " v " );
        if( n < nWidth )
        {
            n += nDelta;
            appendMappedLength( n, rBuffer, false );
            rBuffer.append( ' ' );
            appendMappedLength( nY-nDelta, rBuffer, true );
            rBuffer.append( ' ' );
            n += nDelta;
            appendMappedLength( n, rBuffer, false );
            rBuffer.append( ' ' );
            appendMappedLength( nY, rBuffer, true );
            rBuffer.append( " v\n" );
        }
    }
    rBuffer.append( "S\n" );
}

/*
 *  class PDFWriterImpl
 */

PDFWriterImpl::PDFWriterImpl( const PDFWriter::PDFWriterContext& rContext )
        :
        m_pReferenceDevice( NULL ),
        m_aMapMode( MAP_POINT, Point(), Fraction( 1L, pointToPixel(1) ), Fraction( 1L, pointToPixel(1) ) ),
        m_nCurrentStructElement( 0 ),
        m_bEmitStructure( true ),
        m_bNewMCID( false ),
        m_nCurrentControl( -1 ),
        m_bEmbedStandardFonts( false ),
        m_nNextFID( 1 ),
        m_nInheritedPageWidth( 595 ),  // default A4
        m_nInheritedPageHeight( 842 ), // default A4
        m_eInheritedOrientation( PDFWriter::Portrait ),
        m_nCurrentPage( -1 ),
        m_nResourceDict( -1 ),
        m_nFontDictObject( -1 ),
        m_pCodec( NULL ),
        m_aDocDigest( rtl_digest_createMD5() ),
        m_aCipher( (rtlCipher)NULL ),
        m_aDigest( NULL ),
        m_bEncryptThisStream( false ),
        m_aDocID( 32 ),
        m_aCreationDateString( 64 ),
        m_aCreationMetaDateString( 64 ),
        m_pEncryptionBuffer( NULL ),
        m_nEncryptionBufferSize( 0 ),
        m_bIsPDF_A1( false )
{
#ifdef DO_TEST_PDF
    static bool bOnce = true;
    if( bOnce )
    {
        bOnce = false;
        doTestCode();
    }
#endif
    m_aContext = rContext;
    m_aStructure.push_back( PDFStructureElement() );
    m_aStructure[0].m_nOwnElement       = 0;
    m_aStructure[0].m_nParentElement    = 0;

    Font aFont;
    aFont.SetName( String( RTL_CONSTASCII_USTRINGPARAM( "Times" ) ) );
    aFont.SetSize( Size( 0, 12 ) );

    GraphicsState aState;
    aState.m_aMapMode       = m_aMapMode;
    aState.m_aFont          = aFont;
    m_aGraphicsStack.push_front( aState );

    oslFileError  aError = osl_openFile( m_aContext.URL.pData, &m_aFile, osl_File_OpenFlag_Write | osl_File_OpenFlag_Create );
    if( aError != osl_File_E_None )
    {
        if( aError == osl_File_E_EXIST )
        {
            aError = osl_openFile( m_aContext.URL.pData, &m_aFile, osl_File_OpenFlag_Write );
            if( aError == osl_File_E_None )
                aError = osl_setFileSize( m_aFile, 0 );
        }
    }
    if( aError != osl_File_E_None )
        return;

    m_bOpen = true;

/* prepare the cypher engine, can be done in CTOR, free in DTOR */

    m_aCipher = rtl_cipher_createARCFOUR( rtl_Cipher_ModeStream );
    m_aDigest = rtl_digest_createMD5();

/* the size of the Codec default maximum */
    checkEncryptionBufferSize( 0x4000 );

    // write header
    OStringBuffer aBuffer( 20 );
    aBuffer.append( "%PDF-" );
    switch( m_aContext.Version )
    {
        case PDFWriter::PDF_1_2: aBuffer.append( "1.2" );break;
        case PDFWriter::PDF_1_3: aBuffer.append( "1.3" );break;
        case PDFWriter::PDF_A_1:
        default:
        case PDFWriter::PDF_1_4: aBuffer.append( "1.4" );break;
        case PDFWriter::PDF_1_5: aBuffer.append( "1.5" );break;
    }
    // append something binary as comment (suggested in PDF Reference)
    aBuffer.append( "\n%äüöß\n" );
    if( !writeBuffer( aBuffer.getStr(), aBuffer.getLength() ) )
    {
        osl_closeFile( m_aFile );
        m_bOpen = false;
        return;
    }

    // insert outline root
    m_aOutline.push_back( PDFOutlineEntry() );

    m_bIsPDF_A1 = (m_aContext.Version == PDFWriter::PDF_A_1);
    if( m_bIsPDF_A1 )
        m_aContext.Version = PDFWriter::PDF_1_4; //meaning we need PDF 1.4, PDF/A flavour

    m_bEmbedStandardFonts = m_aContext.EmbedStandardFonts;
}

PDFWriterImpl::~PDFWriterImpl()
{
    if( m_aDocDigest )
        rtl_digest_destroyMD5( m_aDocDigest );
    delete static_cast<VirtualDevice*>(m_pReferenceDevice);

    if( m_aCipher )
        rtl_cipher_destroyARCFOUR( m_aCipher );
    if( m_aDigest )
        rtl_digest_destroyMD5( m_aDigest );

    rtl_freeMemory( m_pEncryptionBuffer );
}

void PDFWriterImpl::setDocInfo( const PDFDocInfo& rInfo )
{
    m_aDocInfo.Title                = rInfo.Title;
    m_aDocInfo.Author               = rInfo.Author;
    m_aDocInfo.Subject              = rInfo.Subject;
    m_aDocInfo.Keywords             = rInfo.Keywords;
    m_aDocInfo.Creator              = rInfo.Creator;
    m_aDocInfo.Producer             = rInfo.Producer;

//build the document id
    rtl::OString aInfoValuesOut;
    OStringBuffer aID( 1024 );
    if( m_aDocInfo.Title.Len() )
        appendUnicodeTextString( m_aDocInfo.Title, aID );
    if( m_aDocInfo.Author.Len() )
        appendUnicodeTextString( m_aDocInfo.Author, aID );
    if( m_aDocInfo.Subject.Len() )
        appendUnicodeTextString( m_aDocInfo.Subject, aID );
    if( m_aDocInfo.Keywords.Len() )
        appendUnicodeTextString( m_aDocInfo.Keywords, aID );
    if( m_aDocInfo.Creator.Len() )
        appendUnicodeTextString( m_aDocInfo.Creator, aID );
    if( m_aDocInfo.Producer.Len() )
        appendUnicodeTextString( m_aDocInfo.Producer, aID );

    TimeValue aTVal, aGMT;
    oslDateTime aDT;
    osl_getSystemTime( &aGMT );
    osl_getLocalTimeFromSystemTime( &aGMT, &aTVal );
    osl_getDateTimeFromTimeValue( &aTVal, &aDT );
    m_aCreationDateString.append( "D:" );
    m_aCreationDateString.append( (sal_Char)('0' + ((aDT.Year/1000)%10)) );
    m_aCreationDateString.append( (sal_Char)('0' + ((aDT.Year/100)%10)) );
    m_aCreationDateString.append( (sal_Char)('0' + ((aDT.Year/10)%10)) );
    m_aCreationDateString.append( (sal_Char)('0' + ((aDT.Year)%10)) );
    m_aCreationDateString.append( (sal_Char)('0' + ((aDT.Month/10)%10)) );
    m_aCreationDateString.append( (sal_Char)('0' + ((aDT.Month)%10)) );
    m_aCreationDateString.append( (sal_Char)('0' + ((aDT.Day/10)%10)) );
    m_aCreationDateString.append( (sal_Char)('0' + ((aDT.Day)%10)) );
    m_aCreationDateString.append( (sal_Char)('0' + ((aDT.Hours/10)%10)) );
    m_aCreationDateString.append( (sal_Char)('0' + ((aDT.Hours)%10)) );
    m_aCreationDateString.append( (sal_Char)('0' + ((aDT.Minutes/10)%10)) );
    m_aCreationDateString.append( (sal_Char)('0' + ((aDT.Minutes)%10)) );
    m_aCreationDateString.append( (sal_Char)('0' + ((aDT.Seconds/10)%10)) );
    m_aCreationDateString.append( (sal_Char)('0' + ((aDT.Seconds)%10)) );
//--> i59651, we fill the Metadata date string as well, if PDF/A is requested
    if( m_bIsPDF_A1 )
    {
// according to ISO 19005-1:2005 6.7.3 the date is corrected for
// local time zone offset UTC only, whereas Acrobat 8 seems
// to use the localtime notation only
// according to a raccomandation in XMP Specification (Jan 2004, page 75)
// the Acrobat way seems the right approach
        m_aCreationMetaDateString.append( (sal_Char)('0' + ((aDT.Year/1000)%10)) );
        m_aCreationMetaDateString.append( (sal_Char)('0' + ((aDT.Year/100)%10)) );
        m_aCreationMetaDateString.append( (sal_Char)('0' + ((aDT.Year/10)%10)) );
        m_aCreationMetaDateString.append( (sal_Char)('0' + ((aDT.Year)%10)) );
        m_aCreationMetaDateString.append( "-" );
        m_aCreationMetaDateString.append( (sal_Char)('0' + ((aDT.Month/10)%10)) );
        m_aCreationMetaDateString.append( (sal_Char)('0' + ((aDT.Month)%10)) );
        m_aCreationMetaDateString.append( "-" );
        m_aCreationMetaDateString.append( (sal_Char)('0' + ((aDT.Day/10)%10)) );
        m_aCreationMetaDateString.append( (sal_Char)('0' + ((aDT.Day)%10)) );
        m_aCreationMetaDateString.append( "T" );
        m_aCreationMetaDateString.append( (sal_Char)('0' + ((aDT.Hours/10)%10)) );
        m_aCreationMetaDateString.append( (sal_Char)('0' + ((aDT.Hours)%10)) );
        m_aCreationMetaDateString.append( ":" );
        m_aCreationMetaDateString.append( (sal_Char)('0' + ((aDT.Minutes/10)%10)) );
        m_aCreationMetaDateString.append( (sal_Char)('0' + ((aDT.Minutes)%10)) );
        m_aCreationMetaDateString.append( ":" );
        m_aCreationMetaDateString.append( (sal_Char)('0' + ((aDT.Seconds/10)%10)) );
        m_aCreationMetaDateString.append( (sal_Char)('0' + ((aDT.Seconds)%10)) );
    }
    sal_uInt32 nDelta = 0;
    if( aGMT.Seconds > aTVal.Seconds )
    {
        m_aCreationDateString.append( "-" );
        nDelta = aGMT.Seconds-aTVal.Seconds;
        if( m_bIsPDF_A1 )
            m_aCreationMetaDateString.append( "-" );
    }
    else if( aGMT.Seconds < aTVal.Seconds )
    {
        m_aCreationDateString.append( "+" );
        nDelta = aTVal.Seconds-aGMT.Seconds;
        if( m_bIsPDF_A1 )
            m_aCreationMetaDateString.append( "+" );
    }
    else
    {
        m_aCreationDateString.append( "Z" );
        if( m_bIsPDF_A1 )
            m_aCreationMetaDateString.append( "Z" );

    }
    if( nDelta )
    {
        m_aCreationDateString.append( (sal_Char)('0' + ((nDelta/36000)%10)) );
        m_aCreationDateString.append( (sal_Char)('0' + ((nDelta/3600)%10)) );
        m_aCreationDateString.append( "'" );
        m_aCreationDateString.append( (sal_Char)('0' + ((nDelta/600)%6)) );
        m_aCreationDateString.append( (sal_Char)('0' + ((nDelta/60)%10)) );
        if( m_bIsPDF_A1 )
        {
            m_aCreationMetaDateString.append( (sal_Char)('0' + ((nDelta/36000)%10)) );
            m_aCreationMetaDateString.append( (sal_Char)('0' + ((nDelta/3600)%10)) );
            m_aCreationMetaDateString.append( ":" );
            m_aCreationMetaDateString.append( (sal_Char)('0' + ((nDelta/600)%6)) );
            m_aCreationMetaDateString.append( (sal_Char)('0' + ((nDelta/60)%10)) );
        }
    }
    m_aCreationDateString.append( "'" );
    aID.append( m_aCreationDateString.getStr(), m_aCreationDateString.getLength() );

    aInfoValuesOut = aID.makeStringAndClear();

    DBG_ASSERT( m_aDigest != NULL, "PDFWrite_Impl::setDocInfo: cannot obtain a digest object !" );

    m_aDocID.setLength( 0 );
    if( m_aDigest )
    {
        osl_getSystemTime( &aGMT );
        rtlDigestError nError = rtl_digest_updateMD5( m_aDigest, &aGMT, sizeof( aGMT ) );
        if( nError == rtl_Digest_E_None )
            nError = rtl_digest_updateMD5( m_aDigest, m_aContext.URL.getStr(), m_aContext.URL.getLength()*sizeof(sal_Unicode) );
        if( nError == rtl_Digest_E_None )
            nError = rtl_digest_updateMD5( m_aDigest, aInfoValuesOut.getStr(), aInfoValuesOut.getLength() );
        if( nError == rtl_Digest_E_None )
        {
//the binary form of the doc id is needed for encryption stuff
            rtl_digest_getMD5( m_aDigest, m_nDocID, 16 );
            for( unsigned int i = 0; i < 16; i++ )
                appendHex( m_nDocID[i], m_aDocID );
        }
    }
}

/* i12626 methods */
/*
check if the Unicode string must be encrypted or not, perform the requested task,
append the string as unicode hex, encrypted if needed
 */
inline void PDFWriterImpl::appendUnicodeTextStringEncrypt( const rtl::OUString& rInString, const sal_Int32 nInObjectNumber, OStringBuffer& rOutBuffer )
{
    rOutBuffer.append( "<" );
    if( m_aContext.Encrypt )
    {
        const sal_Unicode* pStr = rInString.getStr();
        sal_Int32 nLen = rInString.getLength();
//prepare a unicode string, encrypt it
        if( checkEncryptionBufferSize( nLen*2 ) )
        {
            enableStringEncryption( nInObjectNumber );
            register sal_uInt8 *pCopy = m_pEncryptionBuffer;
            sal_Int32 nChars = 2;
            *pCopy++ = 0xFE;
            *pCopy++ = 0xFF;
// we need to prepare a byte stream from the unicode string buffer
            for( register int i = 0; i < nLen; i++ )
            {
                register sal_Unicode aUnChar = pStr[i];
                *pCopy++ = (sal_uInt8)( aUnChar >> 8 );
                *pCopy++ = (sal_uInt8)( aUnChar & 255 );
                nChars += 2;
            }
//encrypt in place
            rtl_cipher_encodeARCFOUR( m_aCipher, m_pEncryptionBuffer, nChars, m_pEncryptionBuffer, nChars );
//now append, hexadecimal (appendHex), the encrypted result
            for(register int i = 0; i < nChars; i++)
                appendHex( m_pEncryptionBuffer[i], rOutBuffer );
        }
    }
    else
        appendUnicodeTextString( rInString, rOutBuffer );
    rOutBuffer.append( ">" );
}

inline void PDFWriterImpl::appendLiteralStringEncrypt( rtl::OStringBuffer& rInString, const sal_Int32 nInObjectNumber, rtl::OStringBuffer& rOutBuffer )
{
    rOutBuffer.append( "(" );
    sal_Int32 nChars = rInString.getLength();
//check for encryption, if ok, encrypt the string, then convert with appndLiteralString
    if( m_aContext.Encrypt && checkEncryptionBufferSize( nChars ) )
    {
//encrypt the string in a buffer, then append it
        enableStringEncryption( nInObjectNumber );
        rtl_cipher_encodeARCFOUR( m_aCipher, rInString.getStr(), nChars, m_pEncryptionBuffer, nChars );
        appendLiteralString( (const sal_Char*)m_pEncryptionBuffer, nChars, rOutBuffer );
    }
    else
        appendLiteralString( rInString.getStr(), nChars , rOutBuffer );
    rOutBuffer.append( ")" );
}

inline void PDFWriterImpl::appendLiteralStringEncrypt( const rtl::OString& rInString, const sal_Int32 nInObjectNumber, rtl::OStringBuffer& rOutBuffer )
{
    rtl::OStringBuffer aBufferString( rInString );
    appendLiteralStringEncrypt( aBufferString, nInObjectNumber, rOutBuffer);
}

void PDFWriterImpl::appendLiteralStringEncrypt( const rtl::OUString& rInString, const sal_Int32 nInObjectNumber, rtl::OStringBuffer& rOutBuffer, rtl_TextEncoding nEnc )
{
    rtl::OString aBufferString( rtl::OUStringToOString( rInString, nEnc ) );
        sal_Int32 nLen = aBufferString.getLength();
        rtl::OStringBuffer aBuf( nLen );
        const sal_Char* pT = aBufferString.getStr();

        for( sal_Int32 i = 0; i < nLen; i++, pT++ )
        {
            if( (*pT & 0x80) == 0 )
                aBuf.append( *pT );
            else
            {
                aBuf.append( '<' );
                appendHex( *pT, aBuf );
                aBuf.append( '>' );
            }
        }
        aBufferString = aBuf.makeStringAndClear();
    appendLiteralStringEncrypt( aBufferString, nInObjectNumber, rOutBuffer);
}

/* end i12626 methods */

void PDFWriterImpl::emitComment( const char* pComment )
{
    OStringBuffer aLine( 64 );
    aLine.append( "% " );
    aLine.append( (const sal_Char*)pComment );
    aLine.append( "\n" );
    writeBuffer( aLine.getStr(), aLine.getLength() );
}

bool PDFWriterImpl::compressStream( SvMemoryStream* pStream )
{
#ifndef DEBUG_DISABLE_PDFCOMPRESSION
    pStream->Seek( STREAM_SEEK_TO_END );
    ULONG nEndPos = pStream->Tell();
    pStream->Seek( STREAM_SEEK_TO_BEGIN );
    ZCodec* pCodec = new ZCodec( 0x4000, 0x4000 );
    SvMemoryStream aStream;
    pCodec->BeginCompression();
    pCodec->Write( aStream, (const BYTE*)pStream->GetData(), nEndPos );
    pCodec->EndCompression();
    delete pCodec;
    nEndPos = aStream.Tell();
    pStream->Seek( STREAM_SEEK_TO_BEGIN );
    aStream.Seek( STREAM_SEEK_TO_BEGIN );
    pStream->SetStreamSize( nEndPos );
    pStream->Write( aStream.GetData(), nEndPos );
    return true;
#else
    (void)pStream;
    return false;
#endif
}

void PDFWriterImpl::beginCompression()
{
#ifndef DEBUG_DISABLE_PDFCOMPRESSION
    m_pCodec = new ZCodec( 0x4000, 0x4000 );
    m_pMemStream = new SvMemoryStream();
    m_pCodec->BeginCompression();
#endif
}

void PDFWriterImpl::endCompression()
{
#ifndef DEBUG_DISABLE_PDFCOMPRESSION
    if( m_pCodec )
    {
        m_pCodec->EndCompression();
        delete m_pCodec;
        m_pCodec = NULL;
        sal_uInt64 nLen = m_pMemStream->Tell();
        m_pMemStream->Seek( 0 );
        writeBuffer( m_pMemStream->GetData(), nLen );
        delete m_pMemStream;
        m_pMemStream = NULL;
    }
#endif
}

bool PDFWriterImpl::writeBuffer( const void* pBuffer, sal_uInt64 nBytes )
{
    if( ! m_bOpen ) // we are already down the drain
        return false;

    if( ! nBytes ) // huh ?
        return true;

    if( m_aOutputStreams.begin() != m_aOutputStreams.end() )
    {
        m_aOutputStreams.front().m_pStream->Seek( STREAM_SEEK_TO_END );
        m_aOutputStreams.front().m_pStream->Write( pBuffer, sal::static_int_cast<sal_Size>(nBytes) );
        return true;
    }

    sal_uInt64 nWritten;
    if( m_pCodec )
    {
        m_pCodec->Write( *m_pMemStream, static_cast<const BYTE*>(pBuffer), (ULONG)nBytes );
        nWritten = nBytes;
    }
    else
    {
        sal_Bool  buffOK = sal_True;
        if( m_bEncryptThisStream )
        {
/* implement the encryption part of the PDF spec encryption algorithm 3.1 */
            if( ( buffOK = checkEncryptionBufferSize( static_cast<sal_Int32>(nBytes) ) ) != sal_False )
                rtl_cipher_encodeARCFOUR( m_aCipher,
                                          (sal_uInt8*)pBuffer, static_cast<sal_Size>(nBytes),
                                          m_pEncryptionBuffer, static_cast<sal_Size>(nBytes) );
        }

        const void* pWriteBuffer = ( m_bEncryptThisStream && buffOK ) ? m_pEncryptionBuffer  : pBuffer;
        if( m_aDocDigest )
            rtl_digest_updateMD5( m_aDocDigest, pWriteBuffer, static_cast<sal_uInt32>(nBytes) );

        if( osl_writeFile( m_aFile,
                           pWriteBuffer,
                           nBytes, &nWritten ) != osl_File_E_None )
            nWritten = 0;

        if( nWritten != nBytes )
        {
            osl_closeFile( m_aFile );
            m_bOpen = false;
        }
    }

    return nWritten == nBytes;
}

OutputDevice* PDFWriterImpl::getReferenceDevice()
{
    if( ! m_pReferenceDevice )
    {
        VirtualDevice*  pVDev = new VirtualDevice( 0 );

        m_pReferenceDevice = pVDev;

        pVDev->SetReferenceDevice( VirtualDevice::REFDEV_MODE_PDF1 );

        pVDev->SetOutputSizePixel( Size( 640, 480 ) );
        pVDev->SetMapMode( MAP_MM );

        m_pReferenceDevice->mpPDFWriter = this;
        m_pReferenceDevice->ImplUpdateFontData( TRUE );
    }
    return m_pReferenceDevice;
}

class ImplPdfBuiltinFontData : public ImplFontData
{
private:
    const PDFWriterImpl::BuiltinFont& mrBuiltin;

public:
    enum {PDF_FONT_MAGIC = 0xBDFF0A1C };
                                        ImplPdfBuiltinFontData( const PDFWriterImpl::BuiltinFont& );
    const PDFWriterImpl::BuiltinFont*   GetBuiltinFont() const  { return &mrBuiltin; }

    virtual ImplFontData*               Clone() const { return new ImplPdfBuiltinFontData(*this); }
    virtual ImplFontEntry*              CreateFontInstance( ImplFontSelectData& ) const;
    virtual sal_IntPtr                  GetFontId() const { return reinterpret_cast<sal_IntPtr>(&mrBuiltin); }
};

inline const ImplPdfBuiltinFontData* GetPdfFontData( const ImplFontData* pFontData )
{
    const ImplPdfBuiltinFontData* pFD = NULL;
    if( pFontData && pFontData->CheckMagic( ImplPdfBuiltinFontData::PDF_FONT_MAGIC ) )
        pFD = static_cast<const ImplPdfBuiltinFontData*>( pFontData );
    return pFD;
}

static ImplDevFontAttributes GetDevFontAttributes( const PDFWriterImpl::BuiltinFont& rBuiltin )
{
    ImplDevFontAttributes aDFA;
    aDFA.maName         = String::CreateFromAscii( rBuiltin.m_pName );
    aDFA.maStyleName    = String::CreateFromAscii( rBuiltin.m_pStyleName );
    aDFA.meFamily       = rBuiltin.m_eFamily;
    aDFA.mbSymbolFlag   = (rBuiltin.m_eCharSet != RTL_TEXTENCODING_MS_1252 );
    aDFA.mePitch        = rBuiltin.m_ePitch;
    aDFA.meWeight       = rBuiltin.m_eWeight;
    aDFA.meItalic       = rBuiltin.m_eItalic;
    aDFA.meWidthType    = rBuiltin.m_eWidthType;

    aDFA.mbOrientation  = true;
    aDFA.mbDevice       = true;
    aDFA.mnQuality      = 50000;
    aDFA.mbSubsettable  = false;
    aDFA.mbEmbeddable   = false;
    return aDFA;
}

ImplPdfBuiltinFontData::ImplPdfBuiltinFontData( const PDFWriterImpl::BuiltinFont& rBuiltin )
:   ImplFontData( GetDevFontAttributes(rBuiltin), PDF_FONT_MAGIC ),
    mrBuiltin( rBuiltin )
{}

ImplFontEntry* ImplPdfBuiltinFontData::CreateFontInstance( ImplFontSelectData& rFSD ) const
{
    ImplFontEntry* pEntry = new ImplFontEntry( rFSD );
    return pEntry;
}

ImplDevFontList* PDFWriterImpl::filterDevFontList( ImplDevFontList* pFontList )
{
    DBG_ASSERT( m_aSubsets.size() == 0, "Fonts changing during PDF generation, document will be invalid" );
    ImplDevFontList* pFiltered = pFontList->Clone( true, true );

    // append the PDF builtin fonts
    if( !m_bIsPDF_A1 && !m_bEmbedStandardFonts)
        for( unsigned int i = 0; i < SAL_N_ELEMENTS(m_aBuiltinFonts); i++ )
        {
            ImplFontData* pNewData = new ImplPdfBuiltinFontData( m_aBuiltinFonts[i] );
            pFiltered->Add( pNewData );
        }
    return pFiltered;
}

bool PDFWriterImpl::isBuiltinFont( const ImplFontData* pFont ) const
{
    const ImplPdfBuiltinFontData* pFD = GetPdfFontData( pFont );
    return (pFD != NULL);
}

void PDFWriterImpl::getFontMetric( ImplFontSelectData* pSelect, ImplFontMetricData* pMetric ) const
{
    const ImplPdfBuiltinFontData* pFD = GetPdfFontData( pSelect->mpFontData );
    if( !pFD )
        return;
    const BuiltinFont* pBuiltinFont = pFD->GetBuiltinFont();

    pMetric->mnOrientation  = sal::static_int_cast<short>(pSelect->mnOrientation);
    pMetric->meFamily       = pBuiltinFont->m_eFamily;
    pMetric->mePitch        = pBuiltinFont->m_ePitch;
    pMetric->meWeight       = pBuiltinFont->m_eWeight;
    pMetric->meItalic       = pBuiltinFont->m_eItalic;
    pMetric->mbSymbolFlag   = pFD->IsSymbolFont();
    pMetric->mnWidth        = pSelect->mnHeight;
    pMetric->mnAscent       = ( pSelect->mnHeight * +pBuiltinFont->m_nAscent + 500 ) / 1000;
    pMetric->mnDescent      = ( pSelect->mnHeight * -pBuiltinFont->m_nDescent + 500 ) / 1000;
    pMetric->mnIntLeading   = 0;
    pMetric->mnExtLeading   = 0;
    pMetric->mnSlant        = 0;
    pMetric->mbScalableFont = true;
    pMetric->mbDevice       = true;
}

// -----------------------------------------------------------------------

namespace vcl {

class PDFSalLayout : public GenericSalLayout
{
    PDFWriterImpl&  mrPDFWriterImpl;
    const PDFWriterImpl::BuiltinFont& mrBuiltinFont;
    bool            mbIsSymbolFont;
    long            mnPixelPerEM;
    String          maOrigText;

public:
                    PDFSalLayout( PDFWriterImpl&,
                                  const PDFWriterImpl::BuiltinFont&,
                                  long nPixelPerEM, int nOrientation );

    void            SetText( const String& rText )  { maOrigText = rText; }
    virtual bool    LayoutText( ImplLayoutArgs& );
    virtual void    InitFont() const;
    virtual void    DrawText( SalGraphics& ) const;
};

}

// -----------------------------------------------------------------------

PDFSalLayout::PDFSalLayout( PDFWriterImpl& rPDFWriterImpl,
    const PDFWriterImpl::BuiltinFont& rBuiltinFont,
    long nPixelPerEM, int nOrientation )
:   mrPDFWriterImpl( rPDFWriterImpl ),
    mrBuiltinFont( rBuiltinFont ),
    mnPixelPerEM( nPixelPerEM )
{
    mbIsSymbolFont = (rBuiltinFont.m_eCharSet != RTL_TEXTENCODING_MS_1252);
    SetOrientation( nOrientation );
}

// -----------------------------------------------------------------------

bool PDFSalLayout::LayoutText( ImplLayoutArgs& rArgs )
{
    const String aText( rArgs.mpStr+rArgs.mnMinCharPos, sal::static_int_cast<xub_StrLen>(rArgs.mnEndCharPos-rArgs.mnMinCharPos) );
    SetText( aText );
    SetUnitsPerPixel( 1000 );

    rtl_UnicodeToTextConverter aConv = rtl_createTextToUnicodeConverter( mrBuiltinFont.m_eCharSet );

    Point aNewPos( 0, 0 );
    bool bRightToLeft;
    for( int nCharPos = -1; rArgs.GetNextPos( &nCharPos, &bRightToLeft ); )
    {
        // TODO: handle unicode surrogates
        // on the other hand the PDF builtin fonts don't support them anyway
        sal_Unicode cChar = rArgs.mpStr[ nCharPos ];
        if( bRightToLeft )
            cChar = static_cast<sal_Unicode>(GetMirroredChar( cChar ));

        if( 1 ) // TODO: shortcut for ASCII?
        {
            sal_Char aBuf[4];
            sal_uInt32 nInfo;
            sal_Size nSrcCvtChars;

            sal_Size nConv = rtl_convertUnicodeToText( aConv,
                                                       NULL,
                                                       &cChar, 1,
                                                       aBuf, sizeof(aBuf)/sizeof(*aBuf),
                                                       RTL_UNICODETOTEXT_FLAGS_UNDEFINED_ERROR,
                                                       &nInfo, &nSrcCvtChars );
            // check whether conversion was possible
            // else fallback font is needed as the standard fonts
            // are handled via WinAnsi encoding
            if( nConv > 0 )
                cChar = ((sal_Unicode)aBuf[0]) & 0x00ff;
        }
        if( cChar & 0xff00 )
        {
            cChar = 0;   // NotDef glyph
            rArgs.NeedFallback( nCharPos, bRightToLeft );
        }

        long nGlyphWidth = (long)mrBuiltinFont.m_aWidths[cChar] * mnPixelPerEM;
        long nGlyphFlags = 0; // builtin fonts don't have diacritic glyphs
        if( bRightToLeft )
            nGlyphFlags |= GlyphItem::IS_RTL_GLYPH;
        // TODO: get kerning from builtin fonts
        GlyphItem aGI( nCharPos, cChar, aNewPos, nGlyphFlags, nGlyphWidth );
        AppendGlyph( aGI );

        aNewPos.X() += nGlyphWidth;
    }

    rtl_destroyUnicodeToTextConverter( aConv );

    return true;
}

// -----------------------------------------------------------------------

void PDFSalLayout::InitFont() const
{
    // TODO: recreate font with all its attributes
}

// -----------------------------------------------------------------------

void PDFSalLayout::DrawText( SalGraphics& ) const
{
    mrPDFWriterImpl.drawLayout( *const_cast<PDFSalLayout*>(this), maOrigText, true );
}

// -----------------------------------------------------------------------

SalLayout* PDFWriterImpl::GetTextLayout( ImplLayoutArgs& rArgs, ImplFontSelectData* pSelect )
{
    DBG_ASSERT( (pSelect->mpFontData != NULL),
        "PDFWriterImpl::GetTextLayout mpFontData is NULL" );

    const ImplPdfBuiltinFontData* pFD = GetPdfFontData( pSelect->mpFontData );
    if( !pFD )
        return NULL;
    const BuiltinFont* pBuiltinFont = pFD->GetBuiltinFont();

    long nPixelPerEM = pSelect->mnWidth ? pSelect->mnWidth : pSelect->mnHeight;
    int nOrientation = pSelect->mnOrientation;
    PDFSalLayout* pLayout = new PDFSalLayout( *this, *pBuiltinFont, nPixelPerEM, nOrientation );
    pLayout->SetText( rArgs.mpStr );
    return pLayout;
}

sal_Int32 PDFWriterImpl::newPage( sal_Int32 nPageWidth, sal_Int32 nPageHeight, PDFWriter::Orientation eOrientation )
{
    if( m_aContext.Encrypt && m_aPages.empty() )
        initEncryption();

    endPage();
    m_nCurrentPage = m_aPages.size();
    m_aPages.push_back( PDFPage(this, nPageWidth, nPageHeight, eOrientation ) );
    m_aPages.back().m_nPageIndex = m_nCurrentPage;
    m_aPages.back().beginStream();

    // setup global graphics state
    // linewidth is "1 pixel" by default
    OStringBuffer aBuf( 16 );
    appendDouble( 72.0/double(getReferenceDevice()->ImplGetDPIX()), aBuf );
    aBuf.append( " w\n" );
    writeBuffer( aBuf.getStr(), aBuf.getLength() );

    return m_nCurrentPage;
}

void PDFWriterImpl::endPage()
{
    if( m_aPages.begin() != m_aPages.end() )
    {
        // close eventual MC sequence
        endStructureElementMCSeq();

        // sanity check
        if( m_aOutputStreams.begin() != m_aOutputStreams.end() )
        {
            DBG_ERROR( "redirection across pages !!!" );
            m_aOutputStreams.clear(); // leak !
            m_aMapMode.SetOrigin( Point() );
        }

        m_aGraphicsStack.clear();
        m_aGraphicsStack.push_back( GraphicsState() );

        // this should pop the PDF graphics stack if necessary
        updateGraphicsState();

        m_aPages.back().endStream();

        // reset the default font
        Font aFont;
        aFont.SetName( String( RTL_CONSTASCII_USTRINGPARAM( "Times" ) ) );
        aFont.SetSize( Size( 0, 12 ) );

        m_aCurrentPDFState = m_aGraphicsStack.front();
        m_aGraphicsStack.front().m_aFont =  aFont;

        for( std::list<BitmapEmit>::iterator it = m_aBitmaps.begin();
             it != m_aBitmaps.end(); ++it )
        {
            if( ! it->m_aBitmap.IsEmpty() )
            {
                writeBitmapObject( *it );
                it->m_aBitmap = BitmapEx();
            }
        }
        for( std::list<JPGEmit>::iterator jpeg = m_aJPGs.begin(); jpeg != m_aJPGs.end(); ++jpeg )
        {
            if( jpeg->m_pStream )
            {
                writeJPG( *jpeg );
                delete jpeg->m_pStream;
                jpeg->m_pStream = NULL;
                jpeg->m_aMask = Bitmap();
            }
        }
        for( std::list<TransparencyEmit>::iterator t = m_aTransparentObjects.begin();
             t != m_aTransparentObjects.end(); ++t )
        {
            if( t->m_pContentStream )
            {
                writeTransparentObject( *t );
                delete t->m_pContentStream;
                t->m_pContentStream = NULL;
            }
        }
    }
}

sal_Int32 PDFWriterImpl::createObject()
{
    m_aObjects.push_back( ~0U );
    return m_aObjects.size();
}

bool PDFWriterImpl::updateObject( sal_Int32 n )
{
    if( ! m_bOpen )
        return false;

    sal_uInt64 nOffset = ~0U;
    oslFileError aError = osl_getFilePos( m_aFile, &nOffset );
    DBG_ASSERT( aError == osl_File_E_None, "could not register object" );
    if( aError != osl_File_E_None )
    {
        osl_closeFile( m_aFile );
        m_bOpen = false;
    }
    m_aObjects[ n-1 ] = nOffset;
    return aError == osl_File_E_None;
}

#define CHECK_RETURN( x ) if( !(x) ) return 0

sal_Int32 PDFWriterImpl::emitStructParentTree( sal_Int32 nObject )
{
    if( nObject > 0 )
    {
        OStringBuffer aLine( 1024 );

        aLine.append( nObject );
        aLine.append( " 0 obj\n"
                      "<</Nums[\n" );
        sal_Int32 nTreeItems = m_aStructParentTree.size();
        for( sal_Int32 n = 0; n < nTreeItems; n++ )
        {
            aLine.append( n );
            aLine.append( ' ' );
            aLine.append( m_aStructParentTree[n] );
            aLine.append( "\n" );
        }
        aLine.append( "]>>\nendobj\n\n" );
        CHECK_RETURN( updateObject( nObject ) );
        CHECK_RETURN( writeBuffer( aLine.getStr(), aLine.getLength() ) );
    }
    return nObject;
}

const sal_Char* PDFWriterImpl::getAttributeTag( PDFWriter::StructAttribute eAttr )
{
    static std::map< PDFWriter::StructAttribute, const char* > aAttributeStrings;
    // fill maps once
    if( aAttributeStrings.empty() )
    {
        aAttributeStrings[ PDFWriter::Placement ]           = "Placement";
        aAttributeStrings[ PDFWriter::WritingMode ]         = "WritingMode";
        aAttributeStrings[ PDFWriter::SpaceBefore ]         = "SpaceBefore";
        aAttributeStrings[ PDFWriter::SpaceAfter ]          = "SpaceAfter";
        aAttributeStrings[ PDFWriter::StartIndent ]         = "StartIndent";
        aAttributeStrings[ PDFWriter::EndIndent ]           = "EndIndent";
        aAttributeStrings[ PDFWriter::TextIndent ]          = "TextIndent";
        aAttributeStrings[ PDFWriter::TextAlign ]           = "TextAlign";
        aAttributeStrings[ PDFWriter::Width ]               = "Width";
        aAttributeStrings[ PDFWriter::Height ]              = "Height";
        aAttributeStrings[ PDFWriter::BlockAlign ]          = "BlockAlign";
        aAttributeStrings[ PDFWriter::InlineAlign ]         = "InlineAlign";
        aAttributeStrings[ PDFWriter::LineHeight ]          = "LineHeight";
        aAttributeStrings[ PDFWriter::BaselineShift ]       = "BaselineShift";
        aAttributeStrings[ PDFWriter::TextDecorationType ]  = "TextDecorationType";
        aAttributeStrings[ PDFWriter::ListNumbering ]       = "ListNumbering";
        aAttributeStrings[ PDFWriter::RowSpan ]             = "RowSpan";
        aAttributeStrings[ PDFWriter::ColSpan ]             = "ColSpan";
        aAttributeStrings[ PDFWriter::LinkAnnotation ]      = "LinkAnnotation";
    }

    std::map< PDFWriter::StructAttribute, const char* >::const_iterator it =
        aAttributeStrings.find( eAttr );

#if OSL_DEBUG_LEVEL > 1
    if( it == aAttributeStrings.end() )
        fprintf( stderr, "invalid PDFWriter::StructAttribute %d\n", eAttr );
#endif

    return it != aAttributeStrings.end() ? it->second : "";
}

const sal_Char* PDFWriterImpl::getAttributeValueTag( PDFWriter::StructAttributeValue eVal )
{
    static std::map< PDFWriter::StructAttributeValue, const char* > aValueStrings;

    if( aValueStrings.empty() )
    {
        aValueStrings[ PDFWriter::NONE ]                    = "None";
        aValueStrings[ PDFWriter::Block ]                   = "Block";
        aValueStrings[ PDFWriter::Inline ]                  = "Inline";
        aValueStrings[ PDFWriter::Before ]                  = "Before";
        aValueStrings[ PDFWriter::After ]                   = "After";
        aValueStrings[ PDFWriter::Start ]                   = "Start";
        aValueStrings[ PDFWriter::End ]                     = "End";
        aValueStrings[ PDFWriter::LrTb ]                    = "LrTb";
        aValueStrings[ PDFWriter::RlTb ]                    = "RlTb";
        aValueStrings[ PDFWriter::TbRl ]                    = "TbRl";
        aValueStrings[ PDFWriter::Center ]                  = "Center";
        aValueStrings[ PDFWriter::Justify ]                 = "Justify";
        aValueStrings[ PDFWriter::Auto ]                    = "Auto";
        aValueStrings[ PDFWriter::Middle ]                  = "Middle";
        aValueStrings[ PDFWriter::Normal ]                  = "Normal";
        aValueStrings[ PDFWriter::Underline ]               = "Underline";
        aValueStrings[ PDFWriter::Overline ]                = "Overline";
        aValueStrings[ PDFWriter::LineThrough ]             = "LineThrough";
        aValueStrings[ PDFWriter::Disc ]                    = "Disc";
        aValueStrings[ PDFWriter::Circle ]                  = "Circle";
        aValueStrings[ PDFWriter::Square ]                  = "Square";
        aValueStrings[ PDFWriter::Decimal ]                 = "Decimal";
        aValueStrings[ PDFWriter::UpperRoman ]              = "UpperRoman";
        aValueStrings[ PDFWriter::LowerRoman ]              = "LowerRoman";
        aValueStrings[ PDFWriter::UpperAlpha ]              = "UpperAlpha";
        aValueStrings[ PDFWriter::LowerAlpha ]              = "LowerAlpha";
    }

    std::map< PDFWriter::StructAttributeValue, const char* >::const_iterator it =
        aValueStrings.find( eVal );

#if OSL_DEBUG_LEVEL > 1
    if( it == aValueStrings.end() )
        fprintf( stderr, "invalid PDFWriter::StructAttributeValue %d\n", eVal );
#endif

    return it != aValueStrings.end() ? it->second : "";
}

static void appendStructureAttributeLine( PDFWriter::StructAttribute i_eAttr, const PDFWriterImpl::PDFStructureAttribute& i_rVal, OStringBuffer& o_rLine, bool i_bIsFixedInt )
{
    o_rLine.append( "/" );
    o_rLine.append( PDFWriterImpl::getAttributeTag( i_eAttr ) );

    if( i_rVal.eValue != PDFWriter::Invalid )
    {
        o_rLine.append( "/" );
        o_rLine.append( PDFWriterImpl::getAttributeValueTag( i_rVal.eValue ) );
    }
    else
    {
        // numerical value
        o_rLine.append( " " );
        if( i_bIsFixedInt )
            appendFixedInt( i_rVal.nValue, o_rLine );
        else
            o_rLine.append( i_rVal.nValue );
    }
    o_rLine.append( "\n" );
}

OString PDFWriterImpl::emitStructureAttributes( PDFStructureElement& i_rEle )
{
    // create layout, list and table attribute sets
    OStringBuffer aLayout(256), aList(64), aTable(64);
    for( PDFStructAttributes::const_iterator it = i_rEle.m_aAttributes.begin();
         it != i_rEle.m_aAttributes.end(); ++it )
    {
        if( it->first == PDFWriter::ListNumbering )
            appendStructureAttributeLine( it->first, it->second, aList, true );
        else if( it->first == PDFWriter::RowSpan ||
                 it->first == PDFWriter::ColSpan )
            appendStructureAttributeLine( it->first, it->second, aTable, false );
        else if( it->first == PDFWriter::LinkAnnotation )
        {
            sal_Int32 nLink = it->second.nValue;
            std::map< sal_Int32, sal_Int32 >::const_iterator link_it =
                m_aLinkPropertyMap.find( nLink );
            if( link_it != m_aLinkPropertyMap.end() )
                nLink = link_it->second;
            if( nLink >= 0 && nLink < (sal_Int32)m_aLinks.size() )
            {
                // update struct parent of link
                OStringBuffer aStructParentEntry( 32 );
                aStructParentEntry.append( i_rEle.m_nObject );
                aStructParentEntry.append( " 0 R" );
                m_aStructParentTree.push_back( aStructParentEntry.makeStringAndClear() );
                m_aLinks[ nLink ].m_nStructParent = m_aStructParentTree.size()-1;

                sal_Int32 nRefObject = createObject();
                OStringBuffer aRef( 256 );
                aRef.append( nRefObject );
                aRef.append( " 0 obj\n"
                             "<</Type/OBJR/Obj " );
                aRef.append( m_aLinks[ nLink ].m_nObject );
                aRef.append( " 0 R>>\n"
                             "endobj\n\n"
                             );
                updateObject( nRefObject );
                writeBuffer( aRef.getStr(), aRef.getLength() );

                i_rEle.m_aKids.push_back( PDFStructureElementKid( nRefObject ) );
            }
            else
            {
                DBG_ERROR( "unresolved link id for Link structure" );
#if OSL_DEBUG_LEVEL > 1
                fprintf( stderr, "unresolved link id %" SAL_PRIdINT32 " for Link structure\n", nLink );
                {
                    OStringBuffer aLine( "unresolved link id " );
                    aLine.append( nLink );
                    aLine.append( " for Link structure" );
                    emitComment( aLine.getStr() );
                }
#endif
            }
        }
        else
            appendStructureAttributeLine( it->first, it->second, aLayout, true );
    }
    if( ! i_rEle.m_aBBox.IsEmpty() )
    {
        aLayout.append( "/BBox[" );
        appendFixedInt( i_rEle.m_aBBox.Left(), aLayout );
        aLayout.append( " " );
        appendFixedInt( i_rEle.m_aBBox.Top(), aLayout );
        aLayout.append( " " );
        appendFixedInt( i_rEle.m_aBBox.Right(), aLayout );
        aLayout.append( " " );
        appendFixedInt( i_rEle.m_aBBox.Bottom(), aLayout );
        aLayout.append( "]\n" );
    }

    std::vector< sal_Int32 > aAttribObjects;
    if( aLayout.getLength() )
    {
        aAttribObjects.push_back( createObject() );
        updateObject( aAttribObjects.back() );
        OStringBuffer aObj( 64 );
        aObj.append( aAttribObjects.back() );
        aObj.append( " 0 obj\n"
                     "<</O/Layout\n" );
        aLayout.append( ">>\nendobj\n\n" );
        writeBuffer( aObj.getStr(), aObj.getLength() );
        writeBuffer( aLayout.getStr(), aLayout.getLength() );
    }
    if( aList.getLength() )
    {
        aAttribObjects.push_back( createObject() );
        updateObject( aAttribObjects.back() );
        OStringBuffer aObj( 64 );
        aObj.append( aAttribObjects.back() );
        aObj.append( " 0 obj\n"
                     "<</O/List\n" );
        aList.append( ">>\nendobj\n\n" );
        writeBuffer( aObj.getStr(), aObj.getLength() );
        writeBuffer( aList.getStr(), aList.getLength() );
    }
    if( aTable.getLength() )
    {
        aAttribObjects.push_back( createObject() );
        updateObject( aAttribObjects.back() );
        OStringBuffer aObj( 64 );
        aObj.append( aAttribObjects.back() );
        aObj.append( " 0 obj\n"
                     "<</O/Table\n" );
        aTable.append( ">>\nendobj\n\n" );
        writeBuffer( aObj.getStr(), aObj.getLength() );
        writeBuffer( aTable.getStr(), aTable.getLength() );
    }

    OStringBuffer aRet( 64 );
    if( aAttribObjects.size() > 1 )
        aRet.append( " [" );
    for( std::vector< sal_Int32 >::const_iterator at_it = aAttribObjects.begin();
         at_it != aAttribObjects.end(); ++at_it )
    {
        aRet.append( " " );
        aRet.append( *at_it );
        aRet.append( " 0 R" );
    }
    if( aAttribObjects.size() > 1 )
        aRet.append( " ]" );
    return aRet.makeStringAndClear();
}

sal_Int32 PDFWriterImpl::emitStructure( PDFStructureElement& rEle )
{
    if(
       // do not emit NonStruct and its children
       rEle.m_eType == PDFWriter::NonStructElement &&
       rEle.m_nOwnElement != rEle.m_nParentElement // but of course emit the struct tree root
       )
        return 0;

    for( std::list< sal_Int32 >::const_iterator it = rEle.m_aChildren.begin(); it != rEle.m_aChildren.end(); ++it )
    {
        if( *it > 0 && *it < sal_Int32(m_aStructure.size()) )
        {
            PDFStructureElement& rChild = m_aStructure[ *it ];
            if( rChild.m_eType != PDFWriter::NonStructElement )
            {
                if( rChild.m_nParentElement == rEle.m_nOwnElement )
                    emitStructure( rChild );
                else
                {
                    DBG_ERROR( "PDFWriterImpl::emitStructure: invalid child structure element" );
#if OSL_DEBUG_LEVEL > 1
                    fprintf( stderr, "PDFWriterImpl::emitStructure: invalid child structure elemnt with id %" SAL_PRIdINT32 "\n", *it );
#endif
                }
            }
        }
        else
        {
            DBG_ERROR( "PDFWriterImpl::emitStructure: invalid child structure id" );
#if OSL_DEBUG_LEVEL > 1
            fprintf( stderr, "PDFWriterImpl::emitStructure: invalid child structure id %" SAL_PRIdINT32 "\n", *it );
#endif
        }
    }

    OStringBuffer aLine( 512 );
    aLine.append( rEle.m_nObject );
    aLine.append( " 0 obj\n"
                  "<</Type" );
    sal_Int32 nParentTree = -1;
    if( rEle.m_nOwnElement == rEle.m_nParentElement )
    {
        nParentTree = createObject();
        CHECK_RETURN( nParentTree );
        aLine.append( "/StructTreeRoot\n" );
        aLine.append( "/ParentTree " );
        aLine.append( nParentTree );
        aLine.append( " 0 R\n" );
        if( ! m_aRoleMap.empty() )
        {
            aLine.append( "/RoleMap<<" );
            for( std::hash_map<OString,OString,OStringHash>::const_iterator
                 it = m_aRoleMap.begin(); it != m_aRoleMap.end(); ++it )
            {
                aLine.append( '/' );
                aLine.append(it->first);
                aLine.append( '/' );
                aLine.append( it->second );
                aLine.append( '\n' );
            }
            aLine.append( ">>\n" );
        }
    }
    else
    {
        aLine.append( "/StructElem\n"
                      "/S/" );
        if( rEle.m_aAlias.getLength() > 0 )
            aLine.append( rEle.m_aAlias );
        else
            aLine.append( getStructureTag( rEle.m_eType ) );
        aLine.append( "\n"
                      "/P " );
        aLine.append( m_aStructure[ rEle.m_nParentElement ].m_nObject );
        aLine.append( " 0 R\n"
                      "/Pg " );
        aLine.append( rEle.m_nFirstPageObject );
        aLine.append( " 0 R\n" );
        if( rEle.m_aActualText.getLength() )
        {
            aLine.append( "/ActualText" );
            appendUnicodeTextStringEncrypt( rEle.m_aActualText, rEle.m_nObject, aLine );
            aLine.append( "\n" );
        }
        if( rEle.m_aAltText.getLength() )
        {
            aLine.append( "/Alt" );
            appendUnicodeTextStringEncrypt( rEle.m_aAltText, rEle.m_nObject, aLine );
            aLine.append( "\n" );
        }
    }
    if( ! rEle.m_aBBox.IsEmpty() || rEle.m_aAttributes.size() )
    {
        OString aAttribs =  emitStructureAttributes( rEle );
        if( aAttribs.getLength() )
        {
            aLine.append( "/A" );
            aLine.append( aAttribs );
            aLine.append( "\n" );
        }
    }
    if( rEle.m_aLocale.Language.getLength() > 0 )
    {
        OUStringBuffer aLocBuf( 16 );
        aLocBuf.append( rEle.m_aLocale.Language.toAsciiLowerCase() );
        if( rEle.m_aLocale.Country.getLength() > 0 )
        {
            aLocBuf.append( sal_Unicode('-') );
            aLocBuf.append( rEle.m_aLocale.Country );
        }
        aLine.append( "/Lang" );
        appendLiteralStringEncrypt( aLocBuf.makeStringAndClear(), rEle.m_nObject, aLine );
        aLine.append( "\n" );
    }
    if( ! rEle.m_aKids.empty() )
    {
        unsigned int i = 0;
        aLine.append( "/K[" );
        for( std::list< PDFStructureElementKid >::const_iterator it =
                 rEle.m_aKids.begin(); it != rEle.m_aKids.end(); ++it, i++ )
        {
            if( it->nMCID == -1 )
            {
                aLine.append( it->nObject );
                aLine.append( " 0 R" );
                aLine.append( ( (i & 15) == 15 ) ? "\n" : " " );
            }
            else
            {
                if( it->nObject == rEle.m_nFirstPageObject )
                {
                    aLine.append( it->nMCID );
                    aLine.append( " " );
                }
                else
                {
                    aLine.append( "<</Type/MCR/Pg " );
                    aLine.append( it->nObject );
                    aLine.append( " 0 R /MCID " );
                    aLine.append( it->nMCID );
                    aLine.append( ">>\n" );
                }
            }
        }
        aLine.append( "]\n" );
    }
    aLine.append( ">>\nendobj\n\n" );

    CHECK_RETURN( updateObject( rEle.m_nObject ) );
    CHECK_RETURN( writeBuffer( aLine.getStr(), aLine.getLength() ) );

    CHECK_RETURN( emitStructParentTree( nParentTree ) );

    return rEle.m_nObject;
}

bool PDFWriterImpl::emitGradients()
{
    for( std::list<GradientEmit>::iterator it = m_aGradients.begin();
         it != m_aGradients.end(); ++it )
    {
        CHECK_RETURN( writeGradientFunction( *it ) );
    }
    return true;
}

bool PDFWriterImpl::emitTilings()
{
    OStringBuffer aTilingObj( 1024 );

    for( std::vector<TilingEmit>::iterator it = m_aTilings.begin(); it != m_aTilings.end(); ++it )
    {
        DBG_ASSERT( it->m_pTilingStream, "tiling without stream" );
        if( ! it->m_pTilingStream )
            continue;

        aTilingObj.setLength( 0 );

#if OSL_DEBUG_LEVEL > 1
        {
            OStringBuffer aLine( "PDFWriterImpl::emitTilings" );
            emitComment( aLine.getStr() );
        }
#endif

        sal_Int32 nX = (sal_Int32)it->m_aRectangle.Left();
        sal_Int32 nY = (sal_Int32)it->m_aRectangle.Top();
        sal_Int32 nW = (sal_Int32)it->m_aRectangle.GetWidth();
        sal_Int32 nH = (sal_Int32)it->m_aRectangle.GetHeight();
        if( it->m_aCellSize.Width() == 0 )
            it->m_aCellSize.Width() = nW;
        if( it->m_aCellSize.Height() == 0 )
            it->m_aCellSize.Height() = nH;

        bool bDeflate = compressStream( it->m_pTilingStream );
        it->m_pTilingStream->Seek( STREAM_SEEK_TO_END );
        sal_Size nTilingStreamSize = it->m_pTilingStream->Tell();
        it->m_pTilingStream->Seek( STREAM_SEEK_TO_BEGIN );

        // write pattern object
        aTilingObj.append( it->m_nObject );
        aTilingObj.append( " 0 obj\n" );
        aTilingObj.append( "<</Type/Pattern/PatternType 1\n"
                           "/PaintType 1\n"
                           "/TilingType 2\n"
                           "/BBox[" );
        appendFixedInt( nX, aTilingObj );
        aTilingObj.append( ' ' );
        appendFixedInt( nY, aTilingObj );
        aTilingObj.append( ' ' );
        appendFixedInt( nX+nW, aTilingObj );
        aTilingObj.append( ' ' );
        appendFixedInt( nY+nH, aTilingObj );
        aTilingObj.append( "]\n"
                           "/XStep " );
        appendFixedInt( it->m_aCellSize.Width(), aTilingObj );
        aTilingObj.append( "\n"
                           "/YStep " );
        appendFixedInt( it->m_aCellSize.Height(), aTilingObj );
        aTilingObj.append( "\n" );
        if( it->m_aTransform.matrix[0] != 1.0 ||
            it->m_aTransform.matrix[1] != 0.0 ||
            it->m_aTransform.matrix[3] != 0.0 ||
            it->m_aTransform.matrix[4] != 1.0 ||
            it->m_aTransform.matrix[2] != 0.0 ||
            it->m_aTransform.matrix[5] != 0.0 )
        {
            aTilingObj.append( "/Matrix [" );
            // TODO: scaling, mirroring on y, etc
            appendDouble( it->m_aTransform.matrix[0], aTilingObj );
            aTilingObj.append( ' ' );
            appendDouble( it->m_aTransform.matrix[1], aTilingObj );
            aTilingObj.append( ' ' );
            appendDouble( it->m_aTransform.matrix[3], aTilingObj );
            aTilingObj.append( ' ' );
            appendDouble( it->m_aTransform.matrix[4], aTilingObj );
            aTilingObj.append( ' ' );
            appendDouble( it->m_aTransform.matrix[2], aTilingObj );
            aTilingObj.append( ' ' );
            appendDouble( it->m_aTransform.matrix[5], aTilingObj );
            aTilingObj.append( "]\n" );
        }
        aTilingObj.append( "/Resources" );
        it->m_aResources.append( aTilingObj, getFontDictObject() );
        if( bDeflate )
            aTilingObj.append( "/Filter/FlateDecode" );
        aTilingObj.append( "/Length " );
        aTilingObj.append( (sal_Int32)nTilingStreamSize );
        aTilingObj.append( ">>\nstream\n" );
        CHECK_RETURN( updateObject( it->m_nObject ) );
        CHECK_RETURN( writeBuffer( aTilingObj.getStr(), aTilingObj.getLength() ) );
        checkAndEnableStreamEncryption( it->m_nObject );
        nTilingStreamSize = writeBuffer( it->m_pTilingStream->GetData(), nTilingStreamSize );
        delete it->m_pTilingStream;
        it->m_pTilingStream = NULL;
        if( nTilingStreamSize == 0 )
            return false;
        disableStreamEncryption();
        aTilingObj.setLength( 0 );
        aTilingObj.append( "\nendstream\nendobj\n\n" );
        CHECK_RETURN( writeBuffer( aTilingObj.getStr(), aTilingObj.getLength() ) );
    }
    return true;
}

sal_Int32 PDFWriterImpl::emitBuiltinFont( const ImplFontData* pFont, sal_Int32 nFontObject )
{
    const ImplPdfBuiltinFontData* pFD = GetPdfFontData( pFont );
    if( !pFD )
        return 0;
    const BuiltinFont* pBuiltinFont = pFD->GetBuiltinFont();

    OStringBuffer aLine( 1024 );

    if( nFontObject <= 0 )
        nFontObject = createObject();
    CHECK_RETURN( updateObject( nFontObject ) );
    aLine.append( nFontObject );
    aLine.append( " 0 obj\n"
                  "<</Type/Font/Subtype/Type1/BaseFont/" );
    appendName( pBuiltinFont->m_pPSName, aLine );
    aLine.append( "\n" );
    if( pBuiltinFont->m_eCharSet == RTL_TEXTENCODING_MS_1252 )
         aLine.append( "/Encoding/WinAnsiEncoding\n" );
    aLine.append( ">>\nendobj\n\n" );
    CHECK_RETURN( writeBuffer( aLine.getStr(), aLine.getLength() ) );
    return nFontObject;
}

std::map< sal_Int32, sal_Int32 > PDFWriterImpl::emitSystemFont( const ImplFontData* pFont, EmbedFont& rEmbed )
{
    std::map< sal_Int32, sal_Int32 > aRet;
    if( isBuiltinFont( pFont ) )
    {
        aRet[ rEmbed.m_nNormalFontID ] = emitBuiltinFont( pFont );
        return aRet;
    }

    sal_Int32 nFontDescriptor = 0;
    rtl::OString aSubType( "/Type1" );
    FontSubsetInfo aInfo;
    // fill in dummy values
    aInfo.m_nAscent = 1000;
    aInfo.m_nDescent = 200;
    aInfo.m_nCapHeight = 1000;
    aInfo.m_aFontBBox = Rectangle( Point( -200, -200 ), Size( 1700, 1700 ) );
    aInfo.m_aPSName = pFont->maName;
    sal_Int32 pWidths[256];
    rtl_zeroMemory( pWidths, sizeof(pWidths) );
    if( pFont->IsEmbeddable() )
    {
        const unsigned char* pFontData = NULL;
        long nFontLen = 0;
        sal_Ucs nEncodedCodes[256];
        sal_Int32 pEncWidths[256];
        if( (pFontData = (const unsigned char*)m_pReferenceDevice->mpGraphics->GetEmbedFontData( pFont, nEncodedCodes, pEncWidths, aInfo, &nFontLen )) != NULL )
        {
            m_pReferenceDevice->mpGraphics->FreeEmbedFontData( pFontData, nFontLen );
            for( int i = 0; i < 256; i++ )
            {
                if( nEncodedCodes[i] >= 32 && nEncodedCodes[i] < 256 )
                {
                    pWidths[i] = pEncWidths[ i ];
                }
            }
        }
    }
    else if( pFont->mbSubsettable )
    {
        aSubType = rtl::OString( "/TrueType" );
        Int32Vector aGlyphWidths;
        Ucs2UIntMap aUnicodeMap;
        m_pReferenceDevice->mpGraphics->GetGlyphWidths( pFont, false, aGlyphWidths, aUnicodeMap );

        OUString aTmpName;
        osl_createTempFile( NULL, NULL, &aTmpName.pData );
        sal_Int32 pGlyphIDs[ 256 ];
        sal_uInt8 pEncoding[ 256 ];
        sal_Ucs   pUnicodes[ 256 ];
        sal_Int32 pDuWidths[ 256 ];

        memset( pGlyphIDs, 0, sizeof( pGlyphIDs ) );
        memset( pEncoding, 0, sizeof( pEncoding ) );
        memset( pUnicodes, 0, sizeof( pUnicodes ) );
        memset( pDuWidths, 0, sizeof( pDuWidths ) );

        for( sal_Ucs c = 32; c < 256; c++ )
        {
            pUnicodes[c] = c;
            pEncoding[c] = c;
            pGlyphIDs[c] = 0;
            if( aUnicodeMap.find( c ) != aUnicodeMap.end() )
                pWidths[ c ] = aGlyphWidths[ aUnicodeMap[ c ] ];
        }

        m_pReferenceDevice->mpGraphics->CreateFontSubset( aTmpName, pFont, pGlyphIDs, pEncoding, pDuWidths, 256, aInfo );
        osl_removeFile( aTmpName.pData );
    }
    else
    {
        DBG_ERROR( "system font neither embeddable nor subsettable" );
    }

    // write font descriptor
    nFontDescriptor = emitFontDescriptor( pFont, aInfo, 0, 0 );
    if( nFontDescriptor )
    {
        // write font object
        sal_Int32 nObject = createObject();
        if( updateObject( nObject ) )
        {
            OStringBuffer aLine( 1024 );
            aLine.append( nObject );
            aLine.append( " 0 obj\n"
                          "<</Type/Font/Subtype" );
            aLine.append( aSubType );
            aLine.append( "/BaseFont/" );
            appendName( aInfo.m_aPSName, aLine );
            aLine.append( "\n" );
            if( !pFont->mbSymbolFlag )
                aLine.append( "/Encoding/WinAnsiEncoding\n" );
            aLine.append( "/FirstChar 32 /LastChar 255\n"
                          "/Widths[" );
            for( int i = 32; i < 256; i++ )
            {
                aLine.append( pWidths[i] );
                aLine.append( ((i&15) == 15) ? "\n" : " " );
            }
            aLine.append( "]\n"
                          "/FontDescriptor " );
            aLine.append( nFontDescriptor );
            aLine.append( " 0 R>>\n"
                          "endobj\n\n" );
            writeBuffer( aLine.getStr(), aLine.getLength() );

            aRet[ rEmbed.m_nNormalFontID ] = nObject;
        }
    }

    return aRet;
}

typedef int ThreeInts[3];
static bool getPfbSegmentLengths( const unsigned char* pFontBytes, int nByteLen,
    ThreeInts& rSegmentLengths )
{
    if( !pFontBytes || (nByteLen < 0) )
        return false;
    const unsigned char* pPtr = pFontBytes;
    const unsigned char* pEnd = pFontBytes + nByteLen;

    for( int i = 0; i < 3; ++i) {
        // read segment1 header
        if( pPtr+6 >= pEnd )
            return false;
        if( (pPtr[0] != 0x80) || (pPtr[1] >= 0x03) )
            return false;
        const int nLen = (pPtr[5]<<24) + (pPtr[4]<<16) + (pPtr[3]<<8) + pPtr[2];
        if( nLen <= 0)
            return false;
        rSegmentLengths[i] = nLen;
        pPtr += nLen + 6;
    }

    // read segment-end header
    if( pPtr+2 >= pEnd )
        return false;
    if( (pPtr[0] != 0x80) || (pPtr[1] != 0x03) )
        return false;

    return true;
}

struct FontException : public std::exception
{
};

// TODO: always subset instead of embedding the full font => this method becomes obsolete then
std::map< sal_Int32, sal_Int32 > PDFWriterImpl::emitEmbeddedFont( const ImplFontData* pFont, EmbedFont& rEmbed )
{
    std::map< sal_Int32, sal_Int32 > aRet;
    if( isBuiltinFont( pFont ) )
    {
        aRet[ rEmbed.m_nNormalFontID ] = emitBuiltinFont( pFont );
        return aRet;
    }

    sal_Int32 nFontObject = 0;
    sal_Int32 nStreamObject = 0;
    sal_Int32 nFontDescriptor = 0;

    // prepare font encoding
    const Ucs2SIntMap* pEncoding = m_pReferenceDevice->mpGraphics->GetFontEncodingVector( pFont, NULL );
    sal_Int32 nToUnicodeStream = 0;
    sal_uInt8 nEncoding[256];
    sal_Ucs nEncodedCodes[256];
    std::vector<sal_Ucs> aUnicodes;
    aUnicodes.reserve( 256 );
    sal_Int32 pUnicodesPerGlyph[256];
    sal_Int32 pEncToUnicodeIndex[256];
    if( pEncoding )
    {
        rtl_zeroMemory( nEncoding, sizeof(nEncoding) );
        rtl_zeroMemory( nEncodedCodes, sizeof(nEncodedCodes) );
        rtl_zeroMemory( pUnicodesPerGlyph, sizeof(pUnicodesPerGlyph) );
        rtl_zeroMemory( pEncToUnicodeIndex, sizeof(pEncToUnicodeIndex) );
        for( Ucs2SIntMap::const_iterator it = pEncoding->begin(); it != pEncoding->end(); ++it )
        {
            if( it->second != -1 )
            {
                sal_Int32 nCode = (sal_Int32)(it->second & 0x000000ff);
                nEncoding[ nCode ] = static_cast<sal_uInt8>( nCode );
                nEncodedCodes[ nCode ] = it->first;
                pEncToUnicodeIndex[ nCode ] = static_cast<sal_Int32>(aUnicodes.size());
                aUnicodes.push_back( it->first );
                pUnicodesPerGlyph[ nCode ] = 1;
            }
        }
    }

    FontSubsetInfo aInfo;
    sal_Int32 pWidths[256];
    const unsigned char* pFontData = NULL;
    long nFontLen = 0;
    sal_Int32 nLength1, nLength2;
    try
    {
        if( (pFontData = (const unsigned char*)m_pReferenceDevice->mpGraphics->GetEmbedFontData( pFont, nEncodedCodes, pWidths, aInfo, &nFontLen )) != NULL )
        {
            if( (aInfo.m_nFontType & FontSubsetInfo::ANY_TYPE1) == 0 )
                throw FontException();
            // see whether it is pfb or pfa; if it is a pfb, fill ranges
            // of 6 bytes that are not part of the font program
            std::list< int > aSections;
            std::list< int >::const_iterator it;
            int nIndex = 0;
            while( pFontData[nIndex] == 0x80 && nIndex < nFontLen-1 )
            {
                aSections.push_back( nIndex );
                if( pFontData[nIndex+1] == 0x03 )
                    break;
                sal_Int32 nBytes =
                ((sal_Int32)pFontData[nIndex+2])            |
                ((sal_Int32)pFontData[nIndex+3]) << 8       |
                ((sal_Int32)pFontData[nIndex+4]) << 16      |
                ((sal_Int32)pFontData[nIndex+5]) << 24;
                nIndex += nBytes+6;
            }

            // search for eexec
            // TODO: use getPfbSegmentLengths() if possible to skip the search thingies below
            nIndex = 0;
            int nEndAsciiIndex;
            int nBeginBinaryIndex;
            int nEndBinaryIndex;
            do
            {
                while( nIndex < nFontLen-4 &&
                    ( pFontData[nIndex] != 'e'  ||
                        pFontData[nIndex+1] != 'e' ||
                        pFontData[nIndex+2] != 'x' ||
                        pFontData[nIndex+3] != 'e' ||
                        pFontData[nIndex+4] != 'c'
                        )
                    )
                nIndex++;
                // check whether we are in a excluded section
                for( it = aSections.begin(); it != aSections.end() && (nIndex < *it || nIndex > ((*it) + 5) ); ++it )
                    ;
            } while( it != aSections.end() && nIndex < nFontLen-4 );
            // this should end the ascii part
            if( nIndex > nFontLen-5 )
                throw FontException();

            nEndAsciiIndex = nIndex+4;
            // now count backwards until we can account for 512 '0'
            // which is the endmarker of the (hopefully) binary data
            // do not count the pfb header sections
            int nFound = 0;
            nIndex =  nFontLen-1;
            while( nIndex > 0 && nFound < 512 )
            {
                for( it = aSections.begin(); it != aSections.end() && (nIndex < *it || nIndex > ((*it) + 5) ); ++it )
                    ;
                if( it == aSections.end() )
                {
                    // inside the 512 '0' block there may only be whitespace
                    // according to T1 spec; probably it would be to simple
                    // if all fonts complied
                    if( pFontData[nIndex] == '0' )
                        nFound++;
                        else if( nFound > 0                 &&
                            pFontData[nIndex] != '\r'       &&
                        pFontData[nIndex] != '\t'       &&
                        pFontData[nIndex] != '\n'       &&
                        pFontData[nIndex] != ' ' )
                        break;
                }
                nIndex--;
            }

            if( nIndex < 1 || nIndex <= nEndAsciiIndex )
                throw FontException();

            // nLength3 is the rest of the file - excluding any section headers
            // nIndex now points to the first of the 512 '0' characters marking the
            // fixed content portion
            sal_Int32 nLength3 = nFontLen - nIndex;
            for( it = aSections.begin(); it != aSections.end(); ++it )
            {
                if( *it >= nIndex  )
                {
                // special case: nIndex inside a section marker
                    if( nIndex >= (*it) && (*it)+5 > nIndex )
                        nLength3 -= (*it)+5 - nIndex;
                    else
                    {
                        if( *it < nFontLen - 6 )
                            nLength3 -= 6;
                        else // the last section 0x8003 is only 2 bytes after all
                            nLength3 -= (nFontLen - *it);
                    }
                }
            }

            // there may be whitespace to ignore before the 512 '0'
            while( pFontData[nIndex] == '\r' || pFontData[nIndex] == '\n' )
            {
                nIndex--;
                for( it = aSections.begin(); it != aSections.end() && (nIndex < *it || nIndex > ((*it) + 5) ); ++it )
                    ;
                if( it != aSections.end() )
                {
                    nIndex = (*it)-1;
                    break; // this is surely a binary boundary, in ascii case it wouldn't matter
                }
            }
            nEndBinaryIndex = nIndex;

            // search for beginning of binary section
            nBeginBinaryIndex = nEndAsciiIndex;
            do
            {
                nBeginBinaryIndex++;
                for( it = aSections.begin(); it != aSections.end() && (nBeginBinaryIndex < *it || nBeginBinaryIndex > ((*it) + 5) ); ++it )
                    ;
                    } while( nBeginBinaryIndex < nEndBinaryIndex &&
                        ( pFontData[nBeginBinaryIndex] == '\r'  ||
                            pFontData[nBeginBinaryIndex] == '\n'    ||
                            it != aSections.end() ) );

                    // it seems to be vital to copy the exact whitespace between binary data
                    // and eexec, else a invalid font results. so make nEndAsciiIndex
                    // always immediate in front of nBeginBinaryIndex
                    nEndAsciiIndex = nBeginBinaryIndex-1;
                    for( it = aSections.begin(); it != aSections.end() && (nEndAsciiIndex < *it || nEndAsciiIndex > ((*it)+5)); ++it )
                        ;
                    if( it != aSections.end() )
                        nEndAsciiIndex = (*it)-1;

                    nLength1 = nEndAsciiIndex+1; // including the last character
                    for( it = aSections.begin(); it != aSections.end() && *it < nEndAsciiIndex; ++it )
                        nLength1 -= 6; // decrease by pfb section size

                    // if the first four bytes are all ascii hex characters, then binary data
                    // has to be converted to real binary data
                    for( nIndex = 0; nIndex < 4 &&
                        ( ( pFontData[ nBeginBinaryIndex+nIndex ] >= '0' && pFontData[ nBeginBinaryIndex+nIndex ] <= '9' ) ||
                            ( pFontData[ nBeginBinaryIndex+nIndex ] >= 'a' && pFontData[ nBeginBinaryIndex+nIndex ] <= 'f' ) ||
                            ( pFontData[ nBeginBinaryIndex+nIndex ] >= 'A' && pFontData[ nBeginBinaryIndex+nIndex ] <= 'F' )
                            ); ++nIndex )
                    ;
                    bool bConvertHexData = true;
                    if( nIndex < 4 )
                    {
                        bConvertHexData = false;
                        nLength2 = nEndBinaryIndex - nBeginBinaryIndex + 1; // include the last byte
                        for( it = aSections.begin(); it != aSections.end(); ++it )
                            if( *it > nBeginBinaryIndex && *it < nEndBinaryIndex )
                            nLength2 -= 6;
                    }
                    else
                    {
                        // count the hex ascii characters to get nLength2
                        nLength2 = 0;
                        int nNextSectionIndex = 0;
                        for( it = aSections.begin(); it != aSections.end() && *it < nBeginBinaryIndex; ++it )
                            ;
                        if( it != aSections.end() )
                            nNextSectionIndex = *it;
                        for( nIndex = nBeginBinaryIndex; nIndex <= nEndBinaryIndex; nIndex++ )
                        {
                            if( nIndex == nNextSectionIndex )
                            {
                                nIndex += 6;
                                ++it;
                                nNextSectionIndex = (it == aSections.end() ? 0 : *it );
                            }
                            if( ( pFontData[ nIndex ] >= '0' && pFontData[ nIndex ] <= '9' ) ||
                                ( pFontData[ nIndex ] >= 'a' && pFontData[ nIndex ] <= 'f' ) ||
                            ( pFontData[ nIndex ] >= 'A' && pFontData[ nIndex ] <= 'F' ) )
                            nLength2++;
                        }
                        DBG_ASSERT( !(nLength2 & 1), "uneven number of hex chars in binary pfa section" );
                        nLength2 /= 2;
                    }

                    // now we can actually write the font stream !
                    #if OSL_DEBUG_LEVEL > 1
                    {
                        OStringBuffer aLine( " PDFWriterImpl::emitEmbeddedFont" );
                        emitComment( aLine.getStr() );
                    }
                    #endif
                    OStringBuffer aLine( 512 );
                    nStreamObject = createObject();
                    if( !updateObject(nStreamObject))
                        throw FontException();
                    sal_Int32 nStreamLengthObject = createObject();
                    aLine.append( nStreamObject );
                    aLine.append( " 0 obj\n"
                        "<</Length " );
                    aLine.append( nStreamLengthObject );
                    aLine.append( " 0 R"
                        #ifndef DEBUG_DISABLE_PDFCOMPRESSION
                        "/Filter/FlateDecode"
                        #endif
                        "/Length1 " );
                    aLine.append( nLength1 );
                    aLine.append( " /Length2 " );
                    aLine.append( nLength2 );
                    aLine.append( " /Length3 ");
                    aLine.append( nLength3 );
                    aLine.append( ">>\n"
                        "stream\n" );
                    if( !writeBuffer( aLine.getStr(), aLine.getLength() ) )
                        throw FontException();

                    sal_uInt64 nBeginStreamPos = 0;
                    osl_getFilePos( m_aFile, &nBeginStreamPos );

                    beginCompression();
                    checkAndEnableStreamEncryption( nStreamObject );

                    // write ascii section
                    if( aSections.begin() == aSections.end() )
                    {
                        if( ! writeBuffer( pFontData, nEndAsciiIndex+1 ) )
                            throw FontException();
                    }
                    else
                    {
                        // first section always starts at 0
                        it = aSections.begin();
                        nIndex = (*it)+6;
                        ++it;
                        while( *it < nEndAsciiIndex )
                        {
                            if( ! writeBuffer( pFontData+nIndex, (*it)-nIndex ) )
                                throw FontException();
                            nIndex = (*it)+6;
                            ++it;
                        }
                        // write partial last section
                        if( ! writeBuffer( pFontData+nIndex, nEndAsciiIndex-nIndex+1 ) )
                            throw FontException();
                    }

                    // write binary section
                    if( ! bConvertHexData )
                    {
                        if( aSections.begin() == aSections.end() )
                        {
                            if( ! writeBuffer( pFontData+nBeginBinaryIndex, nFontLen-nBeginBinaryIndex ) )
                                throw FontException();
                        }
                        else
                        {
                            for( it = aSections.begin(); *it < nBeginBinaryIndex; ++it )
                                ;
                            // write first partial section
                            if( ! writeBuffer( pFontData+nBeginBinaryIndex, (*it) - nBeginBinaryIndex ) )
                                throw FontException();
                            // write following sections
                            while( it != aSections.end() )
                            {
                                nIndex = (*it)+6;
                                ++it;
                                if( nIndex < nFontLen ) // last section marker is usually the EOF which has only 2 bytes
                                {
                                    sal_Int32 nSectionLen = (it == aSections.end()) ? nFontLen - nIndex : (*it) - nIndex;
                                    if( ! writeBuffer( pFontData+nIndex, nSectionLen ) )
                                        throw FontException();
                                }
                            }
                        }
                    }
                    else
                    {
                        boost::shared_array<unsigned char> pWriteBuffer( new unsigned char[ nLength2 ] );
                        rtl_zeroMemory( pWriteBuffer.get(), nLength2 );
                        int nWriteIndex = 0;

                        int nNextSectionIndex = 0;
                        for( it = aSections.begin(); it != aSections.end() && *it < nBeginBinaryIndex; ++it )
                            ;
                        if( it != aSections.end() )
                            nNextSectionIndex = *it;
                        for( nIndex = nBeginBinaryIndex; nIndex <= nEndBinaryIndex; nIndex++ )
                        {
                            if( nIndex == nNextSectionIndex )
                            {
                                nIndex += 6;
                                ++it;
                                nNextSectionIndex = (it == aSections.end() ? nFontLen : *it );
                            }
                            unsigned char cNibble = 0x80;
                            if( pFontData[ nIndex ] >= '0' && pFontData[ nIndex ] <= '9' )
                                cNibble = pFontData[nIndex] - '0';
                            else if( pFontData[ nIndex ] >= 'a' && pFontData[ nIndex ] <= 'f' )
                                cNibble = pFontData[nIndex] - 'a' + 10;
                            else if( pFontData[ nIndex ] >= 'A' && pFontData[ nIndex ] <= 'F' )
                                cNibble = pFontData[nIndex] - 'A' + 10;
                            if( cNibble != 0x80 )
                            {
                                if( !(nWriteIndex & 1 ) )
                                    cNibble <<= 4;
                                pWriteBuffer.get()[ nWriteIndex/2 ] |= cNibble;
                                nWriteIndex++;
                            }
                        }
                        if( ! writeBuffer( pWriteBuffer.get(), nLength2 ) )
                            throw FontException();
                        if( aSections.empty() )
                        {
                            if( ! writeBuffer( pFontData+nIndex, nFontLen-nIndex ) )
                                throw FontException();
                        }
                        else
                        {
                            // write rest of this section
                            if( nIndex < nNextSectionIndex )
                            {
                                if( ! writeBuffer( pFontData+nIndex, nNextSectionIndex - nIndex ) )
                                    throw FontException();
                            }
                            // write following sections
                            while( it != aSections.end() )
                            {
                                nIndex = (*it)+6;
                                ++it;
                                if( nIndex < nFontLen ) // last section marker is usually the EOF which has only 2 bytes
                                {
                                    sal_Int32 nSectionLen = (it == aSections.end()) ? nFontLen - nIndex : (*it) - nIndex;
                                    if( ! writeBuffer( pFontData+nIndex, nSectionLen ) )
                                        throw FontException();
                                }
                            }
                        }
                    }
                    endCompression();
                    disableStreamEncryption();


                    sal_uInt64 nEndStreamPos = 0;
                    osl_getFilePos( m_aFile, &nEndStreamPos );

                    // and finally close the stream
                    aLine.setLength( 0 );
                    aLine.append( "\nendstream\nendobj\n\n" );
                    if( ! writeBuffer( aLine.getStr(), aLine.getLength() ) )
                        throw FontException();

                    // write stream length object
                    aLine.setLength( 0 );
                    if( ! updateObject( nStreamLengthObject ) )
                        throw FontException();
                    aLine.append( nStreamLengthObject );
                    aLine.append( " 0 obj\n" );
                    aLine.append( (sal_Int64)(nEndStreamPos-nBeginStreamPos ) );
                    aLine.append( "\nendobj\n\n" );
                    if( ! writeBuffer( aLine.getStr(), aLine.getLength() ) )
                        throw FontException();
        }
        else
        {
            rtl::OStringBuffer aErrorComment( 256 );
            aErrorComment.append( "GetEmbedFontData failed for font \"" );
            aErrorComment.append( OUStringToOString( pFont->GetFamilyName(), RTL_TEXTENCODING_UTF8 ) );
            aErrorComment.append( '\"' );
            if( pFont->GetSlant() == ITALIC_NORMAL )
                aErrorComment.append( " italic" );
            else if( pFont->GetSlant() == ITALIC_OBLIQUE )
                aErrorComment.append( " oblique" );
            aErrorComment.append( " weight=" );
            aErrorComment.append( sal_Int32(pFont->GetWeight()) );
            emitComment( aErrorComment.getStr() );
        }

        if( nStreamObject )
            // write font descriptor
        nFontDescriptor = emitFontDescriptor( pFont, aInfo, 0, nStreamObject );

        if( nFontDescriptor )
        {
            if( pEncoding )
                nToUnicodeStream = createToUnicodeCMap( nEncoding, &aUnicodes[0], pUnicodesPerGlyph, pEncToUnicodeIndex, SAL_N_ELEMENTS(nEncoding) );

            // write font object
            sal_Int32 nObject = createObject();
            if( ! updateObject( nObject ) )
                throw FontException();

            OStringBuffer aLine( 1024 );
            aLine.append( nObject );
            aLine.append( " 0 obj\n"
                "<</Type/Font/Subtype/Type1/BaseFont/" );
            appendName( aInfo.m_aPSName, aLine );
            aLine.append( "\n" );
            if( !pFont->mbSymbolFlag &&  pEncoding == 0 )
                aLine.append( "/Encoding/WinAnsiEncoding\n" );
            if( nToUnicodeStream )
            {
                aLine.append( "/ToUnicode " );
                aLine.append( nToUnicodeStream );
                aLine.append( " 0 R\n" );
            }
            aLine.append( "/FirstChar 0 /LastChar 255\n"
                "/Widths[" );
            for( int i = 0; i < 256; i++ )
            {
                aLine.append( pWidths[i] );
                aLine.append( ((i&15) == 15) ? "\n" : " " );
            }
            aLine.append( "]\n"
                "/FontDescriptor " );
            aLine.append( nFontDescriptor );
            aLine.append( " 0 R>>\n"
                "endobj\n\n" );
            if( ! writeBuffer( aLine.getStr(), aLine.getLength() ) )
                throw FontException();

            nFontObject = nObject;

            aRet[ rEmbed.m_nNormalFontID ] = nObject;

            // write additional encodings
            for( std::list< EmbedEncoding >::iterator enc_it = rEmbed.m_aExtendedEncodings.begin(); enc_it != rEmbed.m_aExtendedEncodings.end(); ++enc_it )
            {
                sal_Int32 aEncWidths[ 256 ];
                // emit encoding dict
                sal_Int32 nEncObject = createObject();
                if( ! updateObject( nEncObject ) )
                    throw FontException();

                OutputDevice* pRef = getReferenceDevice();
                pRef->Push( PUSH_FONT | PUSH_MAPMODE );
                pRef->SetMapMode( MapMode( MAP_PIXEL ) );
                Font aFont( pFont->GetFamilyName(), pFont->GetStyleName(), Size( 0, 1000 ) );
                aFont.SetWeight( pFont->GetWeight() );
                aFont.SetItalic( pFont->GetSlant() );
                aFont.SetPitch( pFont->GetPitch() );
                pRef->SetFont( aFont );
                pRef->ImplNewFont();

                aLine.setLength( 0 );
                aLine.append( nEncObject );
                aLine.append( " 0 obj\n"
                    "<</Type/Encoding/Differences[ 0\n" );
                int nEncoded = 0;
                aUnicodes.clear();
                for( std::vector< EmbedCode >::iterator str_it = enc_it->m_aEncVector.begin(); str_it != enc_it->m_aEncVector.end(); ++str_it )
                {
                    String aStr( str_it->m_aUnicode );
                    aEncWidths[nEncoded] = pRef->GetTextWidth( aStr );
                    nEncodedCodes[nEncoded] = str_it->m_aUnicode;
                    nEncoding[nEncoded] = sal::static_int_cast<sal_uInt8>(nEncoded);
                    pEncToUnicodeIndex[nEncoded] = static_cast<sal_Int32>(aUnicodes.size());
                    aUnicodes.push_back( nEncodedCodes[nEncoded] );
                    pUnicodesPerGlyph[nEncoded] = 1;

                    aLine.append( " /" );
                    aLine.append( str_it->m_aName );
                    if( !((++nEncoded) & 15) )
                        aLine.append( "\n" );
                }
                aLine.append( "]>>\n"
                    "endobj\n\n" );

                pRef->Pop();

                if( ! writeBuffer( aLine.getStr(), aLine.getLength() ) )
                    throw FontException();

                nToUnicodeStream = createToUnicodeCMap( nEncoding, &aUnicodes[0], pUnicodesPerGlyph, pEncToUnicodeIndex, nEncoded );

                nObject = createObject();
                if( ! updateObject( nObject ) )
                    throw FontException();

                aLine.setLength( 0 );
                aLine.append( nObject );
                aLine.append( " 0 obj\n"
                    "<</Type/Font/Subtype/Type1/BaseFont/" );
                appendName( aInfo.m_aPSName, aLine );
                aLine.append( "\n" );
                aLine.append( "/Encoding " );
                aLine.append( nEncObject );
                aLine.append( " 0 R\n" );
                if( nToUnicodeStream )
                {
                    aLine.append( "/ToUnicode " );
                    aLine.append( nToUnicodeStream );
                    aLine.append( " 0 R\n" );
                }
                aLine.append( "/FirstChar 0\n"
                    "/LastChar " );
                aLine.append( (sal_Int32)(nEncoded-1) );
                aLine.append( "\n"
                    "/Widths[" );
                for( int i = 0; i < nEncoded; i++ )
                {
                    aLine.append( aEncWidths[i] );
                    aLine.append( ((i&15) == 15) ? "\n" : " " );
                }
                aLine.append( " ]\n"
                    "/FontDescriptor " );
                aLine.append( nFontDescriptor );
                aLine.append( " 0 R>>\n"
                    "endobj\n\n" );
                if( ! writeBuffer( aLine.getStr(), aLine.getLength() ) )
                    throw FontException();

                aRet[ enc_it->m_nFontID ] = nObject;
            }
        }
    }
    catch( FontException& )
    {
        // these do nothing in case there was no compression or encryption ongoing
        endCompression();
        disableStreamEncryption();
    }

    if( pFontData )
        m_pReferenceDevice->mpGraphics->FreeEmbedFontData( pFontData, nFontLen );

    return aRet;
}

static void appendSubsetName( int nSubsetID, const OUString& rPSName, OStringBuffer& rBuffer )
{
    if( nSubsetID )
    {
        for( int i = 0; i < 6; i++ )
        {
            int nOffset = (nSubsetID % 26);
            nSubsetID /= 26;
            rBuffer.append( (sal_Char)('A'+nOffset) );
        }
        rBuffer.append( '+' );
    }
    appendName( rPSName, rBuffer );
}

sal_Int32 PDFWriterImpl::createToUnicodeCMap( sal_uInt8* pEncoding,
                                              sal_Ucs* pUnicodes,
                                              sal_Int32* pUnicodesPerGlyph,
                                              sal_Int32* pEncToUnicodeIndex,
                                              int nGlyphs )
{
    int nMapped = 0, n = 0;
    for( n = 0; n < nGlyphs; n++ )
        if( pUnicodes[pEncToUnicodeIndex[n]] && pUnicodesPerGlyph[n] )
            nMapped++;

    if( nMapped == 0 )
        return 0;

    sal_Int32 nStream = createObject();
    CHECK_RETURN( updateObject( nStream ) );

    OStringBuffer aContents( 1024 );
    aContents.append(
                     "/CIDInit/ProcSet findresource begin\n"
                     "12 dict begin\n"
                     "begincmap\n"
                     "/CIDSystemInfo<<\n"
                     "/Registry (Adobe)\n"
                     "/Ordering (UCS)\n"
                     "/Supplement 0\n"
                     ">> def\n"
                     "/CMapName/Adobe-Identity-UCS def\n"
                     "/CMapType 2 def\n"
                     "1 begincodespacerange\n"
                     "<00> <FF>\n"
                     "endcodespacerange\n"
                     );
    int nCount = 0;
    for( n = 0; n < nGlyphs; n++ )
    {
        if( pUnicodes[pEncToUnicodeIndex[n]] && pUnicodesPerGlyph[n] )
        {
            if( (nCount % 100) == 0 )
            {
                if( nCount )
                    aContents.append( "endbfchar\n" );
                aContents.append( (sal_Int32)((nMapped-nCount > 100) ? 100 : nMapped-nCount ) );
                aContents.append( " beginbfchar\n" );
            }
            aContents.append( '<' );
            appendHex( (sal_Int8)pEncoding[n], aContents );
            aContents.append( "> <" );
            // TODO: handle unicodes>U+FFFF
            sal_Int32 nIndex = pEncToUnicodeIndex[n];
            for( sal_Int32 j = 0; j < pUnicodesPerGlyph[n]; j++ )
            {
                appendHex( (sal_Int8)(pUnicodes[nIndex + j] / 256), aContents );
                appendHex( (sal_Int8)(pUnicodes[nIndex + j] & 255), aContents );
            }
            aContents.append( ">\n" );
            nCount++;
        }
    }
    aContents.append( "endbfchar\n"
                      "endcmap\n"
                      "CMapName currentdict /CMap defineresource pop\n"
                      "end\n"
                      "end\n" );
#ifndef DEBUG_DISABLE_PDFCOMPRESSION
    ZCodec* pCodec = new ZCodec( 0x4000, 0x4000 );
    SvMemoryStream aStream;
    pCodec->BeginCompression();
    pCodec->Write( aStream, (const BYTE*)aContents.getStr(), aContents.getLength() );
    pCodec->EndCompression();
    delete pCodec;
#endif

#if OSL_DEBUG_LEVEL > 1
    {
        OStringBuffer aLine( " PDFWriterImpl::createToUnicodeCMap" );
        emitComment( aLine.getStr() );
    }
#endif
    OStringBuffer aLine( 40 );

    aLine.append( nStream );
    aLine.append( " 0 obj\n<</Length " );
#ifndef DEBUG_DISABLE_PDFCOMPRESSION
    sal_Int32 nLen = (sal_Int32)aStream.Tell();
    aStream.Seek( 0 );
    aLine.append( nLen );
    aLine.append( "/Filter/FlateDecode" );
#else
    aLine.append( aContents.getLength() );
#endif
    aLine.append( ">>\nstream\n" );
    CHECK_RETURN( writeBuffer( aLine.getStr(), aLine.getLength() ) );
    checkAndEnableStreamEncryption( nStream );
#ifndef DEBUG_DISABLE_PDFCOMPRESSION
    CHECK_RETURN( writeBuffer( aStream.GetData(), nLen ) );
#else
    CHECK_RETURN( writeBuffer( aContents.getStr(), aContents.getLength() ) );
#endif
    disableStreamEncryption();
    aLine.setLength( 0 );
    aLine.append( "\nendstream\n"
                  "endobj\n\n" );
    CHECK_RETURN( writeBuffer( aLine.getStr(), aLine.getLength() ) );
    return nStream;
}

sal_Int32 PDFWriterImpl::emitFontDescriptor( const ImplFontData* pFont, FontSubsetInfo& rInfo, sal_Int32 nSubsetID, sal_Int32 nFontStream )
{
    OStringBuffer aLine( 1024 );
    // get font flags, see PDF reference 1.4 p. 358
    // possibly characters outside Adobe standard encoding
    // so set Symbolic flag
    sal_Int32 nFontFlags = (1<<2);
    if( pFont->GetSlant() == ITALIC_NORMAL || pFont->GetSlant() == ITALIC_OBLIQUE )
        nFontFlags |= (1 << 6);
    if( pFont->GetPitch() == PITCH_FIXED )
        nFontFlags |= 1;
    if( pFont->GetFamilyType() == FAMILY_SCRIPT )
        nFontFlags |= (1 << 3);
    else if( pFont->GetFamilyType() == FAMILY_ROMAN )
        nFontFlags |= (1 << 1);

    sal_Int32 nFontDescriptor = createObject();
    CHECK_RETURN( updateObject( nFontDescriptor ) );
    aLine.setLength( 0 );
    aLine.append( nFontDescriptor );
    aLine.append( " 0 obj\n"
                  "<</Type/FontDescriptor/FontName/" );
    appendSubsetName( nSubsetID, rInfo.m_aPSName, aLine );
    aLine.append( "\n"
                  "/Flags " );
    aLine.append( nFontFlags );
    aLine.append( "\n"
                  "/FontBBox[" );
    // note: Top and Bottom are reversed in VCL and PDF rectangles
    aLine.append( (sal_Int32)rInfo.m_aFontBBox.TopLeft().X() );
    aLine.append( ' ' );
    aLine.append( (sal_Int32)rInfo.m_aFontBBox.TopLeft().Y() );
    aLine.append( ' ' );
    aLine.append( (sal_Int32)rInfo.m_aFontBBox.BottomRight().X() );
    aLine.append( ' ' );
    aLine.append( (sal_Int32)(rInfo.m_aFontBBox.BottomRight().Y()+1) );
    aLine.append( "]/ItalicAngle " );
    if( pFont->GetSlant() == ITALIC_OBLIQUE || pFont->GetSlant() == ITALIC_NORMAL )
        aLine.append( "-30" );
    else
        aLine.append( "0" );
    aLine.append( "\n"
                  "/Ascent " );
    aLine.append( (sal_Int32)rInfo.m_nAscent );
    aLine.append( "\n"
                  "/Descent " );
    aLine.append( (sal_Int32)-rInfo.m_nDescent );
    aLine.append( "\n"
                  "/CapHeight " );
    aLine.append( (sal_Int32)rInfo.m_nCapHeight );
    // According to PDF reference 1.4 StemV is required
    // seems a tad strange to me, but well ...
    aLine.append( "\n"
                  "/StemV 80\n" );
    if( nFontStream )
    {
        aLine.append( "/FontFile" );
        switch( rInfo.m_nFontType )
        {
            case FontSubsetInfo::SFNT_TTF:
                aLine.append( '2' );
                break;
            case FontSubsetInfo::TYPE1_PFA:
            case FontSubsetInfo::TYPE1_PFB:
            case FontSubsetInfo::ANY_TYPE1:
                break;
            default:
                DBG_ERROR( "unknown fonttype in PDF font descriptor" );
                return 0;
        }
        aLine.append( ' ' );
        aLine.append( nFontStream );
        aLine.append( " 0 R\n" );
    }
    aLine.append( ">>\n"
                  "endobj\n\n" );
    CHECK_RETURN( writeBuffer( aLine.getStr(), aLine.getLength() ) );

    return nFontDescriptor;
}

void PDFWriterImpl::appendBuiltinFontsToDict( OStringBuffer& rDict ) const
{
    for( std::map< sal_Int32, sal_Int32 >::const_iterator it =
         m_aBuiltinFontToObjectMap.begin(); it != m_aBuiltinFontToObjectMap.end(); ++it )
    {
        rDict.append( m_aBuiltinFonts[it->first].getNameObject() );
        rDict.append( ' ' );
        rDict.append( it->second );
        rDict.append( " 0 R" );
    }
}

bool PDFWriterImpl::emitFonts()
{
    if( ! m_pReferenceDevice->ImplGetGraphics() )
        return false;

    OStringBuffer aLine( 1024 );

    std::map< sal_Int32, sal_Int32 > aFontIDToObject;

    OUString aTmpName;
    osl_createTempFile( NULL, NULL, &aTmpName.pData );
    for( FontSubsetData::iterator it = m_aSubsets.begin(); it != m_aSubsets.end(); ++it )
    {
        for( FontEmitList::iterator lit = it->second.m_aSubsets.begin(); lit != it->second.m_aSubsets.end(); ++lit )
        {
            sal_Int32 pGlyphIDs[ 256 ];
            sal_Int32 pWidths[ 256 ];
            sal_uInt8 pEncoding[ 256 ];
            sal_Int32 pEncToUnicodeIndex[ 256 ];
            sal_Int32 pUnicodesPerGlyph[ 256 ];
            std::vector<sal_Ucs> aUnicodes;
            aUnicodes.reserve( 256 );
            int nGlyphs = 1;
            // fill arrays and prepare encoding index map
            sal_Int32 nToUnicodeStream = 0;

            rtl_zeroMemory( pGlyphIDs, sizeof( pGlyphIDs ) );
            rtl_zeroMemory( pEncoding, sizeof( pEncoding ) );
            rtl_zeroMemory( pUnicodesPerGlyph, sizeof( pUnicodesPerGlyph ) );
            rtl_zeroMemory( pEncToUnicodeIndex, sizeof( pEncToUnicodeIndex ) );
            for( FontEmitMapping::iterator fit = lit->m_aMapping.begin(); fit != lit->m_aMapping.end();++fit )
            {
                sal_uInt8 nEnc = fit->second.getGlyphId();

                DBG_ASSERT( pGlyphIDs[nEnc] == 0 && pEncoding[nEnc] == 0, "duplicate glyph" );
                DBG_ASSERT( nEnc <= lit->m_aMapping.size(), "invalid glyph encoding" );

                pGlyphIDs[ nEnc ] = fit->first;
                pEncoding[ nEnc ] = nEnc;
                pEncToUnicodeIndex[ nEnc ] = static_cast<sal_Int32>(aUnicodes.size());
                pUnicodesPerGlyph[ nEnc ] = fit->second.countCodes();
                for( sal_Int32 n = 0; n < pUnicodesPerGlyph[ nEnc ]; n++ )
                    aUnicodes.push_back( fit->second.getCode( n ) );
                if( fit->second.getCode(0) )
                    nToUnicodeStream = 1;
                if( nGlyphs < 256 )
                    nGlyphs++;
                else
                {
                    DBG_ERROR( "too many glyphs for subset" );
                }
            }
            FontSubsetInfo aSubsetInfo;
            if( m_pReferenceDevice->mpGraphics->CreateFontSubset( aTmpName, it->first, pGlyphIDs, pEncoding, pWidths, nGlyphs, aSubsetInfo ) )
            {
                // create font stream
                oslFileHandle aFontFile;
                CHECK_RETURN( (osl_File_E_None == osl_openFile( aTmpName.pData, &aFontFile, osl_File_OpenFlag_Read ) ) );
                // get file size
                sal_uInt64 nLength1;
                CHECK_RETURN( (osl_File_E_None == osl_setFilePos( aFontFile, osl_Pos_End, 0 ) ) );
                CHECK_RETURN( (osl_File_E_None == osl_getFilePos( aFontFile, &nLength1 ) ) );
                CHECK_RETURN( (osl_File_E_None == osl_setFilePos( aFontFile, osl_Pos_Absolut, 0 ) ) );

                #if OSL_DEBUG_LEVEL > 1
                {
                    OStringBuffer aLine1( " PDFWriterImpl::emitFonts" );
                    emitComment( aLine1.getStr() );
                }
                #endif
                sal_Int32 nFontStream = createObject();
                sal_Int32 nStreamLengthObject = createObject();
                CHECK_RETURN( updateObject( nFontStream ) );
                aLine.setLength( 0 );
                aLine.append( nFontStream );
                aLine.append( " 0 obj\n"
                             "<</Length " );
                aLine.append( (sal_Int32)nStreamLengthObject );
                aLine.append( " 0 R"
                             #ifndef DEBUG_DISABLE_PDFCOMPRESSION
                             "/Filter/FlateDecode"
                             #endif
                             "/Length1 " );

                sal_uInt64 nStartPos = 0;
                if( aSubsetInfo.m_nFontType == FontSubsetInfo::SFNT_TTF )
                {
                    aLine.append( (sal_Int32)nLength1 );

                    aLine.append( ">>\n"
                                 "stream\n" );
                    CHECK_RETURN( writeBuffer( aLine.getStr(), aLine.getLength() ) );
                    CHECK_RETURN( (osl_File_E_None == osl_getFilePos( m_aFile, &nStartPos ) ) );

                    // copy font file
                    beginCompression();
                    checkAndEnableStreamEncryption( nFontStream );
                    sal_Bool bEOF = sal_False;
                    do
                    {
                        char buf[8192];
                        sal_uInt64 nRead;
                        CHECK_RETURN( (osl_File_E_None == osl_readFile( aFontFile, buf, sizeof( buf ), &nRead ) ) );
                        CHECK_RETURN( writeBuffer( buf, nRead ) );
                        CHECK_RETURN( (osl_File_E_None == osl_isEndOfFile( aFontFile, &bEOF ) ) );
                    } while( ! bEOF );
                }
                else if( (aSubsetInfo.m_nFontType & FontSubsetInfo::CFF_FONT) != 0 )
                {
                    // TODO: implement
                    DBG_ERROR( "PDFWriterImpl does not support CFF-font subsets yet!" );
                }
                else if( (aSubsetInfo.m_nFontType & FontSubsetInfo::TYPE1_PFB) != 0 ) // TODO: also support PFA?
                {
                    boost::shared_array<unsigned char> pBuffer( new unsigned char[ nLength1 ] );

                    sal_uInt64 nBytesRead = 0;
                    CHECK_RETURN( (osl_File_E_None == osl_readFile( aFontFile, pBuffer.get(), nLength1, &nBytesRead ) ) );
                    DBG_ASSERT( nBytesRead==nLength1, "PDF-FontSubset read incomplete!" );
                    CHECK_RETURN( (osl_File_E_None == osl_setFilePos( aFontFile, osl_Pos_Absolut, 0 ) ) );
                    // get the PFB-segment lengths
                    ThreeInts aSegmentLengths = {0,0,0};
                    getPfbSegmentLengths( pBuffer.get(), (int)nBytesRead, aSegmentLengths );
                    // the lengths below are mandatory for PDF-exported Type1 fonts
                    // because the PFB segment headers get stripped! WhyOhWhy.
                    aLine.append( (sal_Int32)aSegmentLengths[0] );
                    aLine.append( "/Length2 " );
                    aLine.append( (sal_Int32)aSegmentLengths[1] );
                    aLine.append( "/Length3 " );
                    aLine.append( (sal_Int32)aSegmentLengths[2] );

                    aLine.append( ">>\n"
                                 "stream\n" );
                    CHECK_RETURN( writeBuffer( aLine.getStr(), aLine.getLength() ) );
                    CHECK_RETURN( (osl_File_E_None == osl_getFilePos( m_aFile, &nStartPos ) ) );

                    // emit PFB-sections without section headers
                    beginCompression();
                    checkAndEnableStreamEncryption( nFontStream );
                    CHECK_RETURN( writeBuffer( &pBuffer[6], aSegmentLengths[0] ) );
                    CHECK_RETURN( writeBuffer( &pBuffer[12] + aSegmentLengths[0], aSegmentLengths[1] ) );
                    CHECK_RETURN( writeBuffer( &pBuffer[18] + aSegmentLengths[0] + aSegmentLengths[1], aSegmentLengths[2] ) );
                }
                else
                {
                    fprintf( stderr, "PDF: CreateFontSubset result in not yet supported format=%d\n",aSubsetInfo.m_nFontType);
                    aLine.append( "0 >>\nstream\n" );
                }

                endCompression();
                disableStreamEncryption();
                // close the file
                osl_closeFile( aFontFile );

                sal_uInt64 nEndPos = 0;
                CHECK_RETURN( (osl_File_E_None == osl_getFilePos( m_aFile, &nEndPos ) ) );
                // end the stream
                aLine.setLength( 0 );
                aLine.append( "\nendstream\nendobj\n\n" );
                CHECK_RETURN( writeBuffer( aLine.getStr(), aLine.getLength() ) );

                // emit stream length object
                CHECK_RETURN( updateObject( nStreamLengthObject ) );
                aLine.setLength( 0 );
                aLine.append( nStreamLengthObject );
                aLine.append( " 0 obj\n" );
                aLine.append( (sal_Int64)(nEndPos-nStartPos) );
                aLine.append( "\nendobj\n\n" );
                CHECK_RETURN( writeBuffer( aLine.getStr(), aLine.getLength() ) );

                // write font descriptor
                sal_Int32 nFontDescriptor = emitFontDescriptor( it->first, aSubsetInfo, lit->m_nFontID, nFontStream );

                if( nToUnicodeStream )
                    nToUnicodeStream = createToUnicodeCMap( pEncoding, &aUnicodes[0], pUnicodesPerGlyph, pEncToUnicodeIndex, nGlyphs );

                sal_Int32 nFontObject = createObject();
                CHECK_RETURN( updateObject( nFontObject ) );
                aLine.setLength( 0 );
                aLine.append( nFontObject );

                aLine.append( " 0 obj\n" );
                aLine.append( ((aSubsetInfo.m_nFontType & FontSubsetInfo::ANY_TYPE1) != 0) ?
                             "<</Type/Font/Subtype/Type1/BaseFont/" :
                             "<</Type/Font/Subtype/TrueType/BaseFont/" );
                appendSubsetName( lit->m_nFontID, aSubsetInfo.m_aPSName, aLine );
                aLine.append( "\n"
                             "/FirstChar 0\n"
                             "/LastChar " );
                aLine.append( (sal_Int32)(nGlyphs-1) );
                aLine.append( "\n"
                             "/Widths[" );
                for( int i = 0; i < nGlyphs; i++ )
                {
                    aLine.append( pWidths[ i ] );
                    aLine.append( ((i & 15) == 15) ? "\n" : " " );
                }
                aLine.append( "]\n"
                             "/FontDescriptor " );
                aLine.append( nFontDescriptor );
                aLine.append( " 0 R\n" );
                if( nToUnicodeStream )
                {
                    aLine.append( "/ToUnicode " );
                    aLine.append( nToUnicodeStream );
                    aLine.append( " 0 R\n" );
                }
                aLine.append( ">>\n"
                             "endobj\n\n" );
                CHECK_RETURN( writeBuffer( aLine.getStr(), aLine.getLength() ) );

                aFontIDToObject[ lit->m_nFontID ] = nFontObject;
            }
            else
            {
                const ImplFontData* pFont = it->first;
                rtl::OStringBuffer aErrorComment( 256 );
                aErrorComment.append( "CreateFontSubset failed for font \"" );
                aErrorComment.append( OUStringToOString( pFont->GetFamilyName(), RTL_TEXTENCODING_UTF8 ) );
                aErrorComment.append( '\"' );
                if( pFont->GetSlant() == ITALIC_NORMAL )
                    aErrorComment.append( " italic" );
                else if( pFont->GetSlant() == ITALIC_OBLIQUE )
                    aErrorComment.append( " oblique" );
                aErrorComment.append( " weight=" );
                aErrorComment.append( sal_Int32(pFont->GetWeight()) );
                emitComment( aErrorComment.getStr() );
            }
        }
    }
    osl_removeFile( aTmpName.pData );

    // emit embedded fonts
    for( FontEmbedData::iterator eit = m_aEmbeddedFonts.begin(); eit != m_aEmbeddedFonts.end(); ++eit )
    {
        std::map< sal_Int32, sal_Int32 > aObjects = emitEmbeddedFont( eit->first, eit->second );
        for( std::map< sal_Int32, sal_Int32 >::iterator fit = aObjects.begin(); fit != aObjects.end(); ++fit )
        {
            CHECK_RETURN( fit->second );
            aFontIDToObject[ fit->first ] = fit->second;
        }
    }

    // emit system fonts
    for( FontEmbedData::iterator sit = m_aSystemFonts.begin(); sit != m_aSystemFonts.end(); ++sit )
    {
        std::map< sal_Int32, sal_Int32 > aObjects = emitSystemFont( sit->first, sit->second );
        for( std::map< sal_Int32, sal_Int32 >::iterator fit = aObjects.begin(); fit != aObjects.end(); ++fit )
        {
            CHECK_RETURN( fit->second );
            aFontIDToObject[ fit->first ] = fit->second;
        }
    }

    OStringBuffer aFontDict( 1024 );
    aFontDict.append( getFontDictObject() );
    aFontDict.append( " 0 obj\n"
                     "<<" );
    int ni = 0;
    for( std::map< sal_Int32, sal_Int32 >::iterator mit = aFontIDToObject.begin(); mit != aFontIDToObject.end(); ++mit )
    {
        aFontDict.append( "/F" );
        aFontDict.append( mit->first );
        aFontDict.append( ' ' );
        aFontDict.append( mit->second );
        aFontDict.append( " 0 R" );
        if( ((++ni) & 7) == 0 )
            aFontDict.append( '\n' );
    }
    // emit builtin font for widget apperances / variable text
    for( std::map< sal_Int32, sal_Int32 >::iterator it = m_aBuiltinFontToObjectMap.begin();
        it != m_aBuiltinFontToObjectMap.end(); ++it )
    {
        ImplPdfBuiltinFontData aData(m_aBuiltinFonts[it->first]);
        it->second = emitBuiltinFont( &aData, it->second );
    }
    appendBuiltinFontsToDict( aFontDict );
    aFontDict.append( "\n>>\nendobj\n\n" );

    CHECK_RETURN( updateObject( getFontDictObject() ) );
    CHECK_RETURN( writeBuffer( aFontDict.getStr(), aFontDict.getLength() ) );
    return true;
}

sal_Int32 PDFWriterImpl::emitResources()
{
    // emit shadings
    if( ! m_aGradients.empty() )
        CHECK_RETURN( emitGradients() );
    // emit tilings
    if( ! m_aTilings.empty() )
        CHECK_RETURN( emitTilings() );

    // emit font dict
    CHECK_RETURN( emitFonts() );

    // emit Resource dict
    OStringBuffer aLine( 512 );
    sal_Int32 nResourceDict = getResourceDictObj();
    CHECK_RETURN( updateObject( nResourceDict ) );
    aLine.setLength( 0 );
    aLine.append( nResourceDict );
    aLine.append( " 0 obj\n" );
    m_aGlobalResourceDict.append( aLine, getFontDictObject() );
    aLine.append( "endobj\n\n" );
    CHECK_RETURN( writeBuffer( aLine.getStr(), aLine.getLength() ) );
    return nResourceDict;
}

sal_Int32 PDFWriterImpl::updateOutlineItemCount( std::vector< sal_Int32 >& rCounts,
                                                 sal_Int32 nItemLevel,
                                                 sal_Int32 nCurrentItemId )
{
    /* The /Count number of an item is
       positive: the number of visible subitems
       negative: the negative number of subitems that will become visible if
                 the item gets opened
       see PDF ref 1.4 p 478
    */

    sal_Int32 nCount = 0;

    if( m_aContext.OpenBookmarkLevels < 0           || // all levels arevisible
        m_aContext.OpenBookmarkLevels >= nItemLevel    // this level is visible
      )
    {
        PDFOutlineEntry& rItem = m_aOutline[ nCurrentItemId ];
        sal_Int32 nChildren = rItem.m_aChildren.size();
        for( sal_Int32 i = 0; i < nChildren; i++ )
            nCount += updateOutlineItemCount( rCounts, nItemLevel+1, rItem.m_aChildren[i] );
        rCounts[nCurrentItemId] = nCount;
        // return 1 (this item) + visible sub items
        if( nCount < 0 )
            nCount = 0;
        nCount++;
    }
    else
    {
        // this bookmark level is invisible
        PDFOutlineEntry& rItem = m_aOutline[ nCurrentItemId ];
        sal_Int32 nChildren = rItem.m_aChildren.size();
        rCounts[ nCurrentItemId ] = -sal_Int32(rItem.m_aChildren.size());
        for( sal_Int32 i = 0; i < nChildren; i++ )
            updateOutlineItemCount( rCounts, nItemLevel+1, rItem.m_aChildren[i] );
        nCount = -1;
    }

    return nCount;
}

sal_Int32 PDFWriterImpl::emitOutline()
{
    int i, nItems = m_aOutline.size();

    // do we have an outline at all ?
    if( nItems < 2 )
        return 0;

    // reserve object numbers for all outline items
    for( i = 0; i < nItems; ++i )
        m_aOutline[i].m_nObject = createObject();

    // update all parent, next and prev object ids
    for( i = 0; i < nItems; ++i )
    {
        PDFOutlineEntry& rItem = m_aOutline[i];
        int nChildren = rItem.m_aChildren.size();

        if( nChildren )
        {
            for( int n = 0; n < nChildren; ++n )
            {
                PDFOutlineEntry& rChild = m_aOutline[ rItem.m_aChildren[n] ];

                rChild.m_nParentObject = rItem.m_nObject;
                rChild.m_nPrevObject = (n > 0) ? m_aOutline[ rItem.m_aChildren[n-1] ].m_nObject : 0;
                rChild.m_nNextObject = (n < nChildren-1) ? m_aOutline[ rItem.m_aChildren[n+1] ].m_nObject : 0;
            }

        }
    }

    // calculate Count entries for all items
    std::vector< sal_Int32 > aCounts( nItems );
    updateOutlineItemCount( aCounts, 0, 0 );

    // emit hierarchy
    for( i = 0; i < nItems; ++i )
    {
        PDFOutlineEntry& rItem = m_aOutline[i];
        OStringBuffer aLine( 1024 );

        CHECK_RETURN( updateObject( rItem.m_nObject ) );
        aLine.append( rItem.m_nObject );
        aLine.append( " 0 obj\n" );
        aLine.append( "<<" );
        // number of visible children (all levels)
        if( i > 0 || aCounts[0] > 0 )
        {
            aLine.append( "/Count " );
            aLine.append( aCounts[i] );
        }
        if( ! rItem.m_aChildren.empty() )
        {
            // children list: First, Last
            aLine.append( "/First " );
            aLine.append( m_aOutline[rItem.m_aChildren.front()].m_nObject );
            aLine.append( " 0 R/Last " );
            aLine.append( m_aOutline[rItem.m_aChildren.back()].m_nObject );
            aLine.append( " 0 R\n" );
        }
        if( i > 0 )
        {
            // Title, Dest, Parent, Prev, Next
            aLine.append( "/Title" );
            appendUnicodeTextStringEncrypt( rItem.m_aTitle, rItem.m_nObject, aLine );
            aLine.append( "\n" );
            // Dest is not required
            if( rItem.m_nDestID >= 0 && rItem.m_nDestID < (sal_Int32)m_aDests.size() )
            {
                aLine.append( "/Dest" );
                appendDest( rItem.m_nDestID, aLine );
            }
            aLine.append( "/Parent " );
            aLine.append( rItem.m_nParentObject );
            aLine.append( " 0 R" );
            if( rItem.m_nPrevObject )
            {
                aLine.append( "/Prev " );
                aLine.append( rItem.m_nPrevObject );
                aLine.append( " 0 R" );
            }
            if( rItem.m_nNextObject )
            {
                aLine.append( "/Next " );
                aLine.append( rItem.m_nNextObject );
                aLine.append( " 0 R" );
            }
        }
        aLine.append( ">>\nendobj\n\n" );
        CHECK_RETURN( writeBuffer( aLine.getStr(), aLine.getLength() ) );
    }

    return m_aOutline[0].m_nObject;
}

#undef CHECK_RETURN
#define CHECK_RETURN( x ) if( !x ) return false

bool PDFWriterImpl::appendDest( sal_Int32 nDestID, OStringBuffer& rBuffer )
{
    if( nDestID < 0 || nDestID >= (sal_Int32)m_aDests.size() )
    {
#if OSL_DEBUG_LEVEL > 1
        fprintf( stderr, "ERROR: invalid dest %d requested\n", (int)nDestID );
#endif
        return false;
    }


    const PDFDest& rDest        = m_aDests[ nDestID ];
    const PDFPage& rDestPage    = m_aPages[ rDest.m_nPage ];

    rBuffer.append( '[' );
    rBuffer.append( rDestPage.m_nPageObject );
    rBuffer.append( " 0 R" );

    switch( rDest.m_eType )
    {
        case PDFWriter::XYZ:
        default:
            rBuffer.append( "/XYZ " );
            appendFixedInt( rDest.m_aRect.Left(), rBuffer );
            rBuffer.append( ' ' );
            appendFixedInt( rDest.m_aRect.Bottom(), rBuffer );
            rBuffer.append( " 0" );
            break;
        case PDFWriter::Fit:
            rBuffer.append( "/Fit" );
            break;
        case PDFWriter::FitRectangle:
            rBuffer.append( "/FitR " );
            appendFixedInt( rDest.m_aRect.Left(), rBuffer );
            rBuffer.append( ' ' );
            appendFixedInt( rDest.m_aRect.Top(), rBuffer );
            rBuffer.append( ' ' );
            appendFixedInt( rDest.m_aRect.Right(), rBuffer );
            rBuffer.append( ' ' );
            appendFixedInt( rDest.m_aRect.Bottom(), rBuffer );
            break;
        case PDFWriter::FitHorizontal:
            rBuffer.append( "/FitH " );
            appendFixedInt( rDest.m_aRect.Bottom(), rBuffer );
            break;
        case PDFWriter::FitVertical:
            rBuffer.append( "/FitV " );
            appendFixedInt( rDest.m_aRect.Left(), rBuffer );
            break;
        case PDFWriter::FitPageBoundingBox:
            rBuffer.append( "/FitB" );
            break;
        case PDFWriter::FitPageBoundingBoxHorizontal:
            rBuffer.append( "/FitBH " );
            appendFixedInt( rDest.m_aRect.Bottom(), rBuffer );
            break;
        case PDFWriter::FitPageBoundingBoxVertical:
            rBuffer.append( "/FitBV " );
            appendFixedInt( rDest.m_aRect.Left(), rBuffer );
            break;
    }
    rBuffer.append( ']' );

    return true;
}

bool PDFWriterImpl::emitLinkAnnotations()
{
    int nAnnots = m_aLinks.size();
    for( int i = 0; i < nAnnots; i++ )
    {
        const PDFLink& rLink            = m_aLinks[i];
        if( ! updateObject( rLink.m_nObject ) )
            continue;

        OStringBuffer aLine( 1024 );
        aLine.append( rLink.m_nObject );
        aLine.append( " 0 obj\n" );
//i59651  key /F set bits Print to 1 rest to 0. We don't set NoZoom NoRotate to 1, since it's a 'should'
// see PDF 8.4.2 and ISO 19005-1:2005 6.5.3
        aLine.append( "<</Type/Annot" );
        if( m_bIsPDF_A1 )
            aLine.append( "/F 4" );
        aLine.append( "/Subtype/Link/Border[0 0 0]/Rect[" );

        appendFixedInt( rLink.m_aRect.Left()-7, aLine );//the +7 to have a better shape of the border rectangle
        aLine.append( ' ' );
        appendFixedInt( rLink.m_aRect.Top(), aLine );
        aLine.append( ' ' );
        appendFixedInt( rLink.m_aRect.Right()+7, aLine );//the +7 to have a better shape of the border rectangle
        aLine.append( ' ' );
        appendFixedInt( rLink.m_aRect.Bottom(), aLine );
        aLine.append( "]" );
        if( rLink.m_nDest >= 0 )
        {
            aLine.append( "/Dest" );
            appendDest( rLink.m_nDest, aLine );
        }
        else
        {
/*--->i56629
destination is external to the document, so
we check in the following sequence:

 if target type is neither .pdf, nor .od[tpgs], then
          check if relative or absolute and act accordingly (use URI or 'launch application' as requested)
                             end processing
 else if target is .od[tpgs]: then
      if conversion of type from od[tpgs]  to pdf is requested, convert it and this becomes the new target file
      processing continue

 if (new)target is .pdf : then
     if GotToR is requested, then
           convert the target in GoToR where the fragment of the URI is
           considered the named destination in the target file, set relative or absolute as requested
     else strip the fragment from URL and then set URI or 'launch application' as requested
*/
//
// FIXME: check if the decode mechanisms for URL processing throughout this implementation
// are the correct one!!
//
// extract target file type
            INetURLObject aDocumentURL( m_aContext.BaseURL );
            INetURLObject aTargetURL( rLink.m_aURL );
            sal_Int32   nSetGoToRMode = 0;
            sal_Bool    bTargetHasPDFExtension = sal_False;
            INetProtocol eTargetProtocol = aTargetURL.GetProtocol();
            sal_Bool    bIsUNCPath = sal_False;
// check if the protocol is a known one, or if there is no protocol at all (on target only)
// if there is no protocol, make the target relative to the current document directory
// getting the needed URL information from the current document path
            if( eTargetProtocol == INET_PROT_NOT_VALID )
            {
                if( rLink.m_aURL.getLength() > 4 && rLink.m_aURL.compareToAscii( "\\\\\\\\", 4 ) == 0)
                {
                    bIsUNCPath = sal_True;
                }
                else
                {
                    INetURLObject aNewBase( aDocumentURL );//duplicate document URL
                    aNewBase.removeSegment(); //remove last segment from it, obtaining the base URL of the
                                              //target document
                    aNewBase.insertName( rLink.m_aURL );
                    aTargetURL = aNewBase;//reassign the new target URL
//recompute the target protocol, with the new URL
//normal URL processing resumes
                    eTargetProtocol = aTargetURL.GetProtocol();
                }
            }

            rtl::OUString aFileExtension = aTargetURL.GetFileExtension();

// Check if the URL ends in '/': if yes it's a directory,
// it will be forced to a URI link.
// possibly a malformed URI, leave it as it is, force as URI
            if( aTargetURL.hasFinalSlash() )
                m_aContext.DefaultLinkAction = PDFWriter::URIAction;

            if( aFileExtension.getLength() > 0 )
            {
                if( m_aContext.ConvertOOoTargetToPDFTarget )
                {
                    sal_Int32 bChangeFileExtensionToPDF = false;
                    //examine the file type (.odm .odt. .odp, odg, ods)
                    if( aFileExtension.equalsIgnoreAsciiCase(rtl::OUString( RTL_CONSTASCII_USTRINGPARAM( "odm" ) ) ) )
                        bChangeFileExtensionToPDF = true;
                    if( aFileExtension.equalsIgnoreAsciiCase(rtl::OUString( RTL_CONSTASCII_USTRINGPARAM( "odt" ) ) ) )
                        bChangeFileExtensionToPDF = true;
                    else if( aFileExtension.equalsIgnoreAsciiCase(rtl::OUString( RTL_CONSTASCII_USTRINGPARAM( "odp" ) ) ) )
                        bChangeFileExtensionToPDF = true;
                    else if( aFileExtension.equalsIgnoreAsciiCase(rtl::OUString( RTL_CONSTASCII_USTRINGPARAM( "odg" ) ) ) )
                        bChangeFileExtensionToPDF = true;
                    else if( aFileExtension.equalsIgnoreAsciiCase(rtl::OUString( RTL_CONSTASCII_USTRINGPARAM( "ods" ) ) ) )
                        bChangeFileExtensionToPDF = true;
                    if( bChangeFileExtensionToPDF )
                        aTargetURL.setExtension(rtl::OUString( RTL_CONSTASCII_USTRINGPARAM( "pdf" ) ) );
                }
//check if extension is pdf, see if GoToR should be forced
                bTargetHasPDFExtension = aTargetURL.GetFileExtension().equalsIgnoreAsciiCase(rtl::OUString( RTL_CONSTASCII_USTRINGPARAM( "pdf" ) ) );
                if( m_aContext.ForcePDFAction && bTargetHasPDFExtension )
                    nSetGoToRMode++;
            }
//prepare the URL, if relative or not
            INetProtocol eBaseProtocol = aDocumentURL.GetProtocol();
//queue the string common to all types of actions
            aLine.append( "/A<</Type/Action/S");
            if( bIsUNCPath ) // handle Win UNC paths
            {
                aLine.append( "/Launch/Win<</F" );
                // INetURLObject is not good with UNC paths, use original path
                appendLiteralStringEncrypt(  rLink.m_aURL, rLink.m_nObject, aLine, osl_getThreadTextEncoding() );
                aLine.append( ">>" );
            }
            else
            {
                bool bSetRelative = false;
                bool bFileSpec = false;
//check if relative file link is requested and if the protocol is 'file://'
                if( m_aContext.RelFsys && eBaseProtocol == eTargetProtocol && eTargetProtocol == INET_PROT_FILE )
                    bSetRelative = true;

                rtl::OUString aFragment = aTargetURL.GetMark( INetURLObject::NO_DECODE /*DECODE_WITH_CHARSET*/ ); //fragment as is,
                bool bIsURI=false; //URI: 12.6.4.7, URI Actions, URI must be encoded in 7-bit-ASCII
                if( nSetGoToRMode == 0 )
                {
                    switch( m_aContext.DefaultLinkAction )
                    {
                    default:
                    case PDFWriter::URIAction :
                    case PDFWriter::URIActionDestination :
                        aLine.append( "/URI/URI" );
                        bIsURI=true;
                        break;
                    case PDFWriter::LaunchAction:
// now:
// if a launch action is requested and the hyperlink target has a fragment
// and the target file does not have a pdf extension, or it's not a 'file:://' protocol
// then force the uri action on it
// This code will permit the correct opening of application on web pages, the one that
// normally have fragments (but I may be wrong...)
// and will force the use of URI when the protocol is not file://
                        if( (aFragment.getLength() > 0 && !bTargetHasPDFExtension) ||
                                        eTargetProtocol != INET_PROT_FILE )
                        {
                            aLine.append( "/URI/URI" );
                            bIsURI=true;
                        }
                        else
                        {
                            aLine.append( "/Launch/F" );
                            bFileSpec = true;
                        }
                        break;
                    }
                }
//fragment are encoded in the same way as in the named destination processing
                if( nSetGoToRMode )
<<<<<<< HEAD
                {//add the fragment
                    rtl::OUString aURLNoMark = aTargetURL.GetURLNoMark( INetURLObject::DECODE_WITH_CHARSET );
=======
                {
                    //add the fragment
>>>>>>> fe2e07e7
                    aLine.append("/GoToR");
                    aLine.append("/F");
                    bFileSpec = true;
                    appendLiteralStringEncrypt( bSetRelative ? INetURLObject::GetRelURL( m_aContext.BaseURL, aURLNoMark,
                                                                                         INetURLObject::WAS_ENCODED,
                                                                                         INetURLObject::DECODE_WITH_CHARSET ) :
                                                                aURLNoMark, rLink.m_nObject, aLine, osl_getThreadTextEncoding() );
                    if( aFragment.getLength() > 0 )
                    {
                        aLine.append("/D/");
                        appendDestinationName( aFragment , aLine );
                    }
                }
                else
                {
// change the fragment to accomodate the bookmark (only if the file extension is PDF and
// the requested action is of the correct type)
                    if(m_aContext.DefaultLinkAction == PDFWriter::URIActionDestination &&
                               bTargetHasPDFExtension && aFragment.getLength() > 0 )
                    {
                        OStringBuffer aLineLoc( 1024 );
                        appendDestinationName( aFragment , aLineLoc );
//substitute the fragment
                        aTargetURL.SetMark( aLineLoc.getStr() );
                    }
<<<<<<< HEAD
                    rtl::OUString aURL = aTargetURL.GetMainURL( bFileSpec ? INetURLObject::DECODE_WITH_CHARSET : INetURLObject::NO_DECODE );
                    appendLiteralStringEncrypt(bSetRelative ? INetURLObject::GetRelURL( m_aContext.BaseURL, aURL,
                                                                                        INetURLObject::WAS_ENCODED,
                                                                                            bFileSpec ? INetURLObject::DECODE_WITH_CHARSET : INetURLObject::NO_DECODE
                                                                                            ) :
                                                                               aURL , rLink.m_nObject, aLine, osl_getThreadTextEncoding() );
=======
                    if (bIsURI)
                    {
                        //If we're writing to URI/URI we must e in 7-bit ASCII, so encode anything else as %XX
                        rtl::OUString aURL = aTargetURL.GetMainURL(INetURLObject::NO_DECODE);
                        appendLiteralStringEncrypt( nSetRelative ? INetURLObject::GetRelURL(m_aContext.BaseURL, aURL) :
                            aURL , rLink.m_nObject, aLine );
                    }
                    else
                    {
                        //TO-DO: Depending on the interpretation of 12.6.4.5 we
                        //may be able to use appendUnicodeTextStringEncrypt
                        //here for the INetURLObject::DECODE_WITH_CHARSET case
                        //to ensure that the string doesn't get mangled
                        rtl::OUString aURL = aTargetURL.GetMainURL( (nSetRelative || eTargetProtocol == INET_PROT_FILE) ? INetURLObject::DECODE_WITH_CHARSET : INetURLObject::NO_DECODE );
                        appendLiteralStringEncrypt( nSetRelative ? INetURLObject::GetRelURL( m_aContext.BaseURL, aURL ) :
                                                                   aURL , rLink.m_nObject, aLine );
                    }
>>>>>>> fe2e07e7
                }
//<--- i56629
            }
            aLine.append( ">>\n" );
        }
        if( rLink.m_nStructParent > 0 )
        {
            aLine.append( "/StructParent " );
            aLine.append( rLink.m_nStructParent );
        }
        aLine.append( ">>\nendobj\n\n" );
        CHECK_RETURN( writeBuffer( aLine.getStr(), aLine.getLength() ) );
    }

    return true;
}

bool PDFWriterImpl::emitNoteAnnotations()
{
    // emit note annotations
    int nAnnots = m_aNotes.size();
    for( int i = 0; i < nAnnots; i++ )
    {
        const PDFNoteEntry& rNote       = m_aNotes[i];
        if( ! updateObject( rNote.m_nObject ) )
            return false;

        OStringBuffer aLine( 1024 );
        aLine.append( rNote.m_nObject );
        aLine.append( " 0 obj\n" );
//i59651  key /F set bits Print to 1 rest to 0. We don't set NoZoom NoRotate to 1, since it's a 'should'
// see PDF 8.4.2 and ISO 19005-1:2005 6.5.3
        aLine.append( "<</Type/Annot" );
        if( m_bIsPDF_A1 )
            aLine.append( "/F 4" );
        aLine.append( "/Subtype/Text/Rect[" );

        appendFixedInt( rNote.m_aRect.Left(), aLine );
        aLine.append( ' ' );
        appendFixedInt( rNote.m_aRect.Top(), aLine );
        aLine.append( ' ' );
        appendFixedInt( rNote.m_aRect.Right(), aLine );
        aLine.append( ' ' );
        appendFixedInt( rNote.m_aRect.Bottom(), aLine );
        aLine.append( "]" );

        // contents of the note (type text string)
        aLine.append( "/Contents\n" );
        appendUnicodeTextStringEncrypt( rNote.m_aContents.Contents, rNote.m_nObject, aLine );
        aLine.append( "\n" );

        // optional title
        if( rNote.m_aContents.Title.Len() )
        {
            aLine.append( "/T" );
            appendUnicodeTextStringEncrypt( rNote.m_aContents.Title, rNote.m_nObject, aLine );
            aLine.append( "\n" );
        }

        aLine.append( ">>\nendobj\n\n" );
        CHECK_RETURN( writeBuffer( aLine.getStr(), aLine.getLength() ) );
    }
    return true;
}

Font PDFWriterImpl::replaceFont( const Font& rControlFont, const Font&  rAppSetFont )
{
    bool bAdjustSize = false;

    Font aFont( rControlFont );
    if( ! aFont.GetName().Len() )
    {
        aFont = rAppSetFont;
        if( rControlFont.GetHeight() )
            aFont.SetSize( Size( 0, rControlFont.GetHeight() ) );
        else
            bAdjustSize = true;
        if( rControlFont.GetItalic() != ITALIC_DONTKNOW )
            aFont.SetItalic( rControlFont.GetItalic() );
        if( rControlFont.GetWeight() != WEIGHT_DONTKNOW )
            aFont.SetWeight( rControlFont.GetWeight() );
    }
    else if( ! aFont.GetHeight() )
    {
        aFont.SetSize( rAppSetFont.GetSize() );
        bAdjustSize = true;
    }
    if( bAdjustSize )
    {
        Size aFontSize = aFont.GetSize();
        OutputDevice* pDefDev = Application::GetDefaultDevice();
        aFontSize = OutputDevice::LogicToLogic( aFontSize, pDefDev->GetMapMode(), getMapMode() );
        aFont.SetSize( aFontSize );
    }
    return aFont;
}

sal_Int32 PDFWriterImpl::getBestBuiltinFont( const Font& rFont )
{
    sal_Int32 nBest = 4; // default to Helvetica
    OUString aFontName( rFont.GetName() );
    aFontName = aFontName.toAsciiLowerCase();

    if( aFontName.indexOf( OUString( RTL_CONSTASCII_USTRINGPARAM( "times" ) ) ) != -1 )
        nBest = 8;
    else if( aFontName.indexOf( OUString( RTL_CONSTASCII_USTRINGPARAM( "courier" ) ) ) != -1 )
        nBest = 0;
    else if( aFontName.indexOf( OUString( RTL_CONSTASCII_USTRINGPARAM( "dingbats" ) ) ) != -1 )
        nBest = 13;
    else if( aFontName.indexOf( OUString( RTL_CONSTASCII_USTRINGPARAM( "symbol" ) ) ) != -1 )
        nBest = 12;
    if( nBest < 12 )
    {
        if( rFont.GetItalic() == ITALIC_OBLIQUE || rFont.GetItalic() == ITALIC_NORMAL )
            nBest += 1;
        if( rFont.GetWeight() > WEIGHT_MEDIUM )
            nBest += 2;
    }

    if( m_aBuiltinFontToObjectMap.find( nBest ) == m_aBuiltinFontToObjectMap.end() )
        m_aBuiltinFontToObjectMap[ nBest ] = createObject();

    return nBest;
}

static inline const Color& replaceColor( const Color& rCol1, const Color& rCol2 )
{
    return (rCol1 == Color( COL_TRANSPARENT )) ? rCol2 : rCol1;
}

void PDFWriterImpl::createDefaultPushButtonAppearance( PDFWidget& rButton, const PDFWriter::PushButtonWidget& rWidget )
{
    const StyleSettings& rSettings = Application::GetSettings().GetStyleSettings();

    // save graphics state
    push( sal::static_int_cast<sal_uInt16>(~0U) );

    // transform relative to control's coordinates since an
    // appearance stream is a form XObject
    // this relies on the m_aRect member of rButton NOT already being transformed
    // to default user space
    if( rWidget.Background || rWidget.Border )
    {
        setLineColor( rWidget.Border ? replaceColor( rWidget.BorderColor, rSettings.GetLightColor() ) : Color( COL_TRANSPARENT ) );
        setFillColor( rWidget.Background ? replaceColor( rWidget.BackgroundColor, rSettings.GetDialogColor() ) : Color( COL_TRANSPARENT ) );
        drawRectangle( rWidget.Location );
    }
    // prepare font to use
    Font aFont = replaceFont( rWidget.TextFont, rSettings.GetPushButtonFont() );
    setFont( aFont );
    setTextColor( replaceColor( rWidget.TextColor, rSettings.GetButtonTextColor() ) );

    drawText( rButton.m_aRect, rButton.m_aText, rButton.m_nTextStyle );

    // create DA string while local mapmode is still in place
    // (that is before endRedirect())
    OStringBuffer aDA( 256 );
    appendNonStrokingColor( replaceColor( rWidget.TextColor, rSettings.GetButtonTextColor() ), aDA );
    Font aDummyFont( String( RTL_CONSTASCII_USTRINGPARAM( "Helvetica" ) ), aFont.GetSize() );
    sal_Int32 nDummyBuiltin = getBestBuiltinFont( aDummyFont );
    aDA.append( ' ' );
    aDA.append( m_aBuiltinFonts[nDummyBuiltin].getNameObject() );
    aDA.append( ' ' );
    m_aPages[m_nCurrentPage].appendMappedLength( sal_Int32( aFont.GetHeight() ), aDA );
    aDA.append( " Tf" );
    rButton.m_aDAString = aDA.makeStringAndClear();

    pop();

    rButton.m_aAppearances[ "N" ][ "Standard" ] = new SvMemoryStream();

    /* seems like a bad hack but at least works in both AR5 and 6:
       we draw the button ourselves and tell AR
       the button would be totally transparent with no text

       One would expect that simply setting a normal appearance
       should suffice, but no, as soon as the user actually presses
       the button and an action is tied to it (gasp! a button that
       does something) the appearance gets replaced by some crap that AR
       creates on the fly even if no DA or MK is given. On AR6 at least
       the DA and MK work as expected, but on AR5 this creates a region
       filled with the background color but nor text. Urgh.
    */
    rButton.m_aMKDict = "/BC [] /BG [] /CA";
    rButton.m_aMKDictCAString = "";
}

Font PDFWriterImpl::drawFieldBorder( PDFWidget& rIntern,
                                     const PDFWriter::AnyWidget& rWidget,
                                     const StyleSettings& rSettings )
{
    Font aFont = replaceFont( rWidget.TextFont, rSettings.GetFieldFont() );

    if( rWidget.Background || rWidget.Border )
    {
        if( rWidget.Border && rWidget.BorderColor == Color( COL_TRANSPARENT ) )
        {
            sal_Int32 nDelta = getReferenceDevice()->ImplGetDPIX() / 500;
            if( nDelta < 1 )
                nDelta = 1;
            setLineColor( Color( COL_TRANSPARENT ) );
            Rectangle aRect = rIntern.m_aRect;
            setFillColor( rSettings.GetLightBorderColor() );
            drawRectangle( aRect );
            aRect.Left()  += nDelta; aRect.Top()     += nDelta;
            aRect.Right() -= nDelta; aRect.Bottom()  -= nDelta;
            setFillColor( rSettings.GetFieldColor() );
            drawRectangle( aRect );
            setFillColor( rSettings.GetLightColor() );
            drawRectangle( Rectangle( Point( aRect.Left(), aRect.Bottom()-nDelta ), aRect.BottomRight() ) );
            drawRectangle( Rectangle( Point( aRect.Right()-nDelta, aRect.Top() ), aRect.BottomRight() ) );
            setFillColor( rSettings.GetDarkShadowColor() );
            drawRectangle( Rectangle( aRect.TopLeft(), Point( aRect.Left()+nDelta, aRect.Bottom() ) ) );
            drawRectangle( Rectangle( aRect.TopLeft(), Point( aRect.Right(), aRect.Top()+nDelta ) ) );
        }
        else
        {
            setLineColor( rWidget.Border ? replaceColor( rWidget.BorderColor, rSettings.GetShadowColor() ) : Color( COL_TRANSPARENT ) );
            setFillColor( rWidget.Background ? replaceColor( rWidget.BackgroundColor, rSettings.GetFieldColor() ) : Color( COL_TRANSPARENT ) );
            drawRectangle( rIntern.m_aRect );
        }

        if( rWidget.Border )
        {
            // adjust edit area accounting for border
            sal_Int32 nDelta = aFont.GetHeight()/4;
            if( nDelta < 1 )
                nDelta = 1;
            rIntern.m_aRect.Left()  += nDelta;
            rIntern.m_aRect.Top()   += nDelta;
            rIntern.m_aRect.Right() -= nDelta;
            rIntern.m_aRect.Bottom()-= nDelta;
        }
    }
    return aFont;
}

void PDFWriterImpl::createDefaultEditAppearance( PDFWidget& rEdit, const PDFWriter::EditWidget& rWidget )
{
    const StyleSettings& rSettings = Application::GetSettings().GetStyleSettings();
    SvMemoryStream* pEditStream = new SvMemoryStream( 1024, 1024 );

    push( sal::static_int_cast<sal_uInt16>(~0U) );

    // prepare font to use, draw field border
    Font aFont = drawFieldBorder( rEdit, rWidget, rSettings );
    sal_Int32 nBest = m_aContext.FieldsUseSystemFonts ? getSystemFont( aFont ): getBestBuiltinFont( aFont );

    // prepare DA string
    OStringBuffer aDA( 32 );
    appendNonStrokingColor( replaceColor( rWidget.TextColor, rSettings.GetFieldTextColor() ), aDA );
    aDA.append( ' ' );
    if( m_aContext.FieldsUseSystemFonts )
    {
        aDA.append( "/F" );
        aDA.append( nBest );

        OStringBuffer aDR( 32 );
        aDR.append( "/Font " );
        aDR.append( getFontDictObject() );
        aDR.append( " 0 R" );
        rEdit.m_aDRDict = aDR.makeStringAndClear();
    }
    else
        aDA.append( m_aBuiltinFonts[nBest].getNameObject() );
    aDA.append( ' ' );
    m_aPages[ m_nCurrentPage ].appendMappedLength( sal_Int32( aFont.GetHeight() ), aDA );
    aDA.append( " Tf" );

    /*  create an empty appearance stream, let the viewer create
        the appearance at runtime. This is because AR5 seems to
        paint the widget appearance always, and a dynamically created
        appearance on top of it. AR6 is well behaved in that regard, so
        that behaviour seems to be a bug. Anyway this empty appearance
        relies on /NeedAppearances in the AcroForm dictionary set to "true"
     */
    beginRedirect( pEditStream, rEdit.m_aRect );
    OStringBuffer aAppearance( 32 );
    aAppearance.append( "/Tx BMC\nEMC\n" );
    writeBuffer( aAppearance.getStr(), aAppearance.getLength() );

    endRedirect();
    pop();

    rEdit.m_aAppearances[ "N" ][ "Standard" ] = pEditStream;

    rEdit.m_aDAString = aDA.makeStringAndClear();
}

void PDFWriterImpl::createDefaultListBoxAppearance( PDFWidget& rBox, const PDFWriter::ListBoxWidget& rWidget )
{
    const StyleSettings& rSettings = Application::GetSettings().GetStyleSettings();
    SvMemoryStream* pListBoxStream = new SvMemoryStream( 1024, 1024 );

    push( sal::static_int_cast<sal_uInt16>(~0U) );

    // prepare font to use, draw field border
    Font aFont = drawFieldBorder( rBox, rWidget, rSettings );
    sal_Int32 nBest = m_aContext.FieldsUseSystemFonts ? getSystemFont( aFont ): getBestBuiltinFont( aFont );

    beginRedirect( pListBoxStream, rBox.m_aRect );
    OStringBuffer aAppearance( 64 );

    setLineColor( Color( COL_TRANSPARENT ) );
    setFillColor( replaceColor( rWidget.BackgroundColor, rSettings.GetFieldColor() ) );
    drawRectangle( rBox.m_aRect );

    // empty appearance, see createDefaultEditAppearance for reference
    aAppearance.append( "/Tx BMC\nEMC\n" );
    writeBuffer( aAppearance.getStr(), aAppearance.getLength() );

    endRedirect();
    pop();

    rBox.m_aAppearances[ "N" ][ "Standard" ] = pListBoxStream;

    // prepare DA string
    OStringBuffer aDA( 256 );
    // prepare DA string
    appendNonStrokingColor( replaceColor( rWidget.TextColor, rSettings.GetFieldTextColor() ), aDA );
    aDA.append( ' ' );
    if( m_aContext.FieldsUseSystemFonts )
    {
        aDA.append( "/F" );
        aDA.append( nBest );

        OStringBuffer aDR( 32 );
        aDR.append( "/Font " );
        aDR.append( getFontDictObject() );
        aDR.append( " 0 R" );
        rBox.m_aDRDict = aDR.makeStringAndClear();
    }
    else
        aDA.append( m_aBuiltinFonts[nBest].getNameObject() );
    aDA.append( ' ' );
    m_aPages[ m_nCurrentPage ].appendMappedLength( sal_Int32( aFont.GetHeight() ), aDA );
    aDA.append( " Tf" );
    rBox.m_aDAString = aDA.makeStringAndClear();
}

void PDFWriterImpl::createDefaultCheckBoxAppearance( PDFWidget& rBox, const PDFWriter::CheckBoxWidget& rWidget )
{
    const StyleSettings& rSettings = Application::GetSettings().GetStyleSettings();

    // save graphics state
    push( sal::static_int_cast<sal_uInt16>(~0U) );

    if( rWidget.Background || rWidget.Border )
    {
        setLineColor( rWidget.Border ? replaceColor( rWidget.BorderColor, rSettings.GetCheckedColor() ) : Color( COL_TRANSPARENT ) );
        setFillColor( rWidget.Background ? replaceColor( rWidget.BackgroundColor, rSettings.GetFieldColor() ) : Color( COL_TRANSPARENT ) );
        drawRectangle( rBox.m_aRect );
    }

    Font aFont = replaceFont( rWidget.TextFont, rSettings.GetRadioCheckFont() );
    setFont( aFont );
    Size aFontSize = aFont.GetSize();
    if( aFontSize.Height() > rBox.m_aRect.GetHeight() )
        aFontSize.Height() = rBox.m_aRect.GetHeight();
    sal_Int32 nDelta = aFontSize.Height()/10;
    if( nDelta < 1 )
        nDelta = 1;

    Rectangle aCheckRect, aTextRect;
    if( rWidget.ButtonIsLeft )
    {
        aCheckRect.Left()   = rBox.m_aRect.Left() + nDelta;
        aCheckRect.Top()    = rBox.m_aRect.Top() + (rBox.m_aRect.GetHeight()-aFontSize.Height())/2;
        aCheckRect.Right()  = aCheckRect.Left() + aFontSize.Height();
        aCheckRect.Bottom() = aCheckRect.Top() + aFontSize.Height();

        // #i74206# handle small controls without text area
        while( aCheckRect.GetWidth() > rBox.m_aRect.GetWidth() && aCheckRect.GetWidth() > nDelta )
        {
            aCheckRect.Right()  -= nDelta;
            aCheckRect.Top()    += nDelta/2;
            aCheckRect.Bottom() -= nDelta - (nDelta/2);
        }

        aTextRect.Left()    = rBox.m_aRect.Left() + aCheckRect.GetWidth()+5*nDelta;
        aTextRect.Top()     = rBox.m_aRect.Top();
        aTextRect.Right()   = aTextRect.Left() + rBox.m_aRect.GetWidth() - aCheckRect.GetWidth()-6*nDelta;
        aTextRect.Bottom()  = rBox.m_aRect.Bottom();
    }
    else
    {
        aCheckRect.Left()   = rBox.m_aRect.Right() - nDelta - aFontSize.Height();
        aCheckRect.Top()    = rBox.m_aRect.Top() + (rBox.m_aRect.GetHeight()-aFontSize.Height())/2;
        aCheckRect.Right()  = aCheckRect.Left() + aFontSize.Height();
        aCheckRect.Bottom() = aCheckRect.Top() + aFontSize.Height();

        // #i74206# handle small controls without text area
        while( aCheckRect.GetWidth() > rBox.m_aRect.GetWidth() && aCheckRect.GetWidth() > nDelta )
        {
            aCheckRect.Left()   += nDelta;
            aCheckRect.Top()    += nDelta/2;
            aCheckRect.Bottom() -= nDelta - (nDelta/2);
        }

        aTextRect.Left()    = rBox.m_aRect.Left();
        aTextRect.Top()     = rBox.m_aRect.Top();
        aTextRect.Right()   = aTextRect.Left() + rBox.m_aRect.GetWidth() - aCheckRect.GetWidth()-6*nDelta;
        aTextRect.Bottom()  = rBox.m_aRect.Bottom();
    }
    setLineColor( Color( COL_BLACK ) );
    setFillColor( Color( COL_TRANSPARENT ) );
    OStringBuffer aLW( 32 );
    aLW.append( "q " );
    m_aPages[m_nCurrentPage].appendMappedLength( nDelta, aLW );
    aLW.append( " w " );
    writeBuffer( aLW.getStr(), aLW.getLength() );
    drawRectangle( aCheckRect );
    writeBuffer( " Q\n", 3 );
    setTextColor( replaceColor( rWidget.TextColor, rSettings.GetRadioCheckTextColor() ) );
    drawText( aTextRect, rBox.m_aText, rBox.m_nTextStyle );

    pop();

    OStringBuffer aDA( 256 );
    appendNonStrokingColor( replaceColor( rWidget.TextColor, rSettings.GetRadioCheckTextColor() ), aDA );
    sal_Int32 nBest = getBestBuiltinFont( Font( String( RTL_CONSTASCII_USTRINGPARAM( "ZapfDingbats" ) ), aFont.GetSize() ) );
    aDA.append( ' ' );
    aDA.append( m_aBuiltinFonts[nBest].getNameObject() );
    aDA.append( " 0 Tf" );
    rBox.m_aDAString = aDA.makeStringAndClear();
    rBox.m_aMKDict = "/CA";
    rBox.m_aMKDictCAString = "8";
    rBox.m_aRect = aCheckRect;

    // create appearance streams
    sal_Char cMark = '8';
    sal_Int32 nCharXOffset = 1000-m_aBuiltinFonts[13].m_aWidths[sal_Int32(cMark)];
    nCharXOffset *= aCheckRect.GetHeight();
    nCharXOffset /= 2000;
    sal_Int32 nCharYOffset = 1000-
        (m_aBuiltinFonts[13].m_nAscent+m_aBuiltinFonts[13].m_nDescent); // descent is negative
    nCharYOffset *= aCheckRect.GetHeight();
    nCharYOffset /= 2000;

    SvMemoryStream* pCheckStream = new SvMemoryStream( 256, 256 );
    beginRedirect( pCheckStream, aCheckRect );
    aDA.append( "/Tx BMC\nq BT\n" );
    appendNonStrokingColor( replaceColor( rWidget.TextColor, rSettings.GetRadioCheckTextColor() ), aDA );
    aDA.append( ' ' );
    aDA.append( m_aBuiltinFonts[nBest].getNameObject() );
    aDA.append( ' ' );
    m_aPages[ m_nCurrentPage ].appendMappedLength( sal_Int32( aCheckRect.GetHeight() ), aDA );
    aDA.append( " Tf\n" );
    m_aPages[ m_nCurrentPage ].appendMappedLength( nCharXOffset, aDA );
    aDA.append( " " );
    m_aPages[ m_nCurrentPage ].appendMappedLength( nCharYOffset, aDA );
    aDA.append( " Td (" );
    aDA.append( cMark );
    aDA.append( ") Tj\nET\nQ\nEMC\n" );
    writeBuffer( aDA.getStr(), aDA.getLength() );
    endRedirect();
    rBox.m_aAppearances[ "N" ][ "Yes" ] = pCheckStream;

    SvMemoryStream* pUncheckStream = new SvMemoryStream( 256, 256 );
    beginRedirect( pUncheckStream, aCheckRect );
    writeBuffer( "/Tx BMC\nEMC\n", 12 );
    endRedirect();
    rBox.m_aAppearances[ "N" ][ "Off" ] = pUncheckStream;
}

void PDFWriterImpl::createDefaultRadioButtonAppearance( PDFWidget& rBox, const PDFWriter::RadioButtonWidget& rWidget )
{
    const StyleSettings& rSettings = Application::GetSettings().GetStyleSettings();

    // save graphics state
    push( sal::static_int_cast<sal_uInt16>(~0U) );

    if( rWidget.Background || rWidget.Border )
    {
        setLineColor( rWidget.Border ? replaceColor( rWidget.BorderColor, rSettings.GetCheckedColor() ) : Color( COL_TRANSPARENT ) );
        setFillColor( rWidget.Background ? replaceColor( rWidget.BackgroundColor, rSettings.GetFieldColor() ) : Color( COL_TRANSPARENT ) );
        drawRectangle( rBox.m_aRect );
    }

    Font aFont = replaceFont( rWidget.TextFont, rSettings.GetRadioCheckFont() );
    setFont( aFont );
    Size aFontSize = aFont.GetSize();
    if( aFontSize.Height() > rBox.m_aRect.GetHeight() )
        aFontSize.Height() = rBox.m_aRect.GetHeight();
    sal_Int32 nDelta = aFontSize.Height()/10;
    if( nDelta < 1 )
        nDelta = 1;

    Rectangle aCheckRect, aTextRect;
    if( rWidget.ButtonIsLeft )
    {
        aCheckRect.Left()   = rBox.m_aRect.Left() + nDelta;
        aCheckRect.Top()    = rBox.m_aRect.Top() + (rBox.m_aRect.GetHeight()-aFontSize.Height())/2;
        aCheckRect.Right()  = aCheckRect.Left() + aFontSize.Height();
        aCheckRect.Bottom() = aCheckRect.Top() + aFontSize.Height();

        // #i74206# handle small controls without text area
        while( aCheckRect.GetWidth() > rBox.m_aRect.GetWidth() && aCheckRect.GetWidth() > nDelta )
        {
            aCheckRect.Right()  -= nDelta;
            aCheckRect.Top()    += nDelta/2;
            aCheckRect.Bottom() -= nDelta - (nDelta/2);
        }

        aTextRect.Left()    = rBox.m_aRect.Left() + aCheckRect.GetWidth()+5*nDelta;
        aTextRect.Top()     = rBox.m_aRect.Top();
        aTextRect.Right()   = aTextRect.Left() + rBox.m_aRect.GetWidth() - aCheckRect.GetWidth()-6*nDelta;
        aTextRect.Bottom()  = rBox.m_aRect.Bottom();
    }
    else
    {
        aCheckRect.Left()   = rBox.m_aRect.Right() - nDelta - aFontSize.Height();
        aCheckRect.Top()    = rBox.m_aRect.Top() + (rBox.m_aRect.GetHeight()-aFontSize.Height())/2;
        aCheckRect.Right()  = aCheckRect.Left() + aFontSize.Height();
        aCheckRect.Bottom() = aCheckRect.Top() + aFontSize.Height();

        // #i74206# handle small controls without text area
        while( aCheckRect.GetWidth() > rBox.m_aRect.GetWidth() && aCheckRect.GetWidth() > nDelta )
        {
            aCheckRect.Left()   += nDelta;
            aCheckRect.Top()    += nDelta/2;
            aCheckRect.Bottom() -= nDelta - (nDelta/2);
        }

        aTextRect.Left()    = rBox.m_aRect.Left();
        aTextRect.Top()     = rBox.m_aRect.Top();
        aTextRect.Right()   = aTextRect.Left() + rBox.m_aRect.GetWidth() - aCheckRect.GetWidth()-6*nDelta;
        aTextRect.Bottom()  = rBox.m_aRect.Bottom();
    }
    setLineColor( Color( COL_BLACK ) );
    setFillColor( Color( COL_TRANSPARENT ) );
    OStringBuffer aLW( 32 );
    aLW.append( "q " );
    m_aPages[ m_nCurrentPage ].appendMappedLength( nDelta, aLW );
    aLW.append( " w " );
    writeBuffer( aLW.getStr(), aLW.getLength() );
    drawEllipse( aCheckRect );
    writeBuffer( " Q\n", 3 );
    setTextColor( replaceColor( rWidget.TextColor, rSettings.GetRadioCheckTextColor() ) );
    drawText( aTextRect, rBox.m_aText, rBox.m_nTextStyle );

    pop();

    OStringBuffer aDA( 256 );
    appendNonStrokingColor( replaceColor( rWidget.TextColor, rSettings.GetRadioCheckTextColor() ), aDA );
    sal_Int32 nBest = getBestBuiltinFont( Font( String( RTL_CONSTASCII_USTRINGPARAM( "ZapfDingbats" ) ), aFont.GetSize() ) );
    aDA.append( ' ' );
    aDA.append( m_aBuiltinFonts[nBest].getNameObject() );
    aDA.append( " 0 Tf" );
    rBox.m_aDAString = aDA.makeStringAndClear();
//to encrypt this (el)
    rBox.m_aMKDict = "/CA";
//after this assignement, to m_aMKDic cannot be added anything
    rBox.m_aMKDictCAString = "l";

    rBox.m_aRect = aCheckRect;

    // create appearance streams
    push( sal::static_int_cast<sal_uInt16>(~0U) );
    SvMemoryStream* pCheckStream = new SvMemoryStream( 256, 256 );

    beginRedirect( pCheckStream, aCheckRect );
    aDA.append( "/Tx BMC\nq BT\n" );
    appendNonStrokingColor( replaceColor( rWidget.TextColor, rSettings.GetRadioCheckTextColor() ), aDA );
    aDA.append( ' ' );
    aDA.append( m_aBuiltinFonts[nBest].getNameObject() );
    aDA.append( ' ' );
    m_aPages[m_nCurrentPage].appendMappedLength( sal_Int32( aCheckRect.GetHeight() ), aDA );
    aDA.append( " Tf\n0 0 Td\nET\nQ\n" );
    writeBuffer( aDA.getStr(), aDA.getLength() );
    setFillColor( replaceColor( rWidget.TextColor, rSettings.GetRadioCheckTextColor() ) );
    setLineColor( Color( COL_TRANSPARENT ) );
    aCheckRect.Left()   += 3*nDelta;
    aCheckRect.Top()    += 3*nDelta;
    aCheckRect.Bottom() -= 3*nDelta;
    aCheckRect.Right()  -= 3*nDelta;
    drawEllipse( aCheckRect );
    writeBuffer( "\nEMC\n", 5 );
    endRedirect();

    pop();
    rBox.m_aAppearances[ "N" ][ "Yes" ] = pCheckStream;

    SvMemoryStream* pUncheckStream = new SvMemoryStream( 256, 256 );
    beginRedirect( pUncheckStream, aCheckRect );
    writeBuffer( "/Tx BMC\nEMC\n", 12 );
    endRedirect();
    rBox.m_aAppearances[ "N" ][ "Off" ] = pUncheckStream;
}

bool PDFWriterImpl::emitAppearances( PDFWidget& rWidget, OStringBuffer& rAnnotDict )
{

    // TODO: check and insert default streams
    rtl::OString aStandardAppearance;
    switch( rWidget.m_eType )
    {
        case PDFWriter::CheckBox:
            aStandardAppearance = OUStringToOString( rWidget.m_aValue, RTL_TEXTENCODING_ASCII_US );
            break;
        default:
            break;
    }

    if( rWidget.m_aAppearances.size() )
    {
        rAnnotDict.append( "/AP<<\n" );
        for( PDFAppearanceMap::iterator dict_it = rWidget.m_aAppearances.begin(); dict_it != rWidget.m_aAppearances.end(); ++dict_it )
        {
            rAnnotDict.append( "/" );
            rAnnotDict.append( dict_it->first );
            bool bUseSubDict = (dict_it->second.size() > 1);
            rAnnotDict.append( bUseSubDict ? "<<" : " " );

            for( PDFAppearanceStreams::const_iterator stream_it = dict_it->second.begin();
                 stream_it != dict_it->second.end(); ++stream_it )
            {
                SvMemoryStream* pApppearanceStream = stream_it->second;
                dict_it->second[ stream_it->first ] = NULL;

                bool bDeflate = compressStream( pApppearanceStream );

                pApppearanceStream->Seek( STREAM_SEEK_TO_END );
                sal_Int64 nStreamLen = pApppearanceStream->Tell();
                pApppearanceStream->Seek( STREAM_SEEK_TO_BEGIN );
                sal_Int32 nObject = createObject();
                CHECK_RETURN( updateObject( nObject ) );
#if OSL_DEBUG_LEVEL > 1
                {
                    OStringBuffer aLine( " PDFWriterImpl::emitAppearances" );
                    emitComment( aLine.getStr() );
                }
#endif
                OStringBuffer aLine;
                aLine.append( nObject );

                aLine.append( " 0 obj\n"
                              "<</Type/XObject\n"
                              "/Subtype/Form\n"
                              "/BBox[0 0 " );
                appendFixedInt( rWidget.m_aRect.GetWidth()-1, aLine );
                aLine.append( " " );
                appendFixedInt( rWidget.m_aRect.GetHeight()-1, aLine );
                aLine.append( "]\n"
                              "/Resources " );
                aLine.append( getResourceDictObj() );
                aLine.append( " 0 R\n"
                              "/Length " );
                aLine.append( nStreamLen );
                aLine.append( "\n" );
                if( bDeflate )
                    aLine.append( "/Filter/FlateDecode\n" );
                aLine.append( ">>\nstream\n" );
                CHECK_RETURN( writeBuffer( aLine.getStr(), aLine.getLength() ) );
                checkAndEnableStreamEncryption( nObject );
                CHECK_RETURN( writeBuffer( pApppearanceStream->GetData(), nStreamLen ) );
                disableStreamEncryption();
                CHECK_RETURN( writeBuffer( "\nendstream\nendobj\n\n", 19 ) );

                if( bUseSubDict )
                {
                    rAnnotDict.append( " /" );
                    rAnnotDict.append( stream_it->first );
                    rAnnotDict.append( " " );
                }
                rAnnotDict.append( nObject );
                rAnnotDict.append( " 0 R" );

                delete pApppearanceStream;
            }

            rAnnotDict.append( bUseSubDict ? ">>\n" : "\n" );
        }
        rAnnotDict.append( ">>\n" );
        if( aStandardAppearance.getLength() )
        {
            rAnnotDict.append( "/AS /" );
            rAnnotDict.append( aStandardAppearance );
            rAnnotDict.append( "\n" );
        }
    }

    return true;
}

bool PDFWriterImpl::emitWidgetAnnotations()
{
    ensureUniqueRadioOnValues();

    int nAnnots = m_aWidgets.size();
    for( int a = 0; a < nAnnots; a++ )
    {
        PDFWidget& rWidget = m_aWidgets[a];

        OStringBuffer aLine( 1024 );
        OStringBuffer aValue( 256 );
        aLine.append( rWidget.m_nObject );
        aLine.append( " 0 obj\n"
                      "<<" );
        if( rWidget.m_eType != PDFWriter::Hierarchy )
        {
            // emit widget annotation only for terminal fields
            if( rWidget.m_aKids.empty() )
            {
                aLine.append( "/Type/Annot/Subtype/Widget/F 4\n"
                              "/Rect[" );
                appendFixedInt( rWidget.m_aRect.Left()-1, aLine );
                aLine.append( ' ' );
                appendFixedInt( rWidget.m_aRect.Top()+1, aLine );
                aLine.append( ' ' );
                appendFixedInt( rWidget.m_aRect.Right()+1, aLine );
                aLine.append( ' ' );
                appendFixedInt( rWidget.m_aRect.Bottom()-1, aLine );
                aLine.append( "]\n" );
            }
            aLine.append( "/FT/" );
            switch( rWidget.m_eType )
            {
                case PDFWriter::RadioButton:
                case PDFWriter::CheckBox:
                    // for radio buttons only the RadioButton field, not the
                    // CheckBox children should have a value, else acrobat reader
                    // does not always check the right button
                    // of course real check boxes (not belonging to a readio group)
                    // need their values, too
                    if( rWidget.m_eType == PDFWriter::RadioButton || rWidget.m_nRadioGroup < 0 )
                    {
                        aValue.append( "/" );
                        // check for radio group with all buttons unpressed
                        if( rWidget.m_aValue.getLength() == 0 )
                            aValue.append( "Off" );
                        else
                            appendName( rWidget.m_aValue, aValue );
                    }
                case PDFWriter::PushButton:
                    aLine.append( "Btn" );
                    break;
                case PDFWriter::ListBox:
                    if( rWidget.m_nFlags & 0x200000 ) // multiselect
                    {
                        aValue.append( "[" );
                        for( unsigned int i = 0; i < rWidget.m_aSelectedEntries.size(); i++ )
                        {
                            sal_Int32 nEntry = rWidget.m_aSelectedEntries[i];
                            if( nEntry >= 0 && nEntry < sal_Int32(rWidget.m_aListEntries.size()) )
                                appendUnicodeTextStringEncrypt( rWidget.m_aListEntries[ nEntry ], rWidget.m_nObject, aValue );
                        }
                        aValue.append( "]" );
                    }
                    else if( rWidget.m_aSelectedEntries.size() > 0 &&
                             rWidget.m_aSelectedEntries[0] >= 0 &&
                             rWidget.m_aSelectedEntries[0] < sal_Int32(rWidget.m_aListEntries.size()) )
                    {
                        appendUnicodeTextStringEncrypt( rWidget.m_aListEntries[ rWidget.m_aSelectedEntries[0] ], rWidget.m_nObject, aValue );
                    }
                    else
                        appendUnicodeTextStringEncrypt( rtl::OUString(), rWidget.m_nObject, aValue );
                    aLine.append( "Ch" );
                    break;
                case PDFWriter::ComboBox:
                    appendUnicodeTextStringEncrypt( rWidget.m_aValue, rWidget.m_nObject, aValue );
                    aLine.append( "Ch" );
                    break;
                case PDFWriter::Edit:
                    aLine.append( "Tx" );
                    appendUnicodeTextStringEncrypt( rWidget.m_aValue, rWidget.m_nObject, aValue );
                    break;
                case PDFWriter::Hierarchy: // make the compiler happy
                    break;
            }
            aLine.append( "\n" );
            aLine.append( "/P " );
            aLine.append( m_aPages[ rWidget.m_nPage ].m_nPageObject );
            aLine.append( " 0 R\n" );
        }
        if( rWidget.m_nParent )
        {
            aLine.append( "/Parent " );
            aLine.append( rWidget.m_nParent );
            aLine.append( " 0 R\n" );
        }
        if( rWidget.m_aKids.size() )
        {
            aLine.append( "/Kids[" );
            for( unsigned int i = 0; i < rWidget.m_aKids.size(); i++ )
            {
                aLine.append( rWidget.m_aKids[i] );
                aLine.append( " 0 R" );
                aLine.append( ( (i&15) == 15 ) ? "\n" : " " );
            }
            aLine.append( "]\n" );
        }
        if( rWidget.m_aName.getLength() )
        {
            aLine.append( "/T" );
            appendLiteralStringEncrypt( rWidget.m_aName, rWidget.m_nObject, aLine );
            aLine.append( "\n" );
        }
        if( m_aContext.Version > PDFWriter::PDF_1_2 && rWidget.m_aDescription.getLength() )
        {
            // the alternate field name should be unicode able since it is
            // supposed to be used in UI
            aLine.append( "/TU" );
            appendUnicodeTextStringEncrypt( rWidget.m_aDescription, rWidget.m_nObject, aLine );
            aLine.append( "\n" );
        }

        if( rWidget.m_nFlags )
        {
            aLine.append( "/Ff " );
            aLine.append( rWidget.m_nFlags );
            aLine.append( "\n" );
        }
        if( aValue.getLength() )
        {
            OString aVal = aValue.makeStringAndClear();
            aLine.append( "/V " );
            aLine.append( aVal );
            aLine.append( "\n"
                          "/DV " );
            aLine.append( aVal );
            aLine.append( "\n" );
        }
        if( rWidget.m_eType == PDFWriter::ListBox || rWidget.m_eType == PDFWriter::ComboBox )
        {
            sal_Int32 nTI = -1;
            aLine.append( "/Opt[\n" );
            sal_Int32 i = 0;
            for( std::vector< OUString >::const_iterator it = rWidget.m_aListEntries.begin(); it != rWidget.m_aListEntries.end(); ++it, ++i )
            {
                appendUnicodeTextStringEncrypt( *it, rWidget.m_nObject, aLine );
                aLine.append( "\n" );
                if( *it == rWidget.m_aValue )
                    nTI = i;
            }
            aLine.append( "]\n" );
            if( nTI > 0 )
            {
                aLine.append( "/TI " );
                aLine.append( nTI );
                aLine.append( "\n" );
                if( rWidget.m_nFlags & 0x200000 ) // Multiselect
                {
                    aLine.append( "/I [" );
                    aLine.append( nTI );
                    aLine.append( "]\n" );
                }
            }
        }
        if( rWidget.m_eType == PDFWriter::Edit && rWidget.m_nMaxLen > 0 )
        {
            aLine.append( "/MaxLen " );
            aLine.append( rWidget.m_nMaxLen );
            aLine.append( "\n" );
        }
        if( rWidget.m_eType == PDFWriter::PushButton )
        {
            if(!m_bIsPDF_A1)
            {
                OStringBuffer aDest;
                if( rWidget.m_nDest != -1 && appendDest( rWidget.m_nDest, aDest ) )
                {
                    aLine.append( "/AA<</D<</Type/Action/S/GoTo/D " );
                    aLine.append( aDest.makeStringAndClear() );
                    aLine.append( ">>>>\n" );
                }
                else if( rWidget.m_aListEntries.empty() )
                {
                    // create a reset form action
                    aLine.append( "/AA<</D<</Type/Action/S/ResetForm>>>>\n" );
                }
                else if( rWidget.m_bSubmit )
                {
                    // create a submit form action
                    aLine.append( "/AA<</D<</Type/Action/S/SubmitForm/F" );
                    appendLiteralStringEncrypt( rWidget.m_aListEntries.front(), rWidget.m_nObject, aLine, osl_getThreadTextEncoding() );
                    aLine.append( "/Flags " );

                    sal_Int32 nFlags = 0;
                    switch( m_aContext.SubmitFormat )
                    {
                    case PDFWriter::HTML:
                        nFlags |= 4;
                        break;
                    case PDFWriter::XML:
                        if( m_aContext.Version > PDFWriter::PDF_1_3 )
                            nFlags |= 32;
                        break;
                    case PDFWriter::PDF:
                        if( m_aContext.Version > PDFWriter::PDF_1_3 )
                            nFlags |= 256;
                        break;
                    case PDFWriter::FDF:
                    default:
                        break;
                    }
                    if( rWidget.m_bSubmitGet )
                        nFlags |= 8;
                    aLine.append( nFlags );
                    aLine.append( ">>>>\n" );
                }
                else
                {
                    // create a URI action
                    aLine.append( "/AA<</D<</Type/Action/S/URI/URI(" );
                    aLine.append( OUStringToOString( rWidget.m_aListEntries.front(), RTL_TEXTENCODING_ASCII_US ) );
                    aLine.append( ")>>>>\n" );
                }
            }
            else
                m_aErrors.insert( PDFWriter::Warning_FormAction_Omitted_PDFA );
        }
        if( rWidget.m_aDAString.getLength() )
        {
            if( rWidget.m_aDRDict.getLength() )
            {
                aLine.append( "/DR<<" );
                aLine.append( rWidget.m_aDRDict );
                aLine.append( ">>\n" );
            }
            else
            {
                aLine.append( "/DR<</Font<<" );
                appendBuiltinFontsToDict( aLine );
                aLine.append( ">>>>\n" );
            }
            aLine.append( "/DA" );
            appendLiteralStringEncrypt( rWidget.m_aDAString, rWidget.m_nObject, aLine );
            aLine.append( "\n" );
            if( rWidget.m_nTextStyle & TEXT_DRAW_CENTER )
                aLine.append( "/Q 1\n" );
            else if( rWidget.m_nTextStyle & TEXT_DRAW_RIGHT )
                aLine.append( "/Q 2\n" );
        }
        // appearance charactristics for terminal fields
        // which are supposed to have an appearance constructed
        // by the viewer application
        if( rWidget.m_aMKDict.getLength() )
        {
            aLine.append( "/MK<<" );
            aLine.append( rWidget.m_aMKDict );
//add the CA string, encrypting it
            appendLiteralStringEncrypt(rWidget.m_aMKDictCAString, rWidget.m_nObject, aLine);
            aLine.append( ">>\n" );
        }

        CHECK_RETURN( emitAppearances( rWidget, aLine ) );

        aLine.append( ">>\n"
                      "endobj\n\n" );
        CHECK_RETURN( updateObject( rWidget.m_nObject ) );
        CHECK_RETURN( writeBuffer( aLine.getStr(), aLine.getLength() ) );
    }
    return true;
}

bool PDFWriterImpl::emitAnnotations()
{
    if( m_aPages.size() < 1 )
        return false;

    CHECK_RETURN( emitLinkAnnotations() );

    CHECK_RETURN( emitNoteAnnotations() );

    CHECK_RETURN( emitWidgetAnnotations() );

    return true;
}

#undef CHECK_RETURN
#define CHECK_RETURN( x ) if( !x ) return false

bool PDFWriterImpl::emitCatalog()
{
    // build page tree
    // currently there is only one node that contains all leaves

    // first create a page tree node id
    sal_Int32 nTreeNode = createObject();

    // emit global resource dictionary (page emit needs it)
    CHECK_RETURN( emitResources() );

    // emit all pages
    for( std::vector<PDFPage>::iterator it = m_aPages.begin(); it != m_aPages.end(); ++it )
        if( ! it->emit( nTreeNode ) )
            return false;

    sal_Int32 nNamedDestinationsDictionary = emitNamedDestinations();

    sal_Int32 nOutlineDict = emitOutline();

    //emit Output intent i59651
    sal_Int32 nOutputIntentObject = emitOutputIntent();

    //emit metadata
    sal_Int32 nMetadataObject = emitDocumentMetadata();

    sal_Int32 nStructureDict = 0;
    if(m_aStructure.size() > 1)
    {
///check if dummy structure containers are needed
        addInternalStructureContainer(m_aStructure[0]);
        nStructureDict = m_aStructure[0].m_nObject = createObject();
        emitStructure( m_aStructure[ 0 ] );
    }

    // adjust tree node file offset
    if( ! updateObject( nTreeNode ) )
        return false;

    // emit tree node
    OStringBuffer aLine( 2048 );
    aLine.append( nTreeNode );
    aLine.append( " 0 obj\n" );
    aLine.append( "<</Type/Pages\n" );
    aLine.append( "/Resources " );
    aLine.append( getResourceDictObj() );
    aLine.append( " 0 R\n" );

    switch( m_eInheritedOrientation )
    {
        case PDFWriter::Landscape: aLine.append( "/Rotate 90\n" );break;
        case PDFWriter::Seascape: aLine.append( "/Rotate -90\n" );break;

        case PDFWriter::Inherit: // actually Inherit would be a bug, but insignificant
        case PDFWriter::Portrait:
        default:
            break;
    }
    sal_Int32 nMediaBoxWidth = 0;
    sal_Int32 nMediaBoxHeight = 0;
    if( m_aPages.empty() ) // sanity check, this should not happen
    {
        nMediaBoxWidth = m_nInheritedPageWidth;
        nMediaBoxHeight = m_nInheritedPageHeight;
    }
    else
    {
        for( std::vector<PDFPage>::const_iterator iter = m_aPages.begin(); iter != m_aPages.end(); ++iter )
        {
            if( iter->m_nPageWidth > nMediaBoxWidth )
                nMediaBoxWidth = iter->m_nPageWidth;
            if( iter->m_nPageHeight > nMediaBoxHeight )
                nMediaBoxHeight = iter->m_nPageHeight;
        }
    }
    aLine.append( "/MediaBox[ 0 0 " );
    aLine.append( nMediaBoxWidth );
    aLine.append( ' ' );
    aLine.append( nMediaBoxHeight );
    aLine.append( " ]\n"
                  "/Kids[ " );
    unsigned int i = 0;
    for( std::vector<PDFPage>::const_iterator iter = m_aPages.begin(); iter != m_aPages.end(); ++iter, i++ )
    {
        aLine.append( iter->m_nPageObject );
        aLine.append( " 0 R" );
        aLine.append( ( (i&15) == 15 ) ? "\n" : " " );
    }
    aLine.append( "]\n"
                  "/Count " );
    aLine.append( (sal_Int32)m_aPages.size() );
    aLine.append( ">>\n"
                  "endobj\n\n" );
    CHECK_RETURN( writeBuffer( aLine.getStr(), aLine.getLength() ) );

    // emit annotation objects
    CHECK_RETURN( emitAnnotations() );

    // emit Catalog
    m_nCatalogObject = createObject();
    if( ! updateObject( m_nCatalogObject ) )
        return false;
    aLine.setLength( 0 );
    aLine.append( m_nCatalogObject );
    aLine.append( " 0 obj\n"
                  "<</Type/Catalog/Pages " );
    aLine.append( nTreeNode );
    aLine.append( " 0 R\n" );
//--->i56629
//check if there are named destinations to emit (root must be inside the catalog)
    if( nNamedDestinationsDictionary )
    {
        aLine.append("/Dests ");
        aLine.append( nNamedDestinationsDictionary );
        aLine.append( " 0 R\n" );
    }
//<----
    if( m_aContext.PageLayout != PDFWriter::DefaultLayout )
        switch(  m_aContext.PageLayout )
        {
        default :
        case  PDFWriter::SinglePage :
            aLine.append( "/PageLayout/SinglePage\n" );
            break;
        case  PDFWriter::Continuous :
            aLine.append( "/PageLayout/OneColumn\n" );
            break;
        case  PDFWriter::ContinuousFacing :
//the flag m_aContext.FirstPageLeft below is used to set the page on the left side
            aLine.append( "/PageLayout/TwoColumnRight\n" );//odd page on the right side
            break;
        }
    if( m_aContext.PDFDocumentMode != PDFWriter::ModeDefault && !m_aContext.OpenInFullScreenMode )
        switch(  m_aContext.PDFDocumentMode )
        {
        default :
            aLine.append( "/PageMode/UseNone\n" );
            break;
        case PDFWriter::UseOutlines :
            aLine.append( "/PageMode/UseOutlines\n" ); //document is opened with outline pane open
            break;
        case PDFWriter::UseThumbs :
            aLine.append( "/PageMode/UseThumbs\n" ); //document is opened with thumbnails pane open
            break;
        }
    else if( m_aContext.OpenInFullScreenMode )
        aLine.append( "/PageMode/FullScreen\n" ); //document is opened full screen

    OStringBuffer aInitPageRef;
    if( m_aContext.InitialPage >= 0 && m_aContext.InitialPage < (sal_Int32)m_aPages.size() )
    {
        aInitPageRef.append( m_aPages[m_aContext.InitialPage].m_nPageObject );
        aInitPageRef.append( " 0 R" );
    }
    else
        aInitPageRef.append( "0" );
    switch( m_aContext.PDFDocumentAction )
    {
    case PDFWriter::ActionDefault :     //do nothing, this is the Acrobat default
    default:
        if( aInitPageRef.getLength() > 1 )
        {
            aLine.append( "/OpenAction[" );
            aLine.append( aInitPageRef );
            aLine.append( " /XYZ null null 0]\n" );
        }
        break;
    case PDFWriter::FitInWindow :
        aLine.append( "/OpenAction[" );
        aLine.append( aInitPageRef );
        aLine.append( " /Fit]\n" ); //Open fit page
        break;
    case PDFWriter::FitWidth :
        aLine.append( "/OpenAction[" );
        aLine.append( aInitPageRef );
        aLine.append( " /FitH " );
        aLine.append( m_nInheritedPageHeight );//Open fit width
        aLine.append( "]\n" );
        break;
    case PDFWriter::FitVisible :
        aLine.append( "/OpenAction[" );
        aLine.append( aInitPageRef );
        aLine.append( " /FitBH " );
        aLine.append( m_nInheritedPageHeight );//Open fit visible
        aLine.append( "]\n" );
        break;
    case PDFWriter::ActionZoom :
        aLine.append( "/OpenAction[" );
        aLine.append( aInitPageRef );
        aLine.append( " /XYZ null null " );
        if( m_aContext.Zoom >= 50 && m_aContext.Zoom <= 1600 )
            aLine.append( (double)m_aContext.Zoom/100.0 );
        else
            aLine.append( "0" );
        aLine.append( "]\n" );
        break;
    }
// viewer preferences, if we had some, then emit
    if( m_aContext.HideViewerToolbar ||
        ( m_aContext.Version > PDFWriter::PDF_1_3 && m_aDocInfo.Title.Len() && m_aContext.DisplayPDFDocumentTitle ) ||
        m_aContext.HideViewerMenubar ||
        m_aContext.HideViewerWindowControls || m_aContext.FitWindow ||
        m_aContext.CenterWindow || (m_aContext.FirstPageLeft  &&  m_aContext.PageLayout == PDFWriter::ContinuousFacing ) ||
        m_aContext.OpenInFullScreenMode )
    {
        aLine.append( "/ViewerPreferences<<" );
        if( m_aContext.HideViewerToolbar )
            aLine.append( "/HideToolbar true\n" );
        if( m_aContext.HideViewerMenubar )
            aLine.append( "/HideMenubar true\n" );
        if( m_aContext.HideViewerWindowControls )
            aLine.append( "/HideWindowUI true\n" );
        if( m_aContext.FitWindow )
            aLine.append( "/FitWindow true\n" );
        if( m_aContext.CenterWindow )
            aLine.append( "/CenterWindow true\n" );
        if( m_aContext.Version > PDFWriter::PDF_1_3 && m_aDocInfo.Title.Len() && m_aContext.DisplayPDFDocumentTitle )
            aLine.append( "/DisplayDocTitle true\n" );
        if( m_aContext.FirstPageLeft &&  m_aContext.PageLayout == PDFWriter::ContinuousFacing )
            aLine.append( "/Direction/R2L\n" );
        if( m_aContext.OpenInFullScreenMode )
            switch( m_aContext.PDFDocumentMode )
            {
            default :
            case PDFWriter::ModeDefault :
                aLine.append( "/NonFullScreenPageMode/UseNone\n" );
                break;
            case PDFWriter::UseOutlines :
                aLine.append( "/NonFullScreenPageMode/UseOutlines\n" );
                break;
            case PDFWriter::UseThumbs :
                aLine.append( "/NonFullScreenPageMode/UseThumbs\n" );
                break;
            }
        aLine.append( ">>\n" );
    }

    if( nOutlineDict )
    {
        aLine.append( "/Outlines " );
        aLine.append( nOutlineDict );
        aLine.append( " 0 R\n" );
    }
    if( nStructureDict )
    {
        aLine.append( "/StructTreeRoot " );
        aLine.append( nStructureDict );
        aLine.append( " 0 R\n" );
    }
    if( m_aContext.DocumentLocale.Language.getLength() > 0 )
    {
        OUStringBuffer aLocBuf( 16 );
        aLocBuf.append( m_aContext.DocumentLocale.Language.toAsciiLowerCase() );
        if( m_aContext.DocumentLocale.Country.getLength() > 0 )
        {
            aLocBuf.append( sal_Unicode('-') );
            aLocBuf.append( m_aContext.DocumentLocale.Country );
        }
        aLine.append( "/Lang" );
        appendLiteralStringEncrypt( aLocBuf.makeStringAndClear(), m_nCatalogObject, aLine );
        aLine.append( "\n" );
    }
    if( m_aContext.Tagged && m_aContext.Version > PDFWriter::PDF_1_3 )
    {
        aLine.append( "/MarkInfo<</Marked true>>\n" );
    }
    if( m_aWidgets.size() > 0 )
    {
        aLine.append( "/AcroForm<</Fields[\n" );
        int nWidgets = m_aWidgets.size();
        int nOut = 0;
        for( int j = 0; j < nWidgets; j++ )
        {
            // output only root fields
            if( m_aWidgets[j].m_nParent < 1 )
            {
                aLine.append( m_aWidgets[j].m_nObject );
                aLine.append( (nOut++ % 5)==4 ? " 0 R\n" : " 0 R " );
            }
        }
        aLine.append( "\n]/DR " );
        aLine.append( getResourceDictObj() );
        aLine.append( " 0 R" );
        if( m_bIsPDF_A1 )
            aLine.append( ">>\n" );
        else
            aLine.append( "/NeedAppearances true>>\n" );
    }
//--->i59651
//check if there is a Metadata object
    if( nOutputIntentObject )
    {
        aLine.append("/OutputIntents[");
        aLine.append( nOutputIntentObject );
        aLine.append( " 0 R]" );
    }
    if( nMetadataObject )
    {
        aLine.append("/Metadata ");
        aLine.append( nMetadataObject );
        aLine.append( " 0 R" );
    }
//<----
    aLine.append( ">>\n"
                  "endobj\n\n" );
    CHECK_RETURN( writeBuffer( aLine.getStr(), aLine.getLength() ) );

    return true;
}

sal_Int32 PDFWriterImpl::emitInfoDict( )
{
    sal_Int32 nObject = createObject();

    if( updateObject( nObject ) )
    {
        OStringBuffer aLine( 1024 );
        aLine.append( nObject );
        aLine.append( " 0 obj\n"
                      "<<" );
        if( m_aDocInfo.Title.Len() )
        {
            aLine.append( "/Title" );
            appendUnicodeTextStringEncrypt( m_aDocInfo.Title, nObject, aLine );
            aLine.append( "\n" );
        }
        if( m_aDocInfo.Author.Len() )
        {
            aLine.append( "/Author" );
            appendUnicodeTextStringEncrypt( m_aDocInfo.Author, nObject, aLine );
            aLine.append( "\n" );
        }
        if( m_aDocInfo.Subject.Len() )
        {
            aLine.append( "/Subject" );
            appendUnicodeTextStringEncrypt( m_aDocInfo.Subject, nObject, aLine );
            aLine.append( "\n" );
        }
        if( m_aDocInfo.Keywords.Len() )
        {
            aLine.append( "/Keywords" );
            appendUnicodeTextStringEncrypt( m_aDocInfo.Keywords, nObject, aLine );
            aLine.append( "\n" );
        }
        if( m_aDocInfo.Creator.Len() )
        {
            aLine.append( "/Creator" );
            appendUnicodeTextStringEncrypt( m_aDocInfo.Creator, nObject, aLine );
            aLine.append( "\n" );
        }
        if( m_aDocInfo.Producer.Len() )
        {
            aLine.append( "/Producer" );
            appendUnicodeTextStringEncrypt( m_aDocInfo.Producer, nObject, aLine );
            aLine.append( "\n" );
        }

         aLine.append( "/CreationDate" );
         appendLiteralStringEncrypt( m_aCreationDateString, nObject, aLine );
        aLine.append( ">>\nendobj\n\n" );
        if( ! writeBuffer( aLine.getStr(), aLine.getLength() ) )
            nObject = 0;
    }
    else
        nObject = 0;

    return nObject;
}

//--->i56629
// Part of this function may be shared with method appendDest.
//
sal_Int32 PDFWriterImpl::emitNamedDestinations()
{
    sal_Int32  nCount = m_aNamedDests.size();
    if( nCount <= 0 )
        return 0;//define internal error

//get the object number for all the destinations
    sal_Int32 nObject = createObject();

    if( updateObject( nObject ) )
    {
//emit the dictionary
        OStringBuffer aLine( 1024 );
        aLine.append( nObject );
        aLine.append( " 0 obj\n"
                      "<<" );

        sal_Int32  nDestID;
        for( nDestID = 0; nDestID < nCount; nDestID++ )
        {
            const PDFNamedDest& rDest   = m_aNamedDests[ nDestID ];
// In order to correctly function both under an Internet browser and
// directly with a reader (provided the reader has the feature) we
// need to set the name of the destination the same way it will be encoded
// in an Internet link
            INetURLObject aLocalURL(
                OUString( RTL_CONSTASCII_USTRINGPARAM( "http://ahost.ax" ) ) ); //dummy location, won't be used
            aLocalURL.SetMark( rDest.m_aDestName );

            const rtl::OUString aName   = aLocalURL.GetMark( INetURLObject::NO_DECODE ); //same coding as
            // in link creation ( see PDFWriterImpl::emitLinkAnnotations )
            const PDFPage& rDestPage    = m_aPages[ rDest.m_nPage ];

            aLine.append( '/' );
            appendDestinationName( aName, aLine ); // this conversion must be done when forming the link to target ( see in emitCatalog )
            aLine.append( '[' ); // the '[' can be emitted immediately, because the appendDestinationName function
                                 //maps the preceeding character properly
            aLine.append( rDestPage.m_nPageObject );
            aLine.append( " 0 R" );

            switch( rDest.m_eType )
            {
            case PDFWriter::XYZ:
            default:
                aLine.append( "/XYZ " );
                appendFixedInt( rDest.m_aRect.Left(), aLine );
                aLine.append( ' ' );
                appendFixedInt( rDest.m_aRect.Bottom(), aLine );
                aLine.append( " 0" );
                break;
            case PDFWriter::Fit:
                aLine.append( "/Fit" );
                break;
            case PDFWriter::FitRectangle:
                aLine.append( "/FitR " );
                appendFixedInt( rDest.m_aRect.Left(), aLine );
                aLine.append( ' ' );
                appendFixedInt( rDest.m_aRect.Top(), aLine );
                aLine.append( ' ' );
                appendFixedInt( rDest.m_aRect.Right(), aLine );
                aLine.append( ' ' );
                appendFixedInt( rDest.m_aRect.Bottom(), aLine );
                break;
            case PDFWriter::FitHorizontal:
                aLine.append( "/FitH " );
                appendFixedInt( rDest.m_aRect.Bottom(), aLine );
                break;
            case PDFWriter::FitVertical:
                aLine.append( "/FitV " );
                appendFixedInt( rDest.m_aRect.Left(), aLine );
                break;
            case PDFWriter::FitPageBoundingBox:
                aLine.append( "/FitB" );
                break;
            case PDFWriter::FitPageBoundingBoxHorizontal:
                aLine.append( "/FitBH " );
                appendFixedInt( rDest.m_aRect.Bottom(), aLine );
                break;
            case PDFWriter::FitPageBoundingBoxVertical:
                aLine.append( "/FitBV " );
                appendFixedInt( rDest.m_aRect.Left(), aLine );
                break;
            }
            aLine.append( "]\n" );
        }
//close

        aLine.append( ">>\nendobj\n\n" );
        if( ! writeBuffer( aLine.getStr(), aLine.getLength() ) )
            nObject = 0;
    }
    else
        nObject = 0;

    return nObject;
}
//<--- i56629

//--->i59651
// emits the output intent dictionary

sal_Int32 PDFWriterImpl::emitOutputIntent()
{
    if( !m_bIsPDF_A1 )
        return 0;

//emit the sRGB standard profile, in ICC format, in a stream, per IEC61966-2.1

    OStringBuffer aLine( 1024 );
    sal_Int32 nICCObject = createObject();
    sal_Int32 nStreamLengthObject = createObject();

    aLine.append( nICCObject );
// sRGB has 3 colors, hence /N 3 below (PDF 1.4 table 4.16)
    aLine.append( " 0 obj\n<</N 3/Length " );
    aLine.append( nStreamLengthObject );
    aLine.append( " 0 R" );
#ifndef DEBUG_DISABLE_PDFCOMPRESSION
    aLine.append( "/Filter/FlateDecode" );
#endif
    aLine.append( ">>\nstream\n" );
    CHECK_RETURN( updateObject( nICCObject ) );
    CHECK_RETURN( writeBuffer( aLine.getStr(), aLine.getLength() ) );
//get file position
    sal_uInt64 nBeginStreamPos = 0;
    osl_getFilePos( m_aFile, &nBeginStreamPos );
    beginCompression();
    checkAndEnableStreamEncryption( nICCObject );
    sal_Int32 nStreamSize = writeBuffer( nsRGB_ICC_profile, (sal_Int32) sizeof( nsRGB_ICC_profile ) );
    disableStreamEncryption();
    endCompression();
    sal_uInt64 nEndStreamPos = 0;
    osl_getFilePos( m_aFile, &nEndStreamPos );

    if( nStreamSize == 0 )
        return 0;
    if( ! writeBuffer( "\nendstream\nendobj\n\n", 19 ) )
        return 0 ;
    aLine.setLength( 0 );

//emit the stream length   object
    CHECK_RETURN( updateObject( nStreamLengthObject ) );
    aLine.setLength( 0 );
    aLine.append( nStreamLengthObject );
    aLine.append( " 0 obj\n" );
    aLine.append( (sal_Int64)(nEndStreamPos-nBeginStreamPos) );
    aLine.append( "\nendobj\n\n" );
    CHECK_RETURN( writeBuffer( aLine.getStr(), aLine.getLength() ) );
    aLine.setLength( 0 );

//emit the OutputIntent dictionary
    sal_Int32 nOIObject = createObject();
    CHECK_RETURN( updateObject( nOIObject ) );
    aLine.append( nOIObject );
    aLine.append( " 0 obj\n"
                  "<</Type/OutputIntent/S/GTS_PDFA1/OutputConditionIdentifier");

    rtl::OUString aComment( RTL_CONSTASCII_USTRINGPARAM( "sRGB IEC61966-2.1" ) );
    appendLiteralStringEncrypt( aComment ,nOIObject, aLine );
    aLine.append("/DestOutputProfile ");
    aLine.append( nICCObject );
    aLine.append( " 0 R>>\nendobj\n\n" );;
    CHECK_RETURN( writeBuffer( aLine.getStr(), aLine.getLength() ) );

    return nOIObject;
}

// formats the string for the XML stream
static void escapeStringXML( const rtl::OUString& rStr, rtl::OUString &rValue)
{
    const sal_Unicode* pUni = rStr.getStr();
    int nLen = rStr.getLength();
    for( ; nLen; nLen--, pUni++ )
    {
        switch( *pUni )
        {
        case sal_Unicode('&'):
            rValue += rtl::OUString( RTL_CONSTASCII_USTRINGPARAM( "&amp;" ) );
        break;
        case sal_Unicode('<'):
            rValue += rtl::OUString( RTL_CONSTASCII_USTRINGPARAM( "&lt;" ) );
        break;
        case sal_Unicode('>'):
            rValue += rtl::OUString( RTL_CONSTASCII_USTRINGPARAM( "&gt;" ) );
        break;
        case sal_Unicode('\''):
            rValue += rtl::OUString( RTL_CONSTASCII_USTRINGPARAM( "&apos;" ) );
        break;
        case sal_Unicode('"'):
            rValue += rtl::OUString( RTL_CONSTASCII_USTRINGPARAM( "&quot;" ) );
        break;
        default:
            rValue += rtl::OUString( *pUni );
            break;
        }
    }
}

// emits the document metadata
//
sal_Int32 PDFWriterImpl::emitDocumentMetadata()
{
    if( !m_bIsPDF_A1 )
        return 0;

    //get the object number for all the destinations
    sal_Int32 nObject = createObject();

    if( updateObject( nObject ) )
    {
// the following string are written in UTF-8 unicode
        OStringBuffer aMetadataStream( 8192 );

        aMetadataStream.append( "<?xpacket begin=\"" );
// this lines writes Unicode “zero width non-breaking space character” (U+FEFF) (aka byte-order mark ) used
// as a byte-order marker.
        aMetadataStream.append( OUStringToOString( OUString( sal_Unicode( 0xFEFF ) ), RTL_TEXTENCODING_UTF8 ) );
        aMetadataStream.append( "\" id=\"W5M0MpCehiHzreSzNTczkc9d\"?>\n" );
        aMetadataStream.append( "<x:xmpmeta xmlns:x=\"adobe:ns:meta/\">\n" );
        aMetadataStream.append( " <rdf:RDF xmlns:rdf=\"http://www.w3.org/1999/02/22-rdf-syntax-ns#\">\n" );
//PDF/A part ( ISO 19005-1:2005 - 6.7.11 )
        aMetadataStream.append( "  <rdf:Description rdf:about=\"\"\n" );
        aMetadataStream.append( "      xmlns:pdfaid=\"http://www.aiim.org/pdfa/ns/id/\">\n" );
        aMetadataStream.append( "   <pdfaid:part>1</pdfaid:part>\n" );
        aMetadataStream.append( "   <pdfaid:conformance>A</pdfaid:conformance>\n" );
        aMetadataStream.append( "  </rdf:Description>\n" );
//... Dublin Core properties go here
        if( m_aDocInfo.Title.Len() ||
            m_aDocInfo.Author.Len() ||
            m_aDocInfo.Subject.Len() )
        {
            aMetadataStream.append( "  <rdf:Description rdf:about=\"\"\n" );
            aMetadataStream.append( "      xmlns:dc=\"http://purl.org/dc/elements/1.1/\">\n" );
            if( m_aDocInfo.Title.Len() )
            {
// this is according to PDF/A-1, technical corrigendum 1 (2007-04-01)
                aMetadataStream.append( "   <dc:title>\n" );
                aMetadataStream.append( "    <rdf:Alt>\n" );
                aMetadataStream.append( "     <rdf:li xml:lang=\"x-default\">" );
                rtl::OUString aTitle;
                escapeStringXML( m_aDocInfo.Title, aTitle );
                aMetadataStream.append( OUStringToOString( aTitle, RTL_TEXTENCODING_UTF8 )  );
                aMetadataStream.append( "</rdf:li>\n" );
                aMetadataStream.append( "    </rdf:Alt>\n" );
                aMetadataStream.append( "   </dc:title>\n" );
            }
            if( m_aDocInfo.Author.Len() )
            {
                aMetadataStream.append( "   <dc:creator>\n" );
                aMetadataStream.append( "    <rdf:Seq>\n" );
                aMetadataStream.append( "     <rdf:li>" );
                rtl::OUString aAuthor;
                escapeStringXML( m_aDocInfo.Author, aAuthor );
                aMetadataStream.append( OUStringToOString( aAuthor , RTL_TEXTENCODING_UTF8 )  );
                aMetadataStream.append( "</rdf:li>\n" );
                aMetadataStream.append( "    </rdf:Seq>\n" );
                aMetadataStream.append( "   </dc:creator>\n" );
            }
            if( m_aDocInfo.Subject.Len() )
            {
// this is according to PDF/A-1, technical corrigendum 1 (2007-04-01)
                aMetadataStream.append( "   <dc:description>\n" );
                aMetadataStream.append( "    <rdf:Alt>\n" );
                aMetadataStream.append( "     <rdf:li xml:lang=\"x-default\">" );
                rtl::OUString aSubject;
                escapeStringXML( m_aDocInfo.Subject, aSubject );
                aMetadataStream.append( OUStringToOString( aSubject , RTL_TEXTENCODING_UTF8 )  );
                aMetadataStream.append( "</rdf:li>\n" );
                aMetadataStream.append( "    </rdf:Alt>\n" );
                aMetadataStream.append( "   </dc:description>\n" );
            }
            aMetadataStream.append( "  </rdf:Description>\n" );
        }

//... PDF properties go here
        if( m_aDocInfo.Producer.Len() ||
            m_aDocInfo.Keywords.Len() )
        {
            aMetadataStream.append( "  <rdf:Description rdf:about=\"\"\n" );
            aMetadataStream.append( "     xmlns:pdf=\"http://ns.adobe.com/pdf/1.3/\">\n" );
            if( m_aDocInfo.Producer.Len() )
            {
                aMetadataStream.append( "   <pdf:Producer>" );
                rtl::OUString aProducer;
                escapeStringXML( m_aDocInfo.Producer, aProducer );
                aMetadataStream.append( OUStringToOString( aProducer , RTL_TEXTENCODING_UTF8 )  );
                aMetadataStream.append( "</pdf:Producer>\n" );
            }
            if( m_aDocInfo.Keywords.Len() )
            {
                aMetadataStream.append( "   <pdf:Keywords>" );
                rtl::OUString aKeywords;
                escapeStringXML( m_aDocInfo.Keywords, aKeywords );
                aMetadataStream.append( OUStringToOString( aKeywords , RTL_TEXTENCODING_UTF8 )  );
                aMetadataStream.append( "</pdf:Keywords>\n" );
            }
            aMetadataStream.append( "  </rdf:Description>\n" );
        }

        aMetadataStream.append( "  <rdf:Description rdf:about=\"\"\n" );
        aMetadataStream.append( "    xmlns:xmp=\"http://ns.adobe.com/xap/1.0/\">\n" );
        if( m_aDocInfo.Creator.Len() )
        {
            aMetadataStream.append( "   <xmp:CreatorTool>" );
            rtl::OUString aCreator;
            escapeStringXML( m_aDocInfo.Creator, aCreator );
            aMetadataStream.append( OUStringToOString( aCreator , RTL_TEXTENCODING_UTF8 )  );
            aMetadataStream.append( "</xmp:CreatorTool>\n" );
        }
//creation date
        aMetadataStream.append( "   <xmp:CreateDate>" );
        aMetadataStream.append( m_aCreationMetaDateString );
        aMetadataStream.append( "</xmp:CreateDate>\n" );

        aMetadataStream.append( "  </rdf:Description>\n" );
        aMetadataStream.append( " </rdf:RDF>\n" );
        aMetadataStream.append( "</x:xmpmeta>\n" );

//add the padding
        for( sal_Int32 nSpaces = 1; nSpaces <= 2100; nSpaces++ )
        {
            aMetadataStream.append( " " );
            if( nSpaces % 100 == 0 )
                aMetadataStream.append( "\n" );
        }

        aMetadataStream.append( "<?xpacket end=\"w\"?>\n" );

        OStringBuffer aMetadataObj( 1024 );

        aMetadataObj.append( nObject );
        aMetadataObj.append( " 0 obj\n" );

        aMetadataObj.append( "<</Type/Metadata/Subtype/XML/Length " );

        aMetadataObj.append( (sal_Int32) aMetadataStream.getLength() );
        aMetadataObj.append( ">>\nstream\n" );
        CHECK_RETURN( writeBuffer( aMetadataObj.getStr(), aMetadataObj.getLength() ) );
//emit the stream
        CHECK_RETURN( writeBuffer( aMetadataStream.getStr(), aMetadataStream.getLength() ) );

        aMetadataObj.setLength( 0 );
        aMetadataObj.append( "\nendstream\nendobj\n\n" );
        if( ! writeBuffer( aMetadataObj.getStr(), aMetadataObj.getLength() ) )
            nObject = 0;
    }
    else
        nObject = 0;

    return nObject;
}
//<---i59651

bool PDFWriterImpl::emitTrailer()
{
    // emit doc info
    OString aInfoValuesOut;
    sal_Int32 nDocInfoObject = emitInfoDict( );

    sal_Int32 nSecObject = 0;

    if( m_aContext.Encrypt == true )
    {
//emit the security information
//must be emitted as indirect dictionary object, since
//Acrobat Reader 5 works only with this kind of implementation
        nSecObject = createObject();

        if( updateObject( nSecObject ) )
        {
            OStringBuffer aLineS( 1024 );
            aLineS.append( nSecObject );
            aLineS.append( " 0 obj\n"
                           "<</Filter/Standard/V " );
            // check the version
            if( m_aContext.Security128bit == true )
                aLineS.append( "2/Length 128/R 3" );
            else
                aLineS.append( "1/R 2" );

            // emit the owner password, must not be encrypted
            aLineS.append( "/O(" );
            appendLiteralString( (const sal_Char*)m_nEncryptedOwnerPassword, 32, aLineS );
            aLineS.append( ")/U(" );
            appendLiteralString( (const sal_Char*)m_nEncryptedUserPassword, 32, aLineS );
            aLineS.append( ")/P " );// the permission set
            aLineS.append( m_nAccessPermissions );
            aLineS.append( ">>\nendobj\n\n" );
            if( !writeBuffer( aLineS.getStr(), aLineS.getLength() ) )
                nSecObject = 0;
        }
        else
            nSecObject = 0;
    }
    // emit xref table
    // remember start
    sal_uInt64 nXRefOffset = 0;
    CHECK_RETURN( (osl_File_E_None == osl_getFilePos( m_aFile, &nXRefOffset )) );
    CHECK_RETURN( writeBuffer( "xref\n", 5 ) );

    sal_Int32 nObjects = m_aObjects.size();
    OStringBuffer aLine;
    aLine.append( "0 " );
    aLine.append( (sal_Int32)(nObjects+1) );
    aLine.append( "\n" );
    aLine.append( "0000000000 65535 f \n" );
    CHECK_RETURN( writeBuffer( aLine.getStr(), aLine.getLength() ) );

    for( sal_Int32 i = 0; i < nObjects; i++ )
    {
        aLine.setLength( 0 );
        OString aOffset = OString::valueOf( (sal_Int64)m_aObjects[i] );
        for( sal_Int32 j = 0; j < (10-aOffset.getLength()); j++ )
            aLine.append( '0' );
        aLine.append( aOffset );
        aLine.append( " 00000 n \n" );
        DBG_ASSERT( aLine.getLength() == 20, "invalid xref entry" );
        CHECK_RETURN( writeBuffer( aLine.getStr(), aLine.getLength() ) );
    }

    // prepare document checksum
    OStringBuffer aDocChecksum( 2*RTL_DIGEST_LENGTH_MD5+1 );
    if( m_aDocDigest )
    {
        sal_uInt8 nMD5Sum[ RTL_DIGEST_LENGTH_MD5 ];
        rtl_digest_getMD5( m_aDocDigest, nMD5Sum, sizeof(nMD5Sum) );
        for( unsigned int i = 0; i < RTL_DIGEST_LENGTH_MD5; i++ )
            appendHex( nMD5Sum[i], aDocChecksum );
    }
    // document id set in setDocInfo method
    // emit trailer
    aLine.setLength( 0 );
    aLine.append( "trailer\n"
                  "<</Size " );
    aLine.append( (sal_Int32)(nObjects+1) );
    aLine.append( "/Root " );
    aLine.append( m_nCatalogObject );
    aLine.append( " 0 R\n" );
    if( nSecObject |= 0 )
    {
        aLine.append( "/Encrypt ");
        aLine.append( nSecObject );
        aLine.append( " 0 R\n" );
    }
    if( nDocInfoObject )
    {
        aLine.append( "/Info " );
        aLine.append( nDocInfoObject );
        aLine.append( " 0 R\n" );
    }
    if( m_aDocID.getLength() )
    {
        aLine.append( "/ID [ <" );
        aLine.append( m_aDocID.getStr(), m_aDocID.getLength() );
        aLine.append( ">\n"
                      "<" );
        aLine.append( m_aDocID.getStr(), m_aDocID.getLength() );
        aLine.append( "> ]\n" );
    }
    if( aDocChecksum.getLength() )
    {
        aLine.append( "/DocChecksum /" );
        aLine.append( aDocChecksum );
        aLine.append( "\n" );
    }
    if( m_aAdditionalStreams.size() > 0 )
    {
        aLine.append( "/AdditionalStreams [" );
        for( unsigned int i = 0; i < m_aAdditionalStreams.size(); i++ )
        {
            aLine.append( "/" );
            appendName( m_aAdditionalStreams[i].m_aMimeType, aLine );
            aLine.append( " " );
            aLine.append( m_aAdditionalStreams[i].m_nStreamObject );
            aLine.append( " 0 R\n" );
        }
        aLine.append( "]\n" );
    }
    aLine.append( ">>\n"
                  "startxref\n" );
    aLine.append( (sal_Int64)nXRefOffset );
    aLine.append( "\n"
                  "%%EOF\n" );
    CHECK_RETURN( writeBuffer( aLine.getStr(), aLine.getLength() ) );

    return true;
}

struct AnnotationSortEntry
{
    sal_Int32 nTabOrder;
    sal_Int32 nObject;
    sal_Int32 nWidgetIndex;

    AnnotationSortEntry( sal_Int32 nTab, sal_Int32 nObj, sal_Int32 nI ) :
        nTabOrder( nTab ),
        nObject( nObj ),
        nWidgetIndex( nI )
    {}
};

struct AnnotSortContainer
{
    std::set< sal_Int32 >               aObjects;
    std::vector< AnnotationSortEntry >    aSortedAnnots;
};

struct AnnotSorterLess
{
    std::vector< PDFWriterImpl::PDFWidget >& m_rWidgets;

    AnnotSorterLess( std::vector< PDFWriterImpl::PDFWidget >& rWidgets ) : m_rWidgets( rWidgets ) {}

    bool operator()( const AnnotationSortEntry& rLeft, const AnnotationSortEntry& rRight )
    {
        if( rLeft.nTabOrder < rRight.nTabOrder )
            return true;
        if( rRight.nTabOrder < rLeft.nTabOrder )
            return false;
        if( rLeft.nWidgetIndex < 0 && rRight.nWidgetIndex < 0 )
            return false;
        if( rRight.nWidgetIndex < 0 )
            return true;
        if( rLeft.nWidgetIndex < 0 )
            return false;
        // remember: widget rects are in PDF coordinates, so they are ordered down up
        if( m_rWidgets[ rLeft.nWidgetIndex ].m_aRect.Top() >
            m_rWidgets[ rRight.nWidgetIndex ].m_aRect.Top() )
            return true;
        if( m_rWidgets[ rRight.nWidgetIndex ].m_aRect.Top() >
            m_rWidgets[ rLeft.nWidgetIndex ].m_aRect.Top() )
            return false;
        if( m_rWidgets[ rLeft.nWidgetIndex ].m_aRect.Left() <
            m_rWidgets[ rRight.nWidgetIndex ].m_aRect.Left() )
            return true;
        return false;
    }
};

void PDFWriterImpl::sortWidgets()
{
    // sort widget annotations on each page as per their
    // TabOrder attribute
    std::hash_map< sal_Int32, AnnotSortContainer > sorted;
    int nWidgets = m_aWidgets.size();
    for( int nW = 0; nW < nWidgets; nW++ )
    {
        const PDFWidget& rWidget = m_aWidgets[nW];
        if( rWidget.m_nPage >= 0 )
        {
            AnnotSortContainer& rCont = sorted[ rWidget.m_nPage ];
            // optimize vector allocation
            if( rCont.aSortedAnnots.empty() )
                rCont.aSortedAnnots.reserve( m_aPages[ rWidget.m_nPage ].m_aAnnotations.size() );
            // insert widget to tab sorter
            // RadioButtons are not page annotations, only their individual check boxes are
            if( rWidget.m_eType != PDFWriter::RadioButton )
            {
                rCont.aObjects.insert( rWidget.m_nObject );
                rCont.aSortedAnnots.push_back( AnnotationSortEntry( rWidget.m_nTabOrder, rWidget.m_nObject, nW ) );
            }
        }
    }
    for( std::hash_map< sal_Int32, AnnotSortContainer >::iterator it = sorted.begin(); it != sorted.end(); ++it )
    {
        // append entries for non widget annotations
        PDFPage& rPage = m_aPages[ it->first ];
        unsigned int nAnnots = rPage.m_aAnnotations.size();
        for( unsigned int nA = 0; nA < nAnnots; nA++ )
            if( it->second.aObjects.find( rPage.m_aAnnotations[nA] ) == it->second.aObjects.end())
                it->second.aSortedAnnots.push_back( AnnotationSortEntry( 10000, rPage.m_aAnnotations[nA], -1 ) );

        AnnotSorterLess aLess( m_aWidgets );
        std::stable_sort( it->second.aSortedAnnots.begin(), it->second.aSortedAnnots.end(), aLess );
        // sanity check
        if( it->second.aSortedAnnots.size() == nAnnots)
        {
            for( unsigned int nA = 0; nA < nAnnots; nA++ )
                rPage.m_aAnnotations[nA] = it->second.aSortedAnnots[nA].nObject;
        }
        else
        {
            DBG_ASSERT( 0, "wrong number of sorted annotations" );
            #if OSL_DEBUG_LEVEL > 0
            fprintf( stderr, "PDFWriterImpl::sortWidgets(): wrong number of sorted assertions on page nr %ld\n"
                     "    %ld sorted and %ld unsorted\n", (long int)it->first, (long int)it->second.aSortedAnnots.size(), (long int)nAnnots );
            #endif
        }
    }

    // FIXME: implement tab order in structure tree for PDF 1.5
}

namespace vcl {
class PDFStreamIf :
        public cppu::WeakImplHelper1< com::sun::star::io::XOutputStream >
{
    PDFWriterImpl*  m_pWriter;
    bool            m_bWrite;
    public:
    PDFStreamIf( PDFWriterImpl* pWriter ) : m_pWriter( pWriter ), m_bWrite( true ) {}
    virtual ~PDFStreamIf();

    virtual void SAL_CALL writeBytes( const com::sun::star::uno::Sequence< sal_Int8 >& aData ) throw();
    virtual void SAL_CALL flush() throw();
    virtual void SAL_CALL closeOutput() throw();
};
}

PDFStreamIf::~PDFStreamIf()
{
}

void SAL_CALL  PDFStreamIf::writeBytes( const com::sun::star::uno::Sequence< sal_Int8 >& aData ) throw()
{
    if( m_bWrite )
    {
        sal_Int32 nBytes = aData.getLength();
        if( nBytes > 0 )
            m_pWriter->writeBuffer( aData.getConstArray(), nBytes );
    }
}

void SAL_CALL PDFStreamIf::flush() throw()
{
}

void SAL_CALL PDFStreamIf::closeOutput() throw()
{
    m_bWrite = false;
}

bool PDFWriterImpl::emitAdditionalStreams()
{
    unsigned int nStreams = m_aAdditionalStreams.size();
    for( unsigned int i = 0; i < nStreams; i++ )
    {
        PDFAddStream& rStream = m_aAdditionalStreams[i];
        rStream.m_nStreamObject = createObject();
        sal_Int32 nSizeObject = createObject();

        if( ! updateObject( rStream.m_nStreamObject ) )
            return false;

        OStringBuffer aLine;
        aLine.append( rStream.m_nStreamObject );
        aLine.append( " 0 obj\n<</Length " );
        aLine.append( nSizeObject );
        aLine.append( " 0 R" );
        if( rStream.m_bCompress )
            aLine.append( "/Filter/FlateDecode" );
        aLine.append( ">>\nstream\n" );
        if( ! writeBuffer( aLine.getStr(), aLine.getLength() ) )
            return false;
        sal_uInt64 nBeginStreamPos = 0, nEndStreamPos = 0;
        if( osl_File_E_None != osl_getFilePos( m_aFile, &nBeginStreamPos ) )
        {
            osl_closeFile( m_aFile );
            m_bOpen = false;
        }
        if( rStream.m_bCompress )
            beginCompression();

        checkAndEnableStreamEncryption( rStream.m_nStreamObject );
        com::sun::star::uno::Reference< com::sun::star::io::XOutputStream > xStream( new PDFStreamIf( this ) );
        rStream.m_pStream->write( xStream );
        xStream.clear();
        delete rStream.m_pStream;
        rStream.m_pStream = NULL;
        disableStreamEncryption();

        if( rStream.m_bCompress )
            endCompression();

        if( osl_File_E_None != osl_getFilePos( m_aFile, &nEndStreamPos ) )
        {
            osl_closeFile( m_aFile );
            m_bOpen = false;
            return false;
        }
        if( ! writeBuffer( "\nendstream\nendobj\n\n", 19 ) )
            return false ;
        // emit stream length object
        if( ! updateObject( nSizeObject ) )
            return false;
        aLine.setLength( 0 );
        aLine.append( nSizeObject );
        aLine.append( " 0 obj\n" );
        aLine.append( (sal_Int64)(nEndStreamPos-nBeginStreamPos) );
        aLine.append( "\nendobj\n\n" );
        if( ! writeBuffer( aLine.getStr(), aLine.getLength() ) )
            return false;
    }
    return true;
}

bool PDFWriterImpl::emit()
{
    endPage();

    // resort structure tree and annotations if necessary
    // needed for widget tab order
    sortWidgets();

    // emit additional streams
    CHECK_RETURN( emitAdditionalStreams() );

    // emit catalog
    CHECK_RETURN( emitCatalog() );

    // emit trailer
    CHECK_RETURN( emitTrailer() );

    osl_closeFile( m_aFile );
    m_bOpen = false;

    return true;
}

std::set< PDFWriter::ErrorCode > PDFWriterImpl::getErrors()
{
    return m_aErrors;
}

sal_Int32 PDFWriterImpl::getSystemFont( const Font& i_rFont )
{
    getReferenceDevice()->Push();
    getReferenceDevice()->SetFont( i_rFont );
    getReferenceDevice()->ImplNewFont();

    const ImplFontData* pDevFont = m_pReferenceDevice->mpFontEntry->maFontSelData.mpFontData;
    sal_Int32 nFontID = 0;
    FontEmbedData::iterator it = m_aSystemFonts.find( pDevFont );
    if( it != m_aSystemFonts.end() )
        nFontID = it->second.m_nNormalFontID;
    else
    {
        nFontID = m_nNextFID++;
        m_aSystemFonts[ pDevFont ] = EmbedFont();
        m_aSystemFonts[ pDevFont ].m_nNormalFontID = nFontID;
    }

    getReferenceDevice()->Pop();
    getReferenceDevice()->ImplNewFont();

    return nFontID;
}

void PDFWriterImpl::registerGlyphs( int nGlyphs,
                                    sal_GlyphId* pGlyphs,
                                    sal_Int32* pGlyphWidths,
                                    sal_Ucs* pUnicodes,
                                    sal_Int32* pUnicodesPerGlyph,
                                    sal_uInt8* pMappedGlyphs,
                                    sal_Int32* pMappedFontObjects,
                                    const ImplFontData* pFallbackFonts[] )
{
    const ImplFontData* pDevFont = m_pReferenceDevice->mpFontEntry->maFontSelData.mpFontData;
    sal_Ucs* pCurUnicode = pUnicodes;
    for( int i = 0; i < nGlyphs; pCurUnicode += pUnicodesPerGlyph[i] , i++ )
    {
        const int nFontGlyphId = pGlyphs[i] & (GF_IDXMASK | GF_ISCHAR | GF_GSUB);
        const ImplFontData* pCurrentFont = pFallbackFonts[i] ? pFallbackFonts[i] : pDevFont;

        if( isBuiltinFont( pCurrentFont ) )
        {
            sal_Int32 nFontID = 0;
            FontEmbedData::iterator it = m_aEmbeddedFonts.find( pCurrentFont );
            if( it != m_aEmbeddedFonts.end() )
                nFontID = it->second.m_nNormalFontID;
            else
            {
                nFontID = m_nNextFID++;
                m_aEmbeddedFonts[ pCurrentFont ] = EmbedFont();
                m_aEmbeddedFonts[ pCurrentFont ].m_nNormalFontID = nFontID;
            }

            pGlyphWidths[ i ] = 0;
            pMappedGlyphs[ i ] = sal::static_int_cast<sal_Int8>( nFontGlyphId );
            pMappedFontObjects[ i ] = nFontID;
            const ImplPdfBuiltinFontData* pFD = GetPdfFontData( pCurrentFont );
            if( pFD )
            {
                const BuiltinFont* pBuiltinFont = pFD->GetBuiltinFont();
                pGlyphWidths[i] = pBuiltinFont->m_aWidths[ nFontGlyphId & 0x00ff ];
            }
        }
        else if( pCurrentFont->mbSubsettable )
        {
            FontSubset& rSubset = m_aSubsets[ pCurrentFont ];
            // search for font specific glyphID
            FontMapping::iterator it = rSubset.m_aMapping.find( nFontGlyphId );
            if( it != rSubset.m_aMapping.end() )
            {
                pMappedFontObjects[i] = it->second.m_nFontID;
                pMappedGlyphs[i] = it->second.m_nSubsetGlyphID;
            }
            else
            {
                // create new subset if necessary
                if( rSubset.m_aSubsets.empty()
                || (rSubset.m_aSubsets.back().m_aMapping.size() > 254) )
                {
                    rSubset.m_aSubsets.push_back( FontEmit( m_nNextFID++ ) );
                }

                // copy font id
                pMappedFontObjects[i] = rSubset.m_aSubsets.back().m_nFontID;
                // create new glyph in subset
                sal_uInt8 nNewId = sal::static_int_cast<sal_uInt8>(rSubset.m_aSubsets.back().m_aMapping.size()+1);
                pMappedGlyphs[i] = nNewId;

                // add new glyph to emitted font subset
                GlyphEmit& rNewGlyphEmit = rSubset.m_aSubsets.back().m_aMapping[ nFontGlyphId ];
                rNewGlyphEmit.setGlyphId( nNewId );
                for( sal_Int32 n = 0; n < pUnicodesPerGlyph[i]; n++ )
                    rNewGlyphEmit.addCode( pCurUnicode[n] );

                // add new glyph to font mapping
                Glyph& rNewGlyph = rSubset.m_aMapping[ nFontGlyphId ];
                rNewGlyph.m_nFontID = pMappedFontObjects[i];
                rNewGlyph.m_nSubsetGlyphID = nNewId;
            }
            getReferenceDevice()->ImplGetGraphics();
            const bool bVertical = ((pGlyphs[i] & GF_ROTMASK) != 0);
            pGlyphWidths[i] = m_aFontCache.getGlyphWidth( pCurrentFont,
                                                          nFontGlyphId,
                                                          bVertical,
                                                          m_pReferenceDevice->mpGraphics );
        }
        else if( pCurrentFont->IsEmbeddable() )
        {
            sal_Int32 nFontID = 0;
            FontEmbedData::iterator it = m_aEmbeddedFonts.find( pCurrentFont );
            if( it != m_aEmbeddedFonts.end() )
                nFontID = it->second.m_nNormalFontID;
            else
            {
                nFontID = m_nNextFID++;
                m_aEmbeddedFonts[ pCurrentFont ] = EmbedFont();
                m_aEmbeddedFonts[ pCurrentFont ].m_nNormalFontID = nFontID;
            }
            EmbedFont& rEmbedFont = m_aEmbeddedFonts[pCurrentFont];

            const Ucs2SIntMap* pEncoding = NULL;
            const Ucs2OStrMap* pNonEncoded = NULL;
            getReferenceDevice()->ImplGetGraphics();
            pEncoding = m_pReferenceDevice->mpGraphics->GetFontEncodingVector( pCurrentFont, &pNonEncoded );

            Ucs2SIntMap::const_iterator enc_it;
            Ucs2OStrMap::const_iterator nonenc_it;

            sal_Int32 nCurFontID = nFontID;
            sal_Ucs cChar = *pCurUnicode;
            if( pEncoding )
            {
                enc_it = pEncoding->find( cChar );
                if( enc_it != pEncoding->end() && enc_it->second > 0 )
                {
                    DBG_ASSERT( (enc_it->second & 0xffffff00) == 0, "Invalid character code" );
                    cChar = (sal_Ucs)enc_it->second;
                }
                else if( (enc_it == pEncoding->end() || enc_it->second == -1) &&
                         pNonEncoded &&
                         (nonenc_it = pNonEncoded->find( cChar )) != pNonEncoded->end() )
                {
                    nCurFontID = 0;
                    // find non encoded glyph
                    for( std::list< EmbedEncoding >::iterator nec_it = rEmbedFont.m_aExtendedEncodings.begin(); nec_it != rEmbedFont.m_aExtendedEncodings.end(); ++nec_it )
                    {
                        if( nec_it->m_aCMap.find( cChar ) != nec_it->m_aCMap.end() )
                        {
                            nCurFontID = nec_it->m_nFontID;
                            cChar = (sal_Ucs)nec_it->m_aCMap[ cChar ];
                            break;
                        }
                    }
                    if( nCurFontID == 0 ) // new nonencoded glyph
                    {
                        if( rEmbedFont.m_aExtendedEncodings.empty() || rEmbedFont.m_aExtendedEncodings.back().m_aEncVector.size() == 255 )
                        {
                            rEmbedFont.m_aExtendedEncodings.push_back( EmbedEncoding() );
                            rEmbedFont.m_aExtendedEncodings.back().m_nFontID = m_nNextFID++;
                        }
                        EmbedEncoding& rEncoding = rEmbedFont.m_aExtendedEncodings.back();
                        rEncoding.m_aEncVector.push_back( EmbedCode() );
                        rEncoding.m_aEncVector.back().m_aUnicode = cChar;
                        rEncoding.m_aEncVector.back().m_aName = nonenc_it->second;
                        rEncoding.m_aCMap[ cChar ] = (sal_Int8)(rEncoding.m_aEncVector.size()-1);
                        nCurFontID = rEncoding.m_nFontID;
                        cChar = (sal_Ucs)rEncoding.m_aCMap[ cChar ];
                    }
                }
                else
                    pEncoding = NULL;
            }
            if( ! pEncoding )
            {
                if( cChar & 0xff00 )
                {
                    // some characters can be used by conversion
                    if( cChar >= 0xf000 && cChar <= 0xf0ff ) // symbol encoding in private use area
                        cChar -= 0xf000;
                    else
                    {
                        String aString(cChar);
                        ByteString aChar( aString, RTL_TEXTENCODING_MS_1252 );
                        cChar = ((sal_Ucs)aChar.GetChar( 0 )) & 0x00ff;
                    }
                }
            }

            pMappedGlyphs[ i ] = (sal_Int8)cChar;
            pMappedFontObjects[ i ] = nCurFontID;
            pGlyphWidths[ i ] = m_aFontCache.getGlyphWidth( pCurrentFont,
                                                            (pEncoding ? *pCurUnicode : cChar) | GF_ISCHAR,
                                                            false,
                                                            m_pReferenceDevice->mpGraphics );
        }
    }
}

void PDFWriterImpl::drawRelief( SalLayout& rLayout, const String& rText, bool bTextLines )
{
    push( PUSH_ALL );

    FontRelief eRelief = m_aCurrentPDFState.m_aFont.GetRelief();

    Color aTextColor = m_aCurrentPDFState.m_aFont.GetColor();
    Color aTextLineColor = m_aCurrentPDFState.m_aTextLineColor;
    Color aOverlineColor = m_aCurrentPDFState.m_aOverlineColor;
    Color aReliefColor( COL_LIGHTGRAY );
    if( aTextColor == COL_BLACK )
        aTextColor = Color( COL_WHITE );
    if( aTextLineColor == COL_BLACK )
        aTextLineColor = Color( COL_WHITE );
    if( aOverlineColor == COL_BLACK )
        aOverlineColor = Color( COL_WHITE );
    if( aTextColor == COL_WHITE )
        aReliefColor = Color( COL_BLACK );

    Font aSetFont = m_aCurrentPDFState.m_aFont;
    aSetFont.SetRelief( RELIEF_NONE );
    aSetFont.SetShadow( FALSE );

    aSetFont.SetColor( aReliefColor );
    setTextLineColor( aReliefColor );
    setOverlineColor( aReliefColor );
    setFont( aSetFont );
    long nOff = 1 + getReferenceDevice()->mnDPIX/300;
    if( eRelief == RELIEF_ENGRAVED )
        nOff = -nOff;

    rLayout.DrawOffset() += Point( nOff, nOff );
    updateGraphicsState();
    drawLayout( rLayout, rText, bTextLines );

    rLayout.DrawOffset() -= Point( nOff, nOff );
    setTextLineColor( aTextLineColor );
    setOverlineColor( aOverlineColor );
    aSetFont.SetColor( aTextColor );
    setFont( aSetFont );
    updateGraphicsState();
    drawLayout( rLayout, rText, bTextLines );

    // clean up the mess
    pop();
}

void PDFWriterImpl::drawShadow( SalLayout& rLayout, const String& rText, bool bTextLines )
{
    Font aSaveFont = m_aCurrentPDFState.m_aFont;
    Color aSaveTextLineColor = m_aCurrentPDFState.m_aTextLineColor;
    Color aSaveOverlineColor = m_aCurrentPDFState.m_aOverlineColor;

    Font& rFont = m_aCurrentPDFState.m_aFont;
    if( rFont.GetColor() == Color( COL_BLACK ) || rFont.GetColor().GetLuminance() < 8 )
        rFont.SetColor( Color( COL_LIGHTGRAY ) );
    else
        rFont.SetColor( Color( COL_BLACK ) );
    rFont.SetShadow( FALSE );
    rFont.SetOutline( FALSE );
    setFont( rFont );
    setTextLineColor( rFont.GetColor() );
    setOverlineColor( rFont.GetColor() );
    updateGraphicsState();

    long nOff = 1 + ((m_pReferenceDevice->mpFontEntry->mnLineHeight-24)/24);
    if( rFont.IsOutline() )
        nOff++;
    rLayout.DrawBase() += Point( nOff, nOff );
    drawLayout( rLayout, rText, bTextLines );
    rLayout.DrawBase() -= Point( nOff, nOff );

    setFont( aSaveFont );
    setTextLineColor( aSaveTextLineColor );
    setOverlineColor( aSaveOverlineColor );
    updateGraphicsState();
}

void PDFWriterImpl::drawVerticalGlyphs(
        const std::vector<PDFWriterImpl::PDFGlyph>& rGlyphs,
        OStringBuffer& rLine,
        const Point& rAlignOffset,
        const Matrix3& rRotScale,
        double fAngle,
        double fXScale,
        double fSkew,
        sal_Int32 nFontHeight )
{
    long nXOffset = 0;
    Point aCurPos( rGlyphs[0].m_aPos );
    aCurPos = m_pReferenceDevice->PixelToLogic( aCurPos );
    aCurPos += rAlignOffset;
    for( size_t i = 0; i < rGlyphs.size(); i++ )
    {
        // have to emit each glyph on its own
        double fDeltaAngle = 0.0;
        double fYScale = 1.0;
        double fTempXScale = fXScale;
        double fSkewB = fSkew;
        double fSkewA = 0.0;

        Point aDeltaPos;
        if( ( rGlyphs[i].m_nGlyphId & GF_ROTMASK ) == GF_ROTL )
        {
            fDeltaAngle = M_PI/2.0;
            aDeltaPos.X() = m_pReferenceDevice->GetFontMetric().GetAscent();
            aDeltaPos.Y() = (int)((double)m_pReferenceDevice->GetFontMetric().GetDescent() * fXScale);
            fYScale = fXScale;
            fTempXScale = 1.0;
            fSkewA = -fSkewB;
            fSkewB = 0.0;
        }
        else if( ( rGlyphs[i].m_nGlyphId & GF_ROTMASK ) == GF_ROTR )
        {
            fDeltaAngle = -M_PI/2.0;
            aDeltaPos.X() = (int)((double)m_pReferenceDevice->GetFontMetric().GetDescent()*fXScale);
            aDeltaPos.Y() = -m_pReferenceDevice->GetFontMetric().GetAscent();
            fYScale = fXScale;
            fTempXScale = 1.0;
            fSkewA = fSkewB;
            fSkewB = 0.0;
        }
        aDeltaPos += (m_pReferenceDevice->PixelToLogic( Point( (int)((double)nXOffset/fXScale), 0 ) ) - m_pReferenceDevice->PixelToLogic( Point() ) );
        if( i < rGlyphs.size()-1 )
            nXOffset += rGlyphs[i+1].m_aPos.Y() - rGlyphs[i].m_aPos.Y();
        if( ! rGlyphs[i].m_nGlyphId )
            continue;

        aDeltaPos = rRotScale.transform( aDeltaPos );

        Matrix3 aMat;
        if( fSkewB != 0.0 || fSkewA != 0.0 )
            aMat.skew( fSkewA, fSkewB );
        aMat.scale( fTempXScale, fYScale );
        aMat.rotate( fAngle+fDeltaAngle );
        aMat.translate( aCurPos.X()+aDeltaPos.X(), aCurPos.Y()+aDeltaPos.Y() );
        aMat.append( m_aPages.back(), rLine );
        rLine.append( " Tm" );
        if( i == 0 || rGlyphs[i-1].m_nMappedFontId != rGlyphs[i].m_nMappedFontId )
        {
            rLine.append( " /F" );
            rLine.append( rGlyphs[i].m_nMappedFontId );
            rLine.append( ' ' );
            m_aPages.back().appendMappedLength( nFontHeight, rLine, true );
            rLine.append( " Tf" );
        }
        rLine.append( "<" );
        appendHex( rGlyphs[i].m_nMappedGlyphId, rLine );
        rLine.append( ">Tj\n" );
    }
}

void PDFWriterImpl::drawHorizontalGlyphs(
        const std::vector<PDFWriterImpl::PDFGlyph>& rGlyphs,
        OStringBuffer& rLine,
        const Point& rAlignOffset,
        double fAngle,
        double fXScale,
        double fSkew,
        sal_Int32 nFontHeight,
        sal_Int32 nPixelFontHeight
        )
{
    // horizontal (= normal) case

    // fill in  run end indices
    // end is marked by index of the first glyph of the next run
    // a run is marked by same mapped font id and same Y position
    std::vector< sal_uInt32 > aRunEnds;
    aRunEnds.reserve( rGlyphs.size() );
    for( size_t i = 1; i < rGlyphs.size(); i++ )
    {
        if( rGlyphs[i].m_nMappedFontId != rGlyphs[i-1].m_nMappedFontId ||
            rGlyphs[i].m_aPos.Y() != rGlyphs[i-1].m_aPos.Y() )
        {
            aRunEnds.push_back(i);
        }
    }
    // last run ends at last glyph
    aRunEnds.push_back( rGlyphs.size() );

    // loop over runs of the same font
    sal_uInt32 nBeginRun = 0;
    for( size_t nRun = 0; nRun < aRunEnds.size(); nRun++ )
    {
        // setup text matrix
        Point aCurPos = rGlyphs[nBeginRun].m_aPos;
        // back transformation to current coordinate system
        aCurPos = m_pReferenceDevice->PixelToLogic( aCurPos );
        aCurPos += rAlignOffset;
        // the first run can be set with "Td" operator
        // subsequent use of that operator would move
        // the texline matrix relative to what was set before
        // making use of that would drive us into rounding issues
        Matrix3 aMat;
        if( nRun == 0 && fAngle == 0.0 && fXScale == 1.0 && fSkew == 0.0 )
        {
            m_aPages.back().appendPoint( aCurPos, rLine, false );
            rLine.append( " Td " );
        }
        else
        {
            if( fSkew != 0.0 )
                aMat.skew( 0.0, fSkew );
            aMat.scale( fXScale, 1.0 );
            aMat.rotate( fAngle );
            aMat.translate( aCurPos.X(), aCurPos.Y() );
            aMat.append( m_aPages.back(), rLine );
            rLine.append( " Tm\n" );
        }
        // set up correct font
        rLine.append( "/F" );
        rLine.append( rGlyphs[nBeginRun].m_nMappedFontId );
        rLine.append( ' ' );
        m_aPages.back().appendMappedLength( nFontHeight, rLine, true );
        rLine.append( " Tf" );

        // output glyphs using Tj or TJ
        OStringBuffer aKernedLine( 256 ), aUnkernedLine( 256 );
        aKernedLine.append( "[<" );
        aUnkernedLine.append( '<' );
        appendHex( rGlyphs[nBeginRun].m_nMappedGlyphId, aKernedLine );
        appendHex( rGlyphs[nBeginRun].m_nMappedGlyphId, aUnkernedLine );

        aMat.invert();
        bool bNeedKern = false;
        for( sal_uInt32 nPos = nBeginRun+1; nPos < aRunEnds[nRun]; nPos++ )
        {
            appendHex( rGlyphs[nPos].m_nMappedGlyphId, aUnkernedLine );
            // check if default glyph positioning is sufficient
            const Point aThisPos = aMat.transform( rGlyphs[nPos].m_aPos );
            const Point aPrevPos = aMat.transform( rGlyphs[nPos-1].m_aPos );
            double fAdvance = aThisPos.X() - aPrevPos.X();
            fAdvance *= 1000.0 / nPixelFontHeight;
            const sal_Int32 nAdjustment = (sal_Int32)(rGlyphs[nPos-1].m_nNativeWidth - fAdvance + 0.5);
            if( nAdjustment != 0 )
            {
                // apply individual glyph positioning
                bNeedKern = true;
                aKernedLine.append( ">" );
                aKernedLine.append( nAdjustment );
                aKernedLine.append( "<" );
            }
            appendHex( rGlyphs[nPos].m_nMappedGlyphId, aKernedLine );
        }
        aKernedLine.append( ">]TJ\n" );
        aUnkernedLine.append( ">Tj\n" );
        rLine.append( bNeedKern ? aKernedLine : aUnkernedLine );

        // set beginning of next run
        nBeginRun = aRunEnds[nRun];
    }
}

void PDFWriterImpl::drawLayout( SalLayout& rLayout, const String& rText, bool bTextLines )
{
    // relief takes precedence over shadow (see outdev3.cxx)
    if(  m_aCurrentPDFState.m_aFont.GetRelief() != RELIEF_NONE )
    {
        drawRelief( rLayout, rText, bTextLines );
        return;
    }
    else if( m_aCurrentPDFState.m_aFont.IsShadow() )
        drawShadow( rLayout, rText, bTextLines );

    OStringBuffer aLine( 512 );

    const int nMaxGlyphs = 256;

    sal_GlyphId pGlyphs[nMaxGlyphs];
    sal_Int32 pGlyphWidths[nMaxGlyphs];
    sal_uInt8 pMappedGlyphs[nMaxGlyphs];
    sal_Int32 pMappedFontObjects[nMaxGlyphs];
    std::vector<sal_Ucs> aUnicodes;
    aUnicodes.reserve( nMaxGlyphs );
    sal_Int32 pUnicodesPerGlyph[nMaxGlyphs];
    int pCharPosAry[nMaxGlyphs];
    sal_Int32 nAdvanceWidths[nMaxGlyphs];
    const ImplFontData* pFallbackFonts[nMaxGlyphs];
    bool bVertical = m_aCurrentPDFState.m_aFont.IsVertical();
    int nGlyphs;
    int nIndex = 0;
    int nMinCharPos = 0, nMaxCharPos = rText.Len()-1;
    double fXScale = 1.0;
    double fSkew = 0.0;
    sal_Int32 nPixelFontHeight = m_pReferenceDevice->mpFontEntry->maFontSelData.mnHeight;
    TextAlign eAlign = m_aCurrentPDFState.m_aFont.GetAlign();

    // transform font height back to current units
    // note: the layout calculates in outdevs device pixel !!
    sal_Int32 nFontHeight = m_pReferenceDevice->ImplDevicePixelToLogicHeight( nPixelFontHeight );
    if( m_aCurrentPDFState.m_aFont.GetWidth() )
    {
        Font aFont( m_aCurrentPDFState.m_aFont );
        aFont.SetWidth( 0 );
        FontMetric aMetric = m_pReferenceDevice->GetFontMetric( aFont );
        if( aMetric.GetWidth() != m_aCurrentPDFState.m_aFont.GetWidth() )
        {
            fXScale =
                (double)m_aCurrentPDFState.m_aFont.GetWidth() /
                (double)aMetric.GetWidth();
        }
        // force state before GetFontMetric
        m_pReferenceDevice->ImplNewFont();
    }

    // perform artificial italics if necessary
    if( ( m_aCurrentPDFState.m_aFont.GetItalic() == ITALIC_NORMAL ||
          m_aCurrentPDFState.m_aFont.GetItalic() == ITALIC_OBLIQUE ) &&
        !( m_pReferenceDevice->mpFontEntry->maFontSelData.mpFontData->GetSlant() == ITALIC_NORMAL ||
           m_pReferenceDevice->mpFontEntry->maFontSelData.mpFontData->GetSlant() == ITALIC_OBLIQUE )
        )
    {
        fSkew = M_PI/12.0;
    }

    // if the mapmode is distorted we need to adjust for that also
    if( m_aCurrentPDFState.m_aMapMode.GetScaleX() != m_aCurrentPDFState.m_aMapMode.GetScaleY() )
    {
        fXScale *= double(m_aCurrentPDFState.m_aMapMode.GetScaleX()) / double(m_aCurrentPDFState.m_aMapMode.GetScaleY());
    }

    int nAngle = m_aCurrentPDFState.m_aFont.GetOrientation();
    // normalize angles
    while( nAngle < 0 )
        nAngle += 3600;
    nAngle = nAngle % 3600;
    double fAngle = (double)nAngle * M_PI / 1800.0;

    Matrix3 aRotScale;
    aRotScale.scale( fXScale, 1.0 );
    if( fAngle != 0.0 )
        aRotScale.rotate( -fAngle );

    bool bPop = false;
    bool bABold = false;
    // artificial bold necessary ?
    if( m_pReferenceDevice->mpFontEntry->maFontSelData.mpFontData->GetWeight() <= WEIGHT_MEDIUM &&
        m_pReferenceDevice->mpFontEntry->maFontSelData.GetWeight() > WEIGHT_MEDIUM )
    {
        if( ! bPop )
            aLine.append( "q " );
        bPop = true;
        bABold = true;
    }
    // setup text colors (if necessary)
    Color aStrokeColor( COL_TRANSPARENT );
    Color aNonStrokeColor( COL_TRANSPARENT );

    if( m_aCurrentPDFState.m_aFont.IsOutline() )
    {
        aStrokeColor = m_aCurrentPDFState.m_aFont.GetColor();
        aNonStrokeColor = Color( COL_WHITE );
    }
    else
        aNonStrokeColor = m_aCurrentPDFState.m_aFont.GetColor();
    if( bABold )
        aStrokeColor = m_aCurrentPDFState.m_aFont.GetColor();

    if( aStrokeColor != Color( COL_TRANSPARENT ) && aStrokeColor != m_aCurrentPDFState.m_aLineColor )
    {
        if( ! bPop )
            aLine.append( "q " );
        bPop = true;
        appendStrokingColor( aStrokeColor, aLine );
        aLine.append( "\n" );
    }
    if( aNonStrokeColor != Color( COL_TRANSPARENT ) && aNonStrokeColor != m_aCurrentPDFState.m_aFillColor )
    {
        if( ! bPop )
            aLine.append( "q " );
        bPop = true;
        appendNonStrokingColor( aNonStrokeColor, aLine );
        aLine.append( "\n" );
    }

    // begin text object
    aLine.append( "BT\n" );
    // outline attribute ?
    if( m_aCurrentPDFState.m_aFont.IsOutline() || bABold )
    {
        // set correct text mode, set stroke width
        aLine.append( "2 Tr " ); // fill, then stroke

        if( m_aCurrentPDFState.m_aFont.IsOutline() )
        {
            // unclear what to do in case of outline and artificial bold
            // for the time being outline wins
            aLine.append( "0.25 w \n" );
        }
        else
        {
            double fW = (double)m_aCurrentPDFState.m_aFont.GetHeight() / 30.0;
            m_aPages.back().appendMappedLength( fW, aLine );
            aLine.append ( " w\n" );
        }
    }

    FontMetric aRefDevFontMetric = m_pReferenceDevice->GetFontMetric();

    // collect the glyphs into a single array
    const int nTmpMaxGlyphs = rLayout.GetOrientation() ? 1 : nMaxGlyphs; // #i97991# temporary workaround for #i87686#
    std::vector< PDFGlyph > aGlyphs;
    aGlyphs.reserve( nTmpMaxGlyphs );
    // first get all the glyphs and register them; coordinates still in Pixel
    Point aGNGlyphPos;
    while( (nGlyphs = rLayout.GetNextGlyphs( nTmpMaxGlyphs, pGlyphs, aGNGlyphPos, nIndex, nAdvanceWidths, pCharPosAry )) != 0 )
    {
        aUnicodes.clear();
        for( int i = 0; i < nGlyphs; i++ )
        {
            pFallbackFonts[i] = rLayout.GetFallbackFontData( pGlyphs[i] );

            // default case: 1 glyph is one unicode
            pUnicodesPerGlyph[i] = 1;
            if( (pGlyphs[i] & GF_ISCHAR) )
            {
                aUnicodes.push_back( static_cast<sal_Ucs>(pGlyphs[i] & GF_IDXMASK) );
            }
            else if( pCharPosAry[i] >= nMinCharPos && pCharPosAry[i] <= nMaxCharPos )
            {
                int nChars = 1;
                aUnicodes.push_back( rText.GetChar( sal::static_int_cast<xub_StrLen>(pCharPosAry[i]) ) );
                pUnicodesPerGlyph[i] = 1;
                // try to handle ligatures and such
                if( i < nGlyphs-1 )
                {
                    nChars = pCharPosAry[i+1] - pCharPosAry[i];
                    // #i115618# fix for simple RTL+CTL cases
                    // TODO: sanitize for RTL ligatures, more complex CTL, etc.
                    if( nChars < 0 )
                        nChars = -nChars;
            else if( nChars == 0 )
                        nChars = 1;
                    pUnicodesPerGlyph[i] = nChars;
                    for( int n = 1; n < nChars; n++ )
                        aUnicodes.push_back( rText.GetChar( sal::static_int_cast<xub_StrLen>(pCharPosAry[i]+n) ) );
                }
                // #i36691# hack that is needed because currently the pGlyphs[]
                // argument is ignored for embeddable fonts and so the layout
                // engine's glyph work is ignored (i.e. char mirroring)
                // TODO: a real solution would be to map the layout engine's
                // glyphid (i.e. FreeType's synthetic glyphid for a Type1 font)
                // back to unicode and then to embeddable font's encoding
                if( getReferenceDevice()->GetLayoutMode() & TEXT_LAYOUT_BIDI_RTL )
                {
                    size_t nI = aUnicodes.size()-1;
                    for( int n = 0; n < nChars; n++, nI-- )
                        aUnicodes[nI] = static_cast<sal_Ucs>(GetMirroredChar(aUnicodes[nI]));
                }
            }
            else
                aUnicodes.push_back( 0 );
            // note: in case of ctl one character may result
            // in multiple glyphs. The current SalLayout
            // implementations set -1 then to indicate that no direct
            // mapping is possible
        }

        registerGlyphs( nGlyphs, pGlyphs, pGlyphWidths, &aUnicodes[0], pUnicodesPerGlyph, pMappedGlyphs, pMappedFontObjects, pFallbackFonts );

        for( int i = 0; i < nGlyphs; i++ )
        {
            aGlyphs.push_back( PDFGlyph( aGNGlyphPos,
                                         pGlyphWidths[i],
                                         pGlyphs[i],
                                         pMappedFontObjects[i],
                                         pMappedGlyphs[i] ) );
            if( bVertical )
                aGNGlyphPos.Y() += nAdvanceWidths[i]/rLayout.GetUnitsPerPixel();
            else
                aGNGlyphPos.X() += nAdvanceWidths[i]/rLayout.GetUnitsPerPixel();
        }
    }

    Point aAlignOffset;
    if ( eAlign == ALIGN_BOTTOM )
        aAlignOffset.Y() -= aRefDevFontMetric.GetDescent();
    else if ( eAlign == ALIGN_TOP )
        aAlignOffset.Y() += aRefDevFontMetric.GetAscent();
    if( aAlignOffset.X() || aAlignOffset.Y() )
        aAlignOffset = aRotScale.transform( aAlignOffset );

    /* #159153# do not emit an empty glyph vector; this can happen if e.g. the original
       string contained only on of the UTF16 BOMs
    */
    if( ! aGlyphs.empty() )
    {
        if( bVertical )
            drawVerticalGlyphs( aGlyphs, aLine, aAlignOffset, aRotScale, fAngle, fXScale, fSkew, nFontHeight );
        else
            drawHorizontalGlyphs( aGlyphs, aLine, aAlignOffset, fAngle, fXScale, fSkew, nFontHeight, nPixelFontHeight );
    }

    // end textobject
    aLine.append( "ET\n" );
    if( bPop )
        aLine.append( "Q\n" );

    writeBuffer( aLine.getStr(), aLine.getLength() );

    // draw eventual textlines
    FontStrikeout eStrikeout = m_aCurrentPDFState.m_aFont.GetStrikeout();
    FontUnderline eUnderline = m_aCurrentPDFState.m_aFont.GetUnderline();
    FontUnderline eOverline  = m_aCurrentPDFState.m_aFont.GetOverline();
    if( bTextLines &&
        (
         ( eUnderline != UNDERLINE_NONE && eUnderline != UNDERLINE_DONTKNOW ) ||
         ( eOverline  != UNDERLINE_NONE && eOverline  != UNDERLINE_DONTKNOW ) ||
         ( eStrikeout != STRIKEOUT_NONE && eStrikeout != STRIKEOUT_DONTKNOW )
         )
        )
    {
        BOOL bUnderlineAbove = OutputDevice::ImplIsUnderlineAbove( m_aCurrentPDFState.m_aFont );
        if( m_aCurrentPDFState.m_aFont.IsWordLineMode() )
        {
            Point aPos, aStartPt;
            sal_Int32 nWidth = 0, nAdvance=0;
            for( int nStart = 0;;)
            {
                sal_GlyphId nGlyphIndex;
                if( !rLayout.GetNextGlyphs( 1, &nGlyphIndex, aPos, nStart, &nAdvance ) )
                    break;

                if( !rLayout.IsSpacingGlyph( nGlyphIndex ) )
                {
                    if( !nWidth )
                        aStartPt = aPos;

                    nWidth += nAdvance;
                }
                else if( nWidth > 0 )
                {
                    drawTextLine( m_pReferenceDevice->PixelToLogic( aStartPt ),
                                  m_pReferenceDevice->ImplDevicePixelToLogicWidth( nWidth ),
                                  eStrikeout, eUnderline, eOverline, bUnderlineAbove );
                    nWidth = 0;
                }
            }

            if( nWidth > 0 )
            {
                drawTextLine( m_pReferenceDevice->PixelToLogic( aStartPt ),
                              m_pReferenceDevice->ImplDevicePixelToLogicWidth( nWidth ),
                              eStrikeout, eUnderline, eOverline, bUnderlineAbove );
            }
        }
        else
        {
            Point aStartPt = rLayout.GetDrawPosition();
            int nWidth = rLayout.GetTextWidth() / rLayout.GetUnitsPerPixel();
            drawTextLine( m_pReferenceDevice->PixelToLogic( aStartPt ),
                          m_pReferenceDevice->ImplDevicePixelToLogicWidth( nWidth ),
                          eStrikeout, eUnderline, eOverline, bUnderlineAbove );
        }
    }

    // write eventual emphasis marks
    if( m_aCurrentPDFState.m_aFont.GetEmphasisMark() & EMPHASISMARK_STYLE )
    {
        PolyPolygon             aEmphPoly;
        Rectangle               aEmphRect1;
        Rectangle               aEmphRect2;
        long                    nEmphYOff;
        long                    nEmphWidth;
        long                    nEmphHeight;
        BOOL                    bEmphPolyLine;
        FontEmphasisMark        nEmphMark;

        push( PUSH_ALL );

        aLine.setLength( 0 );
        aLine.append( "q\n" );

        nEmphMark = m_pReferenceDevice->ImplGetEmphasisMarkStyle( m_aCurrentPDFState.m_aFont );
        if ( nEmphMark & EMPHASISMARK_POS_BELOW )
            nEmphHeight = m_pReferenceDevice->mnEmphasisDescent;
        else
            nEmphHeight = m_pReferenceDevice->mnEmphasisAscent;
        m_pReferenceDevice->ImplGetEmphasisMark( aEmphPoly,
                                                 bEmphPolyLine,
                                                 aEmphRect1,
                                                 aEmphRect2,
                                                 nEmphYOff,
                                                 nEmphWidth,
                                                 nEmphMark,
                                                 m_pReferenceDevice->ImplDevicePixelToLogicWidth(nEmphHeight),
                                                 m_pReferenceDevice->mpFontEntry->mnOrientation );
        if ( bEmphPolyLine )
        {
            setLineColor( m_aCurrentPDFState.m_aFont.GetColor() );
            setFillColor( Color( COL_TRANSPARENT ) );
        }
        else
        {
            setFillColor( m_aCurrentPDFState.m_aFont.GetColor() );
            setLineColor( Color( COL_TRANSPARENT ) );
        }
        writeBuffer( aLine.getStr(), aLine.getLength() );

        Point aOffset = Point(0,0);

        if ( nEmphMark & EMPHASISMARK_POS_BELOW )
            aOffset.Y() += m_pReferenceDevice->mpFontEntry->maMetric.mnDescent + nEmphYOff;
        else
            aOffset.Y() -= m_pReferenceDevice->mpFontEntry->maMetric.mnAscent + nEmphYOff;

        long nEmphWidth2     = nEmphWidth / 2;
        long nEmphHeight2    = nEmphHeight / 2;
        aOffset += Point( nEmphWidth2, nEmphHeight2 );

        if ( eAlign == ALIGN_BOTTOM )
            aOffset.Y() -= m_pReferenceDevice->mpFontEntry->maMetric.mnDescent;
        else if ( eAlign == ALIGN_TOP )
            aOffset.Y() += m_pReferenceDevice->mpFontEntry->maMetric.mnAscent;

        for( int nStart = 0;;)
        {
            Point aPos;
            sal_GlyphId nGlyphIndex;
            sal_Int32 nAdvance;
            if( !rLayout.GetNextGlyphs( 1, &nGlyphIndex, aPos, nStart, &nAdvance ) )
                break;

            if( !rLayout.IsSpacingGlyph( nGlyphIndex ) )
            {
                Point aAdjOffset = aOffset;
                aAdjOffset.X() += (nAdvance - nEmphWidth) / 2;
                aAdjOffset = aRotScale.transform( aAdjOffset );

                aAdjOffset -= Point( nEmphWidth2, nEmphHeight2 );

                aPos += aAdjOffset;
                aPos = m_pReferenceDevice->PixelToLogic( aPos );
                drawEmphasisMark( aPos.X(), aPos.Y(),
                                  aEmphPoly, bEmphPolyLine,
                                  aEmphRect1, aEmphRect2 );
            }
        }

        writeBuffer( "Q\n", 2 );
        pop();
    }

}

void PDFWriterImpl::drawEmphasisMark( long nX, long nY,
                                      const PolyPolygon& rPolyPoly, BOOL bPolyLine,
                                      const Rectangle& rRect1, const Rectangle& rRect2 )
{
    // TODO: pass nWidth as width of this mark
    // long nWidth = 0;

    if ( rPolyPoly.Count() )
    {
        if ( bPolyLine )
        {
            Polygon aPoly = rPolyPoly.GetObject( 0 );
            aPoly.Move( nX, nY );
            drawPolyLine( aPoly );
        }
        else
        {
            PolyPolygon aPolyPoly = rPolyPoly;
            aPolyPoly.Move( nX, nY );
            drawPolyPolygon( aPolyPoly );
        }
    }

    if ( !rRect1.IsEmpty() )
    {
        Rectangle aRect( Point( nX+rRect1.Left(),
                                nY+rRect1.Top() ), rRect1.GetSize() );
        drawRectangle( aRect );
    }

    if ( !rRect2.IsEmpty() )
    {
        Rectangle aRect( Point( nX+rRect2.Left(),
                                nY+rRect2.Top() ), rRect2.GetSize() );

        drawRectangle( aRect );
    }
}

void PDFWriterImpl::drawText( const Point& rPos, const String& rText, xub_StrLen nIndex, xub_StrLen nLen, bool bTextLines )
{
    MARK( "drawText" );

    updateGraphicsState();

    // get a layout from the OuputDevice's SalGraphics
    // this also enforces font substitution and sets the font on SalGraphics
    SalLayout* pLayout = m_pReferenceDevice->ImplLayout( rText, nIndex, nLen, rPos );
    if( pLayout )
    {
        drawLayout( *pLayout, rText, bTextLines );
        pLayout->Release();
    }
}

void PDFWriterImpl::drawTextArray( const Point& rPos, const String& rText, const sal_Int32* pDXArray, xub_StrLen nIndex, xub_StrLen nLen, bool bTextLines )
{
    MARK( "drawText with array" );

    updateGraphicsState();

    // get a layout from the OuputDevice's SalGraphics
    // this also enforces font substitution and sets the font on SalGraphics
    SalLayout* pLayout = m_pReferenceDevice->ImplLayout( rText, nIndex, nLen, rPos, 0, pDXArray );
    if( pLayout )
    {
        drawLayout( *pLayout, rText, bTextLines );
        pLayout->Release();
    }
}

void PDFWriterImpl::drawStretchText( const Point& rPos, ULONG nWidth, const String& rText, xub_StrLen nIndex, xub_StrLen nLen, bool bTextLines )
{
    MARK( "drawStretchText" );

    updateGraphicsState();

    // get a layout from the OuputDevice's SalGraphics
    // this also enforces font substitution and sets the font on SalGraphics
    SalLayout* pLayout = m_pReferenceDevice->ImplLayout( rText, nIndex, nLen, rPos, nWidth );
    if( pLayout )
    {
        drawLayout( *pLayout, rText, bTextLines );
        pLayout->Release();
    }
}

void PDFWriterImpl::drawText( const Rectangle& rRect, const String& rOrigStr, USHORT nStyle, bool bTextLines )
{
    long        nWidth          = rRect.GetWidth();
    long        nHeight         = rRect.GetHeight();

    if ( nWidth <= 0 || nHeight <= 0 )
        return;

    MARK( "drawText with rectangle" );

    updateGraphicsState();

    // clip with rectangle
    OStringBuffer aLine;
    aLine.append( "q " );
    m_aPages.back().appendRect( rRect, aLine );
    aLine.append( " W* n\n" );
    writeBuffer( aLine.getStr(), aLine.getLength() );

    // if disabled text is needed, put in here

    Point       aPos            = rRect.TopLeft();

    long        nTextHeight     = m_pReferenceDevice->GetTextHeight();
    xub_StrLen  nMnemonicPos    = STRING_NOTFOUND;

    String aStr = rOrigStr;
    if ( nStyle & TEXT_DRAW_MNEMONIC )
        aStr = m_pReferenceDevice->GetNonMnemonicString( aStr, nMnemonicPos );

    // multiline text
    if ( nStyle & TEXT_DRAW_MULTILINE )
    {
        XubString               aLastLine;
        ImplMultiTextLineInfo   aMultiLineInfo;
        ImplTextLineInfo*       pLineInfo;
        xub_StrLen              i;
        xub_StrLen              nLines;
        xub_StrLen              nFormatLines;

        if ( nTextHeight )
        {
            ::vcl::DefaultTextLayout aLayout( *m_pReferenceDevice );
            OutputDevice::ImplGetTextLines( aMultiLineInfo, nWidth, aStr, nStyle, aLayout );
            nLines = (xub_StrLen)(nHeight/nTextHeight);
            nFormatLines = aMultiLineInfo.Count();
            if ( !nLines )
                nLines = 1;
            if ( nFormatLines > nLines )
            {
                if ( nStyle & TEXT_DRAW_ENDELLIPSIS )
                {
                    // handle last line
                    nFormatLines = nLines-1;

                    pLineInfo = aMultiLineInfo.GetLine( nFormatLines );
                    aLastLine = aStr.Copy( pLineInfo->GetIndex() );
                    aLastLine.ConvertLineEnd( LINEEND_LF );
                    // replace line feed by space
                    xub_StrLen nLastLineLen = aLastLine.Len();
                    for ( i = 0; i < nLastLineLen; i++ )
                    {
                        if ( aLastLine.GetChar( i ) == _LF )
                            aLastLine.SetChar( i, ' ' );
                    }
                    aLastLine = m_pReferenceDevice->GetEllipsisString( aLastLine, nWidth, nStyle );
                    nStyle &= ~(TEXT_DRAW_VCENTER | TEXT_DRAW_BOTTOM);
                    nStyle |= TEXT_DRAW_TOP;
                }
            }

            // vertical alignment
            if ( nStyle & TEXT_DRAW_BOTTOM )
                aPos.Y() += nHeight-(nFormatLines*nTextHeight);
            else if ( nStyle & TEXT_DRAW_VCENTER )
                aPos.Y() += (nHeight-(nFormatLines*nTextHeight))/2;

            // draw all lines excluding the last
            for ( i = 0; i < nFormatLines; i++ )
            {
                pLineInfo = aMultiLineInfo.GetLine( i );
                if ( nStyle & TEXT_DRAW_RIGHT )
                    aPos.X() += nWidth-pLineInfo->GetWidth();
                else if ( nStyle & TEXT_DRAW_CENTER )
                    aPos.X() += (nWidth-pLineInfo->GetWidth())/2;
                xub_StrLen nIndex   = pLineInfo->GetIndex();
                xub_StrLen nLineLen = pLineInfo->GetLen();
                drawText( aPos, aStr, nIndex, nLineLen, bTextLines );
                // mnemonics should not appear in documents,
                // if the need arises, put them in here
                aPos.Y() += nTextHeight;
                aPos.X() = rRect.Left();
            }


            // output last line left adjusted since it was shortened
            if ( aLastLine.Len() )
                drawText( aPos, aLastLine, 0, STRING_LEN, bTextLines );
        }
    }
    else
    {
        long nTextWidth = m_pReferenceDevice->GetTextWidth( aStr );

        // Evt. Text kuerzen
        if ( nTextWidth > nWidth )
        {
            if ( nStyle & (TEXT_DRAW_ENDELLIPSIS | TEXT_DRAW_PATHELLIPSIS | TEXT_DRAW_NEWSELLIPSIS) )
            {
                aStr = m_pReferenceDevice->GetEllipsisString( aStr, nWidth, nStyle );
                nStyle &= ~(TEXT_DRAW_CENTER | TEXT_DRAW_RIGHT);
                nStyle |= TEXT_DRAW_LEFT;
                nTextWidth = m_pReferenceDevice->GetTextWidth( aStr );
            }
        }

        // vertical alignment
        if ( nStyle & TEXT_DRAW_RIGHT )
            aPos.X() += nWidth-nTextWidth;
        else if ( nStyle & TEXT_DRAW_CENTER )
            aPos.X() += (nWidth-nTextWidth)/2;

        if ( nStyle & TEXT_DRAW_BOTTOM )
            aPos.Y() += nHeight-nTextHeight;
        else if ( nStyle & TEXT_DRAW_VCENTER )
            aPos.Y() += (nHeight-nTextHeight)/2;

        // mnemonics should be inserted here if the need arises

        // draw the actual text
        drawText( aPos, aStr, 0, STRING_LEN, bTextLines );
    }

    // reset clip region to original value
    aLine.setLength( 0 );
    aLine.append( "Q\n" );
    writeBuffer( aLine.getStr(), aLine.getLength() );
}

void PDFWriterImpl::drawLine( const Point& rStart, const Point& rStop )
{
    MARK( "drawLine" );

    updateGraphicsState();

    if( m_aGraphicsStack.front().m_aLineColor == Color( COL_TRANSPARENT ) )
        return;

    OStringBuffer aLine;
    m_aPages.back().appendPoint( rStart, aLine );
    aLine.append( " m " );
    m_aPages.back().appendPoint( rStop, aLine );
    aLine.append( " l S\n" );

    writeBuffer( aLine.getStr(), aLine.getLength() );
}

void PDFWriterImpl::drawLine( const Point& rStart, const Point& rStop, const LineInfo& rInfo )
{
    MARK( "drawLine with LineInfo" );
    updateGraphicsState();

    if( m_aGraphicsStack.front().m_aLineColor == Color( COL_TRANSPARENT ) )
        return;

    if( rInfo.GetStyle() == LINE_SOLID && rInfo.GetWidth() < 2 )
    {
        drawLine( rStart, rStop );
        return;
    }

    OStringBuffer aLine;

    aLine.append( "q " );
    if( m_aPages.back().appendLineInfo( rInfo, aLine ) )
    {
        m_aPages.back().appendPoint( rStart, aLine );
        aLine.append( " m " );
        m_aPages.back().appendPoint( rStop, aLine );
        aLine.append( " l S Q\n" );

        writeBuffer( aLine.getStr(), aLine.getLength() );
    }
    else
    {
        PDFWriter::ExtLineInfo aInfo;
        convertLineInfoToExtLineInfo( rInfo, aInfo );
        Point aPolyPoints[2] = { rStart, rStop };
        Polygon aPoly( 2, aPolyPoints );
        drawPolyLine( aPoly, aInfo );
    }
}

void PDFWriterImpl::drawWaveLine( const Point& rStart, const Point& rStop, sal_Int32 nDelta, sal_Int32 nLineWidth )
{
    Point aDiff( rStop-rStart );
    double fLen = sqrt( (double)(aDiff.X()*aDiff.X() + aDiff.Y()*aDiff.Y()) );
    if( fLen < 1.0 )
        return;

    MARK( "drawWaveLine" );
    updateGraphicsState();

    if( m_aGraphicsStack.front().m_aLineColor == Color( COL_TRANSPARENT ) )
        return;

    OStringBuffer aLine( 512 );
    aLine.append( "q " );
    m_aPages.back().appendMappedLength( nLineWidth, aLine, true );
    aLine.append( " w " );

    appendDouble( (double)aDiff.X()/fLen, aLine );
    aLine.append( ' ' );
    appendDouble( -(double)aDiff.Y()/fLen, aLine );
    aLine.append( ' ' );
    appendDouble( (double)aDiff.Y()/fLen, aLine );
    aLine.append( ' ' );
    appendDouble( (double)aDiff.X()/fLen, aLine );
    aLine.append( ' ' );
    m_aPages.back().appendPoint( rStart, aLine );
    aLine.append( " cm " );
    m_aPages.back().appendWaveLine( (sal_Int32)fLen, 0, nDelta, aLine );
    aLine.append( "Q\n" );
    writeBuffer( aLine.getStr(), aLine.getLength() );
}

#define WCONV( x ) m_pReferenceDevice->ImplDevicePixelToLogicWidth( x )
#define HCONV( x ) m_pReferenceDevice->ImplDevicePixelToLogicHeight( x )

void PDFWriterImpl::drawWaveTextLine( OStringBuffer& aLine, long nWidth, FontUnderline eTextLine, Color aColor, bool bIsAbove )
{
    // note: units in pFontEntry are ref device pixel
    ImplFontEntry*  pFontEntry = m_pReferenceDevice->mpFontEntry;
    long            nLineHeight = 0;
    long            nLinePos = 0;

    appendStrokingColor( aColor, aLine );
    aLine.append( "\n" );

    if ( bIsAbove )
    {
        if ( !pFontEntry->maMetric.mnAboveWUnderlineSize )
            m_pReferenceDevice->ImplInitAboveTextLineSize();
        nLineHeight = HCONV( pFontEntry->maMetric.mnAboveWUnderlineSize );
        nLinePos = HCONV( pFontEntry->maMetric.mnAboveWUnderlineOffset );
    }
    else
    {
        if ( !pFontEntry->maMetric.mnWUnderlineSize )
            m_pReferenceDevice->ImplInitTextLineSize();
        nLineHeight = HCONV( pFontEntry->maMetric.mnWUnderlineSize );
        nLinePos = HCONV( pFontEntry->maMetric.mnWUnderlineOffset );
    }
    if ( (eTextLine == UNDERLINE_SMALLWAVE) && (nLineHeight > 3) )
        nLineHeight = 3;

    long nLineWidth = getReferenceDevice()->mnDPIX/450;
    if ( ! nLineWidth )
        nLineWidth = 1;

    if ( eTextLine == UNDERLINE_BOLDWAVE )
        nLineWidth = 3*nLineWidth;

    m_aPages.back().appendMappedLength( (sal_Int32)nLineWidth, aLine );
    aLine.append( " w " );

    if ( eTextLine == UNDERLINE_DOUBLEWAVE )
    {
        long nOrgLineHeight = nLineHeight;
        nLineHeight /= 3;
        if ( nLineHeight < 2 )
        {
            if ( nOrgLineHeight > 1 )
                nLineHeight = 2;
            else
                nLineHeight = 1;
        }
        long nLineDY = nOrgLineHeight-(nLineHeight*2);
        if ( nLineDY < nLineWidth )
            nLineDY = nLineWidth;
        long nLineDY2 = nLineDY/2;
        if ( !nLineDY2 )
            nLineDY2 = 1;

        nLinePos -= nLineWidth-nLineDY2;

        m_aPages.back().appendWaveLine( nWidth, -nLinePos, 2*nLineHeight, aLine );

        nLinePos += nLineWidth+nLineDY;
        m_aPages.back().appendWaveLine( nWidth, -nLinePos, 2*nLineHeight, aLine );
    }
    else
    {
        if ( eTextLine != UNDERLINE_BOLDWAVE )
            nLinePos -= nLineWidth/2;
        m_aPages.back().appendWaveLine( nWidth, -nLinePos, nLineHeight, aLine );
    }
}

void PDFWriterImpl::drawStraightTextLine( OStringBuffer& aLine, long nWidth, FontUnderline eTextLine, Color aColor, bool bIsAbove )
{
    // note: units in pFontEntry are ref device pixel
    ImplFontEntry*  pFontEntry = m_pReferenceDevice->mpFontEntry;
    long            nLineHeight = 0;
    long            nLinePos  = 0;
    long            nLinePos2 = 0;

    if ( eTextLine > UNDERLINE_BOLDWAVE )
        eTextLine = UNDERLINE_SINGLE;

    switch ( eTextLine )
    {
        case UNDERLINE_SINGLE:
        case UNDERLINE_DOTTED:
        case UNDERLINE_DASH:
        case UNDERLINE_LONGDASH:
        case UNDERLINE_DASHDOT:
        case UNDERLINE_DASHDOTDOT:
            if ( bIsAbove )
            {
                if ( !pFontEntry->maMetric.mnAboveUnderlineSize )
                    m_pReferenceDevice->ImplInitAboveTextLineSize();
                nLineHeight = HCONV( pFontEntry->maMetric.mnAboveUnderlineSize );
                nLinePos    = HCONV( pFontEntry->maMetric.mnAboveUnderlineOffset );
            }
            else
            {
                if ( !pFontEntry->maMetric.mnUnderlineSize )
                    m_pReferenceDevice->ImplInitTextLineSize();
                nLineHeight = HCONV( pFontEntry->maMetric.mnUnderlineSize );
                nLinePos    = HCONV( pFontEntry->maMetric.mnUnderlineOffset );
            }
            break;
        case UNDERLINE_BOLD:
        case UNDERLINE_BOLDDOTTED:
        case UNDERLINE_BOLDDASH:
        case UNDERLINE_BOLDLONGDASH:
        case UNDERLINE_BOLDDASHDOT:
        case UNDERLINE_BOLDDASHDOTDOT:
            if ( bIsAbove )
            {
                if ( !pFontEntry->maMetric.mnAboveBUnderlineSize )
                    m_pReferenceDevice->ImplInitAboveTextLineSize();
                nLineHeight = HCONV( pFontEntry->maMetric.mnAboveBUnderlineSize );
                nLinePos    = HCONV( pFontEntry->maMetric.mnAboveBUnderlineOffset );
            }
            else
            {
                if ( !pFontEntry->maMetric.mnBUnderlineSize )
                    m_pReferenceDevice->ImplInitTextLineSize();
                nLineHeight = HCONV( pFontEntry->maMetric.mnBUnderlineSize );
                nLinePos    = HCONV( pFontEntry->maMetric.mnBUnderlineOffset );
                nLinePos += nLineHeight/2;
            }
            break;
        case UNDERLINE_DOUBLE:
            if ( bIsAbove )
            {
                if ( !pFontEntry->maMetric.mnAboveDUnderlineSize )
                    m_pReferenceDevice->ImplInitAboveTextLineSize();
                nLineHeight = HCONV( pFontEntry->maMetric.mnAboveDUnderlineSize );
                nLinePos    = HCONV( pFontEntry->maMetric.mnAboveDUnderlineOffset1 );
                nLinePos2   = HCONV( pFontEntry->maMetric.mnAboveDUnderlineOffset2 );
            }
            else
            {
                if ( !pFontEntry->maMetric.mnDUnderlineSize )
                    m_pReferenceDevice->ImplInitTextLineSize();
                nLineHeight = HCONV( pFontEntry->maMetric.mnDUnderlineSize );
                nLinePos    = HCONV( pFontEntry->maMetric.mnDUnderlineOffset1 );
                nLinePos2   = HCONV( pFontEntry->maMetric.mnDUnderlineOffset2 );
            }
        default:
            break;
    }

    if ( nLineHeight )
    {
        m_aPages.back().appendMappedLength( (sal_Int32)nLineHeight, aLine, true );
        aLine.append( " w " );
        appendStrokingColor( aColor, aLine );
        aLine.append( "\n" );

        switch ( eTextLine )
        {
            case UNDERLINE_DOTTED:
            case UNDERLINE_BOLDDOTTED:
                aLine.append( "[ " );
                m_aPages.back().appendMappedLength( (sal_Int32)nLineHeight, aLine, false );
                aLine.append( " ] 0 d\n" );
                break;
            case UNDERLINE_DASH:
            case UNDERLINE_LONGDASH:
            case UNDERLINE_BOLDDASH:
            case UNDERLINE_BOLDLONGDASH:
                {
                    sal_Int32 nDashLength = 4*nLineHeight;
                    sal_Int32 nVoidLength = 2*nLineHeight;
                    if ( ( eTextLine == UNDERLINE_LONGDASH ) || ( eTextLine == UNDERLINE_BOLDLONGDASH ) )
                        nDashLength = 8*nLineHeight;

                    aLine.append( "[ " );
                    m_aPages.back().appendMappedLength( nDashLength, aLine, false );
                    aLine.append( ' ' );
                    m_aPages.back().appendMappedLength( nVoidLength, aLine, false );
                    aLine.append( " ] 0 d\n" );
                }
                break;
            case UNDERLINE_DASHDOT:
            case UNDERLINE_BOLDDASHDOT:
                {
                    sal_Int32 nDashLength = 4*nLineHeight;
                    sal_Int32 nVoidLength = 2*nLineHeight;
                    aLine.append( "[ " );
                    m_aPages.back().appendMappedLength( nDashLength, aLine, false );
                    aLine.append( ' ' );
                    m_aPages.back().appendMappedLength( nVoidLength, aLine, false );
                    aLine.append( ' ' );
                    m_aPages.back().appendMappedLength( (sal_Int32)nLineHeight, aLine, false );
                    aLine.append( ' ' );
                    m_aPages.back().appendMappedLength( nVoidLength, aLine, false );
                    aLine.append( " ] 0 d\n" );
                }
                break;
            case UNDERLINE_DASHDOTDOT:
            case UNDERLINE_BOLDDASHDOTDOT:
                {
                    sal_Int32 nDashLength = 4*nLineHeight;
                    sal_Int32 nVoidLength = 2*nLineHeight;
                    aLine.append( "[ " );
                    m_aPages.back().appendMappedLength( nDashLength, aLine, false );
                    aLine.append( ' ' );
                    m_aPages.back().appendMappedLength( nVoidLength, aLine, false );
                    aLine.append( ' ' );
                    m_aPages.back().appendMappedLength( (sal_Int32)nLineHeight, aLine, false );
                    aLine.append( ' ' );
                    m_aPages.back().appendMappedLength( nVoidLength, aLine, false );
                    aLine.append( ' ' );
                    m_aPages.back().appendMappedLength( (sal_Int32)nLineHeight, aLine, false );
                    aLine.append( ' ' );
                    m_aPages.back().appendMappedLength( nVoidLength, aLine, false );
                    aLine.append( " ] 0 d\n" );
                }
                break;
            default:
                break;
        }

        aLine.append( "0 " );
        m_aPages.back().appendMappedLength( (sal_Int32)(-nLinePos), aLine, true );
        aLine.append( " m " );
        m_aPages.back().appendMappedLength( (sal_Int32)nWidth, aLine, false );
        aLine.append( ' ' );
        m_aPages.back().appendMappedLength( (sal_Int32)(-nLinePos), aLine, true );
        aLine.append( " l S\n" );
        if ( eTextLine == UNDERLINE_DOUBLE )
        {
            aLine.append( "0 " );
            m_aPages.back().appendMappedLength( (sal_Int32)(-nLinePos2-nLineHeight), aLine, true );
            aLine.append( " m " );
            m_aPages.back().appendMappedLength( (sal_Int32)nWidth, aLine, false );
            aLine.append( ' ' );
            m_aPages.back().appendMappedLength( (sal_Int32)(-nLinePos2-nLineHeight), aLine, true );
            aLine.append( " l S\n" );
        }
    }
}

void PDFWriterImpl::drawStrikeoutLine( OStringBuffer& aLine, long nWidth, FontStrikeout eStrikeout, Color aColor )
{
    // note: units in pFontEntry are ref device pixel
    ImplFontEntry*  pFontEntry = m_pReferenceDevice->mpFontEntry;
    long            nLineHeight = 0;
    long            nLinePos  = 0;
    long            nLinePos2 = 0;

    if ( eStrikeout > STRIKEOUT_X )
        eStrikeout = STRIKEOUT_SINGLE;

    switch ( eStrikeout )
    {
        case STRIKEOUT_SINGLE:
            if ( !pFontEntry->maMetric.mnStrikeoutSize )
                m_pReferenceDevice->ImplInitTextLineSize();
            nLineHeight = HCONV( pFontEntry->maMetric.mnStrikeoutSize );
            nLinePos    = HCONV( pFontEntry->maMetric.mnStrikeoutOffset );
            break;
        case STRIKEOUT_BOLD:
            if ( !pFontEntry->maMetric.mnBStrikeoutSize )
                m_pReferenceDevice->ImplInitTextLineSize();
            nLineHeight = HCONV( pFontEntry->maMetric.mnBStrikeoutSize );
            nLinePos    = HCONV( pFontEntry->maMetric.mnBStrikeoutOffset );
            break;
        case STRIKEOUT_DOUBLE:
            if ( !pFontEntry->maMetric.mnDStrikeoutSize )
                m_pReferenceDevice->ImplInitTextLineSize();
            nLineHeight = HCONV( pFontEntry->maMetric.mnDStrikeoutSize );
            nLinePos    = HCONV( pFontEntry->maMetric.mnDStrikeoutOffset1 );
            nLinePos2   = HCONV( pFontEntry->maMetric.mnDStrikeoutOffset2 );
            break;
        default:
            break;
    }

    if ( nLineHeight )
    {
        m_aPages.back().appendMappedLength( (sal_Int32)nLineHeight, aLine, true );
        aLine.append( " w " );
        appendStrokingColor( aColor, aLine );
        aLine.append( "\n" );

        aLine.append( "0 " );
        m_aPages.back().appendMappedLength( (sal_Int32)(-nLinePos), aLine, true );
        aLine.append( " m " );
        m_aPages.back().appendMappedLength( (sal_Int32)nWidth, aLine, true );
        aLine.append( ' ' );
        m_aPages.back().appendMappedLength( (sal_Int32)(-nLinePos), aLine, true );
        aLine.append( " l S\n" );

        if ( eStrikeout == STRIKEOUT_DOUBLE )
        {
            aLine.append( "0 " );
            m_aPages.back().appendMappedLength( (sal_Int32)(-nLinePos2-nLineHeight), aLine, true );
            aLine.append( " m " );
            m_aPages.back().appendMappedLength( (sal_Int32)nWidth, aLine, true );
            aLine.append( ' ' );
            m_aPages.back().appendMappedLength( (sal_Int32)(-nLinePos2-nLineHeight), aLine, true );
            aLine.append( " l S\n" );
        }
    }
}

void PDFWriterImpl::drawStrikeoutChar( const Point& rPos, long nWidth, FontStrikeout eStrikeout )
{
    String aStrikeoutChar = String::CreateFromAscii( eStrikeout == STRIKEOUT_SLASH ? "/" : "X" );
    String aStrikeout = aStrikeoutChar;
    while( m_pReferenceDevice->GetTextWidth( aStrikeout ) < nWidth )
        aStrikeout.Append( aStrikeout );

    // do not get broader than nWidth modulo 1 character
    while( m_pReferenceDevice->GetTextWidth( aStrikeout ) >= nWidth )
        aStrikeout.Erase( 0, 1 );
    aStrikeout.Append( aStrikeoutChar );
    BOOL bShadow = m_aCurrentPDFState.m_aFont.IsShadow();
    if ( bShadow )
    {
        Font aFont = m_aCurrentPDFState.m_aFont;
        aFont.SetShadow( FALSE );
        setFont( aFont );
        updateGraphicsState();
    }

    // strikeout string is left aligned non-CTL text
    ULONG nOrigTLM = m_pReferenceDevice->GetLayoutMode();
    m_pReferenceDevice->SetLayoutMode( TEXT_LAYOUT_BIDI_STRONG|TEXT_LAYOUT_COMPLEX_DISABLED );
    drawText( rPos, aStrikeout, 0, aStrikeout.Len(), false );
    m_pReferenceDevice->SetLayoutMode( nOrigTLM );

    if ( bShadow )
    {
        Font aFont = m_aCurrentPDFState.m_aFont;
        aFont.SetShadow( TRUE );
        setFont( aFont );
        updateGraphicsState();
    }
}

void PDFWriterImpl::drawTextLine( const Point& rPos, long nWidth, FontStrikeout eStrikeout, FontUnderline eUnderline, FontUnderline eOverline, bool bUnderlineAbove )
{
    if ( !nWidth ||
         ( ((eStrikeout == STRIKEOUT_NONE)||(eStrikeout == STRIKEOUT_DONTKNOW)) &&
           ((eUnderline == UNDERLINE_NONE)||(eUnderline == UNDERLINE_DONTKNOW)) &&
           ((eOverline  == UNDERLINE_NONE)||(eOverline  == UNDERLINE_DONTKNOW)) ) )
        return;

    MARK( "drawTextLine" );
    updateGraphicsState();

    // note: units in pFontEntry are ref device pixel
    ImplFontEntry*  pFontEntry = m_pReferenceDevice->mpFontEntry;
    Color           aUnderlineColor = m_aCurrentPDFState.m_aTextLineColor;
    Color           aOverlineColor  = m_aCurrentPDFState.m_aOverlineColor;
    Color           aStrikeoutColor = m_aCurrentPDFState.m_aFont.GetColor();
    bool            bStrikeoutDone = false;
    bool            bUnderlineDone = false;
    bool            bOverlineDone  = false;

    if ( (eStrikeout == STRIKEOUT_SLASH) || (eStrikeout == STRIKEOUT_X) )
    {
        drawStrikeoutChar( rPos, nWidth, eStrikeout );
        bStrikeoutDone = true;
    }

    Point aPos( rPos );
    TextAlign eAlign = m_aCurrentPDFState.m_aFont.GetAlign();
    if( eAlign == ALIGN_TOP )
        aPos.Y() += HCONV( pFontEntry->maMetric.mnAscent );
    else if( eAlign == ALIGN_BOTTOM )
        aPos.Y() -= HCONV( pFontEntry->maMetric.mnDescent );

    OStringBuffer aLine( 512 );
    // save GS
    aLine.append( "q " );

    // rotate and translate matrix
    double fAngle = (double)m_aCurrentPDFState.m_aFont.GetOrientation() * M_PI / 1800.0;
    Matrix3 aMat;
    aMat.rotate( fAngle );
    aMat.translate( aPos.X(), aPos.Y() );
    aMat.append( m_aPages.back(), aLine );
    aLine.append( " cm\n" );

    if ( aUnderlineColor.GetTransparency() != 0 )
        aUnderlineColor = aStrikeoutColor;

    if ( (eUnderline == UNDERLINE_SMALLWAVE) ||
         (eUnderline == UNDERLINE_WAVE) ||
         (eUnderline == UNDERLINE_DOUBLEWAVE) ||
         (eUnderline == UNDERLINE_BOLDWAVE) )
    {
        drawWaveTextLine( aLine, nWidth, eUnderline, aUnderlineColor, bUnderlineAbove );
        bUnderlineDone = true;
    }

    if ( (eOverline == UNDERLINE_SMALLWAVE) ||
         (eOverline == UNDERLINE_WAVE) ||
         (eOverline == UNDERLINE_DOUBLEWAVE) ||
         (eOverline == UNDERLINE_BOLDWAVE) )
    {
        drawWaveTextLine( aLine, nWidth, eOverline, aOverlineColor, true );
        bOverlineDone = true;
    }

    if ( !bUnderlineDone )
    {
        drawStraightTextLine( aLine, nWidth, eUnderline, aUnderlineColor, bUnderlineAbove );
    }

    if ( !bOverlineDone )
    {
        drawStraightTextLine( aLine, nWidth, eOverline, aOverlineColor, true );
    }

    if ( !bStrikeoutDone )
    {
        drawStrikeoutLine( aLine, nWidth, eStrikeout, aStrikeoutColor );
    }

    aLine.append( "Q\n" );
    writeBuffer( aLine.getStr(), aLine.getLength() );
}

void PDFWriterImpl::drawPolygon( const Polygon& rPoly )
{
    MARK( "drawPolygon" );

    updateGraphicsState();

    if( m_aGraphicsStack.front().m_aLineColor == Color( COL_TRANSPARENT ) &&
        m_aGraphicsStack.front().m_aFillColor == Color( COL_TRANSPARENT ) )
        return;

    int nPoints = rPoly.GetSize();
    OStringBuffer aLine( 20 * nPoints );
    m_aPages.back().appendPolygon( rPoly, aLine );
    if( m_aGraphicsStack.front().m_aLineColor != Color( COL_TRANSPARENT ) &&
        m_aGraphicsStack.front().m_aFillColor != Color( COL_TRANSPARENT ) )
        aLine.append( "B*\n" );
    else if( m_aGraphicsStack.front().m_aLineColor != Color( COL_TRANSPARENT ) )
        aLine.append( "S\n" );
    else
        aLine.append( "f*\n" );

    writeBuffer( aLine.getStr(), aLine.getLength() );
}

void PDFWriterImpl::drawPolyPolygon( const PolyPolygon& rPolyPoly )
{
    MARK( "drawPolyPolygon" );

    updateGraphicsState();

    if( m_aGraphicsStack.front().m_aLineColor == Color( COL_TRANSPARENT ) &&
        m_aGraphicsStack.front().m_aFillColor == Color( COL_TRANSPARENT ) )
        return;

    int nPolygons = rPolyPoly.Count();

    OStringBuffer aLine( 40 * nPolygons );
    m_aPages.back().appendPolyPolygon( rPolyPoly, aLine );
    if( m_aGraphicsStack.front().m_aLineColor != Color( COL_TRANSPARENT ) &&
        m_aGraphicsStack.front().m_aFillColor != Color( COL_TRANSPARENT ) )
        aLine.append( "B*\n" );
    else if( m_aGraphicsStack.front().m_aLineColor != Color( COL_TRANSPARENT ) )
        aLine.append( "S\n" );
    else
        aLine.append( "f*\n" );

    writeBuffer( aLine.getStr(), aLine.getLength() );
}

void PDFWriterImpl::drawTransparent( const PolyPolygon& rPolyPoly, sal_uInt32 nTransparentPercent )
{
    DBG_ASSERT( nTransparentPercent <= 100, "invalid alpha value" );
    nTransparentPercent = nTransparentPercent % 100;

    MARK( "drawTransparent" );

    updateGraphicsState();

    if( m_aGraphicsStack.front().m_aLineColor == Color( COL_TRANSPARENT ) &&
        m_aGraphicsStack.front().m_aFillColor == Color( COL_TRANSPARENT ) )
        return;

    if( m_bIsPDF_A1 || m_aContext.Version < PDFWriter::PDF_1_4 )
    {
        m_aErrors.insert( m_bIsPDF_A1 ?
                          PDFWriter::Warning_Transparency_Omitted_PDFA :
                          PDFWriter::Warning_Transparency_Omitted_PDF13 );

        drawPolyPolygon( rPolyPoly );
        return;
    }

    // create XObject
    m_aTransparentObjects.push_back( TransparencyEmit() );
    // FIXME: polygons with beziers may yield incorrect bound rect
    m_aTransparentObjects.back().m_aBoundRect     = rPolyPoly.GetBoundRect();
    // convert rectangle to default user space
    m_aPages.back().convertRect( m_aTransparentObjects.back().m_aBoundRect );
    m_aTransparentObjects.back().m_nObject          = createObject();
    m_aTransparentObjects.back().m_nExtGStateObject = createObject();
    m_aTransparentObjects.back().m_fAlpha           = (double)(100-nTransparentPercent) / 100.0;
    m_aTransparentObjects.back().m_pContentStream   = new SvMemoryStream( 256, 256 );
    // create XObject's content stream
    OStringBuffer aContent( 256 );
    m_aPages.back().appendPolyPolygon( rPolyPoly, aContent );
    if( m_aCurrentPDFState.m_aLineColor != Color( COL_TRANSPARENT ) &&
        m_aCurrentPDFState.m_aFillColor != Color( COL_TRANSPARENT ) )
        aContent.append( " B*\n" );
    else if( m_aCurrentPDFState.m_aLineColor != Color( COL_TRANSPARENT ) )
        aContent.append( " S\n" );
    else
        aContent.append( " f*\n" );
    m_aTransparentObjects.back().m_pContentStream->Write( aContent.getStr(), aContent.getLength() );

    OStringBuffer aObjName( 16 );
    aObjName.append( "Tr" );
    aObjName.append( m_aTransparentObjects.back().m_nObject );
    OString aTrName( aObjName.makeStringAndClear() );
    aObjName.append( "EGS" );
    aObjName.append( m_aTransparentObjects.back().m_nExtGStateObject );
    OString aExtName( aObjName.makeStringAndClear() );

    OStringBuffer aLine( 80 );
    // insert XObject
    aLine.append( "q /" );
    aLine.append( aExtName );
    aLine.append( " gs /" );
    aLine.append( aTrName );
    aLine.append( " Do Q\n" );
    writeBuffer( aLine.getStr(), aLine.getLength() );

    pushResource( ResXObject, aTrName, m_aTransparentObjects.back().m_nObject );
    pushResource( ResExtGState, aExtName, m_aTransparentObjects.back().m_nExtGStateObject );
}

void PDFWriterImpl::pushResource( ResourceKind eKind, const OString& rResource, sal_Int32 nObject )
{
    if( nObject >= 0 )
    {
        switch( eKind )
        {
            case ResXObject:
                m_aGlobalResourceDict.m_aXObjects[ rResource ] = nObject;
                if( ! m_aOutputStreams.empty() )
                    m_aOutputStreams.front().m_aResourceDict.m_aXObjects[ rResource ] = nObject;
                break;
            case ResExtGState:
                m_aGlobalResourceDict.m_aExtGStates[ rResource ] = nObject;
                if( ! m_aOutputStreams.empty() )
                    m_aOutputStreams.front().m_aResourceDict.m_aExtGStates[ rResource ] = nObject;
                break;
            case ResShading:
                m_aGlobalResourceDict.m_aShadings[ rResource ] = nObject;
                if( ! m_aOutputStreams.empty() )
                    m_aOutputStreams.front().m_aResourceDict.m_aShadings[ rResource ] = nObject;
                break;
            case ResPattern:
                m_aGlobalResourceDict.m_aPatterns[ rResource ] = nObject;
                if( ! m_aOutputStreams.empty() )
                    m_aOutputStreams.front().m_aResourceDict.m_aPatterns[ rResource ] = nObject;
                break;
        }
    }
}

void PDFWriterImpl::beginRedirect( SvStream* pStream, const Rectangle& rTargetRect )
{
    push( PUSH_ALL );

    // force reemitting clip region
    clearClipRegion();
    updateGraphicsState();

    m_aOutputStreams.push_front( StreamRedirect() );
    m_aOutputStreams.front().m_pStream = pStream;
    m_aOutputStreams.front().m_aMapMode = m_aMapMode;

    if( !rTargetRect.IsEmpty() )
    {
        m_aOutputStreams.front().m_aTargetRect =
            lcl_convert( m_aGraphicsStack.front().m_aMapMode,
                         m_aMapMode,
                         getReferenceDevice(),
                         rTargetRect );
        Point aDelta = m_aOutputStreams.front().m_aTargetRect.BottomLeft();
        long nPageHeight = pointToPixel(m_aPages[m_nCurrentPage].getHeight());
        aDelta.Y() = -(nPageHeight - m_aOutputStreams.front().m_aTargetRect.Bottom());
        m_aMapMode.SetOrigin( m_aMapMode.GetOrigin() + aDelta );
    }

    // setup graphics state for independent object stream

    // force reemitting colors
    m_aCurrentPDFState.m_aLineColor = Color( COL_TRANSPARENT );
    m_aCurrentPDFState.m_aFillColor = Color( COL_TRANSPARENT );
}

Rectangle PDFWriterImpl::getRedirectTargetRect() const
{
    return m_aOutputStreams.empty() ? Rectangle() : m_aOutputStreams.front().m_aTargetRect;
}

SvStream* PDFWriterImpl::endRedirect()
{
    SvStream* pStream = NULL;
    if( ! m_aOutputStreams.empty() )
    {
        pStream     = m_aOutputStreams.front().m_pStream;
        m_aMapMode  = m_aOutputStreams.front().m_aMapMode;
        m_aOutputStreams.pop_front();
    }

    pop();
    // force reemitting colors and clip region
    clearClipRegion();
    m_aCurrentPDFState.m_bClipRegion = m_aGraphicsStack.front().m_bClipRegion;
    m_aCurrentPDFState.m_aClipRegion = m_aGraphicsStack.front().m_aClipRegion;
    m_aCurrentPDFState.m_aLineColor = Color( COL_TRANSPARENT );
    m_aCurrentPDFState.m_aFillColor = Color( COL_TRANSPARENT );

    updateGraphicsState();

    return pStream;
}

void PDFWriterImpl::beginTransparencyGroup()
{
    updateGraphicsState();
    if( m_aContext.Version >= PDFWriter::PDF_1_4 )
        beginRedirect( new SvMemoryStream( 1024, 1024 ), Rectangle() );
}

void PDFWriterImpl::endTransparencyGroup( const Rectangle& rBoundingBox, sal_uInt32 nTransparentPercent )
{
    DBG_ASSERT( nTransparentPercent <= 100, "invalid alpha value" );
    nTransparentPercent = nTransparentPercent % 100;

    if( m_aContext.Version >= PDFWriter::PDF_1_4 )
    {
        // create XObject
        m_aTransparentObjects.push_back( TransparencyEmit() );
        m_aTransparentObjects.back().m_aBoundRect   = rBoundingBox;
        // convert rectangle to default user space
        m_aPages.back().convertRect( m_aTransparentObjects.back().m_aBoundRect );
        m_aTransparentObjects.back().m_nObject      = createObject();
        m_aTransparentObjects.back().m_fAlpha       = (double)(100-nTransparentPercent) / 100.0;
        // get XObject's content stream
        m_aTransparentObjects.back().m_pContentStream = static_cast<SvMemoryStream*>(endRedirect());
        m_aTransparentObjects.back().m_nExtGStateObject = createObject();

        OStringBuffer aObjName( 16 );
        aObjName.append( "Tr" );
        aObjName.append( m_aTransparentObjects.back().m_nObject );
        OString aTrName( aObjName.makeStringAndClear() );
        aObjName.append( "EGS" );
        aObjName.append( m_aTransparentObjects.back().m_nExtGStateObject );
        OString aExtName( aObjName.makeStringAndClear() );

        OStringBuffer aLine( 80 );
        // insert XObject
        aLine.append( "q /" );
        aLine.append( aExtName );
        aLine.append( " gs /" );
        aLine.append( aTrName );
        aLine.append( " Do Q\n" );
        writeBuffer( aLine.getStr(), aLine.getLength() );

        pushResource( ResXObject, aTrName, m_aTransparentObjects.back().m_nObject );
        pushResource( ResExtGState, aExtName, m_aTransparentObjects.back().m_nExtGStateObject );
    }
}

void PDFWriterImpl::endTransparencyGroup( const Rectangle& rBoundingBox, const Bitmap& rAlphaMask )
{
    if( m_aContext.Version >= PDFWriter::PDF_1_4 )
    {
        // create XObject
        m_aTransparentObjects.push_back( TransparencyEmit() );
        m_aTransparentObjects.back().m_aBoundRect   = rBoundingBox;
        // convert rectangle to default user space
        m_aPages.back().convertRect( m_aTransparentObjects.back().m_aBoundRect );
        m_aTransparentObjects.back().m_nObject      = createObject();
        m_aTransparentObjects.back().m_fAlpha       = 0.0;
        // get XObject's content stream
        m_aTransparentObjects.back().m_pContentStream = static_cast<SvMemoryStream*>(endRedirect());
        m_aTransparentObjects.back().m_nExtGStateObject = createObject();

        // draw soft mask
        beginRedirect( new SvMemoryStream( 1024, 1024 ), Rectangle() );
        drawBitmap( rBoundingBox.TopLeft(), rBoundingBox.GetSize(), rAlphaMask );
        m_aTransparentObjects.back().m_pSoftMaskStream = static_cast<SvMemoryStream*>(endRedirect());

        OStringBuffer aObjName( 16 );
        aObjName.append( "Tr" );
        aObjName.append( m_aTransparentObjects.back().m_nObject );
        OString aTrName( aObjName.makeStringAndClear() );
        aObjName.append( "EGS" );
        aObjName.append( m_aTransparentObjects.back().m_nExtGStateObject );
        OString aExtName( aObjName.makeStringAndClear() );

        OStringBuffer aLine( 80 );
        // insert XObject
        aLine.append( "q /" );
        aLine.append( aExtName );
        aLine.append( " gs /" );
        aLine.append( aTrName );
        aLine.append( " Do Q\n" );
        writeBuffer( aLine.getStr(), aLine.getLength() );

        pushResource( ResXObject, aTrName, m_aTransparentObjects.back().m_nObject );
        pushResource( ResExtGState, aExtName, m_aTransparentObjects.back().m_nExtGStateObject );
    }
}

void PDFWriterImpl::drawRectangle( const Rectangle& rRect )
{
    MARK( "drawRectangle" );

    updateGraphicsState();

    if( m_aGraphicsStack.front().m_aLineColor == Color( COL_TRANSPARENT ) &&
        m_aGraphicsStack.front().m_aFillColor == Color( COL_TRANSPARENT ) )
        return;

    OStringBuffer aLine( 40 );
    m_aPages.back().appendRect( rRect, aLine );

    if( m_aGraphicsStack.front().m_aLineColor != Color( COL_TRANSPARENT ) &&
        m_aGraphicsStack.front().m_aFillColor != Color( COL_TRANSPARENT ) )
        aLine.append( " B*\n" );
    else if( m_aGraphicsStack.front().m_aLineColor != Color( COL_TRANSPARENT ) )
        aLine.append( " S\n" );
    else
        aLine.append( " f*\n" );

    writeBuffer( aLine.getStr(), aLine.getLength() );
}

void PDFWriterImpl::drawRectangle( const Rectangle& rRect, sal_uInt32 nHorzRound, sal_uInt32 nVertRound )
{
    MARK( "drawRectangle with rounded edges" );

    if( !nHorzRound && !nVertRound )
        drawRectangle( rRect );

    updateGraphicsState();

    if( m_aGraphicsStack.front().m_aLineColor == Color( COL_TRANSPARENT ) &&
        m_aGraphicsStack.front().m_aFillColor == Color( COL_TRANSPARENT ) )
        return;

    if( nHorzRound > (sal_uInt32)rRect.GetWidth()/2 )
        nHorzRound = rRect.GetWidth()/2;
    if( nVertRound > (sal_uInt32)rRect.GetHeight()/2 )
        nVertRound = rRect.GetHeight()/2;

    Point aPoints[16];
    const double kappa = 0.5522847498;
    const sal_uInt32 kx = (sal_uInt32)((kappa*(double)nHorzRound)+0.5);
    const sal_uInt32 ky = (sal_uInt32)((kappa*(double)nVertRound)+0.5);

    aPoints[1]  = Point( rRect.TopLeft().X() + nHorzRound, rRect.TopLeft().Y() );
    aPoints[0]  = Point( aPoints[1].X() - kx, aPoints[1].Y() );
    aPoints[2]  = Point( rRect.TopRight().X()+1 - nHorzRound, aPoints[1].Y() );
    aPoints[3]  = Point( aPoints[2].X()+kx, aPoints[2].Y() );

    aPoints[5]  = Point( rRect.TopRight().X()+1, rRect.TopRight().Y()+nVertRound );
    aPoints[4]  = Point( aPoints[5].X(), aPoints[5].Y()-ky );
    aPoints[6]  = Point( aPoints[5].X(), rRect.BottomRight().Y()+1 - nVertRound );
    aPoints[7]  = Point( aPoints[6].X(), aPoints[6].Y()+ky );

    aPoints[9]  = Point( rRect.BottomRight().X()+1-nHorzRound, rRect.BottomRight().Y()+1 );
    aPoints[8]  = Point( aPoints[9].X()+kx, aPoints[9].Y() );
    aPoints[10] = Point( rRect.BottomLeft().X() + nHorzRound, aPoints[9].Y() );
    aPoints[11] = Point( aPoints[10].X()-kx, aPoints[10].Y() );

    aPoints[13] = Point( rRect.BottomLeft().X(), rRect.BottomLeft().Y()+1-nVertRound );
    aPoints[12] = Point( aPoints[13].X(), aPoints[13].Y()+ky );
    aPoints[14] = Point( rRect.TopLeft().X(), rRect.TopLeft().Y()+nVertRound );
    aPoints[15] = Point( aPoints[14].X(), aPoints[14].Y()-ky );


    OStringBuffer aLine( 80 );
    m_aPages.back().appendPoint( aPoints[1], aLine );
    aLine.append( " m " );
    m_aPages.back().appendPoint( aPoints[2], aLine );
    aLine.append( " l " );
    m_aPages.back().appendPoint( aPoints[3], aLine );
    aLine.append( ' ' );
    m_aPages.back().appendPoint( aPoints[4], aLine );
    aLine.append( ' ' );
    m_aPages.back().appendPoint( aPoints[5], aLine );
    aLine.append( " c\n" );
    m_aPages.back().appendPoint( aPoints[6], aLine );
    aLine.append( " l " );
    m_aPages.back().appendPoint( aPoints[7], aLine );
    aLine.append( ' ' );
    m_aPages.back().appendPoint( aPoints[8], aLine );
    aLine.append( ' ' );
    m_aPages.back().appendPoint( aPoints[9], aLine );
    aLine.append( " c\n" );
    m_aPages.back().appendPoint( aPoints[10], aLine );
    aLine.append( " l " );
    m_aPages.back().appendPoint( aPoints[11], aLine );
    aLine.append( ' ' );
    m_aPages.back().appendPoint( aPoints[12], aLine );
    aLine.append( ' ' );
    m_aPages.back().appendPoint( aPoints[13], aLine );
    aLine.append( " c\n" );
    m_aPages.back().appendPoint( aPoints[14], aLine );
    aLine.append( " l " );
    m_aPages.back().appendPoint( aPoints[15], aLine );
    aLine.append( ' ' );
    m_aPages.back().appendPoint( aPoints[0], aLine );
    aLine.append( ' ' );
    m_aPages.back().appendPoint( aPoints[1], aLine );
    aLine.append( " c " );

    if( m_aGraphicsStack.front().m_aLineColor != Color( COL_TRANSPARENT ) &&
        m_aGraphicsStack.front().m_aFillColor != Color( COL_TRANSPARENT ) )
        aLine.append( "b*\n" );
    else if( m_aGraphicsStack.front().m_aLineColor != Color( COL_TRANSPARENT ) )
        aLine.append( "s\n" );
    else
        aLine.append( "f*\n" );

    writeBuffer( aLine.getStr(), aLine.getLength() );
}

void PDFWriterImpl::drawEllipse( const Rectangle& rRect )
{
    MARK( "drawEllipse" );

    updateGraphicsState();

    if( m_aGraphicsStack.front().m_aLineColor == Color( COL_TRANSPARENT ) &&
        m_aGraphicsStack.front().m_aFillColor == Color( COL_TRANSPARENT ) )
        return;

    Point aPoints[12];
    const double kappa = 0.5522847498;
    const sal_uInt32 kx = (sal_uInt32)((kappa*(double)rRect.GetWidth()/2.0)+0.5);
    const sal_uInt32 ky = (sal_uInt32)((kappa*(double)rRect.GetHeight()/2.0)+0.5);

    aPoints[1]  = Point( rRect.TopLeft().X() + rRect.GetWidth()/2, rRect.TopLeft().Y() );
    aPoints[0]  = Point( aPoints[1].X() - kx, aPoints[1].Y() );
    aPoints[2]  = Point( aPoints[1].X() + kx, aPoints[1].Y() );

    aPoints[4]  = Point( rRect.TopRight().X()+1, rRect.TopRight().Y() + rRect.GetHeight()/2 );
    aPoints[3]  = Point( aPoints[4].X(), aPoints[4].Y() - ky );
    aPoints[5]  = Point( aPoints[4].X(), aPoints[4].Y() + ky );

    aPoints[7]  = Point( rRect.BottomLeft().X() + rRect.GetWidth()/2, rRect.BottomLeft().Y()+1 );
    aPoints[6]  = Point( aPoints[7].X() + kx, aPoints[7].Y() );
    aPoints[8]  = Point( aPoints[7].X() - kx, aPoints[7].Y() );

    aPoints[10] = Point( rRect.TopLeft().X(), rRect.TopLeft().Y() + rRect.GetHeight()/2 );
    aPoints[9]  = Point( aPoints[10].X(), aPoints[10].Y() + ky );
    aPoints[11] = Point( aPoints[10].X(), aPoints[10].Y() - ky );

    OStringBuffer aLine( 80 );
    m_aPages.back().appendPoint( aPoints[1], aLine );
    aLine.append( " m " );
    m_aPages.back().appendPoint( aPoints[2], aLine );
    aLine.append( ' ' );
    m_aPages.back().appendPoint( aPoints[3], aLine );
    aLine.append( ' ' );
    m_aPages.back().appendPoint( aPoints[4], aLine );
    aLine.append( " c\n" );
    m_aPages.back().appendPoint( aPoints[5], aLine );
    aLine.append( ' ' );
    m_aPages.back().appendPoint( aPoints[6], aLine );
    aLine.append( ' ' );
    m_aPages.back().appendPoint( aPoints[7], aLine );
    aLine.append( " c\n" );
    m_aPages.back().appendPoint( aPoints[8], aLine );
    aLine.append( ' ' );
    m_aPages.back().appendPoint( aPoints[9], aLine );
    aLine.append( ' ' );
    m_aPages.back().appendPoint( aPoints[10], aLine );
    aLine.append( " c\n" );
    m_aPages.back().appendPoint( aPoints[11], aLine );
    aLine.append( ' ' );
    m_aPages.back().appendPoint( aPoints[0], aLine );
    aLine.append( ' ' );
    m_aPages.back().appendPoint( aPoints[1], aLine );
    aLine.append( " c " );

    if( m_aGraphicsStack.front().m_aLineColor != Color( COL_TRANSPARENT ) &&
        m_aGraphicsStack.front().m_aFillColor != Color( COL_TRANSPARENT ) )
        aLine.append( "b*\n" );
    else if( m_aGraphicsStack.front().m_aLineColor != Color( COL_TRANSPARENT ) )
        aLine.append( "s\n" );
    else
        aLine.append( "f*\n" );

    writeBuffer( aLine.getStr(), aLine.getLength() );
}

static double calcAngle( const Rectangle& rRect, const Point& rPoint )
{
    Point aOrigin((rRect.Left()+rRect.Right()+1)/2,
                  (rRect.Top()+rRect.Bottom()+1)/2);
    Point aPoint = rPoint - aOrigin;

    double fX = (double)aPoint.X();
    double fY = (double)-aPoint.Y();

    if( rRect.GetWidth() > rRect.GetHeight() )
        fY = fY*((double)rRect.GetWidth()/(double)rRect.GetHeight());
    else if( rRect.GetHeight() > rRect.GetWidth() )
        fX = fX*((double)rRect.GetHeight()/(double)rRect.GetWidth());
    return atan2( fY, fX );
}

void PDFWriterImpl::drawArc( const Rectangle& rRect, const Point& rStart, const Point& rStop, bool bWithPie, bool bWithChord )
{
    MARK( "drawArc" );

    updateGraphicsState();

    if( m_aGraphicsStack.front().m_aLineColor == Color( COL_TRANSPARENT ) &&
        m_aGraphicsStack.front().m_aFillColor == Color( COL_TRANSPARENT ) )
        return;

    // calculate start and stop angles
    const double fStartAngle = calcAngle( rRect, rStart );
    double fStopAngle  = calcAngle( rRect, rStop );
    while( fStopAngle < fStartAngle )
        fStopAngle += 2.0*M_PI;
    const int nFragments = (int)((fStopAngle-fStartAngle)/(M_PI/2.0))+1;
    const double fFragmentDelta = (fStopAngle-fStartAngle)/(double)nFragments;
    const double kappa = fabs( 4.0 * (1.0-cos(fFragmentDelta/2.0))/sin(fFragmentDelta/2.0) / 3.0);
    const double halfWidth = (double)rRect.GetWidth()/2.0;
    const double halfHeight = (double)rRect.GetHeight()/2.0;

    const Point aCenter( (rRect.Left()+rRect.Right()+1)/2,
                         (rRect.Top()+rRect.Bottom()+1)/2 );

    OStringBuffer aLine( 30*nFragments );
    Point aPoint( (int)(halfWidth * cos(fStartAngle) ),
                  -(int)(halfHeight * sin(fStartAngle) ) );
    aPoint += aCenter;
    m_aPages.back().appendPoint( aPoint, aLine );
    aLine.append( " m " );
    if( !basegfx::fTools::equal(fStartAngle, fStopAngle) )
    {
        for( int i = 0; i < nFragments; i++ )
        {
            const double fStartFragment = fStartAngle + (double)i*fFragmentDelta;
            const double fStopFragment = fStartFragment + fFragmentDelta;
            aPoint = Point( (int)(halfWidth * (cos(fStartFragment) - kappa*sin(fStartFragment) ) ),
                            -(int)(halfHeight * (sin(fStartFragment) + kappa*cos(fStartFragment) ) ) );
            aPoint += aCenter;
            m_aPages.back().appendPoint( aPoint, aLine );
            aLine.append( ' ' );

            aPoint = Point( (int)(halfWidth * (cos(fStopFragment) + kappa*sin(fStopFragment) ) ),
                            -(int)(halfHeight * (sin(fStopFragment) - kappa*cos(fStopFragment) ) ) );
            aPoint += aCenter;
            m_aPages.back().appendPoint( aPoint, aLine );
            aLine.append( ' ' );

            aPoint = Point( (int)(halfWidth * cos(fStopFragment) ),
                            -(int)(halfHeight * sin(fStopFragment) ) );
            aPoint += aCenter;
            m_aPages.back().appendPoint( aPoint, aLine );
            aLine.append( " c\n" );
        }
    }
    if( bWithChord || bWithPie )
    {
        if( bWithPie )
        {
            m_aPages.back().appendPoint( aCenter, aLine );
            aLine.append( " l " );
        }
        aLine.append( "h " );
    }
    if( ! bWithChord && ! bWithPie )
        aLine.append( "S\n" );
    else if( m_aGraphicsStack.front().m_aLineColor != Color( COL_TRANSPARENT ) &&
        m_aGraphicsStack.front().m_aFillColor != Color( COL_TRANSPARENT ) )
        aLine.append( "B*\n" );
    else if( m_aGraphicsStack.front().m_aLineColor != Color( COL_TRANSPARENT ) )
        aLine.append( "S\n" );
    else
        aLine.append( "f*\n" );

    writeBuffer( aLine.getStr(), aLine.getLength() );
}

void PDFWriterImpl::drawPolyLine( const Polygon& rPoly )
{
    MARK( "drawPolyLine" );

    USHORT nPoints = rPoly.GetSize();
    if( nPoints < 2 )
        return;

    updateGraphicsState();

    if( m_aGraphicsStack.front().m_aLineColor == Color( COL_TRANSPARENT ) )
        return;

    OStringBuffer aLine( 20 * nPoints );
    m_aPages.back().appendPolygon( rPoly, aLine, rPoly[0] == rPoly[nPoints-1] );
    aLine.append( "S\n" );

    writeBuffer( aLine.getStr(), aLine.getLength() );
}

void PDFWriterImpl::drawPolyLine( const Polygon& rPoly, const LineInfo& rInfo )
{
    MARK( "drawPolyLine with LineInfo" );

    updateGraphicsState();

    if( m_aGraphicsStack.front().m_aLineColor == Color( COL_TRANSPARENT ) )
        return;

    OStringBuffer aLine;
    aLine.append( "q " );
    if( m_aPages.back().appendLineInfo( rInfo, aLine ) )
    {
        writeBuffer( aLine.getStr(), aLine.getLength() );
        drawPolyLine( rPoly );
        writeBuffer( "Q\n", 2 );
    }
    else
    {
        PDFWriter::ExtLineInfo aInfo;
        convertLineInfoToExtLineInfo( rInfo, aInfo );
        drawPolyLine( rPoly, aInfo );
    }
}

void PDFWriterImpl::convertLineInfoToExtLineInfo( const LineInfo& rIn, PDFWriter::ExtLineInfo& rOut )
{
    DBG_ASSERT( rIn.GetStyle() == LINE_DASH, "invalid conversion" );
    rOut.m_fLineWidth           = rIn.GetWidth();
    rOut.m_fTransparency        = 0.0;
    rOut.m_eCap                 = PDFWriter::capButt;
    rOut.m_eJoin                = PDFWriter::joinMiter;
    rOut.m_fMiterLimit          = 10;
    rOut.m_aDashArray.clear();

    int nDashes     = rIn.GetDashCount();
    int nDashLen    = rIn.GetDashLen();
    int nDistance   = rIn.GetDistance();
    for( int n  = 0; n < nDashes; n++ )
    {
        rOut.m_aDashArray.push_back( nDashLen );
        rOut.m_aDashArray.push_back( nDistance );
    }
    int nDots       = rIn.GetDotCount();
    int nDotLen     = rIn.GetDotLen();
    for( int n  = 0; n < nDots; n++ )
    {
        rOut.m_aDashArray.push_back( nDotLen );
        rOut.m_aDashArray.push_back( nDistance );
    }
}

void PDFWriterImpl::drawPolyLine( const Polygon& rPoly, const PDFWriter::ExtLineInfo& rInfo )
{
    MARK( "drawPolyLine with ExtLineInfo" );

    updateGraphicsState();

    if( m_aGraphicsStack.front().m_aLineColor == Color( COL_TRANSPARENT ) )
        return;

    if( rInfo.m_fTransparency >= 1.0 )
        return;

    if( rInfo.m_fTransparency != 0.0 )
        beginTransparencyGroup();

    OStringBuffer aLine;
    aLine.append( "q " );
    m_aPages.back().appendMappedLength( rInfo.m_fLineWidth, aLine );
    aLine.append( " w" );
    if( rInfo.m_aDashArray.size() < 10 ) // implmentation limit of acrobat reader
    {
        switch( rInfo.m_eCap )
        {
            default:
            case PDFWriter::capButt:   aLine.append( " 0 J" );break;
            case PDFWriter::capRound:  aLine.append( " 1 J" );break;
            case PDFWriter::capSquare: aLine.append( " 2 J" );break;
        }
        switch( rInfo.m_eJoin )
        {
            default:
            case PDFWriter::joinMiter:
            {
                double fLimit = rInfo.m_fMiterLimit;
                if( rInfo.m_fLineWidth < rInfo.m_fMiterLimit )
                    fLimit = fLimit / rInfo.m_fLineWidth;
                if( fLimit < 1.0 )
                    fLimit = 1.0;
                aLine.append( " 0 j " );
                appendDouble( fLimit, aLine );
                aLine.append( " M" );
            }
            break;
            case PDFWriter::joinRound:  aLine.append( " 1 j" );break;
            case PDFWriter::joinBevel:  aLine.append( " 2 j" );break;
        }
        if( rInfo.m_aDashArray.size() > 0 )
        {
            aLine.append( " [ " );
            for( std::vector<double>::const_iterator it = rInfo.m_aDashArray.begin();
                 it != rInfo.m_aDashArray.end(); ++it )
            {
                m_aPages.back().appendMappedLength( *it, aLine );
                aLine.append( ' ' );
            }
            aLine.append( "] 0 d" );
        }
        aLine.append( "\n" );
        writeBuffer( aLine.getStr(), aLine.getLength() );
        drawPolyLine( rPoly );
    }
    else
    {
        basegfx::B2DPolygon aPoly(rPoly.getB2DPolygon());
        basegfx::B2DPolyPolygon aPolyPoly;

        basegfx::tools::applyLineDashing(aPoly, rInfo.m_aDashArray, &aPolyPoly);

        // Old applyLineDashing subdivided the polygon. New one will create bezier curve segments.
        // To mimic old behaviour, apply subdivide here. If beziers shall be written (better quality)
        // this line needs to be removed and the loop below adapted accordingly
        aPolyPoly = basegfx::tools::adaptiveSubdivideByAngle(aPolyPoly);

        const sal_uInt32 nPolygonCount(aPolyPoly.count());

        for( sal_uInt32 nPoly = 0; nPoly < nPolygonCount; nPoly++ )
        {
            aLine.append( (nPoly != 0 && (nPoly & 7) == 0) ? "\n" : " " );
            aPoly = aPolyPoly.getB2DPolygon( nPoly );
            const sal_uInt32 nPointCount(aPoly.count());

            if(nPointCount)
            {
                const sal_uInt32 nEdgeCount(aPoly.isClosed() ? nPointCount : nPointCount - 1);
                basegfx::B2DPoint aCurrent(aPoly.getB2DPoint(0));

                for(sal_uInt32 a(0); a < nEdgeCount; a++)
                {
                    if( a > 0 )
                        aLine.append( " " );
                    const sal_uInt32 nNextIndex((a + 1) % nPointCount);
                    const basegfx::B2DPoint aNext(aPoly.getB2DPoint(nNextIndex));

                    m_aPages.back().appendPoint( Point( FRound(aCurrent.getX()),
                                                        FRound(aCurrent.getY()) ),
                                                 aLine );
                    aLine.append( " m " );
                    m_aPages.back().appendPoint( Point( FRound(aNext.getX()),
                                                        FRound(aNext.getY()) ),
                                                 aLine );
                    aLine.append( " l" );

                    // prepare next edge
                    aCurrent = aNext;
                }
            }
        }
        aLine.append( " S " );
        writeBuffer( aLine.getStr(), aLine.getLength() );
    }
    writeBuffer( "Q\n", 2 );

    if( rInfo.m_fTransparency != 0.0 )
    {
        // FIXME: actually this may be incorrect with bezier polygons
        Rectangle aBoundRect( rPoly.GetBoundRect() );
        // avoid clipping with thick lines
        if( rInfo.m_fLineWidth > 0.0 )
        {
            sal_Int32 nLW = sal_Int32(rInfo.m_fLineWidth);
            aBoundRect.Top()    -= nLW;
            aBoundRect.Left()   -= nLW;
            aBoundRect.Right()  += nLW;
            aBoundRect.Bottom() += nLW;
        }
        endTransparencyGroup( aBoundRect, (USHORT)(100.0*rInfo.m_fTransparency) );
    }
}

void PDFWriterImpl::drawPixel( const Point& rPoint, const Color& rColor )
{
    MARK( "drawPixel" );

    Color aColor = ( rColor == Color( COL_TRANSPARENT ) ? m_aGraphicsStack.front().m_aLineColor : rColor );

    if( aColor == Color( COL_TRANSPARENT ) )
        return;

    // pixels are drawn in line color, so have to set
    // the nonstroking color to line color
    Color aOldFillColor = m_aGraphicsStack.front().m_aFillColor;
    setFillColor( aColor );

    updateGraphicsState();

    OStringBuffer aLine( 20 );
    m_aPages.back().appendPoint( rPoint, aLine );
    aLine.append( ' ' );
    appendDouble( 1.0/double(getReferenceDevice()->ImplGetDPIX()), aLine );
    aLine.append( ' ' );
    appendDouble( 1.0/double(getReferenceDevice()->ImplGetDPIY()), aLine );
    aLine.append( " re f\n" );
    writeBuffer( aLine.getStr(), aLine.getLength() );

    setFillColor( aOldFillColor );
}

void PDFWriterImpl::drawPixel( const Polygon& rPoints, const Color* pColors )
{
    MARK( "drawPixel with Polygon" );

    updateGraphicsState();

    if( m_aGraphicsStack.front().m_aLineColor == Color( COL_TRANSPARENT ) && ! pColors )
        return;

    USHORT nPoints = rPoints.GetSize();
    OStringBuffer aLine( nPoints*40 );
    aLine.append( "q " );
    if( ! pColors )
    {
        appendNonStrokingColor( m_aGraphicsStack.front().m_aLineColor, aLine );
        aLine.append( ' ' );
    }

    OStringBuffer aPixel(32);
    aPixel.append( ' ' );
    appendDouble( 1.0/double(getReferenceDevice()->ImplGetDPIX()), aPixel );
    aPixel.append( ' ' );
    appendDouble( 1.0/double(getReferenceDevice()->ImplGetDPIY()), aPixel );
    OString aPixelStr = aPixel.makeStringAndClear();
    for( USHORT i = 0; i < nPoints; i++ )
    {
        if( pColors )
        {
            if( pColors[i] == Color( COL_TRANSPARENT ) )
                continue;

            appendNonStrokingColor( pColors[i], aLine );
            aLine.append( ' ' );
        }
        m_aPages.back().appendPoint( rPoints[i], aLine );
        aLine.append( aPixelStr );
        aLine.append( " re f\n" );
    }
    aLine.append( "Q\n" );
    writeBuffer( aLine.getStr(), aLine.getLength() );
}

class AccessReleaser
{
    BitmapReadAccess* m_pAccess;
public:
    AccessReleaser( BitmapReadAccess* pAccess ) : m_pAccess( pAccess ){}
    ~AccessReleaser() { delete m_pAccess; }
};

bool PDFWriterImpl::writeTransparentObject( TransparencyEmit& rObject )
{
    CHECK_RETURN( updateObject( rObject.m_nObject ) );

    bool bFlateFilter = compressStream( rObject.m_pContentStream );
    rObject.m_pContentStream->Seek( STREAM_SEEK_TO_END );
    ULONG nSize = rObject.m_pContentStream->Tell();
    rObject.m_pContentStream->Seek( STREAM_SEEK_TO_BEGIN );
#if OSL_DEBUG_LEVEL > 1
    {
        OStringBuffer aLine( " PDFWriterImpl::writeTransparentObject" );
        emitComment( aLine.getStr() );
    }
#endif
    OStringBuffer aLine( 512 );
    CHECK_RETURN( updateObject( rObject.m_nObject ) );
    aLine.append( rObject.m_nObject );
    aLine.append( " 0 obj\n"
                  "<</Type/XObject\n"
                  "/Subtype/Form\n"
                  "/BBox[ " );
    appendFixedInt( rObject.m_aBoundRect.Left(), aLine );
    aLine.append( ' ' );
    appendFixedInt( rObject.m_aBoundRect.Top(), aLine );
    aLine.append( ' ' );
    appendFixedInt( rObject.m_aBoundRect.Right(), aLine );
    aLine.append( ' ' );
    appendFixedInt( rObject.m_aBoundRect.Bottom()+1, aLine );
    aLine.append( " ]\n" );
    if( ! rObject.m_pSoftMaskStream )
    {
        if( ! m_bIsPDF_A1 )
        {
            aLine.append( "/Group<</S/Transparency/CS/DeviceRGB/K true>>\n" );
        }
    }
    /* #i42884# the PDF reference recommends that each Form XObject
    *  should have a resource dict; alas if that is the same object
    *  as the one of the page it triggers an endless recursion in
    *  acroread 5 (6 and up have that fixed). Since we have only one
    *  resource dict anyway, let's use the one from the page by NOT
    *  emitting a Resources entry.
    */

    aLine.append( "/Length " );
    aLine.append( (sal_Int32)(nSize) );
    aLine.append( "\n" );
    if( bFlateFilter )
        aLine.append( "/Filter/FlateDecode\n" );
    aLine.append( ">>\n"
                  "stream\n" );
    CHECK_RETURN( writeBuffer( aLine.getStr(), aLine.getLength() ) );
    checkAndEnableStreamEncryption( rObject.m_nObject );
    CHECK_RETURN( writeBuffer( rObject.m_pContentStream->GetData(), nSize ) );
    disableStreamEncryption();
    aLine.setLength( 0 );
    aLine.append( "\n"
                  "endstream\n"
                  "endobj\n\n" );
    CHECK_RETURN( writeBuffer( aLine.getStr(), aLine.getLength() ) );

    // write ExtGState dict for this XObject
    aLine.setLength( 0 );
    aLine.append( rObject.m_nExtGStateObject );
    aLine.append( " 0 obj\n"
                  "<<" );
    if( ! rObject.m_pSoftMaskStream )
    {
//i59651
        if( m_bIsPDF_A1 )
        {
            aLine.append( "/CA 1.0/ca 1.0" );
            m_aErrors.insert( PDFWriter::Warning_Transparency_Omitted_PDFA );
        }
        else
        {
            aLine.append(  "/CA " );
            appendDouble( rObject.m_fAlpha, aLine );
            aLine.append( "\n"
                          "   /ca " );
            appendDouble( rObject.m_fAlpha, aLine );
        }
        aLine.append( "\n" );
    }
    else
    {
        if( m_bIsPDF_A1 )
        {
            aLine.append( "/SMask/None" );
            m_aErrors.insert( PDFWriter::Warning_Transparency_Omitted_PDFA );
        }
        else
        {
            rObject.m_pSoftMaskStream->Seek( STREAM_SEEK_TO_END );
            sal_Int32 nMaskSize = (sal_Int32)rObject.m_pSoftMaskStream->Tell();
            rObject.m_pSoftMaskStream->Seek( STREAM_SEEK_TO_BEGIN );
            sal_Int32 nMaskObject = createObject();
            aLine.append( "/SMask<</Type/Mask/S/Luminosity/G " );
            aLine.append( nMaskObject );
            aLine.append( " 0 R>>\n" );

            OStringBuffer aMask;
            aMask.append( nMaskObject );
            aMask.append( " 0 obj\n"
                          "<</Type/XObject\n"
                          "/Subtype/Form\n"
                          "/BBox[" );
            appendFixedInt( rObject.m_aBoundRect.Left(), aMask );
            aMask.append( ' ' );
            appendFixedInt( rObject.m_aBoundRect.Top(), aMask );
            aMask.append( ' ' );
            appendFixedInt( rObject.m_aBoundRect.Right(), aMask );
            aMask.append( ' ' );
            appendFixedInt( rObject.m_aBoundRect.Bottom()+1, aMask );
            aMask.append( "]\n" );

            /* #i42884# see above */
            aMask.append( "/Group<</S/Transparency/CS/DeviceRGB>>\n" );
            aMask.append( "/Length " );
            aMask.append( nMaskSize );
            aMask.append( ">>\n"
                          "stream\n" );
            CHECK_RETURN( updateObject( nMaskObject ) );
            checkAndEnableStreamEncryption(  nMaskObject );
            CHECK_RETURN( writeBuffer( aMask.getStr(), aMask.getLength() ) );
            CHECK_RETURN( writeBuffer( rObject.m_pSoftMaskStream->GetData(), nMaskSize ) );
            disableStreamEncryption();
            aMask.setLength( 0 );
            aMask.append( "\nendstream\n"
                          "endobj\n\n" );
            CHECK_RETURN( writeBuffer( aMask.getStr(), aMask.getLength() ) );
        }
    }
    aLine.append( ">>\n"
                  "endobj\n\n" );
    CHECK_RETURN( updateObject( rObject.m_nExtGStateObject ) );
    CHECK_RETURN( writeBuffer( aLine.getStr(), aLine.getLength() ) );

    return true;
}

bool PDFWriterImpl::writeGradientFunction( GradientEmit& rObject )
{
    sal_Int32 nFunctionObject = createObject();
    CHECK_RETURN( updateObject( nFunctionObject ) );

    OutputDevice* pRefDevice = getReferenceDevice();
    pRefDevice->Push( PUSH_ALL );
    if( rObject.m_aSize.Width() > pRefDevice->GetOutputSizePixel().Width() )
        rObject.m_aSize.Width() = pRefDevice->GetOutputSizePixel().Width();
    if( rObject.m_aSize.Height() > pRefDevice->GetOutputSizePixel().Height() )
        rObject.m_aSize.Height() = pRefDevice->GetOutputSizePixel().Height();
    pRefDevice->SetMapMode( MapMode( MAP_PIXEL ) );
    pRefDevice->DrawGradient( Rectangle( Point( 0, 0 ), rObject.m_aSize ), rObject.m_aGradient );

    Bitmap aSample = pRefDevice->GetBitmap( Point( 0, 0 ), rObject.m_aSize );
    BitmapReadAccess* pAccess = aSample.AcquireReadAccess();
    AccessReleaser aReleaser( pAccess );

    Size aSize = aSample.GetSizePixel();

    sal_Int32 nStreamLengthObject = createObject();
#if OSL_DEBUG_LEVEL > 1
    {
        OStringBuffer aLine( " PDFWriterImpl::writeGradientFunction" );
        emitComment( aLine.getStr() );
    }
#endif
    OStringBuffer aLine( 120 );
    aLine.append( nFunctionObject );
    aLine.append( " 0 obj\n"
                  "<</FunctionType 0\n"
                  "/Domain[ 0 1 0 1 ]\n"
                  "/Size[ " );
    aLine.append( (sal_Int32)aSize.Width() );
    aLine.append( ' ' );
    aLine.append( (sal_Int32)aSize.Height() );
    aLine.append( " ]\n"
                  "/BitsPerSample 8\n"
                  "/Range[ 0 1 0 1 0 1 ]\n"
                  "/Length " );
    aLine.append( nStreamLengthObject );
    aLine.append( " 0 R\n"
#ifndef DEBUG_DISABLE_PDFCOMPRESSION
                  "/Filter/FlateDecode"
#endif
                  ">>\n"
                  "stream\n" );
    CHECK_RETURN( writeBuffer( aLine.getStr(), aLine.getLength() ) );

    sal_uInt64 nStartStreamPos = 0;
    CHECK_RETURN( (osl_File_E_None == osl_getFilePos( m_aFile, &nStartStreamPos )) );

    checkAndEnableStreamEncryption( nFunctionObject );
    beginCompression();
    for( int y = 0; y < aSize.Height(); y++ )
    {
        for( int x = 0; x < aSize.Width(); x++ )
        {
            sal_uInt8 aCol[3];
            BitmapColor aColor = pAccess->GetColor( y, x );
            aCol[0] = aColor.GetRed();
            aCol[1] = aColor.GetGreen();
            aCol[2] = aColor.GetBlue();
            CHECK_RETURN( writeBuffer( aCol, 3 ) );
        }
    }
    endCompression();
    disableStreamEncryption();

    sal_uInt64 nEndStreamPos = 0;
    CHECK_RETURN( (osl_File_E_None == osl_getFilePos( m_aFile, &nEndStreamPos )) );

    aLine.setLength( 0 );
    aLine.append( "\nendstream\nendobj\n\n" );
    CHECK_RETURN( writeBuffer( aLine.getStr(), aLine.getLength() ) );

    // write stream length
    CHECK_RETURN( updateObject( nStreamLengthObject ) );
    aLine.setLength( 0 );
    aLine.append( nStreamLengthObject );
    aLine.append( " 0 obj\n" );
    aLine.append( (sal_Int64)(nEndStreamPos-nStartStreamPos) );
    aLine.append( "\nendobj\n\n" );
    CHECK_RETURN( writeBuffer( aLine.getStr(), aLine.getLength() ) );

    CHECK_RETURN( updateObject( rObject.m_nObject ) );
    aLine.setLength( 0 );
    aLine.append( rObject.m_nObject );
    aLine.append( " 0 obj\n"
                  "<</ShadingType 1\n"
                  "/ColorSpace/DeviceRGB\n"
                  "/AntiAlias true\n"
                  "/Domain[ 0 1 0 1 ]\n"
                  "/Matrix[ " );
    aLine.append( (sal_Int32)aSize.Width() );
    aLine.append( " 0 0 " );
    aLine.append( (sal_Int32)aSize.Height() );
    aLine.append( " 0 0 ]\n"
                  "/Function " );
    aLine.append( nFunctionObject );
    aLine.append( " 0 R\n"
                  ">>\n"
                  "endobj\n\n" );
    CHECK_RETURN( writeBuffer( aLine.getStr(), aLine.getLength() ) );

    pRefDevice->Pop();

    return true;
}

bool PDFWriterImpl::writeJPG( JPGEmit& rObject )
{
    CHECK_RETURN( rObject.m_pStream );
    CHECK_RETURN( updateObject( rObject.m_nObject ) );

    sal_Int32 nLength = 0;
    rObject.m_pStream->Seek( STREAM_SEEK_TO_END );
    nLength = rObject.m_pStream->Tell();
    rObject.m_pStream->Seek( STREAM_SEEK_TO_BEGIN );

    sal_Int32 nMaskObject = 0;
    if( !!rObject.m_aMask )
    {
        if( rObject.m_aMask.GetBitCount() == 1 ||
            ( rObject.m_aMask.GetBitCount() == 8 && m_aContext.Version >= PDFWriter::PDF_1_4 && !m_bIsPDF_A1 )//i59651
            )
        {
            nMaskObject = createObject();
        }
        else if( m_bIsPDF_A1 )
            m_aErrors.insert( PDFWriter::Warning_Transparency_Omitted_PDFA );
        else if( m_aContext.Version < PDFWriter::PDF_1_4 )
            m_aErrors.insert( PDFWriter::Warning_Transparency_Omitted_PDF13 );

    }
#if OSL_DEBUG_LEVEL > 1
    {
        OStringBuffer aLine( " PDFWriterImpl::writeJPG" );
        emitComment( aLine.getStr() );
    }
#endif

    OStringBuffer aLine(200);
    aLine.append( rObject.m_nObject );
    aLine.append( " 0 obj\n"
                  "<</Type/XObject/Subtype/Image/Width " );
    aLine.append( (sal_Int32)rObject.m_aID.m_aPixelSize.Width() );
    aLine.append( " /Height " );
    aLine.append( (sal_Int32)rObject.m_aID.m_aPixelSize.Height() );
    aLine.append( " /BitsPerComponent 8 " );
    if( rObject.m_bTrueColor )
        aLine.append( "/ColorSpace/DeviceRGB" );
    else
        aLine.append( "/ColorSpace/DeviceGray" );
    aLine.append( "/Filter/DCTDecode/Length " );
    aLine.append( nLength );
    if( nMaskObject )
    {
        aLine.append( rObject.m_aMask.GetBitCount() == 1 ? " /Mask " : " /SMask " );
        aLine.append( nMaskObject );
        aLine.append( " 0 R " );
    }
    aLine.append( ">>\nstream\n" );
    CHECK_RETURN( writeBuffer( aLine.getStr(), aLine.getLength() ) );

    checkAndEnableStreamEncryption( rObject.m_nObject );
    CHECK_RETURN( writeBuffer( rObject.m_pStream->GetData(), nLength ) );
    disableStreamEncryption();

    aLine.setLength( 0 );
    aLine.append( "\nendstream\nendobj\n\n" );
    CHECK_RETURN( writeBuffer( aLine.getStr(), aLine.getLength() ) );

    if( nMaskObject )
    {
        BitmapEmit aEmit;
        aEmit.m_nObject = nMaskObject;
        if( rObject.m_aMask.GetBitCount() == 1 )
            aEmit.m_aBitmap = BitmapEx( rObject.m_aMask, rObject.m_aMask );
        else if( rObject.m_aMask.GetBitCount() == 8 )
            aEmit.m_aBitmap = BitmapEx( rObject.m_aMask, AlphaMask( rObject.m_aMask ) );
        writeBitmapObject( aEmit, true );
    }

    return true;
}

bool PDFWriterImpl::writeBitmapObject( BitmapEmit& rObject, bool bMask )
{
    CHECK_RETURN( updateObject( rObject.m_nObject ) );

    Bitmap  aBitmap;
    Color   aTransparentColor( COL_TRANSPARENT );
    bool    bWriteMask = false;
    if( ! bMask )
    {
        aBitmap = rObject.m_aBitmap.GetBitmap();
        if( rObject.m_aBitmap.IsAlpha() )
        {
            if( m_aContext.Version >= PDFWriter::PDF_1_4 )
                bWriteMask = true;
            // else draw without alpha channel
        }
        else
        {
            switch( rObject.m_aBitmap.GetTransparentType() )
            {
                case TRANSPARENT_NONE:
                    // comes from drawMask function
                    if( aBitmap.GetBitCount() == 1 && rObject.m_bDrawMask )
                        bMask = true;
                    break;
                case TRANSPARENT_COLOR:
                    aTransparentColor = rObject.m_aBitmap.GetTransparentColor();
                    break;
                case TRANSPARENT_BITMAP:
                    bWriteMask = true;
                    break;
            }
        }
    }
    else
    {
        if( m_aContext.Version < PDFWriter::PDF_1_4 || ! rObject.m_aBitmap.IsAlpha() )
        {
            aBitmap = rObject.m_aBitmap.GetMask();
            aBitmap.Convert( BMP_CONVERSION_1BIT_THRESHOLD );
            DBG_ASSERT( aBitmap.GetBitCount() == 1, "mask conversion failed" );
        }
        else if( aBitmap.GetBitCount() != 8 )
        {
            aBitmap = rObject.m_aBitmap.GetAlpha().GetBitmap();
            aBitmap.Convert( BMP_CONVERSION_8BIT_GREYS );
            DBG_ASSERT( aBitmap.GetBitCount() == 8, "alpha mask conversion failed" );
        }
    }

    BitmapReadAccess* pAccess = aBitmap.AcquireReadAccess();
    AccessReleaser aReleaser( pAccess );

    bool bTrueColor;
    sal_Int32 nBitsPerComponent;
    switch( aBitmap.GetBitCount() )
    {
        case 1:
        case 2:
        case 4:
        case 8:
            bTrueColor = false;
            nBitsPerComponent = aBitmap.GetBitCount();
            break;
        default:
            bTrueColor = true;
            nBitsPerComponent = 8;
            break;
    }

    sal_Int32 nStreamLengthObject   = createObject();
    sal_Int32 nMaskObject           = 0;

#if OSL_DEBUG_LEVEL > 1
    {
        OStringBuffer aLine( " PDFWriterImpl::writeBitmapObject" );
        emitComment( aLine.getStr() );
    }
#endif
    OStringBuffer aLine(1024);
    aLine.append( rObject.m_nObject );
    aLine.append( " 0 obj\n"
                  "<</Type/XObject/Subtype/Image/Width " );
    aLine.append( (sal_Int32)aBitmap.GetSizePixel().Width() );
    aLine.append( " /Height " );
    aLine.append( (sal_Int32)aBitmap.GetSizePixel().Height() );
    aLine.append( " /BitsPerComponent " );
    aLine.append( nBitsPerComponent );
    aLine.append( " /Length " );
    aLine.append( nStreamLengthObject );
    aLine.append( " 0 R\n" );
#ifndef DEBUG_DISABLE_PDFCOMPRESSION
    aLine.append( "/Filter/FlateDecode" );
#endif
    if( ! bMask )
    {
        aLine.append( "/ColorSpace" );
        if( bTrueColor )
            aLine.append( "/DeviceRGB\n" );
        else if( aBitmap.HasGreyPalette() )
        {
            aLine.append( "/DeviceGray\n" );
            if( aBitmap.GetBitCount() == 1 )
            {
                // #i47395# 1 bit bitmaps occasionally have an inverted grey palette
                sal_Int32 nBlackIndex = pAccess->GetBestPaletteIndex( BitmapColor( Color( COL_BLACK ) ) );
                DBG_ASSERT( nBlackIndex == 0 || nBlackIndex == 1, "wrong black index" );
                if( nBlackIndex == 1 )
                    aLine.append( "/Decode[1 0]\n" );
            }
        }
        else
        {
            aLine.append( "[ /Indexed/DeviceRGB " );
            aLine.append( (sal_Int32)(pAccess->GetPaletteEntryCount()-1) );
            aLine.append( "\n<" );
            if( m_aContext.Encrypt )
            {
                enableStringEncryption( rObject.m_nObject );
                //check encryption buffer size
                if( checkEncryptionBufferSize( pAccess->GetPaletteEntryCount()*3 ) )
                {
                    int nChar = 0;
                    //fill the encryption buffer
                    for( USHORT i = 0; i < pAccess->GetPaletteEntryCount(); i++ )
                    {
                        const BitmapColor& rColor = pAccess->GetPaletteColor( i );
                        m_pEncryptionBuffer[nChar++] = rColor.GetRed();
                        m_pEncryptionBuffer[nChar++] = rColor.GetGreen();
                        m_pEncryptionBuffer[nChar++] = rColor.GetBlue();
                    }
                    //encrypt the colorspace lookup table
                    rtl_cipher_encodeARCFOUR( m_aCipher, m_pEncryptionBuffer, nChar, m_pEncryptionBuffer, nChar );
                    //now queue the data for output
                    nChar = 0;
                    for( USHORT i = 0; i < pAccess->GetPaletteEntryCount(); i++ )
                    {
                        appendHex(m_pEncryptionBuffer[nChar++], aLine );
                        appendHex(m_pEncryptionBuffer[nChar++], aLine );
                        appendHex(m_pEncryptionBuffer[nChar++], aLine );
                    }
                }
            }
            else //no encryption requested (PDF/A-1a program flow drops here)
            {
                for( USHORT i = 0; i < pAccess->GetPaletteEntryCount(); i++ )
                {
                    const BitmapColor& rColor = pAccess->GetPaletteColor( i );
                    appendHex( rColor.GetRed(), aLine );
                    appendHex( rColor.GetGreen(), aLine );
                    appendHex( rColor.GetBlue(), aLine );
                }
            }
            aLine.append( ">\n]\n" );
        }
    }
    else
    {
        if( aBitmap.GetBitCount() == 1 )
        {
            aLine.append( " /ImageMask true\n" );
            sal_Int32 nBlackIndex = pAccess->GetBestPaletteIndex( BitmapColor( Color( COL_BLACK ) ) );
            DBG_ASSERT( nBlackIndex == 0 || nBlackIndex == 1, "wrong black index" );
            if( nBlackIndex )
                aLine.append( "/Decode[ 1 0 ]\n" );
            else
                aLine.append( "/Decode[ 0 1 ]\n" );
        }
        else if( aBitmap.GetBitCount() == 8 )
        {
            aLine.append( "/ColorSpace/DeviceGray\n"
                          "/Decode [ 1 0 ]\n" );
        }
    }

    if( ! bMask && m_aContext.Version > PDFWriter::PDF_1_2 && !m_bIsPDF_A1 )//i59651
    {
        if( bWriteMask )
        {
            nMaskObject = createObject();
            if( rObject.m_aBitmap.IsAlpha() && m_aContext.Version > PDFWriter::PDF_1_3 )
                aLine.append( "/SMask " );
            else
                aLine.append( "/Mask " );
            aLine.append( nMaskObject );
            aLine.append( " 0 R\n" );
        }
        else if( aTransparentColor != Color( COL_TRANSPARENT ) )
        {
            aLine.append( "/Mask[ " );
            if( bTrueColor )
            {
                aLine.append( (sal_Int32)aTransparentColor.GetRed() );
                aLine.append( ' ' );
                aLine.append( (sal_Int32)aTransparentColor.GetRed() );
                aLine.append( ' ' );
                aLine.append( (sal_Int32)aTransparentColor.GetGreen() );
                aLine.append( ' ' );
                aLine.append( (sal_Int32)aTransparentColor.GetGreen() );
                aLine.append( ' ' );
                aLine.append( (sal_Int32)aTransparentColor.GetBlue() );
                aLine.append( ' ' );
                aLine.append( (sal_Int32)aTransparentColor.GetBlue() );
            }
            else
            {
                sal_Int32 nIndex = pAccess->GetBestPaletteIndex( BitmapColor( aTransparentColor ) );
                aLine.append( nIndex );
            }
            aLine.append( " ]\n" );
        }
    }
    else if( m_bIsPDF_A1 && (bWriteMask || aTransparentColor != Color( COL_TRANSPARENT )) )
        m_aErrors.insert( PDFWriter::Warning_Transparency_Omitted_PDFA );

    aLine.append( ">>\n"
                  "stream\n" );
    CHECK_RETURN( writeBuffer( aLine.getStr(), aLine.getLength() ) );
    sal_uInt64 nStartPos = 0;
    CHECK_RETURN( (osl_File_E_None == osl_getFilePos( m_aFile, &nStartPos )) );

    checkAndEnableStreamEncryption( rObject.m_nObject );
    beginCompression();
    if( ! bTrueColor || pAccess->GetScanlineFormat() == BMP_FORMAT_24BIT_TC_RGB )
    {
        const int nScanLineBytes = 1 + ( pAccess->GetBitCount() * ( pAccess->Width() - 1 ) / 8U );

        for( int i = 0; i < pAccess->Height(); i++ )
        {
            CHECK_RETURN( writeBuffer( pAccess->GetScanline( i ), nScanLineBytes ) );
        }
    }
    else
    {
        const int nScanLineBytes = pAccess->Width()*3;
        boost::shared_array<sal_uInt8> pCol( new sal_uInt8[ nScanLineBytes ] );
        for( int y = 0; y < pAccess->Height(); y++ )
        {
            for( int x = 0; x < pAccess->Width(); x++ )
            {
                BitmapColor aColor = pAccess->GetColor( y, x );
                pCol[3*x+0] = aColor.GetRed();
                pCol[3*x+1] = aColor.GetGreen();
                pCol[3*x+2] = aColor.GetBlue();
            }
            CHECK_RETURN( writeBuffer( pCol.get(), nScanLineBytes ) );
        }
    }
    endCompression();
    disableStreamEncryption();

    sal_uInt64 nEndPos = 0;
    CHECK_RETURN( (osl_File_E_None == osl_getFilePos( m_aFile, &nEndPos )) );
    aLine.setLength( 0 );
    aLine.append( "\nendstream\nendobj\n\n" );
    CHECK_RETURN( writeBuffer( aLine.getStr(), aLine.getLength() ) );
    CHECK_RETURN( updateObject( nStreamLengthObject ) );
    aLine.setLength( 0 );
    aLine.append( nStreamLengthObject );
    aLine.append( " 0 obj\n" );
    aLine.append( (sal_Int64)(nEndPos-nStartPos) );
    aLine.append( "\nendobj\n\n" );
    CHECK_RETURN( writeBuffer( aLine.getStr(), aLine.getLength() ) );

    if( nMaskObject )
    {
        BitmapEmit aEmit;
        aEmit.m_nObject             = nMaskObject;
        aEmit.m_aBitmap             = rObject.m_aBitmap;
        return writeBitmapObject( aEmit, true );
    }

    return true;
}

void PDFWriterImpl::drawJPGBitmap( SvStream& rDCTData, bool bIsTrueColor, const Size& rSizePixel, const Rectangle& rTargetArea, const Bitmap& rMask )
{
    MARK( "drawJPGBitmap" );

    OStringBuffer aLine( 80 );
    updateGraphicsState();

    // #i40055# sanity check
    if( ! (rTargetArea.GetWidth() && rTargetArea.GetHeight() ) )
        return;
    if( ! (rSizePixel.Width() && rSizePixel.Height()) )
        return;

    SvMemoryStream* pStream = new SvMemoryStream;
    rDCTData.Seek( 0 );
    *pStream << rDCTData;
    pStream->Seek( STREAM_SEEK_TO_END );

    BitmapID aID;
    aID.m_aPixelSize    = rSizePixel;
    aID.m_nSize         = pStream->Tell();
    pStream->Seek( STREAM_SEEK_TO_BEGIN );
    aID.m_nChecksum     = rtl_crc32( 0, pStream->GetData(), aID.m_nSize );
    if( ! rMask.IsEmpty() )
        aID.m_nMaskChecksum = rMask.GetChecksum();

    std::list< JPGEmit >::const_iterator it;
    for( it = m_aJPGs.begin(); it != m_aJPGs.end() && ! (aID == it->m_aID); ++it )
        ;
    if( it == m_aJPGs.end() )
    {
        m_aJPGs.push_front( JPGEmit() );
        JPGEmit& rEmit = m_aJPGs.front();
        rEmit.m_nObject     = createObject();
        rEmit.m_aID         = aID;
        rEmit.m_pStream     = pStream;
        rEmit.m_bTrueColor  = bIsTrueColor;
        if( !! rMask && rMask.GetSizePixel() == rSizePixel )
            rEmit.m_aMask   = rMask;

        it = m_aJPGs.begin();
    }
    else
        delete pStream;

    aLine.append( "q " );
    sal_Int32 nCheckWidth = 0;
    m_aPages.back().appendMappedLength( (sal_Int32)rTargetArea.GetWidth(), aLine, false, &nCheckWidth );
    aLine.append( " 0 0 " );
    sal_Int32 nCheckHeight = 0;
    m_aPages.back().appendMappedLength( (sal_Int32)rTargetArea.GetHeight(), aLine, true, &nCheckHeight );
    aLine.append( ' ' );
    m_aPages.back().appendPoint( rTargetArea.BottomLeft(), aLine );
    aLine.append( " cm\n/Im" );
    aLine.append( it->m_nObject );
    aLine.append( " Do Q\n" );
    if( nCheckWidth == 0 || nCheckHeight == 0 )
    {
        // #i97512# avoid invalid current matrix
        aLine.setLength( 0 );
        aLine.append( "\n%jpeg image /Im" );
        aLine.append( it->m_nObject );
        aLine.append( " scaled to zero size, omitted\n" );
    }
    writeBuffer( aLine.getStr(), aLine.getLength() );

    OStringBuffer aObjName( 16 );
    aObjName.append( "Im" );
    aObjName.append( it->m_nObject );
    pushResource( ResXObject, aObjName.makeStringAndClear(), it->m_nObject );

}

void PDFWriterImpl::drawBitmap( const Point& rDestPoint, const Size& rDestSize, const BitmapEmit& rBitmap, const Color& rFillColor )
{
    OStringBuffer aLine( 80 );
    updateGraphicsState();

    aLine.append( "q " );
    if( rFillColor != Color( COL_TRANSPARENT ) )
    {
        appendNonStrokingColor( rFillColor, aLine );
        aLine.append( ' ' );
    }
    sal_Int32 nCheckWidth = 0;
    m_aPages.back().appendMappedLength( (sal_Int32)rDestSize.Width(), aLine, false, &nCheckWidth );
    aLine.append( " 0 0 " );
    sal_Int32 nCheckHeight = 0;
    m_aPages.back().appendMappedLength( (sal_Int32)rDestSize.Height(), aLine, true, &nCheckHeight );
    aLine.append( ' ' );
    m_aPages.back().appendPoint( rDestPoint + Point( 0, rDestSize.Height()-1 ), aLine );
    aLine.append( " cm\n/Im" );
    aLine.append( rBitmap.m_nObject );
    aLine.append( " Do Q\n" );
    if( nCheckWidth == 0 || nCheckHeight == 0 )
    {
        // #i97512# avoid invalid current matrix
        aLine.setLength( 0 );
        aLine.append( "\n%bitmap image /Im" );
        aLine.append( rBitmap.m_nObject );
        aLine.append( " scaled to zero size, omitted\n" );
    }
    writeBuffer( aLine.getStr(), aLine.getLength() );
}

const PDFWriterImpl::BitmapEmit& PDFWriterImpl::createBitmapEmit( const BitmapEx& rBitmap, bool bDrawMask )
{
    BitmapID aID;
    aID.m_aPixelSize        = rBitmap.GetSizePixel();
    aID.m_nSize             = rBitmap.GetBitCount();
    aID.m_nChecksum         = rBitmap.GetBitmap().GetChecksum();
    aID.m_nMaskChecksum     = 0;
    if( rBitmap.IsAlpha() )
        aID.m_nMaskChecksum = rBitmap.GetAlpha().GetChecksum();
    else
    {
        Bitmap aMask = rBitmap.GetMask();
        if( ! aMask.IsEmpty() )
            aID.m_nMaskChecksum = aMask.GetChecksum();
    }
    std::list< BitmapEmit >::const_iterator it;
    for( it = m_aBitmaps.begin(); it != m_aBitmaps.end(); ++it )
    {
        if( aID == it->m_aID )
            break;
    }
    if( it == m_aBitmaps.end() )
    {
        m_aBitmaps.push_front( BitmapEmit() );
        m_aBitmaps.front().m_aID        = aID;
        m_aBitmaps.front().m_aBitmap    = rBitmap;
        m_aBitmaps.front().m_nObject    = createObject();
        m_aBitmaps.front().m_bDrawMask  = bDrawMask;
        it = m_aBitmaps.begin();
    }

    OStringBuffer aObjName( 16 );
    aObjName.append( "Im" );
    aObjName.append( it->m_nObject );
    pushResource( ResXObject, aObjName.makeStringAndClear(), it->m_nObject );

    return *it;
}

void PDFWriterImpl::drawBitmap( const Point& rDestPoint, const Size& rDestSize, const Bitmap& rBitmap )
{
    MARK( "drawBitmap (Bitmap)" );

    // #i40055# sanity check
    if( ! (rDestSize.Width() && rDestSize.Height()) )
        return;

    const BitmapEmit& rEmit = createBitmapEmit( BitmapEx( rBitmap ) );
    drawBitmap( rDestPoint, rDestSize, rEmit, Color( COL_TRANSPARENT ) );
}

void PDFWriterImpl::drawBitmap( const Point& rDestPoint, const Size& rDestSize, const BitmapEx& rBitmap )
{
    MARK( "drawBitmap (BitmapEx)" );

    // #i40055# sanity check
    if( ! (rDestSize.Width() && rDestSize.Height()) )
        return;

    const BitmapEmit& rEmit = createBitmapEmit( rBitmap );
    drawBitmap( rDestPoint, rDestSize, rEmit, Color( COL_TRANSPARENT ) );
}

void PDFWriterImpl::drawMask( const Point& rDestPoint, const Size& rDestSize, const Bitmap& rBitmap, const Color& rFillColor )
{
    MARK( "drawMask" );

    // #i40055# sanity check
    if( ! (rDestSize.Width() && rDestSize.Height()) )
        return;

    Bitmap aBitmap( rBitmap );
    if( aBitmap.GetBitCount() > 1 )
        aBitmap.Convert( BMP_CONVERSION_1BIT_THRESHOLD );
    DBG_ASSERT( aBitmap.GetBitCount() == 1, "mask conversion failed" );

    const BitmapEmit& rEmit = createBitmapEmit( BitmapEx( aBitmap ), true );
    drawBitmap( rDestPoint, rDestSize, rEmit, rFillColor );
}

sal_Int32 PDFWriterImpl::createGradient( const Gradient& rGradient, const Size& rSize )
{
    Size aPtSize( lcl_convert( m_aGraphicsStack.front().m_aMapMode,
                               MapMode( MAP_POINT ),
                               getReferenceDevice(),
                               rSize ) );
    // check if we already have this gradient
    std::list<GradientEmit>::iterator it;
    for( it = m_aGradients.begin(); it != m_aGradients.end(); ++it )
    {
        if( it->m_aGradient == rGradient )
        {
            if( it->m_aSize.Width() < aPtSize.Width() )
                it->m_aSize.Width() = aPtSize.Width();
            if( it->m_aSize.Height() <= aPtSize.Height() )
                it->m_aSize.Height() = aPtSize.Height();
           break;
        }
    }
    if( it == m_aGradients.end() )
    {
        m_aGradients.push_front( GradientEmit() );
        m_aGradients.front().m_aGradient    = rGradient;
        m_aGradients.front().m_nObject      = createObject();
        m_aGradients.front().m_aSize        = aPtSize;
        it = m_aGradients.begin();
    }

    OStringBuffer aObjName( 16 );
    aObjName.append( 'P' );
    aObjName.append( it->m_nObject );
    pushResource( ResShading, aObjName.makeStringAndClear(), it->m_nObject );

    return it->m_nObject;
}

void PDFWriterImpl::drawGradient( const Rectangle& rRect, const Gradient& rGradient )
{
    MARK( "drawGradient (Rectangle)" );

    if( m_aContext.Version == PDFWriter::PDF_1_2 )
    {
        drawRectangle( rRect );
        return;
    }

    sal_Int32 nGradient = createGradient( rGradient, rRect.GetSize() );

    Point aTranslate( rRect.BottomLeft() );
    aTranslate += Point( 0, 1 );

    updateGraphicsState();

    OStringBuffer aLine( 80 );
    aLine.append( "q 1 0 0 1 " );
    m_aPages.back().appendPoint( aTranslate, aLine );
    aLine.append( " cm " );
    // if a stroke is appended reset the clip region before stroke
    if( m_aGraphicsStack.front().m_aLineColor != Color( COL_TRANSPARENT ) )
        aLine.append( "q " );
    aLine.append( "0 0 " );
    m_aPages.back().appendMappedLength( (sal_Int32)rRect.GetWidth(), aLine, false );
    aLine.append( ' ' );
    m_aPages.back().appendMappedLength( (sal_Int32)rRect.GetHeight(), aLine, true );
    aLine.append( " re W n\n" );

    aLine.append( "/P" );
    aLine.append( nGradient );
    aLine.append( " sh " );
    if( m_aGraphicsStack.front().m_aLineColor != Color( COL_TRANSPARENT ) )
    {
        aLine.append( "Q 0 0 " );
        m_aPages.back().appendMappedLength( (sal_Int32)rRect.GetWidth(), aLine, false );
        aLine.append( ' ' );
        m_aPages.back().appendMappedLength( (sal_Int32)rRect.GetHeight(), aLine, true );
        aLine.append( " re S " );
    }
    aLine.append( "Q\n" );
    writeBuffer( aLine.getStr(), aLine.getLength() );
}

void PDFWriterImpl::drawGradient( const PolyPolygon& rPolyPoly, const Gradient& rGradient )
{
    MARK( "drawGradient (PolyPolygon)" );

    if( m_aContext.Version == PDFWriter::PDF_1_2 )
    {
        drawPolyPolygon( rPolyPoly );
        return;
    }

    sal_Int32 nGradient = createGradient( rGradient, rPolyPoly.GetBoundRect().GetSize() );

    updateGraphicsState();

    Rectangle aBoundRect = rPolyPoly.GetBoundRect();
    Point aTranslate = aBoundRect.BottomLeft() + Point( 0, 1 );
    int nPolygons = rPolyPoly.Count();

    OStringBuffer aLine( 80*nPolygons );
    aLine.append( "q " );
    // set PolyPolygon as clip path
    m_aPages.back().appendPolyPolygon( rPolyPoly, aLine );
    aLine.append( "W* n\n" );
    aLine.append( "1 0 0 1 " );
    m_aPages.back().appendPoint( aTranslate, aLine );
    aLine.append( " cm\n" );
    aLine.append( "/P" );
    aLine.append( nGradient );
    aLine.append( " sh Q\n" );
    if( m_aGraphicsStack.front().m_aLineColor != Color( COL_TRANSPARENT ) )
    {
        // and draw the surrounding path
        m_aPages.back().appendPolyPolygon( rPolyPoly, aLine );
        aLine.append( "S\n" );
    }
    writeBuffer( aLine.getStr(), aLine.getLength() );
}

void PDFWriterImpl::drawHatch( const PolyPolygon& rPolyPoly, const Hatch& rHatch )
{
    MARK( "drawHatch" );

    updateGraphicsState();

    if( m_aGraphicsStack.front().m_aLineColor == Color( COL_TRANSPARENT ) &&
        m_aGraphicsStack.front().m_aFillColor == Color( COL_TRANSPARENT ) )
        return;
    if( rPolyPoly.Count() )
    {
        PolyPolygon     aPolyPoly( rPolyPoly );

        aPolyPoly.Optimize( POLY_OPTIMIZE_NO_SAME );
        push( PUSH_LINECOLOR );
        setLineColor( rHatch.GetColor() );
        getReferenceDevice()->ImplDrawHatch( aPolyPoly, rHatch, FALSE );
        pop();
    }
}

void PDFWriterImpl::drawWallpaper( const Rectangle& rRect, const Wallpaper& rWall )
{
    MARK( "drawWallpaper" );

    bool bDrawColor         = false;
    bool bDrawGradient      = false;
    bool bDrawBitmap        = false;

    BitmapEx aBitmap;
    Point aBmpPos = rRect.TopLeft();
    Size aBmpSize;
    if( rWall.IsBitmap() )
    {
        aBitmap = rWall.GetBitmap();
        aBmpSize = lcl_convert( aBitmap.GetPrefMapMode(),
                                getMapMode(),
                                getReferenceDevice(),
                                aBitmap.GetPrefSize() );
        Rectangle aRect( rRect );
        if( rWall.IsRect() )
        {
            aRect = rWall.GetRect();
            aBmpPos = aRect.TopLeft();
            aBmpSize = aRect.GetSize();
        }
        if( rWall.GetStyle() != WALLPAPER_SCALE )
        {
            if( rWall.GetStyle() != WALLPAPER_TILE )
            {
                bDrawBitmap     = true;
                if( rWall.IsGradient() )
                    bDrawGradient = true;
                else
                    bDrawColor = true;
                switch( rWall.GetStyle() )
                {
                    case WALLPAPER_TOPLEFT:
                        break;
                    case WALLPAPER_TOP:
                        aBmpPos.X() += (aRect.GetWidth()-aBmpSize.Width())/2;
                        break;
                    case WALLPAPER_LEFT:
                        aBmpPos.Y() += (aRect.GetHeight()-aBmpSize.Height())/2;
                        break;
                    case WALLPAPER_TOPRIGHT:
                        aBmpPos.X() += aRect.GetWidth()-aBmpSize.Width();
                        break;
                    case WALLPAPER_CENTER:
                        aBmpPos.X() += (aRect.GetWidth()-aBmpSize.Width())/2;
                        aBmpPos.Y() += (aRect.GetHeight()-aBmpSize.Height())/2;
                        break;
                    case WALLPAPER_RIGHT:
                        aBmpPos.X() += aRect.GetWidth()-aBmpSize.Width();
                        aBmpPos.Y() += (aRect.GetHeight()-aBmpSize.Height())/2;
                        break;
                    case WALLPAPER_BOTTOMLEFT:
                        aBmpPos.Y() += aRect.GetHeight()-aBmpSize.Height();
                        break;
                    case WALLPAPER_BOTTOM:
                        aBmpPos.X() += (aRect.GetWidth()-aBmpSize.Width())/2;
                        aBmpPos.Y() += aRect.GetHeight()-aBmpSize.Height();
                        break;
                    case WALLPAPER_BOTTOMRIGHT:
                        aBmpPos.X() += aRect.GetWidth()-aBmpSize.Width();
                        aBmpPos.Y() += aRect.GetHeight()-aBmpSize.Height();
                        break;
                    default: ;
                }
            }
            else
            {
                // push the bitmap
                const BitmapEmit& rEmit = createBitmapEmit( BitmapEx( aBitmap ) );

                // convert to page coordinates; this needs to be done here
                // since the emit does not know the page anymore
                Rectangle aConvertRect( aBmpPos, aBmpSize );
                m_aPages.back().convertRect( aConvertRect );

                OStringBuffer aNameBuf(16);
                aNameBuf.append( "Im" );
                aNameBuf.append( rEmit.m_nObject );
                OString aImageName( aNameBuf.makeStringAndClear() );

                // push the pattern
                OStringBuffer aTilingStream( 32 );
                appendFixedInt( aConvertRect.GetWidth(), aTilingStream );
                aTilingStream.append( " 0 0 " );
                appendFixedInt( aConvertRect.GetHeight(), aTilingStream );
                aTilingStream.append( " 0 0 cm\n/" );
                aTilingStream.append( aImageName );
                aTilingStream.append( " Do\n" );

                m_aTilings.push_back( TilingEmit() );
                m_aTilings.back().m_nObject         = createObject();
                m_aTilings.back().m_aRectangle      = Rectangle( Point( 0, 0 ), aConvertRect.GetSize() );
                m_aTilings.back().m_pTilingStream   = new SvMemoryStream();
                m_aTilings.back().m_pTilingStream->Write( aTilingStream.getStr(), aTilingStream.getLength() );
                // phase the tiling so wallpaper begins on upper left
                m_aTilings.back().m_aTransform.matrix[2] = double(aConvertRect.Left() % aConvertRect.GetWidth()) / fDivisor;
                m_aTilings.back().m_aTransform.matrix[5] = double(aConvertRect.Top() % aConvertRect.GetHeight()) / fDivisor;
                m_aTilings.back().m_aResources.m_aXObjects[aImageName] = rEmit.m_nObject;

                updateGraphicsState();

                OStringBuffer aObjName( 16 );
                aObjName.append( 'P' );
                aObjName.append( m_aTilings.back().m_nObject );
                OString aPatternName( aObjName.makeStringAndClear() );
                pushResource( ResPattern, aPatternName, m_aTilings.back().m_nObject );

                // fill a rRect with the pattern
                OStringBuffer aLine( 100 );
                aLine.append( "q /Pattern cs /" );
                aLine.append( aPatternName );
                aLine.append( " scn " );
                m_aPages.back().appendRect( rRect, aLine );
                aLine.append( " f Q\n" );
                writeBuffer( aLine.getStr(), aLine.getLength() );
            }
        }
        else
        {
            aBmpPos     = aRect.TopLeft();
            aBmpSize    = aRect.GetSize();
            bDrawBitmap = true;
        }

        if( aBitmap.IsTransparent() )
        {
            if( rWall.IsGradient() )
                bDrawGradient = true;
            else
                bDrawColor = true;
        }
    }
    else if( rWall.IsGradient() )
        bDrawGradient = true;
    else
        bDrawColor = true;

    if( bDrawGradient )
    {
        drawGradient( rRect, rWall.GetGradient() );
    }
    if( bDrawColor )
    {
        Color aOldLineColor = m_aGraphicsStack.front().m_aLineColor;
        Color aOldFillColor = m_aGraphicsStack.front().m_aFillColor;
        setLineColor( Color( COL_TRANSPARENT ) );
        setFillColor( rWall.GetColor() );
        drawRectangle( rRect );
        setLineColor( aOldLineColor );
        setFillColor( aOldFillColor );
    }
    if( bDrawBitmap )
    {
        // set temporary clip region since aBmpPos and aBmpSize
        // may be outside rRect
        OStringBuffer aLine( 20 );
        aLine.append( "q " );
        m_aPages.back().appendRect( rRect, aLine );
        aLine.append( " W n\n" );
        writeBuffer( aLine.getStr(), aLine.getLength() );
        drawBitmap( aBmpPos, aBmpSize, aBitmap );
        writeBuffer( "Q\n", 2 );
    }
}

void PDFWriterImpl::beginPattern( const Rectangle& rCellRect )
{
    beginRedirect( new SvMemoryStream(), rCellRect );
}

sal_Int32 PDFWriterImpl::endPattern( const SvtGraphicFill::Transform& rTransform )
{
    Rectangle aConvertRect( getRedirectTargetRect() );
    DBG_ASSERT( aConvertRect.GetWidth() != 0 && aConvertRect.GetHeight() != 0, "empty cell rectangle in pattern" );

    // get scaling between current mapmode and PDF output
    Size aScaling( lcl_convert( m_aGraphicsStack.front().m_aMapMode, m_aMapMode, getReferenceDevice(), Size( 10000, 10000 ) ) );
    double fSX = (double(aScaling.Width()) / 10000.0);
    double fSY = (double(aScaling.Height()) / 10000.0);

    // transform translation part of matrix
    Size aTranslation( (long)rTransform.matrix[2], (long)rTransform.matrix[5] );
    aTranslation = lcl_convert( m_aGraphicsStack.front().m_aMapMode, m_aMapMode, getReferenceDevice(), aTranslation );

    sal_Int32 nTilingId = m_aTilings.size();
    m_aTilings.push_back( TilingEmit() );
    TilingEmit& rTile = m_aTilings.back();
    rTile.m_nObject         = createObject();
    rTile.m_aResources      = m_aOutputStreams.front().m_aResourceDict;
    rTile.m_aTransform.matrix[0] = rTransform.matrix[0] * fSX;
    rTile.m_aTransform.matrix[1] = rTransform.matrix[1] * fSY;
    rTile.m_aTransform.matrix[2] = aTranslation.Width();
    rTile.m_aTransform.matrix[3] = rTransform.matrix[3] * fSX;
    rTile.m_aTransform.matrix[4] = rTransform.matrix[4] * fSY;
    rTile.m_aTransform.matrix[5] = -aTranslation.Height();
    // caution: endRedirect pops the stream, so do this last
    rTile.m_pTilingStream   = dynamic_cast<SvMemoryStream*>(endRedirect());
    // FIXME: bound rect will not work with rotated matrix
    rTile.m_aRectangle      = Rectangle( Point(0,0), aConvertRect.GetSize() );
    rTile.m_aCellSize       = aConvertRect.GetSize();

    OStringBuffer aObjName( 16 );
    aObjName.append( 'P' );
    aObjName.append( rTile.m_nObject );
    pushResource( ResPattern, aObjName.makeStringAndClear(), rTile.m_nObject );
    return nTilingId;
}

void PDFWriterImpl::drawPolyPolygon( const PolyPolygon& rPolyPoly, sal_Int32 nPattern, bool bEOFill )
{
    if( nPattern < 0 || nPattern >= (sal_Int32)m_aTilings.size() )
        return;

    m_aPages.back().endStream();
    sal_Int32 nXObject = createObject();
    OStringBuffer aNameBuf( 16 );
    aNameBuf.append( "Pol" );
    aNameBuf.append( nXObject );
    OString aObjName( aNameBuf.makeStringAndClear() );
    Rectangle aObjRect;
    if( updateObject( nXObject ) )
    {
        // get bounding rect of object
        PolyPolygon aSubDiv;
        rPolyPoly.AdaptiveSubdivide( aSubDiv );
        aObjRect = aSubDiv.GetBoundRect();
        Rectangle aConvObjRect( aObjRect );
        m_aPages.back().convertRect( aConvObjRect );

        // move polypolygon to bottom left of page
        PolyPolygon aLocalPath( rPolyPoly );
        sal_Int32 nPgWd = getReferenceDevice()->ImplGetDPIX() * m_aPages.back().getWidth() / 72;
        sal_Int32 nPgHt = getReferenceDevice()->ImplGetDPIY() * m_aPages.back().getHeight() / 72;
        Size aLogicPgSz = getReferenceDevice()->PixelToLogic( Size( nPgWd, nPgHt ), m_aGraphicsStack.front().m_aMapMode );
        sal_Int32 nXOff = aObjRect.Left();
        sal_Int32 nYOff = aLogicPgSz.Height() - aObjRect.Bottom();
        aLocalPath.Move( -nXOff, nYOff );

        // prepare XObject's content stream
        OStringBuffer aStream( 512 );
        aStream.append( "/Pattern cs /P" );
        aStream.append( m_aTilings[ nPattern ].m_nObject );
        aStream.append( " scn\n" );
        m_aPages.back().appendPolyPolygon( aLocalPath, aStream );
        aStream.append( bEOFill ? "f*" : "f" );
        SvMemoryStream aMemStream( aStream.getLength() );
        aMemStream.Write( aStream.getStr(), aStream.getLength() );
        bool bDeflate = compressStream( &aMemStream );
        aMemStream.Seek( STREAM_SEEK_TO_END );
        sal_Int32 nStreamLen = (sal_Int32)aMemStream.Tell();
        aMemStream.Seek( STREAM_SEEK_TO_BEGIN );

        // add new XObject to global resource dict
        m_aGlobalResourceDict.m_aXObjects[ aObjName ] = nXObject;

        // write XObject
        OStringBuffer aLine( 512 );
        aLine.append( nXObject );
        aLine.append( " 0 obj\n"
                      "<</Type/XObject/Subtype/Form/BBox[0 0 " );
        appendFixedInt( aConvObjRect.GetWidth(), aLine );
        aLine.append( ' ' );
        appendFixedInt( aConvObjRect.GetHeight(), aLine );
        aLine.append( "]/Length " );
        aLine.append( nStreamLen );
        if( bDeflate )
            aLine.append( "/Filter/FlateDecode" );
        aLine.append( ">>\n"
                      "stream\n" );
        writeBuffer( aLine.getStr(), aLine.getLength() );
        checkAndEnableStreamEncryption( nXObject );
        writeBuffer( aMemStream.GetData(), nStreamLen );
        disableStreamEncryption();
        writeBuffer( "\nendstream\nendobj\n\n", 19 );
    }
    m_aPages.back().beginStream();
    OStringBuffer aLine( 80 );
    aLine.append( "q 1 0 0 1 " );
    m_aPages.back().appendPoint( aObjRect.BottomLeft(), aLine );
    aLine.append( " cm/" );
    aLine.append( aObjName );
    aLine.append( " Do Q\n" );
    writeBuffer( aLine.getStr(), aLine.getLength() );
}

void PDFWriterImpl::updateGraphicsState()
{
    OStringBuffer aLine( 256 );
    GraphicsState& rNewState = m_aGraphicsStack.front();
    // first set clip region since it might invalidate everything else

    if( (rNewState.m_nUpdateFlags & GraphicsState::updateClipRegion) )
    {
        rNewState.m_nUpdateFlags &= ~GraphicsState::updateClipRegion;

        if( m_aCurrentPDFState.m_bClipRegion != rNewState.m_bClipRegion ||
            ( rNewState.m_bClipRegion && m_aCurrentPDFState.m_aClipRegion != rNewState.m_aClipRegion ) )
        {
            if( m_aCurrentPDFState.m_bClipRegion && m_aCurrentPDFState.m_aClipRegion.count() )
            {
                aLine.append( "Q " );
                // invalidate everything but the clip region
                m_aCurrentPDFState = GraphicsState();
                rNewState.m_nUpdateFlags = sal::static_int_cast<sal_uInt16>(~GraphicsState::updateClipRegion);
            }
            if( rNewState.m_bClipRegion && rNewState.m_aClipRegion.count() )
            {
                // clip region is always stored in private PDF mapmode
                MapMode aNewMapMode = rNewState.m_aMapMode;
                rNewState.m_aMapMode = m_aMapMode;
                getReferenceDevice()->SetMapMode( rNewState.m_aMapMode );
                m_aCurrentPDFState.m_aMapMode = rNewState.m_aMapMode;

                aLine.append( "q " );
                m_aPages.back().appendPolyPolygon( rNewState.m_aClipRegion, aLine );
                aLine.append( "W* n\n" );
                rNewState.m_aMapMode = aNewMapMode;
                getReferenceDevice()->SetMapMode( rNewState.m_aMapMode );
                m_aCurrentPDFState.m_aMapMode = rNewState.m_aMapMode;
            }
        }
    }

    if( (rNewState.m_nUpdateFlags & GraphicsState::updateMapMode) )
    {
        rNewState.m_nUpdateFlags &= ~GraphicsState::updateMapMode;
        getReferenceDevice()->SetMapMode( rNewState.m_aMapMode );
    }

    if( (rNewState.m_nUpdateFlags & GraphicsState::updateFont) )
    {
        rNewState.m_nUpdateFlags &= ~GraphicsState::updateFont;
        getReferenceDevice()->SetFont( rNewState.m_aFont );
        getReferenceDevice()->ImplNewFont();
    }

    if( (rNewState.m_nUpdateFlags & GraphicsState::updateLayoutMode) )
    {
        rNewState.m_nUpdateFlags &= ~GraphicsState::updateLayoutMode;
        getReferenceDevice()->SetLayoutMode( rNewState.m_nLayoutMode );
    }

    if( (rNewState.m_nUpdateFlags & GraphicsState::updateDigitLanguage) )
    {
        rNewState.m_nUpdateFlags &= ~GraphicsState::updateDigitLanguage;
        getReferenceDevice()->SetDigitLanguage( rNewState.m_aDigitLanguage );
    }

    if( (rNewState.m_nUpdateFlags & GraphicsState::updateLineColor) )
    {
        rNewState.m_nUpdateFlags &= ~GraphicsState::updateLineColor;
        if( m_aCurrentPDFState.m_aLineColor != rNewState.m_aLineColor &&
            rNewState.m_aLineColor != Color( COL_TRANSPARENT ) )
        {
            appendStrokingColor( rNewState.m_aLineColor, aLine );
            aLine.append( "\n" );
        }
    }

    if( (rNewState.m_nUpdateFlags & GraphicsState::updateFillColor) )
    {
        rNewState.m_nUpdateFlags &= ~GraphicsState::updateFillColor;
        if( m_aCurrentPDFState.m_aFillColor != rNewState.m_aFillColor &&
            rNewState.m_aFillColor != Color( COL_TRANSPARENT ) )
        {
            appendNonStrokingColor( rNewState.m_aFillColor, aLine );
            aLine.append( "\n" );
        }
    }

    if( (rNewState.m_nUpdateFlags & GraphicsState::updateTransparentPercent) )
    {
        rNewState.m_nUpdateFlags &= ~GraphicsState::updateTransparentPercent;
        if( m_aContext.Version >= PDFWriter::PDF_1_4 && m_aCurrentPDFState.m_nTransparentPercent != rNewState.m_nTransparentPercent )
        {
            // TODO: switch extended graphicsstate
        }
    }

    // everything is up to date now
    m_aCurrentPDFState = m_aGraphicsStack.front();
    if( aLine.getLength() )
        writeBuffer( aLine.getStr(), aLine.getLength() );
}

/* #i47544# imitate OutputDevice behaviour:
*  if a font with a nontransparent color is set, it overwrites the current
*  text color. OTOH setting the text color will overwrite the color of the font.
*/
void PDFWriterImpl::setFont( const Font& rFont )
{
    Color aColor = rFont.GetColor();
    if( aColor == Color( COL_TRANSPARENT ) )
        aColor = m_aGraphicsStack.front().m_aFont.GetColor();
    m_aGraphicsStack.front().m_aFont = rFont;
    m_aGraphicsStack.front().m_aFont.SetColor( aColor );
    m_aGraphicsStack.front().m_nUpdateFlags |= GraphicsState::updateFont;
}

void PDFWriterImpl::push( sal_uInt16 nFlags )
{
    OSL_ENSURE( m_aGraphicsStack.size() > 0, "invalid graphics stack" );
    m_aGraphicsStack.push_front( m_aGraphicsStack.front() );
    m_aGraphicsStack.front().m_nFlags = nFlags;
}

void PDFWriterImpl::pop()
{
    OSL_ENSURE( m_aGraphicsStack.size() > 1, "pop without push" );
    if( m_aGraphicsStack.size() < 2 )
        return;

    GraphicsState aState = m_aGraphicsStack.front();
    m_aGraphicsStack.pop_front();
    GraphicsState& rOld = m_aGraphicsStack.front();

    // move those parameters back that were not pushed
    // in the first place
    if( ! (aState.m_nFlags & PUSH_LINECOLOR) )
        setLineColor( aState.m_aLineColor );
    if( ! (aState.m_nFlags & PUSH_FILLCOLOR) )
        setFillColor( aState.m_aFillColor );
    if( ! (aState.m_nFlags & PUSH_FONT) )
        setFont( aState.m_aFont );
    if( ! (aState.m_nFlags & PUSH_TEXTCOLOR) )
        setTextColor( aState.m_aFont.GetColor() );
    if( ! (aState.m_nFlags & PUSH_MAPMODE) )
        setMapMode( aState.m_aMapMode );
    if( ! (aState.m_nFlags & PUSH_CLIPREGION) )
    {
        // do not use setClipRegion here
        // it would convert again assuming the current mapmode
        rOld.m_aClipRegion = aState.m_aClipRegion;
        rOld.m_bClipRegion = aState.m_bClipRegion;
    }
    if( ! (aState.m_nFlags & PUSH_TEXTLINECOLOR ) )
        setTextLineColor( aState.m_aTextLineColor );
    if( ! (aState.m_nFlags & PUSH_OVERLINECOLOR ) )
        setOverlineColor( aState.m_aOverlineColor );
    if( ! (aState.m_nFlags & PUSH_TEXTALIGN ) )
        setTextAlign( aState.m_aFont.GetAlign() );
    if( ! (aState.m_nFlags & PUSH_TEXTFILLCOLOR) )
        setTextFillColor( aState.m_aFont.GetFillColor() );
    if( ! (aState.m_nFlags & PUSH_REFPOINT) )
    {
        // what ?
    }
    // invalidate graphics state
    m_aGraphicsStack.front().m_nUpdateFlags = sal::static_int_cast<sal_uInt16>(~0U);
}

void PDFWriterImpl::setMapMode( const MapMode& rMapMode )
{
    m_aGraphicsStack.front().m_aMapMode = rMapMode;
    getReferenceDevice()->SetMapMode( rMapMode );
    m_aCurrentPDFState.m_aMapMode = rMapMode;
}

void PDFWriterImpl::setClipRegion( const basegfx::B2DPolyPolygon& rRegion )
{
    basegfx::B2DPolyPolygon aRegion = getReferenceDevice()->LogicToPixel( rRegion, m_aGraphicsStack.front().m_aMapMode );
    aRegion = getReferenceDevice()->PixelToLogic( aRegion, m_aMapMode );
    m_aGraphicsStack.front().m_aClipRegion = aRegion;
    m_aGraphicsStack.front().m_bClipRegion = true;
    m_aGraphicsStack.front().m_nUpdateFlags |= GraphicsState::updateClipRegion;
}

void PDFWriterImpl::moveClipRegion( sal_Int32 nX, sal_Int32 nY )
{
    if( m_aGraphicsStack.front().m_bClipRegion && m_aGraphicsStack.front().m_aClipRegion.count() )
    {
        Point aPoint( lcl_convert( m_aGraphicsStack.front().m_aMapMode,
                                   m_aMapMode,
                                   getReferenceDevice(),
                                   Point( nX, nY ) ) );
        aPoint -= lcl_convert( m_aGraphicsStack.front().m_aMapMode,
                               m_aMapMode,
                               getReferenceDevice(),
                               Point() );
        basegfx::B2DHomMatrix aMat;
        aMat.translate( aPoint.X(), aPoint.Y() );
        m_aGraphicsStack.front().m_aClipRegion.transform( aMat );
        m_aGraphicsStack.front().m_nUpdateFlags |= GraphicsState::updateClipRegion;
    }
}

bool PDFWriterImpl::intersectClipRegion( const Rectangle& rRect )
{
    basegfx::B2DPolyPolygon aRect( basegfx::tools::createPolygonFromRect(
        basegfx::B2DRectangle( rRect.Left(), rRect.Top(), rRect.Right(), rRect.Bottom() ) ) );
    return intersectClipRegion( aRect );
}


bool PDFWriterImpl::intersectClipRegion( const basegfx::B2DPolyPolygon& rRegion )
{
    basegfx::B2DPolyPolygon aRegion( getReferenceDevice()->LogicToPixel( rRegion, m_aGraphicsStack.front().m_aMapMode ) );
    aRegion = getReferenceDevice()->PixelToLogic( aRegion, m_aMapMode );
    m_aGraphicsStack.front().m_nUpdateFlags |= GraphicsState::updateClipRegion;
    if( m_aGraphicsStack.front().m_bClipRegion )
    {
        basegfx::B2DPolyPolygon aOld( basegfx::tools::prepareForPolygonOperation( m_aGraphicsStack.front().m_aClipRegion ) );
        aRegion = basegfx::tools::prepareForPolygonOperation( aRegion );
        m_aGraphicsStack.front().m_aClipRegion = basegfx::tools::solvePolygonOperationAnd( aOld, aRegion );
    }
    else
    {
        m_aGraphicsStack.front().m_aClipRegion = aRegion;
        m_aGraphicsStack.front().m_bClipRegion = true;
    }
    return true;
}

void PDFWriterImpl::createNote( const Rectangle& rRect, const PDFNote& rNote, sal_Int32 nPageNr )
{
    if( nPageNr < 0 )
        nPageNr = m_nCurrentPage;

    if( nPageNr < 0 || nPageNr >= (sal_Int32)m_aPages.size() )
        return;

    m_aNotes.push_back( PDFNoteEntry() );
    m_aNotes.back().m_nObject       = createObject();
    m_aNotes.back().m_aContents     = rNote;
    m_aNotes.back().m_aRect         = rRect;
    // convert to default user space now, since the mapmode may change
    m_aPages[nPageNr].convertRect( m_aNotes.back().m_aRect );

    // insert note to page's annotation list
    m_aPages[ nPageNr ].m_aAnnotations.push_back( m_aNotes.back().m_nObject );
}

sal_Int32 PDFWriterImpl::createLink( const Rectangle& rRect, sal_Int32 nPageNr )
{
    if( nPageNr < 0 )
        nPageNr = m_nCurrentPage;

    if( nPageNr < 0 || nPageNr >= (sal_Int32)m_aPages.size() )
        return -1;

    sal_Int32 nRet = m_aLinks.size();

    m_aLinks.push_back( PDFLink() );
    m_aLinks.back().m_nObject   = createObject();
    m_aLinks.back().m_nPage     = nPageNr;
    m_aLinks.back().m_aRect     = rRect;
    // convert to default user space now, since the mapmode may change
    m_aPages[nPageNr].convertRect( m_aLinks.back().m_aRect );

    // insert link to page's annotation list
    m_aPages[ nPageNr ].m_aAnnotations.push_back( m_aLinks.back().m_nObject );

    return nRet;
}

//--->i56629
sal_Int32 PDFWriterImpl::createNamedDest( const rtl::OUString& sDestName, const Rectangle& rRect, sal_Int32 nPageNr, PDFWriter::DestAreaType eType )
{
    if( nPageNr < 0 )
        nPageNr = m_nCurrentPage;

    if( nPageNr < 0 || nPageNr >= (sal_Int32)m_aPages.size() )
        return -1;

    sal_Int32 nRet = m_aNamedDests.size();

    m_aNamedDests.push_back( PDFNamedDest() );
    m_aNamedDests.back().m_aDestName = sDestName;
    m_aNamedDests.back().m_nPage = nPageNr;
    m_aNamedDests.back().m_eType = eType;
    m_aNamedDests.back().m_aRect = rRect;
    // convert to default user space now, since the mapmode may change
    m_aPages[nPageNr].convertRect( m_aNamedDests.back().m_aRect );

    return nRet;
}
//<---i56629

sal_Int32 PDFWriterImpl::createDest( const Rectangle& rRect, sal_Int32 nPageNr, PDFWriter::DestAreaType eType )
{
    if( nPageNr < 0 )
        nPageNr = m_nCurrentPage;

    if( nPageNr < 0 || nPageNr >= (sal_Int32)m_aPages.size() )
        return -1;

    sal_Int32 nRet = m_aDests.size();

    m_aDests.push_back( PDFDest() );
    m_aDests.back().m_nPage = nPageNr;
    m_aDests.back().m_eType = eType;
    m_aDests.back().m_aRect = rRect;
    // convert to default user space now, since the mapmode may change
    m_aPages[nPageNr].convertRect( m_aDests.back().m_aRect );

    return nRet;
}

sal_Int32 PDFWriterImpl::setLinkDest( sal_Int32 nLinkId, sal_Int32 nDestId )
{
    if( nLinkId < 0 || nLinkId >= (sal_Int32)m_aLinks.size() )
        return -1;
    if( nDestId < 0 || nDestId >= (sal_Int32)m_aDests.size() )
        return -2;

    m_aLinks[ nLinkId ].m_nDest = nDestId;

    return 0;
}

sal_Int32 PDFWriterImpl::setLinkURL( sal_Int32 nLinkId, const OUString& rURL )
{
    if( nLinkId < 0 || nLinkId >= (sal_Int32)m_aLinks.size() )
        return -1;

    m_aLinks[ nLinkId ].m_nDest = -1;

    using namespace ::com::sun::star;

    if (!m_xTrans.is())
    {
        uno::Reference< lang::XMultiServiceFactory > xFact( comphelper::getProcessServiceFactory() );
        if( xFact.is() )
        {
            m_xTrans = uno::Reference < util::XURLTransformer >(
                xFact->createInstance( OUString( RTL_CONSTASCII_USTRINGPARAM( "com.sun.star.util.URLTransformer" ) ) ), uno::UNO_QUERY );
        }
    }

    util::URL aURL;
    aURL.Complete = rURL;

    if (m_xTrans.is())
        m_xTrans->parseStrict( aURL );

    m_aLinks[ nLinkId ].m_aURL  = aURL.Complete;

    return 0;
}

void PDFWriterImpl::setLinkPropertyId( sal_Int32 nLinkId, sal_Int32 nPropertyId )
{
    m_aLinkPropertyMap[ nPropertyId ] = nLinkId;
}

sal_Int32 PDFWriterImpl::createOutlineItem( sal_Int32 nParent, const OUString& rText, sal_Int32 nDestID )
{
    // create new item
    sal_Int32 nNewItem = m_aOutline.size();
    m_aOutline.push_back( PDFOutlineEntry() );

    // set item attributes
    setOutlineItemParent( nNewItem, nParent );
    setOutlineItemText( nNewItem, rText );
    setOutlineItemDest( nNewItem, nDestID );

    return nNewItem;
}

sal_Int32 PDFWriterImpl::setOutlineItemParent( sal_Int32 nItem, sal_Int32 nNewParent )
{
    if( nItem < 1 || nItem >= (sal_Int32)m_aOutline.size() )
        return -1;

    int nRet = 0;

    if( nNewParent < 0 || nNewParent >= (sal_Int32)m_aOutline.size() || nNewParent == nItem )
    {
        nNewParent = 0;
        nRet = -2;
    }
    // remove item from previous parent
    sal_Int32 nParentID = m_aOutline[ nItem ].m_nParentID;
    if( nParentID >= 0 && nParentID < (sal_Int32)m_aOutline.size() )
    {
        PDFOutlineEntry& rParent = m_aOutline[ nParentID ];

        for( std::vector<sal_Int32>::iterator it = rParent.m_aChildren.begin();
             it != rParent.m_aChildren.end(); ++it )
        {
            if( *it == nItem )
            {
                rParent.m_aChildren.erase( it );
                break;
            }
        }
    }

    // insert item to new parent's list of children
    m_aOutline[ nNewParent ].m_aChildren.push_back( nItem );

    return nRet;
}

sal_Int32 PDFWriterImpl::setOutlineItemText( sal_Int32 nItem, const OUString& rText )
{
    if( nItem < 1 || nItem >= (sal_Int32)m_aOutline.size() )
        return -1;

    m_aOutline[ nItem ].m_aTitle = rText;
    return 0;
}

sal_Int32 PDFWriterImpl::setOutlineItemDest( sal_Int32 nItem, sal_Int32 nDestID )
{
    if( nItem < 1 || nItem >= (sal_Int32)m_aOutline.size() ) // item does not exist
        return -1;
    if( nDestID < 0 || nDestID >= (sal_Int32)m_aDests.size() ) // dest does not exist
        return -2;
    m_aOutline[nItem].m_nDestID = nDestID;
    return 0;
}

const sal_Char* PDFWriterImpl::getStructureTag( PDFWriter::StructElement eType )
{
    static std::map< PDFWriter::StructElement, const char* > aTagStrings;
    if( aTagStrings.empty() )
    {
        aTagStrings[ PDFWriter::NonStructElement] = "NonStruct";
        aTagStrings[ PDFWriter::Document ]      = "Document";
        aTagStrings[ PDFWriter::Part ]          = "Part";
        aTagStrings[ PDFWriter::Article ]       = "Art";
        aTagStrings[ PDFWriter::Section ]       = "Sect";
        aTagStrings[ PDFWriter::Division ]      = "Div";
        aTagStrings[ PDFWriter::BlockQuote ]    = "BlockQuote";
        aTagStrings[ PDFWriter::Caption ]       = "Caption";
        aTagStrings[ PDFWriter::TOC ]           = "TOC";
        aTagStrings[ PDFWriter::TOCI ]          = "TOCI";
        aTagStrings[ PDFWriter::Index ]         = "Index";
        aTagStrings[ PDFWriter::Paragraph ]     = "P";
        aTagStrings[ PDFWriter::Heading ]       = "H";
        aTagStrings[ PDFWriter::H1 ]            = "H1";
        aTagStrings[ PDFWriter::H2 ]            = "H2";
        aTagStrings[ PDFWriter::H3 ]            = "H3";
        aTagStrings[ PDFWriter::H4 ]            = "H4";
        aTagStrings[ PDFWriter::H5 ]            = "H5";
        aTagStrings[ PDFWriter::H6 ]            = "H6";
        aTagStrings[ PDFWriter::List ]          = "L";
        aTagStrings[ PDFWriter::ListItem ]      = "LI";
        aTagStrings[ PDFWriter::LILabel ]       = "Lbl";
        aTagStrings[ PDFWriter::LIBody ]        = "LBody";
        aTagStrings[ PDFWriter::Table ]         = "Table";
        aTagStrings[ PDFWriter::TableRow ]      = "TR";
        aTagStrings[ PDFWriter::TableHeader ]   = "TH";
        aTagStrings[ PDFWriter::TableData ]     = "TD";
        aTagStrings[ PDFWriter::Span ]          = "Span";
        aTagStrings[ PDFWriter::Quote ]         = "Quote";
        aTagStrings[ PDFWriter::Note ]          = "Note";
        aTagStrings[ PDFWriter::Reference ]     = "Reference";
        aTagStrings[ PDFWriter::BibEntry ]      = "BibEntry";
        aTagStrings[ PDFWriter::Code ]          = "Code";
        aTagStrings[ PDFWriter::Link ]          = "Link";
        aTagStrings[ PDFWriter::Figure ]        = "Figure";
        aTagStrings[ PDFWriter::Formula ]       = "Formula";
        aTagStrings[ PDFWriter::Form ]          = "Form";
    }

    std::map< PDFWriter::StructElement, const char* >::const_iterator it = aTagStrings.find( eType );

    return it != aTagStrings.end() ? it->second : "Div";
}

void PDFWriterImpl::beginStructureElementMCSeq()
{
    if( m_bEmitStructure &&
        m_nCurrentStructElement > 0 && // StructTreeRoot
        ! m_aStructure[ m_nCurrentStructElement ].m_bOpenMCSeq // already opened sequence
        )
    {
        PDFStructureElement& rEle = m_aStructure[ m_nCurrentStructElement ];
        OStringBuffer aLine( 128 );
        sal_Int32 nMCID = m_aPages[ m_nCurrentPage ].m_aMCIDParents.size();
        aLine.append( "/" );
        if( rEle.m_aAlias.getLength() > 0 )
            aLine.append( rEle.m_aAlias );
        else
            aLine.append( getStructureTag( rEle.m_eType ) );
        aLine.append( "<</MCID " );
        aLine.append( nMCID );
        aLine.append( ">>BDC\n" );
        writeBuffer( aLine.getStr(), aLine.getLength() );

        // update the element's content list
#if OSL_DEBUG_LEVEL > 1
        fprintf( stderr, "beginning marked content id %" SAL_PRIdINT32 " on page object %" SAL_PRIdINT32 ", structure first page = %" SAL_PRIdINT32 "\n",
                 nMCID,
                 m_aPages[ m_nCurrentPage ].m_nPageObject,
                 rEle.m_nFirstPageObject );
#endif
        rEle.m_aKids.push_back( PDFStructureElementKid( nMCID, m_aPages[m_nCurrentPage].m_nPageObject ) );
        // update the page's mcid parent list
        m_aPages[ m_nCurrentPage ].m_aMCIDParents.push_back( rEle.m_nObject );
        // mark element MC sequence as open
        rEle.m_bOpenMCSeq = true;
    }
    // handle artifacts
    else if( ! m_bEmitStructure && m_aContext.Tagged &&
               m_nCurrentStructElement > 0 &&
               m_aStructure[ m_nCurrentStructElement ].m_eType == PDFWriter::NonStructElement &&
             ! m_aStructure[ m_nCurrentStructElement ].m_bOpenMCSeq // already opened sequence
             )
    {
        OStringBuffer aLine( 128 );
        aLine.append( "/Artifact BMC\n" );
        writeBuffer( aLine.getStr(), aLine.getLength() );
        // mark element MC sequence as open
        m_aStructure[ m_nCurrentStructElement ].m_bOpenMCSeq = true;
    }
}

void PDFWriterImpl::endStructureElementMCSeq()
{
    if( m_nCurrentStructElement > 0 && // StructTreeRoot
        ( m_bEmitStructure || m_aStructure[ m_nCurrentStructElement ].m_eType == PDFWriter::NonStructElement ) &&
        m_aStructure[ m_nCurrentStructElement ].m_bOpenMCSeq // must have an opened MC sequence
        )
    {
        writeBuffer( "EMC\n", 4 );
        m_aStructure[ m_nCurrentStructElement ].m_bOpenMCSeq = false;
    }
}

bool PDFWriterImpl::checkEmitStructure()
{
    bool bEmit = false;
    if( m_aContext.Tagged )
    {
        bEmit = true;
        sal_Int32 nEle = m_nCurrentStructElement;
        while( nEle > 0 && nEle < sal_Int32(m_aStructure.size()) )
        {
            if( m_aStructure[ nEle ].m_eType == PDFWriter::NonStructElement )
            {
                bEmit = false;
                break;
            }
            nEle = m_aStructure[ nEle ].m_nParentElement;
        }
    }
    return bEmit;
}

sal_Int32 PDFWriterImpl::beginStructureElement( PDFWriter::StructElement eType, const rtl::OUString& rAlias )
{
    if( m_nCurrentPage < 0 )
        return -1;

    if( ! m_aContext.Tagged )
        return -1;

    // close eventual current MC sequence
    endStructureElementMCSeq();

    if( m_nCurrentStructElement == 0 &&
        eType != PDFWriter::Document && eType != PDFWriter::NonStructElement )
    {
        // struct tree root hit, but not beginning document
        // this might happen with setCurrentStructureElement
        // silently insert structure into document again if one properly exists
        if( ! m_aStructure[ 0 ].m_aChildren.empty() )
        {
            PDFWriter::StructElement childType = PDFWriter::NonStructElement;
            sal_Int32 nNewCurElement = 0;
            const std::list< sal_Int32 >& rRootChildren = m_aStructure[0].m_aChildren;
            for( std::list< sal_Int32 >::const_iterator it = rRootChildren.begin();
                 childType != PDFWriter::Document && it != rRootChildren.end(); ++it )
            {
                nNewCurElement = *it;
                childType = m_aStructure[ nNewCurElement ].m_eType;
            }
            if( childType == PDFWriter::Document )
            {
                m_nCurrentStructElement = nNewCurElement;
                DBG_ASSERT( 0, "Structure element inserted to StructTreeRoot that is not a document" );
            }
            else {
                DBG_ERROR( "document structure in disorder !" );
            }
        }
        else {
            DBG_ERROR( "PDF document structure MUST be contained in a Document element" );
        }
    }

    sal_Int32 nNewId = sal_Int32(m_aStructure.size());
    m_aStructure.push_back( PDFStructureElement() );
    PDFStructureElement& rEle = m_aStructure.back();
    rEle.m_eType            = eType;
    rEle.m_nOwnElement      = nNewId;
    rEle.m_nParentElement   = m_nCurrentStructElement;
    rEle.m_nFirstPageObject = m_aPages[ m_nCurrentPage ].m_nPageObject;
    m_aStructure[ m_nCurrentStructElement ].m_aChildren.push_back( nNewId );
    m_nCurrentStructElement = nNewId;

    // handle alias names
    if( rAlias.getLength() && eType != PDFWriter::NonStructElement )
    {
        OStringBuffer aNameBuf( rAlias.getLength() );
        appendName( rAlias, aNameBuf );
        OString aAliasName( aNameBuf.makeStringAndClear() );
        rEle.m_aAlias = aAliasName;
        m_aRoleMap[ aAliasName ] = getStructureTag( eType );
    }

#if OSL_DEBUG_LEVEL > 1
    OStringBuffer aLine( "beginStructureElement " );
    aLine.append( m_nCurrentStructElement );
    aLine.append( ": " );
    aLine.append( getStructureTag( eType ) );
    if( rEle.m_aAlias.getLength() )
    {
        aLine.append( " aliased as \"" );
        aLine.append( rEle.m_aAlias );
        aLine.append( '\"' );
    }
    emitComment( aLine.getStr() );
#endif

    // check whether to emit structure henceforth
    m_bEmitStructure = checkEmitStructure();

    if( m_bEmitStructure ) // don't create nonexistant objects
    {
        rEle.m_nObject      = createObject();
        // update parent's kids list
        m_aStructure[ rEle.m_nParentElement ].m_aKids.push_back( rEle.m_nObject );
    }
    return nNewId;
}

void PDFWriterImpl::endStructureElement()
{
    if( m_nCurrentPage < 0 )
        return;

    if( ! m_aContext.Tagged )
        return;

    if( m_nCurrentStructElement == 0 )
    {
        // hit the struct tree root, that means there is an endStructureElement
        // without corresponding beginStructureElement
        return;
    }

    // end the marked content sequence
    endStructureElementMCSeq();

#if OSL_DEBUG_LEVEL > 1
    OStringBuffer aLine( "endStructureElement " );
    aLine.append( m_nCurrentStructElement );
    aLine.append( ": " );
    aLine.append( getStructureTag( m_aStructure[ m_nCurrentStructElement ].m_eType ) );
    if( m_aStructure[ m_nCurrentStructElement ].m_aAlias.getLength() )
    {
        aLine.append( " aliased as \"" );
        aLine.append( m_aStructure[ m_nCurrentStructElement ].m_aAlias );
        aLine.append( '\"' );
    }
#endif

    // "end" the structure element, the parent becomes current element
    m_nCurrentStructElement = m_aStructure[ m_nCurrentStructElement ].m_nParentElement;

    // check whether to emit structure henceforth
    m_bEmitStructure = checkEmitStructure();

#if OSL_DEBUG_LEVEL > 1
    if( m_bEmitStructure )
        emitComment( aLine.getStr() );
#endif
}

//---> i94258
/*
 * This function adds an internal structure list container to overcome the 8191 elements array limitation
 * in kids element emission.
 * Recursive function
 *
 */
void PDFWriterImpl::addInternalStructureContainer( PDFStructureElement& rEle )
{
    if( rEle.m_eType == PDFWriter::NonStructElement &&
        rEle.m_nOwnElement != rEle.m_nParentElement )
        return;

    for( std::list< sal_Int32 >::const_iterator it = rEle.m_aChildren.begin(); it != rEle.m_aChildren.end(); ++it )
    {
        if( *it > 0 && *it < sal_Int32(m_aStructure.size()) )
        {
            PDFStructureElement& rChild = m_aStructure[ *it ];
            if( rChild.m_eType != PDFWriter::NonStructElement )
            {
                //triggered when a child of the rEle element is found
                if( rChild.m_nParentElement == rEle.m_nOwnElement )
                    addInternalStructureContainer( rChild );//examine the child
                else
                {
                    DBG_ERROR( "PDFWriterImpl::addInternalStructureContainer: invalid child structure element" );
#if OSL_DEBUG_LEVEL > 1
                    fprintf( stderr, "PDFWriterImpl::addInternalStructureContainer: invalid child structure elemnt with id %" SAL_PRIdINT32 "\n", *it );
#endif
                }
            }
        }
        else
        {
            DBG_ERROR( "PDFWriterImpl::emitStructure: invalid child structure id" );
#if OSL_DEBUG_LEVEL > 1
            fprintf( stderr, "PDFWriterImpl::addInternalStructureContainer: invalid child structure id %" SAL_PRIdINT32 "\n", *it );
#endif
        }
    }

    if( rEle.m_nOwnElement != rEle.m_nParentElement )
    {
        if( !rEle.m_aKids.empty() )
        {
            if( rEle.m_aKids.size() > ncMaxPDFArraySize ) {
                //then we need to add the containers for the kids elements
                // a list to be used for the new kid element
                std::list< PDFStructureElementKid > aNewKids;
                std::list< sal_Int32 > aNewChildren;

                // add Div in RoleMap, in case no one else did (TODO: is it needed? Is it dangerous?)
                OStringBuffer aNameBuf( "Div" );
                OString aAliasName( aNameBuf.makeStringAndClear() );
                m_aRoleMap[ aAliasName ] = getStructureTag( PDFWriter::Division );

                while( rEle.m_aKids.size() > ncMaxPDFArraySize )
                {
                    sal_Int32 nCurrentStructElement = rEle.m_nOwnElement;
                    sal_Int32 nNewId = sal_Int32(m_aStructure.size());
                    m_aStructure.push_back( PDFStructureElement() );
                    PDFStructureElement& rEleNew = m_aStructure.back();
                    rEleNew.m_aAlias            = aAliasName;
                    rEleNew.m_eType             = PDFWriter::Division; // a new Div type container
                    rEleNew.m_nOwnElement       = nNewId;
                    rEleNew.m_nParentElement    = nCurrentStructElement;
                    //inherit the same page as the first child to be reparented
                    rEleNew.m_nFirstPageObject  = m_aStructure[ rEle.m_aChildren.front() ].m_nFirstPageObject;
                    rEleNew.m_nObject           = createObject();//assign a PDF object number
                    //add the object to the kid list of the parent
                    aNewKids.push_back( PDFStructureElementKid( rEleNew.m_nObject ) );
                    aNewChildren.push_back( nNewId );

                    std::list< sal_Int32 >::iterator aChildEndIt( rEle.m_aChildren.begin() );
                    std::list< PDFStructureElementKid >::iterator aKidEndIt( rEle.m_aKids.begin() );
                    advance( aChildEndIt, ncMaxPDFArraySize );
                    advance( aKidEndIt, ncMaxPDFArraySize );

                    rEleNew.m_aKids.splice( rEleNew.m_aKids.begin(),
                                            rEle.m_aKids,
                                            rEle.m_aKids.begin(),
                                            aKidEndIt );
                    rEleNew.m_aChildren.splice( rEleNew.m_aChildren.begin(),
                                                rEle.m_aChildren,
                                                rEle.m_aChildren.begin(),
                                                aChildEndIt );
                    // set the kid's new parent
                    for( std::list< sal_Int32 >::const_iterator it = rEleNew.m_aChildren.begin();
                         it != rEleNew.m_aChildren.end(); ++it )
                    {
                        m_aStructure[ *it ].m_nParentElement = nNewId;
                    }
                }
                //finally add the new kids resulting from the container added
                rEle.m_aKids.insert( rEle.m_aKids.begin(), aNewKids.begin(), aNewKids.end() );
                rEle.m_aChildren.insert( rEle.m_aChildren.begin(), aNewChildren.begin(), aNewChildren.end() );
            }
        }
    }
}
//<--- i94258

bool PDFWriterImpl::setCurrentStructureElement( sal_Int32 nEle )
{
    bool bSuccess = false;

    if( m_aContext.Tagged && nEle >= 0 && nEle < sal_Int32(m_aStructure.size()) )
    {
        // end eventual previous marked content sequence
        endStructureElementMCSeq();

        m_nCurrentStructElement = nEle;
        m_bEmitStructure = checkEmitStructure();
#if OSL_DEBUG_LEVEL > 1
        OStringBuffer aLine( "setCurrentStructureElement " );
        aLine.append( m_nCurrentStructElement );
        aLine.append( ": " );
        aLine.append( getStructureTag( m_aStructure[ m_nCurrentStructElement ].m_eType ) );
        if( m_aStructure[ m_nCurrentStructElement ].m_aAlias.getLength() )
        {
            aLine.append( " aliased as \"" );
            aLine.append( m_aStructure[ m_nCurrentStructElement ].m_aAlias );
            aLine.append( '\"' );
        }
        if( ! m_bEmitStructure )
            aLine.append( " (inside NonStruct)" );
        emitComment( aLine.getStr() );
#endif
        bSuccess = true;
    }

    return bSuccess;
}

sal_Int32 PDFWriterImpl::getCurrentStructureElement()
{
    return m_nCurrentStructElement;
}

bool PDFWriterImpl::setStructureAttribute( enum PDFWriter::StructAttribute eAttr, enum PDFWriter::StructAttributeValue eVal )
{
    if( !m_aContext.Tagged )
        return false;

    bool bInsert = false;
    if( m_nCurrentStructElement > 0 && m_bEmitStructure )
    {
        PDFWriter::StructElement eType = m_aStructure[ m_nCurrentStructElement ].m_eType;
        switch( eAttr )
        {
            case PDFWriter::Placement:
                if( eVal == PDFWriter::Block        ||
                    eVal == PDFWriter::Inline       ||
                    eVal == PDFWriter::Before       ||
                    eVal == PDFWriter::Start        ||
                    eVal == PDFWriter::End )
                    bInsert = true;
                break;
            case PDFWriter::WritingMode:
                if( eVal == PDFWriter::LrTb         ||
                    eVal == PDFWriter::RlTb         ||
                    eVal == PDFWriter::TbRl )
                {
                    bInsert = true;
                }
                break;
            case PDFWriter::TextAlign:
                if( eVal == PDFWriter::Start        ||
                    eVal == PDFWriter::Center       ||
                    eVal == PDFWriter::End          ||
                    eVal == PDFWriter::Justify )
                {
                    if( eType == PDFWriter::Paragraph   ||
                        eType == PDFWriter::Heading     ||
                        eType == PDFWriter::H1          ||
                        eType == PDFWriter::H2          ||
                        eType == PDFWriter::H3          ||
                        eType == PDFWriter::H4          ||
                        eType == PDFWriter::H5          ||
                        eType == PDFWriter::H6          ||
                        eType == PDFWriter::List        ||
                        eType == PDFWriter::ListItem    ||
                        eType == PDFWriter::LILabel     ||
                        eType == PDFWriter::LIBody      ||
                        eType == PDFWriter::Table       ||
                        eType == PDFWriter::TableRow    ||
                        eType == PDFWriter::TableHeader ||
                        eType == PDFWriter::TableData )
                    {
                        bInsert = true;
                    }
                }
                break;
            case PDFWriter::Width:
            case PDFWriter::Height:
                if( eVal == PDFWriter::Auto )
                {
                    if( eType == PDFWriter::Figure      ||
                        eType == PDFWriter::Formula     ||
                        eType == PDFWriter::Form        ||
                        eType == PDFWriter::Table       ||
                        eType == PDFWriter::TableHeader ||
                        eType == PDFWriter::TableData )
                    {
                        bInsert = true;
                    }
                }
                break;
            case PDFWriter::BlockAlign:
                if( eVal == PDFWriter::Before       ||
                    eVal == PDFWriter::Middle       ||
                    eVal == PDFWriter::After        ||
                    eVal == PDFWriter::Justify )
                {
                    if( eType == PDFWriter::TableHeader ||
                        eType == PDFWriter::TableData )
                    {
                        bInsert = true;
                    }
                }
                break;
            case PDFWriter::InlineAlign:
                if( eVal == PDFWriter::Start        ||
                    eVal == PDFWriter::Center       ||
                    eVal == PDFWriter::End )
                {
                    if( eType == PDFWriter::TableHeader ||
                        eType == PDFWriter::TableData )
                    {
                        bInsert = true;
                    }
                }
                break;
            case PDFWriter::LineHeight:
                if( eVal == PDFWriter::Normal       ||
                    eVal == PDFWriter::Auto )
                {
                    // only for ILSE and BLSE
                    if( eType == PDFWriter::Paragraph   ||
                        eType == PDFWriter::Heading     ||
                        eType == PDFWriter::H1          ||
                        eType == PDFWriter::H2          ||
                        eType == PDFWriter::H3          ||
                        eType == PDFWriter::H4          ||
                        eType == PDFWriter::H5          ||
                        eType == PDFWriter::H6          ||
                        eType == PDFWriter::List        ||
                        eType == PDFWriter::ListItem    ||
                        eType == PDFWriter::LILabel     ||
                        eType == PDFWriter::LIBody      ||
                        eType == PDFWriter::Table       ||
                        eType == PDFWriter::TableRow    ||
                        eType == PDFWriter::TableHeader ||
                        eType == PDFWriter::TableData   ||
                        eType == PDFWriter::Span        ||
                        eType == PDFWriter::Quote       ||
                        eType == PDFWriter::Note        ||
                        eType == PDFWriter::Reference   ||
                        eType == PDFWriter::BibEntry    ||
                        eType == PDFWriter::Code        ||
                        eType == PDFWriter::Link )
                    {
                        bInsert = true;
                    }
                }
                break;
            case PDFWriter::TextDecorationType:
                if( eVal == PDFWriter::NONE         ||
                    eVal == PDFWriter::Underline    ||
                    eVal == PDFWriter::Overline     ||
                    eVal == PDFWriter::LineThrough )
                {
                    // only for ILSE and BLSE
                    if( eType == PDFWriter::Paragraph   ||
                        eType == PDFWriter::Heading     ||
                        eType == PDFWriter::H1          ||
                        eType == PDFWriter::H2          ||
                        eType == PDFWriter::H3          ||
                        eType == PDFWriter::H4          ||
                        eType == PDFWriter::H5          ||
                        eType == PDFWriter::H6          ||
                        eType == PDFWriter::List        ||
                        eType == PDFWriter::ListItem    ||
                        eType == PDFWriter::LILabel     ||
                        eType == PDFWriter::LIBody      ||
                        eType == PDFWriter::Table       ||
                        eType == PDFWriter::TableRow    ||
                        eType == PDFWriter::TableHeader ||
                        eType == PDFWriter::TableData   ||
                        eType == PDFWriter::Span        ||
                        eType == PDFWriter::Quote       ||
                        eType == PDFWriter::Note        ||
                        eType == PDFWriter::Reference   ||
                        eType == PDFWriter::BibEntry    ||
                        eType == PDFWriter::Code        ||
                        eType == PDFWriter::Link )
                    {
                        bInsert = true;
                    }
                }
                break;
            case PDFWriter::ListNumbering:
                if( eVal == PDFWriter::NONE         ||
                    eVal == PDFWriter::Disc         ||
                    eVal == PDFWriter::Circle       ||
                    eVal == PDFWriter::Square       ||
                    eVal == PDFWriter::Decimal      ||
                    eVal == PDFWriter::UpperRoman   ||
                    eVal == PDFWriter::LowerRoman   ||
                    eVal == PDFWriter::UpperAlpha   ||
                    eVal == PDFWriter::LowerAlpha )
                {
                    if( eType == PDFWriter::List )
                        bInsert = true;
                }
                break;
            default: break;
        }
    }

    if( bInsert )
        m_aStructure[ m_nCurrentStructElement ].m_aAttributes[ eAttr ] = PDFStructureAttribute( eVal );
#if OSL_DEBUG_LEVEL > 1
    else if( m_nCurrentStructElement > 0 && m_bEmitStructure )
        fprintf( stderr, "rejecting setStructureAttribute( %s, %s ) on %s (%s) element\n",
                 getAttributeTag( eAttr ),
                 getAttributeValueTag( eVal ),
                 getStructureTag( m_aStructure[ m_nCurrentStructElement ].m_eType ),
                 m_aStructure[ m_nCurrentStructElement ].m_aAlias.getStr()
                 );
#endif

    return bInsert;
}

bool PDFWriterImpl::setStructureAttributeNumerical( enum PDFWriter::StructAttribute eAttr, sal_Int32 nValue )
{
    if( ! m_aContext.Tagged )
        return false;

    bool bInsert = false;
    if( m_nCurrentStructElement > 0 && m_bEmitStructure )
    {
        if( eAttr == PDFWriter::Language )
        {
            m_aStructure[ m_nCurrentStructElement ].m_aLocale = MsLangId::convertLanguageToLocale( (LanguageType)nValue );
            return true;
        }

        PDFWriter::StructElement eType = m_aStructure[ m_nCurrentStructElement ].m_eType;
        switch( eAttr )
        {
            case PDFWriter::SpaceBefore:
            case PDFWriter::SpaceAfter:
            case PDFWriter::StartIndent:
            case PDFWriter::EndIndent:
                // just for BLSE
                if( eType == PDFWriter::Paragraph   ||
                    eType == PDFWriter::Heading     ||
                    eType == PDFWriter::H1          ||
                    eType == PDFWriter::H2          ||
                    eType == PDFWriter::H3          ||
                    eType == PDFWriter::H4          ||
                    eType == PDFWriter::H5          ||
                    eType == PDFWriter::H6          ||
                    eType == PDFWriter::List        ||
                    eType == PDFWriter::ListItem    ||
                    eType == PDFWriter::LILabel     ||
                    eType == PDFWriter::LIBody      ||
                    eType == PDFWriter::Table       ||
                    eType == PDFWriter::TableRow    ||
                    eType == PDFWriter::TableHeader ||
                    eType == PDFWriter::TableData )
                {
                    bInsert = true;
                }
                break;
            case PDFWriter::TextIndent:
                // paragraph like BLSE and additional elements
                if( eType == PDFWriter::Paragraph   ||
                    eType == PDFWriter::Heading     ||
                    eType == PDFWriter::H1          ||
                    eType == PDFWriter::H2          ||
                    eType == PDFWriter::H3          ||
                    eType == PDFWriter::H4          ||
                    eType == PDFWriter::H5          ||
                    eType == PDFWriter::H6          ||
                    eType == PDFWriter::LILabel     ||
                    eType == PDFWriter::LIBody      ||
                    eType == PDFWriter::TableHeader ||
                    eType == PDFWriter::TableData )
                {
                    bInsert = true;
                }
                break;
            case PDFWriter::Width:
            case PDFWriter::Height:
                if( eType == PDFWriter::Figure      ||
                    eType == PDFWriter::Formula     ||
                    eType == PDFWriter::Form        ||
                    eType == PDFWriter::Table       ||
                    eType == PDFWriter::TableHeader ||
                    eType == PDFWriter::TableData )
                {
                    bInsert = true;
                }
                break;
            case PDFWriter::LineHeight:
            case PDFWriter::BaselineShift:
                // only for ILSE and BLSE
                if( eType == PDFWriter::Paragraph   ||
                    eType == PDFWriter::Heading     ||
                    eType == PDFWriter::H1          ||
                    eType == PDFWriter::H2          ||
                    eType == PDFWriter::H3          ||
                    eType == PDFWriter::H4          ||
                    eType == PDFWriter::H5          ||
                    eType == PDFWriter::H6          ||
                    eType == PDFWriter::List        ||
                    eType == PDFWriter::ListItem    ||
                    eType == PDFWriter::LILabel     ||
                    eType == PDFWriter::LIBody      ||
                    eType == PDFWriter::Table       ||
                    eType == PDFWriter::TableRow    ||
                    eType == PDFWriter::TableHeader ||
                    eType == PDFWriter::TableData   ||
                    eType == PDFWriter::Span        ||
                    eType == PDFWriter::Quote       ||
                    eType == PDFWriter::Note        ||
                    eType == PDFWriter::Reference   ||
                    eType == PDFWriter::BibEntry    ||
                    eType == PDFWriter::Code        ||
                    eType == PDFWriter::Link )
                {
                        bInsert = true;
                }
                break;
            case PDFWriter::RowSpan:
            case PDFWriter::ColSpan:
                // only for table cells
                if( eType == PDFWriter::TableHeader ||
                    eType == PDFWriter::TableData )
                {
                    bInsert = true;
                }
                break;
            case PDFWriter::LinkAnnotation:
                if( eType == PDFWriter::Link )
                    bInsert = true;
                break;
            default: break;
        }
    }

    if( bInsert )
        m_aStructure[ m_nCurrentStructElement ].m_aAttributes[ eAttr ] = PDFStructureAttribute( nValue );
#if OSL_DEBUG_LEVEL > 1
    else if( m_nCurrentStructElement > 0 && m_bEmitStructure )
        fprintf( stderr, "rejecting setStructureAttributeNumerical( %s, %d ) on %s (%s) element\n",
                 getAttributeTag( eAttr ),
                 (int)nValue,
                 getStructureTag( m_aStructure[ m_nCurrentStructElement ].m_eType ),
                 m_aStructure[ m_nCurrentStructElement ].m_aAlias.getStr() );
#endif

    return bInsert;
}

void PDFWriterImpl::setStructureBoundingBox( const Rectangle& rRect )
{
    sal_Int32 nPageNr = m_nCurrentPage;
    if( nPageNr < 0 || nPageNr >= (sal_Int32)m_aPages.size() || !m_aContext.Tagged )
        return;


    if( m_nCurrentStructElement > 0 && m_bEmitStructure )
    {
        PDFWriter::StructElement eType = m_aStructure[ m_nCurrentStructElement ].m_eType;
        if( eType == PDFWriter::Figure      ||
            eType == PDFWriter::Formula     ||
            eType == PDFWriter::Form        ||
            eType == PDFWriter::Table )
        {
            m_aStructure[ m_nCurrentStructElement ].m_aBBox = rRect;
            // convert to default user space now, since the mapmode may change
            m_aPages[nPageNr].convertRect( m_aStructure[ m_nCurrentStructElement ].m_aBBox );
        }
    }
}

void PDFWriterImpl::setActualText( const String& rText )
{
    if( m_aContext.Tagged && m_nCurrentStructElement > 0 && m_bEmitStructure )
    {
        m_aStructure[ m_nCurrentStructElement ].m_aActualText = rText;
    }
}

void PDFWriterImpl::setAlternateText( const String& rText )
{
    if( m_aContext.Tagged && m_nCurrentStructElement > 0 && m_bEmitStructure )
    {
        m_aStructure[ m_nCurrentStructElement ].m_aAltText = rText;
    }
}

void PDFWriterImpl::setAutoAdvanceTime( sal_uInt32 nSeconds, sal_Int32 nPageNr )
{
    if( nPageNr < 0 )
        nPageNr = m_nCurrentPage;

    if( nPageNr < 0 || nPageNr >= (sal_Int32)m_aPages.size() )
        return;

    m_aPages[ nPageNr ].m_nDuration = nSeconds;
}

void PDFWriterImpl::setPageTransition( PDFWriter::PageTransition eType, sal_uInt32 nMilliSec, sal_Int32 nPageNr )
{
    if( nPageNr < 0 )
        nPageNr = m_nCurrentPage;

    if( nPageNr < 0 || nPageNr >= (sal_Int32)m_aPages.size() )
        return;

    m_aPages[ nPageNr ].m_eTransition   = eType;
    m_aPages[ nPageNr ].m_nTransTime    = nMilliSec;
}

void PDFWriterImpl::ensureUniqueRadioOnValues()
{
    // loop over radio groups
    for( std::map<sal_Int32,sal_Int32>::const_iterator group = m_aRadioGroupWidgets.begin();
         group != m_aRadioGroupWidgets.end(); ++group )
    {
        PDFWidget& rGroupWidget = m_aWidgets[ group->second ];
        // check whether all kids have a unique OnValue
        std::hash_map< OUString, sal_Int32, OUStringHash > aOnValues;
        int nChildren = rGroupWidget.m_aKidsIndex.size();
        bool bIsUnique = true;
        for( int nKid = 0; nKid < nChildren && bIsUnique; nKid++ )
        {
            int nKidIndex = rGroupWidget.m_aKidsIndex[nKid];
            const OUString& rVal = m_aWidgets[nKidIndex].m_aOnValue;
            #if OSL_DEBUG_LEVEL > 1
            fprintf( stderr, "OnValue: %s\n", OUStringToOString( rVal, RTL_TEXTENCODING_UTF8 ).getStr() );
            #endif
            if( aOnValues.find( rVal ) == aOnValues.end() )
            {
                aOnValues[ rVal ] = 1;
            }
            else
            {
                bIsUnique = false;
            }
        }
        if( ! bIsUnique )
        {
            #if OSL_DEBUG_LEVEL > 1
            fprintf( stderr, "enforcing unique OnValues\n" );
            #endif
            // make unique by using ascending OnValues
            for( int nKid = 0; nKid < nChildren; nKid++ )
            {
                int nKidIndex = rGroupWidget.m_aKidsIndex[nKid];
                PDFWidget& rKid = m_aWidgets[nKidIndex];
                rKid.m_aOnValue = OUString::valueOf( sal_Int32(nKid+1) );
                if( ! rKid.m_aValue.equalsAscii( "Off" ) )
                    rKid.m_aValue = rKid.m_aOnValue;
            }
        }
        // finally move the "Yes" appearance to the OnValue appearance
        for( int nKid = 0; nKid < nChildren; nKid++ )
        {
            int nKidIndex = rGroupWidget.m_aKidsIndex[nKid];
            PDFWidget& rKid = m_aWidgets[nKidIndex];
            PDFAppearanceMap::iterator app_it = rKid.m_aAppearances.find( "N" );
            if( app_it != rKid.m_aAppearances.end() )
            {
                PDFAppearanceStreams::iterator stream_it = app_it->second.find( "Yes" );
                if( stream_it != app_it->second.end() )
                {
                    SvMemoryStream* pStream = stream_it->second;
                    app_it->second.erase( stream_it );
                    OStringBuffer aBuf( rKid.m_aOnValue.getLength()*2 );
                    appendName( rKid.m_aOnValue, aBuf );
                    (app_it->second)[ aBuf.makeStringAndClear() ] = pStream;
                }
                #if OSL_DEBUG_LEVEL > 1
                else
                    fprintf( stderr, "error: RadioButton without \"Yes\" stream\n" );
                #endif
            }
            // update selected radio button
            if( ! rKid.m_aValue.equalsAscii( "Off" ) )
            {
                rGroupWidget.m_aValue = rKid.m_aValue;
            }
        }
    }
}

sal_Int32 PDFWriterImpl::findRadioGroupWidget( const PDFWriter::RadioButtonWidget& rBtn )
{
    sal_Int32 nRadioGroupWidget = -1;

    std::map< sal_Int32, sal_Int32 >::const_iterator it = m_aRadioGroupWidgets.find( rBtn.RadioGroup );

    if( it == m_aRadioGroupWidgets.end() )
    {
        m_aRadioGroupWidgets[ rBtn.RadioGroup ] = nRadioGroupWidget =
            sal_Int32(m_aWidgets.size());

        // new group, insert the radiobutton
        m_aWidgets.push_back( PDFWidget() );
        m_aWidgets.back().m_nObject     = createObject();
        m_aWidgets.back().m_nPage       = m_nCurrentPage;
        m_aWidgets.back().m_eType       = PDFWriter::RadioButton;
        m_aWidgets.back().m_nRadioGroup = rBtn.RadioGroup;
        m_aWidgets.back().m_nFlags |= 0x0000C000;   // NoToggleToOff and Radio bits

        createWidgetFieldName( sal_Int32(m_aWidgets.size()-1), rBtn );
    }
    else
        nRadioGroupWidget = it->second;

    return nRadioGroupWidget;
}

sal_Int32 PDFWriterImpl::createControl( const PDFWriter::AnyWidget& rControl, sal_Int32 nPageNr )
{
    if( nPageNr < 0 )
        nPageNr = m_nCurrentPage;

    if( nPageNr < 0 || nPageNr >= (sal_Int32)m_aPages.size() )
        return -1;

    sal_Int32 nNewWidget = m_aWidgets.size();
    m_aWidgets.push_back( PDFWidget() );

    m_aWidgets.back().m_nObject         = createObject();
    m_aWidgets.back().m_aRect               = rControl.Location;
    m_aWidgets.back().m_nPage               = nPageNr;
    m_aWidgets.back().m_eType               = rControl.getType();

    sal_Int32 nRadioGroupWidget = -1;
    // for unknown reasons the radio buttons of a radio group must not have a
    // field name, else the buttons are in fact check boxes -
    // that is multiple buttons of the radio group can be selected
    if( rControl.getType() == PDFWriter::RadioButton )
        nRadioGroupWidget = findRadioGroupWidget( static_cast<const PDFWriter::RadioButtonWidget&>(rControl) );
    else
    {
        createWidgetFieldName( nNewWidget, rControl );
    }

    // caution: m_aWidgets must not be changed after here or rNewWidget may be invalid
    PDFWidget& rNewWidget           = m_aWidgets[nNewWidget];
    rNewWidget.m_aDescription       = rControl.Description;
    rNewWidget.m_aText              = rControl.Text;
    rNewWidget.m_nTextStyle         = rControl.TextStyle &
        (  TEXT_DRAW_LEFT | TEXT_DRAW_CENTER | TEXT_DRAW_RIGHT | TEXT_DRAW_TOP |
           TEXT_DRAW_VCENTER | TEXT_DRAW_BOTTOM |
           TEXT_DRAW_MULTILINE | TEXT_DRAW_WORDBREAK  );
    rNewWidget.m_nTabOrder          = rControl.TabOrder;

    // various properties are set via the flags (/Ff) property of the field dict
    if( rControl.ReadOnly )
        rNewWidget.m_nFlags |= 1;
    if( rControl.getType() == PDFWriter::PushButton )
    {
        const PDFWriter::PushButtonWidget& rBtn = static_cast<const PDFWriter::PushButtonWidget&>(rControl);
        if( rNewWidget.m_nTextStyle == 0 )
            rNewWidget.m_nTextStyle =
                TEXT_DRAW_CENTER | TEXT_DRAW_VCENTER |
                TEXT_DRAW_MULTILINE | TEXT_DRAW_WORDBREAK;

        rNewWidget.m_nFlags |= 0x00010000;
        if( rBtn.URL.getLength() )
            rNewWidget.m_aListEntries.push_back( rBtn.URL );
        rNewWidget.m_bSubmit    = rBtn.Submit;
        rNewWidget.m_bSubmitGet = rBtn.SubmitGet;
        rNewWidget.m_nDest      = rBtn.Dest;
        createDefaultPushButtonAppearance( rNewWidget, rBtn );
    }
    else if( rControl.getType() == PDFWriter::RadioButton )
    {
        const PDFWriter::RadioButtonWidget& rBtn = static_cast<const PDFWriter::RadioButtonWidget&>(rControl);
        if( rNewWidget.m_nTextStyle == 0 )
            rNewWidget.m_nTextStyle =
                TEXT_DRAW_VCENTER | TEXT_DRAW_MULTILINE | TEXT_DRAW_WORDBREAK;
        /*  PDF sees a RadioButton group as one radio button with
         *  children which are in turn check boxes
         *
         *  so we need to create a radio button on demand for a new group
         *  and insert a checkbox for each RadioButtonWidget as its child
         */
        rNewWidget.m_eType          = PDFWriter::CheckBox;
        rNewWidget.m_nRadioGroup    = rBtn.RadioGroup;

        DBG_ASSERT( nRadioGroupWidget >= 0 && nRadioGroupWidget < (sal_Int32)m_aWidgets.size(), "no radio group parent" );

        PDFWidget& rRadioButton = m_aWidgets[nRadioGroupWidget];
        rRadioButton.m_aKids.push_back( rNewWidget.m_nObject );
        rRadioButton.m_aKidsIndex.push_back( nNewWidget );
        rNewWidget.m_nParent = rRadioButton.m_nObject;

        rNewWidget.m_aValue     = OUString( RTL_CONSTASCII_USTRINGPARAM( "Off" ) );
        rNewWidget.m_aOnValue   = rBtn.OnValue;
        if( ! rRadioButton.m_aValue.getLength() && rBtn.Selected )
        {
            rNewWidget.m_aValue     = rNewWidget.m_aOnValue;
            rRadioButton.m_aValue   = rNewWidget.m_aOnValue;
        }
        createDefaultRadioButtonAppearance( rNewWidget, rBtn );

        // union rect of radio group
        Rectangle aRect = rNewWidget.m_aRect;
        m_aPages[ nPageNr ].convertRect( aRect );
        rRadioButton.m_aRect.Union( aRect );
    }
    else if( rControl.getType() == PDFWriter::CheckBox )
    {
        const PDFWriter::CheckBoxWidget& rBox = static_cast<const PDFWriter::CheckBoxWidget&>(rControl);
        if( rNewWidget.m_nTextStyle == 0 )
            rNewWidget.m_nTextStyle =
                TEXT_DRAW_VCENTER | TEXT_DRAW_MULTILINE | TEXT_DRAW_WORDBREAK;

        rNewWidget.m_aValue = rBox.Checked ? OUString(RTL_CONSTASCII_USTRINGPARAM("Yes")) : OUString(RTL_CONSTASCII_USTRINGPARAM("Off" ));
        // create default appearance before m_aRect gets transformed
        createDefaultCheckBoxAppearance( rNewWidget, rBox );
    }
    else if( rControl.getType() == PDFWriter::ListBox )
    {
        if( rNewWidget.m_nTextStyle == 0 )
            rNewWidget.m_nTextStyle = TEXT_DRAW_VCENTER;

        const PDFWriter::ListBoxWidget& rLstBox = static_cast<const PDFWriter::ListBoxWidget&>(rControl);
        rNewWidget.m_aListEntries     = rLstBox.Entries;
        rNewWidget.m_aSelectedEntries = rLstBox.SelectedEntries;
        rNewWidget.m_aValue           = rLstBox.Text;
        if( rLstBox.DropDown )
            rNewWidget.m_nFlags |= 0x00020000;
        if( rLstBox.Sort )
            rNewWidget.m_nFlags |= 0x00080000;
        if( rLstBox.MultiSelect && !rLstBox.DropDown && (int)m_aContext.Version > (int)PDFWriter::PDF_1_3 )
            rNewWidget.m_nFlags |= 0x00200000;

        createDefaultListBoxAppearance( rNewWidget, rLstBox );
    }
    else if( rControl.getType() == PDFWriter::ComboBox )
    {
        if( rNewWidget.m_nTextStyle == 0 )
            rNewWidget.m_nTextStyle = TEXT_DRAW_VCENTER;

        const PDFWriter::ComboBoxWidget& rBox = static_cast<const PDFWriter::ComboBoxWidget&>(rControl);
        rNewWidget.m_aValue         = rBox.Text;
        rNewWidget.m_aListEntries   = rBox.Entries;
        rNewWidget.m_nFlags |= 0x00060000; // combo and edit flag
        if( rBox.Sort )
            rNewWidget.m_nFlags |= 0x00080000;

        PDFWriter::ListBoxWidget aLBox;
        aLBox.Name              = rBox.Name;
        aLBox.Description       = rBox.Description;
        aLBox.Text              = rBox.Text;
        aLBox.TextStyle         = rBox.TextStyle;
        aLBox.ReadOnly          = rBox.ReadOnly;
        aLBox.Border            = rBox.Border;
        aLBox.BorderColor       = rBox.BorderColor;
        aLBox.Background        = rBox.Background;
        aLBox.BackgroundColor   = rBox.BackgroundColor;
        aLBox.TextFont          = rBox.TextFont;
        aLBox.TextColor         = rBox.TextColor;
        aLBox.DropDown          = true;
        aLBox.Sort              = rBox.Sort;
        aLBox.MultiSelect       = false;
        aLBox.Entries           = rBox.Entries;

        createDefaultListBoxAppearance( rNewWidget, aLBox );
    }
    else if( rControl.getType() == PDFWriter::Edit )
    {
        if( rNewWidget.m_nTextStyle == 0 )
            rNewWidget.m_nTextStyle = TEXT_DRAW_LEFT | TEXT_DRAW_VCENTER;

        const PDFWriter::EditWidget& rEdit = static_cast<const  PDFWriter::EditWidget&>(rControl);
        if( rEdit.MultiLine )
        {
            rNewWidget.m_nFlags |= 0x00001000;
            rNewWidget.m_nTextStyle |= TEXT_DRAW_MULTILINE | TEXT_DRAW_WORDBREAK;
        }
        if( rEdit.Password )
            rNewWidget.m_nFlags |= 0x00002000;
        if( rEdit.FileSelect && m_aContext.Version > PDFWriter::PDF_1_3 )
            rNewWidget.m_nFlags |= 0x00100000;
        rNewWidget.m_nMaxLen = rEdit.MaxLen;
        rNewWidget.m_aValue = rEdit.Text;

        createDefaultEditAppearance( rNewWidget, rEdit );
    }

    // convert to default user space now, since the mapmode may change
    // note: create default appearances before m_aRect gets transformed
    m_aPages[ nPageNr ].convertRect( rNewWidget.m_aRect );

    // insert widget to page's annotation list
    m_aPages[ nPageNr ].m_aAnnotations.push_back( rNewWidget.m_nObject );

    // mark page as having widgets
    m_aPages[ nPageNr ].m_bHasWidgets = true;

    return nNewWidget;
}

void PDFWriterImpl::beginControlAppearance( sal_Int32 nControl )
{
    if( nControl < 0 || nControl >= (sal_Int32)m_aWidgets.size() )
        return;

    PDFWidget& rWidget = m_aWidgets[ nControl ];
    m_nCurrentControl = nControl;

    SvMemoryStream* pControlStream = new SvMemoryStream( 1024, 1024 );
    // back conversion of control rect to current MapMode; necessary because
    // MapMode between createControl and beginControlAppearance
    // could have changed; therefore the widget rectangle is
    // already converted
    Rectangle aBack( Point( rWidget.m_aRect.Left(), pointToPixel(m_aPages[m_nCurrentPage].getHeight()) - rWidget.m_aRect.Top() - rWidget.m_aRect.GetHeight() ),
                     rWidget.m_aRect.GetSize() );
    aBack = lcl_convert( m_aMapMode,
                         m_aGraphicsStack.front().m_aMapMode,
                         getReferenceDevice(),
                         aBack );
    beginRedirect( pControlStream, aBack );
    writeBuffer( "/Tx BMC\n", 8 );
}

bool PDFWriterImpl::endControlAppearance( PDFWriter::WidgetState eState )
{
    bool bRet = false;
    if( ! m_aOutputStreams.empty() )
        writeBuffer( "\nEMC\n", 5 );
    SvMemoryStream* pAppearance = static_cast<SvMemoryStream*>(endRedirect());
    if( pAppearance && m_nCurrentControl >= 0 && m_nCurrentControl < (sal_Int32)m_aWidgets.size() )
    {
        PDFWidget& rWidget = m_aWidgets[ m_nCurrentControl ];
        OString aState, aStyle;
        switch( rWidget.m_eType )
        {
            case PDFWriter::PushButton:
                if( eState == PDFWriter::Up || eState == PDFWriter::Down )
                {
                    aState = (eState == PDFWriter::Up) ? "N" : "D";
                    aStyle = "Standard";
                }
                break;
            case PDFWriter::CheckBox:
                if( eState == PDFWriter::Up || eState == PDFWriter::Down )
                {
                    aState = "N";
                    aStyle = (eState == PDFWriter::Up) ? "Off" : "Yes";
                    /* cf PDFReference 3rd ed. V1.4 p539:
                       recommended name for on state is "Yes",
                       recommended name for off state is "Off"
                     */
                }
                break;
            case PDFWriter::RadioButton:
                if( eState == PDFWriter::Up || eState == PDFWriter::Down )
                {
                    aState = "N";
                    if( eState == PDFWriter::Up )
                        aStyle = "Off";
                    else
                    {
                        OStringBuffer aBuf( rWidget.m_aOnValue.getLength()*2 );
                        appendName( rWidget.m_aOnValue, aBuf );
                        aStyle = aBuf.makeStringAndClear();
                    }
                }
                break;
            case PDFWriter::Edit:
                aState = "N";
                aStyle = "Standard";
                break;
            case PDFWriter::ListBox:
            case PDFWriter::ComboBox:
            case PDFWriter::Hierarchy:
                break;
        }
        if( aState.getLength() && aStyle.getLength() )
        {
            // delete eventual existing stream
            PDFAppearanceStreams::iterator it =
                rWidget.m_aAppearances[ aState ].find( aStyle );
            if( it != rWidget.m_aAppearances[ aState ].end() )
                delete it->second;
            rWidget.m_aAppearances[ aState ][ aStyle ] = pAppearance;
            bRet = true;
        }
    }

    if( ! bRet )
        delete pAppearance;

    m_nCurrentControl = -1;

    return bRet;
}

void PDFWriterImpl::addStream( const String& rMimeType, PDFOutputStream* pStream, bool bCompress )
{
    if( pStream )
    {
        m_aAdditionalStreams.push_back( PDFAddStream() );
        PDFAddStream& rStream = m_aAdditionalStreams.back();
        rStream.m_aMimeType = rMimeType.Len()
                              ? OUString( rMimeType )
                              : OUString( RTL_CONSTASCII_USTRINGPARAM( "application/octet-stream" ) );
        rStream.m_pStream = pStream;
        rStream.m_bCompress = bCompress;
    }
}

/*************************************************************
begin i12626 methods

Implements Algorithm 3.2, step 1 only
*/
void PDFWriterImpl::padPassword( rtl::OUString aPassword, sal_uInt8 *paPasswordTarget )
{
// get ansi-1252 version of the password string CHECKIT ! i12626
    rtl::OString aString = rtl::OUStringToOString( aPassword, RTL_TEXTENCODING_MS_1252 );

//copy the string to the target
    sal_Int32 nToCopy = ( aString.getLength() < 32 ) ? aString.getLength() : 32;
    sal_Int32 nCurrentChar;

    for( nCurrentChar = 0; nCurrentChar < nToCopy; nCurrentChar++ )
        paPasswordTarget[nCurrentChar] = (sal_uInt8)( aString.getStr()[nCurrentChar] );

//pad it
    if( nCurrentChar < 32 )
    {//fill with standard byte string
        sal_Int32 i,y;
        for( i = nCurrentChar, y = 0 ; i < 32; i++, y++ )
            paPasswordTarget[i] = m_nPadString[y];
    }
}

/**********************************
Algorithm 3.2  Compute the encryption key used

step 1 should already be done before calling, the paThePaddedPassword parameter should contain
the padded password and must be 32 byte long, the encryption key is returned into the paEncryptionKey parameter,
it will be 16 byte long for 128 bit security; for 40 bit security only the first 5 bytes are used

TODO: in pdf ver 1.5 and 1.6 the step 6 is different, should be implemented. See spec.

*/
void PDFWriterImpl::computeEncryptionKey(sal_uInt8 *paThePaddedPassword, sal_uInt8 *paEncryptionKey )
{
//step 2
    if( m_aDigest )
    {
        rtlDigestError nError = rtl_digest_updateMD5( m_aDigest, paThePaddedPassword, ENCRYPTED_PWD_SIZE );
//step 3
        if( nError == rtl_Digest_E_None )
            nError = rtl_digest_updateMD5( m_aDigest, m_nEncryptedOwnerPassword , sizeof( m_nEncryptedOwnerPassword ) );
//Step 4
        sal_uInt8 nPerm[4];

        nPerm[0] = (sal_uInt8)m_nAccessPermissions;
        nPerm[1] = (sal_uInt8)( m_nAccessPermissions >> 8 );
        nPerm[2] = (sal_uInt8)( m_nAccessPermissions >> 16 );
        nPerm[3] = (sal_uInt8)( m_nAccessPermissions >> 24 );

        if( nError == rtl_Digest_E_None )
            nError = rtl_digest_updateMD5( m_aDigest, nPerm , sizeof( nPerm ) );

//step 5, get the document ID, binary form
        if( nError == rtl_Digest_E_None )
            nError = rtl_digest_updateMD5( m_aDigest, m_nDocID , sizeof( m_nDocID ) );
//get the digest
        sal_uInt8 nMD5Sum[ RTL_DIGEST_LENGTH_MD5 ] = {0};
        if( nError == rtl_Digest_E_None )
        {
            rtl_digest_getMD5( m_aDigest, nMD5Sum, sizeof( nMD5Sum ) );

//step 6, only if 128 bit
            if( m_aContext.Security128bit )
            {
                for( sal_Int32 i = 0; i < 50; i++ )
                {
                    nError = rtl_digest_updateMD5( m_aDigest, &nMD5Sum, sizeof( nMD5Sum ) );
                    if( nError != rtl_Digest_E_None )
                        break;
                    rtl_digest_getMD5( m_aDigest, nMD5Sum, sizeof( nMD5Sum ) );
                }
            }
        }
//Step 7
        for( sal_Int32 i = 0; i < MD5_DIGEST_SIZE; i++ )
            paEncryptionKey[i] = nMD5Sum[i];
    }
}

/**********************************
Algorithm 3.3  Compute the encryption dictionary /O value, save into the class data member
the step numbers down here correspond to the ones in PDF v.1.4 specfication
*/
void PDFWriterImpl::computeODictionaryValue()
{
//step 1 already done, data is in m_nPaddedOwnerPassword
//step 2
    if( m_aDigest )
    {
        rtlDigestError nError = rtl_digest_updateMD5( m_aDigest, &m_nPaddedOwnerPassword, sizeof( m_nPaddedOwnerPassword ) );
        if( nError == rtl_Digest_E_None )
        {
            sal_uInt8 nMD5Sum[ RTL_DIGEST_LENGTH_MD5 ];

            rtl_digest_getMD5( m_aDigest, nMD5Sum, sizeof(nMD5Sum) );
//step 3, only if 128 bit
            if( m_aContext.Security128bit )
            {
                sal_Int32 i;
                for( i = 0; i < 50; i++ )
                {
                    nError = rtl_digest_updateMD5( m_aDigest, nMD5Sum, sizeof( nMD5Sum ) );
                    if( nError != rtl_Digest_E_None )
                        break;
                    rtl_digest_getMD5( m_aDigest, nMD5Sum, sizeof( nMD5Sum ) );
                }
            }
//Step 4, the key is in nMD5Sum
//step 5 already done, data is in m_nPaddedUserPassword
//step 6
            rtl_cipher_initARCFOUR( m_aCipher, rtl_Cipher_DirectionEncode,
                                    nMD5Sum, m_nKeyLength , NULL, 0 );
// encrypt the user password using the key set above
            rtl_cipher_encodeARCFOUR( m_aCipher, m_nPaddedUserPassword, sizeof( m_nPaddedUserPassword ), // the data to be encrypted
                                      m_nEncryptedOwnerPassword, sizeof( m_nEncryptedOwnerPassword ) ); //encrypted data, stored in class data member
//Step 7, only if 128 bit
            if( m_aContext.Security128bit )
            {
                sal_uInt32 i, y;
                sal_uInt8 nLocalKey[ SECUR_128BIT_KEY ]; // 16 = 128 bit key

                for( i = 1; i <= 19; i++ ) // do it 19 times, start with 1
                {
                    for( y = 0; y < sizeof( nLocalKey ); y++ )
                        nLocalKey[y] = (sal_uInt8)( nMD5Sum[y] ^ i );

                    rtl_cipher_initARCFOUR( m_aCipher, rtl_Cipher_DirectionEncode,
                                            nLocalKey, SECUR_128BIT_KEY, NULL, 0 ); //destination data area, on init can be NULL
                    rtl_cipher_encodeARCFOUR( m_aCipher, m_nEncryptedOwnerPassword, sizeof( m_nEncryptedOwnerPassword ), // the data to be encrypted
                                              m_nEncryptedOwnerPassword, sizeof( m_nEncryptedOwnerPassword ) ); // encrypted data, can be the same as the input, encrypt "in place"
//step 8, store in class data member
                }
            }
        }
    }
}

/**********************************
Algorithms 3.4 and 3.5  Compute the encryption dictionary /U value, save into the class data member, revision 2 (40 bit) or 3 (128 bit)
*/
void PDFWriterImpl::computeUDictionaryValue()
{
//step 1, common to both 3.4 and 3.5
    computeEncryptionKey( m_nPaddedUserPassword , m_nEncryptionKey );

    if( m_aContext.Security128bit == false )
    {
//3.4
//step 2 and 3
        rtl_cipher_initARCFOUR( m_aCipher, rtl_Cipher_DirectionEncode,
                                    m_nEncryptionKey, 5 , // key and key length
                                    NULL, 0 ); //destination data area
// encrypt the user password using the key set above, save for later use
        rtl_cipher_encodeARCFOUR( m_aCipher, m_nPadString, sizeof( m_nPadString ), // the data to be encrypted
                                  m_nEncryptedUserPassword, sizeof( m_nEncryptedUserPassword ) ); //encrypted data, stored in class data member
    }
    else
    {
//or 3.5, for 128 bit security
//step6, initilize the last 16 bytes of the encrypted user password to 0
        for(sal_uInt32 i = MD5_DIGEST_SIZE; i < sizeof( m_nEncryptedUserPassword ); i++)
            m_nEncryptedUserPassword[i] = 0;
//step 2
        if( m_aDigest )
        {
            rtlDigestError nError = rtl_digest_updateMD5( m_aDigest, m_nPadString, sizeof( m_nPadString ) );
//step 3
            if( nError == rtl_Digest_E_None )
                nError = rtl_digest_updateMD5( m_aDigest, m_nDocID , sizeof(m_nDocID) );

            sal_uInt8 nMD5Sum[ RTL_DIGEST_LENGTH_MD5 ];
            rtl_digest_getMD5( m_aDigest, nMD5Sum, sizeof(nMD5Sum) );
//Step 4
            rtl_cipher_initARCFOUR( m_aCipher, rtl_Cipher_DirectionEncode,
                                    m_nEncryptionKey, SECUR_128BIT_KEY, NULL, 0 ); //destination data area
            rtl_cipher_encodeARCFOUR( m_aCipher, nMD5Sum, sizeof( nMD5Sum ), // the data to be encrypted
                                      m_nEncryptedUserPassword, sizeof( nMD5Sum ) ); //encrypted data, stored in class data member
//step 5
            sal_uInt32 i, y;
            sal_uInt8 nLocalKey[SECUR_128BIT_KEY];

            for( i = 1; i <= 19; i++ ) // do it 19 times, start with 1
            {
                for( y = 0; y < sizeof( nLocalKey ) ; y++ )
                    nLocalKey[y] = (sal_uInt8)( m_nEncryptionKey[y] ^ i );

                rtl_cipher_initARCFOUR( m_aCipher, rtl_Cipher_DirectionEncode,
                                        nLocalKey, SECUR_128BIT_KEY, // key and key length
                                        NULL, 0 ); //destination data area, on init can be NULL
                rtl_cipher_encodeARCFOUR( m_aCipher, m_nEncryptedUserPassword, SECUR_128BIT_KEY, // the data to be encrypted
                                          m_nEncryptedUserPassword, SECUR_128BIT_KEY ); // encrypted data, can be the same as the input, encrypt "in place"
            }
        }
    }
}

/* init the encryption engine
1. init the document id, used both for building the document id and for building the encryption key(s)
2. build the encryption key following algorithms described in the PDF specification
 */
void PDFWriterImpl::initEncryption()
{
    m_aOwnerPassword = m_aContext.OwnerPassword;
    m_aUserPassword = m_aContext.UserPassword;
/* password stuff computing, before sending out anything */
    DBG_ASSERT( m_aCipher != NULL, "PDFWriterImpl::initEncryption: a cipher (ARCFOUR) object is not available !" );
    DBG_ASSERT( m_aDigest != NULL, "PDFWriterImpl::initEncryption: a digest (MD5) object is not available !" );

    if( m_aCipher && m_aDigest )
    {
//if there is no owner password, force it to the user password
        if( m_aOwnerPassword.getLength() == 0 )
            m_aOwnerPassword = m_aUserPassword;

        initPadString();
/*
1) pad passwords
*/
        padPassword( m_aOwnerPassword, m_nPaddedOwnerPassword );
        padPassword( m_aUserPassword, m_nPaddedUserPassword );
/*
2) compute the access permissions, in numerical form

the default value depends on the revision 2 (40 bit) or 3 (128 bit security):
- for 40 bit security the unused bit must be set to 1, since they are not used
- for 128 bit security the same bit must be preset to 0 and set later if needed
according to the table 3.15, pdf v 1.4 */
        m_nAccessPermissions = ( m_aContext.Security128bit ) ? 0xfffff0c0 : 0xffffffc0 ;

/* check permissions for 40 bit security case */
        m_nAccessPermissions |= ( m_aContext.AccessPermissions.CanPrintTheDocument ) ?  1 << 2 : 0;
        m_nAccessPermissions |= ( m_aContext.AccessPermissions.CanModifyTheContent ) ? 1 << 3 : 0;
        m_nAccessPermissions |= ( m_aContext.AccessPermissions.CanCopyOrExtract ) ?   1 << 4 : 0;
        m_nAccessPermissions |= ( m_aContext.AccessPermissions.CanAddOrModify ) ? 1 << 5 : 0;
        m_nKeyLength = SECUR_40BIT_KEY;
        m_nRC4KeyLength = SECUR_40BIT_KEY+5; // for this value see PDF spec v 1.4, algorithm 3.1 step 4, where n is 5

        if( m_aContext.Security128bit )
        {
            m_nKeyLength = SECUR_128BIT_KEY;
            m_nRC4KeyLength = 16; // for this value see PDF spec v 1.4, algorithm 3.1 step 4, where n is 16, thus maximum
                                  // permitted value is 16
            m_nAccessPermissions |= ( m_aContext.AccessPermissions.CanFillInteractive ) ?         1 << 8 : 0;
            m_nAccessPermissions |= ( m_aContext.AccessPermissions.CanExtractForAccessibility ) ? 1 << 9 : 0;
            m_nAccessPermissions |= ( m_aContext.AccessPermissions.CanAssemble ) ?                1 << 10 : 0;
            m_nAccessPermissions |= ( m_aContext.AccessPermissions.CanPrintFull ) ?               1 << 11 : 0;
        }
        computeODictionaryValue();
        computeUDictionaryValue();

//clear out exceding key values, prepares for generation number default to 0 as well
// see checkAndEnableStreamEncryption in pdfwriter_impl.hxx
        sal_Int32 i, y;
        for( i = m_nKeyLength, y = 0; y < 5 ; y++ )
            m_nEncryptionKey[i++] = 0;
    }
    else //either no cipher or no digest or both, something is wrong with memory or something else
        m_aContext.Encrypt = false; //then turn the encryption off
}
/* end i12626 methods */

/* vim:set shiftwidth=4 softtabstop=4 expandtab: */<|MERGE_RESOLUTION|>--- conflicted
+++ resolved
@@ -4664,13 +4664,9 @@
                 }
 //fragment are encoded in the same way as in the named destination processing
                 if( nSetGoToRMode )
-<<<<<<< HEAD
-                {//add the fragment
-                    rtl::OUString aURLNoMark = aTargetURL.GetURLNoMark( INetURLObject::DECODE_WITH_CHARSET );
-=======
                 {
                     //add the fragment
->>>>>>> fe2e07e7
+                    rtl::OUString aURLNoMark = aTargetURL.GetURLNoMark( INetURLObject::DECODE_WITH_CHARSET );
                     aLine.append("/GoToR");
                     aLine.append("/F");
                     bFileSpec = true;
@@ -4696,32 +4692,12 @@
 //substitute the fragment
                         aTargetURL.SetMark( aLineLoc.getStr() );
                     }
-<<<<<<< HEAD
                     rtl::OUString aURL = aTargetURL.GetMainURL( bFileSpec ? INetURLObject::DECODE_WITH_CHARSET : INetURLObject::NO_DECODE );
                     appendLiteralStringEncrypt(bSetRelative ? INetURLObject::GetRelURL( m_aContext.BaseURL, aURL,
                                                                                         INetURLObject::WAS_ENCODED,
                                                                                             bFileSpec ? INetURLObject::DECODE_WITH_CHARSET : INetURLObject::NO_DECODE
                                                                                             ) :
                                                                                aURL , rLink.m_nObject, aLine, osl_getThreadTextEncoding() );
-=======
-                    if (bIsURI)
-                    {
-                        //If we're writing to URI/URI we must e in 7-bit ASCII, so encode anything else as %XX
-                        rtl::OUString aURL = aTargetURL.GetMainURL(INetURLObject::NO_DECODE);
-                        appendLiteralStringEncrypt( nSetRelative ? INetURLObject::GetRelURL(m_aContext.BaseURL, aURL) :
-                            aURL , rLink.m_nObject, aLine );
-                    }
-                    else
-                    {
-                        //TO-DO: Depending on the interpretation of 12.6.4.5 we
-                        //may be able to use appendUnicodeTextStringEncrypt
-                        //here for the INetURLObject::DECODE_WITH_CHARSET case
-                        //to ensure that the string doesn't get mangled
-                        rtl::OUString aURL = aTargetURL.GetMainURL( (nSetRelative || eTargetProtocol == INET_PROT_FILE) ? INetURLObject::DECODE_WITH_CHARSET : INetURLObject::NO_DECODE );
-                        appendLiteralStringEncrypt( nSetRelative ? INetURLObject::GetRelURL( m_aContext.BaseURL, aURL ) :
-                                                                   aURL , rLink.m_nObject, aLine );
-                    }
->>>>>>> fe2e07e7
                 }
 //<--- i56629
             }
